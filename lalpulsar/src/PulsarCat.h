/*
*  Copyright (C) 2007 Jolien Creighton, Teviet Creighton
*
*  This program is free software; you can redistribute it and/or modify
*  it under the terms of the GNU General Public License as published by
*  the Free Software Foundation; either version 2 of the License, or
*  (at your option) any later version.
*
*  This program is distributed in the hope that it will be useful,
*  but WITHOUT ANY WARRANTY; without even the implied warranty of
*  MERCHANTABILITY or FITNESS FOR A PARTICULAR PURPOSE.  See the
*  GNU General Public License for more details.
*
*  You should have received a copy of the GNU General Public License
*  along with with program; see the file COPYING. If not, write to the
*  Free Software Foundation, Inc., 59 Temple Place, Suite 330, Boston,
*  MA  02111-1307  USA
*/

/**
\author Creighton, T. D.
\file
\ingroup pulsarTODO

\brief Provides structures and routines to store and manipulate pulsar properties.

\heading{Synopsis}
\code
#include <lal/PulsarCat.h>
\endcode

This header covers structures to store pulsar properties in
a standard format, and routines to manipulate and update these
properties.  The set of properties stored in the catalogue is based on
radio pulsar catalogues, with some additions and subtractions specific
to gravitational wave observations.  The list of properties can be
expanded in future by adding more fields to the structure.

All properties are those that would be measured by an observer at the
solar system barycentre.  For properties that depend on time
(e.g.\ time-varying position, periods, etc.), an epoch is specified.
The properties are then those that would be observed at the specified
instant of time at the solar system barycentre; i.e.\ when the wave
fronts carrying that information pass the solar system barycentre.

\heading{A note on companion orbits:} Several known pulsars exist in
multiple systems, and radio-pulsar catalogues include detailed models
of the companion orbits, as determined from the pulsar timing.  See
\ref GenerateSpinOrbitCW.h in the \c inject package for a
discussion of the parameters defining the orientation of a companion
orbit.

Radio-pulsar observations rarely determine the inclination \f$i\f$ of the
orbit to the sky plane, and thus cannot resolve the longitude of the
ascending node \f$\Omega\f$ and the argument of the periapsis \f$\omega\f$ as
independent parameters.  Instead, they list the longitude of the
periapsis \f$w\f$, which is the angle in the plane of the sky from the
North direction towards the West direction, to the ray from the system
barycentre to the periapsis projected onto the plane of the sky.  If
any three of \f$i\f$, \f$\Omega\f$, \f$\omega\f$, and \f$w\f$ are known, the fourth
can be determined from the relation:
\f[
w - \Omega = \arctan\;2(\sin\omega\cos i,\cos\omega) \;,
\f]
or equivalently:
\f[
\omega = \arctan\;2(\cos[w-\Omega],\sin[w-\Omega]/\cos i) \;.
\f]

In addition to these Keplerian orbital parameters, some radio-pulsar
systems have measured post-Keplerian relativistic orbital parameters.
Some of these are obvious: \f$\dot{w}\f$ and \f$\dot{P}\f$ are the rate of
change in \f$w\f$ (periapsis precession) and the orbital period \f$P\f$ (due
to gravitational radiation reaction).  The catalogue also lists
post-Keplerian parameters \"sin\" and \"r\", whose meanings I don't
know.

*/

#ifndef _PULSARCAT_H
#define _PULSARCAT_H

/* remove SWIG interface directives */
#if !defined(SWIG) && !defined(SWIGLAL_STRUCT_LALALLOC)
#define SWIGLAL_STRUCT_LALALLOC(...)
#endif

#include <lal/LALStdlib.h>
#include <lal/StringInput.h>
#include <lal/SkyCoordinates.h>
#include <lal/Date.h>

#if defined(__cplusplus)
extern "C" {
#elif 0
} /* so that editors will match preceding brace */
#endif

NRCSID( PULSARCATH, "$Id$" );

/** \name Error Codes */ /*@{*/
#define PULSARCATH_ENUL   1
#define PULSARCATH_EOUT   2
#define PULSARCATH_EMEM   3
#define PULSARCATH_EPARSE 4

#define PULSARCATH_MSGENUL   "Unexpected null pointer in arguments"
#define PULSARCATH_MSGEOUT   "Output handle points to a non-null pointer"
#define PULSARCATH_MSGEMEM   "Memory allocation error"
#define PULSARCATH_MSGEPARSE "Error parsing input file"
/*@}*/


/** This structure stores the orbital parameters of a companion
 * to a pulsar in a multiple system.  If there is more than one
 * companion, these structures form a linked list.
 */
typedef struct tagCompanionNode{
<<<<<<< HEAD
  SWIGLAL_STRUCT_LALALLOC();
  LIGOTimeGPS epoch; /* epoch of periapsis */
  REAL8 x;           /* projected semimajor axis (a/c)sin(i), (s) */
  REAL8 p;           /* orbital period at epoch (s) */
  REAL8 pDot;        /* time derivative of period */
  REAL8 w;           /* longitude of periapsis at epoch (rad) */
  REAL8 wDot;        /* rate of advance of periapsis (rad/s) */
  REAL8 ecc;         /* orbital eccentricity */
  REAL8 gamma;       /* post-Keplerian gamma term (s) */
  REAL8 sin;         /* post-Keplerian s term */
  REAL8 r;           /* post-Keplerian r term */
  struct tagCompanionNode *next; /* pointer to next companion */
=======
  LIGOTimeGPS epoch; /**< Epoch of companion periapsis */
  REAL8 x;           /**< Projected orbital semimajor axis \f$(a/c)\sin i\f$, in seconds */
  REAL8 p;           /**< Orbital period, in seconds, measured at \c epoch */
  REAL8 pDot;        /**< First time derivative of orbital period (dimensionless) */
  REAL8 w;           /**< Longitude of periapsis, in radians, measured at \c epoch */
  REAL8 wDot;        /**< Rate of advance of periapsis, in radians/s */
  REAL8 ecc;         /**< Orbital eccentricity */
  REAL8 gamma;       /**< Post-Keplerian \"gamma\" term, in seconds */
  REAL8 sin;         /**< Post-Keplerian \"s\" term */
  REAL8 r;           /**< Post-Keplerian \"r\" term */
  struct tagCompanionNode *next; /**< Pointer to next companion's data; \c NULL if there are no further companions in the system. */
>>>>>>> 21cdf6b6
} CompanionNode;

/** This structure represents a single node in a linked list of
 * pulsar data, storing data for a single pulsar.
 */
typedef struct tagPulsarCatNode {
<<<<<<< HEAD
  SWIGLAL_STRUCT_LALALLOC();
  CHAR bname[10];   /* B1950 pulsar name */
  CHAR jname[12];   /* J2000 pulsar name */
  SkyPosition pos;  /* J2000 pulsar position */
  SkyPosition dpos; /* J2000 pulsar position uncertainty */
  SkyPosition pm;   /* pulsar proper motion (rad/s) */
  SkyPosition dpm;  /* pulsar proper motion uncertainty (rad/s) */
  LIGOTimeGPS posepoch; /* epoch of the postion measurement */
  REAL8Vector *f;       /* spin frequency and its time derivatives */
  REAL8Vector *df;      /* uncertainty in frequency and derivatives */
  LIGOTimeGPS fepoch;   /* epoch of the spin measurements */
  REAL4 dist; /* distance to pulsar (m) */
  REAL4 dmin; /* lower-limit distance to pulsar (m) */
  REAL4 dmax; /* upper-limit distance to pulsar (m) */
  CHAR lcode; /* reliability of distance on low side ('a' to 'd'@) */
  CHAR ucode; /* reliability of distance on high side ('a' to 'd'@) */
  CompanionNode *companion;      /* linked list of companion data */
  UINT2 typecode;                /* code for additional properties */
  struct tagPulsarCatNode *next; /* next node in list */
=======
  CHAR bname[10];   	/**< The B1950 pulsar name (e.g.\ <tt>B0021-72C</tt>), terminated by a <tt>'\\0'</tt> character */
  CHAR jname[12];   	/**< The J2000 pulsar name (e.g.\ <tt>J0024-7203U</tt>), terminated by a <tt>'\\0'</tt> character */
  SkyPosition pos;  	/**< The J2000 pulsar position, in radians */
  SkyPosition dpos; 	/**< Uncertainty in \c pos, in radians */
  SkyPosition pm;   	/**< The pulsar proper motion, in radians per second */
  SkyPosition dpm;  	/**< Uncertainty in \c pm, in radians per second */
  LIGOTimeGPS posepoch; /**< The epoch of the postion measurement */
  REAL8Vector *f;       /**< The pulsar spin frequency <tt>f-\>data[0]</tt>, and its time derivatives
                         * <tt>f-\>data[1]...f-\>data[k]...</tt>, in units of \f$\mathrm{Hz}^{k+1}\f$
                         */
  REAL8Vector *df;      /**< The uncertainty in the frequency and its time derivatives, in the same units */
  LIGOTimeGPS fepoch;   /**< The epoch of the spin and phase measurements */
  REAL4 dist; 		/**< Distance to pulsar, in m;  If negative, only a lower or upper limit has been established */
  REAL4 dmin; 		/**< Lower-limit distance to pulsar, in m; If negative, no lower limit has been specified */
  REAL4 dmax; 		/**< Upper-limit distance to pulsar, in m;  If negative, no upper limit has been specified */
  CHAR lcode; 		/**< Reliability of distance measurement on low side, from <tt>'a'</tt> (best) to <tt>'d'</tt> (worst) */
  CHAR ucode; 		/**< Reliability of distance measurement on high side, from <tt>'a'</tt> (best) to <tt>'d'</tt> (worst) */
  CompanionNode *companion;/**< Pointer to head of linked list of orbital parameters for other components of a multiple system;
                            * \c NULL if the pulsar has no known companion;  See below for the contents of these data nodes
                            */
  UINT2 typecode;	/**< Binary code for additional pulsar properties. The typecode is the logical \"or\" (i.e.\ the numerical sum)
                         * of the following property codes:
                         * <dl>
                         * <dt>1</dt><dd> Globular cluster association</dd>
                         * <dt>2</dt><dd> Supernova remnant association</dd>
                         * <dt>4</dt><dd> Glitches in period</dd>
                         * <dt>8</dt><dd> Binary or multiple pulsar</dd>
                         * <dt>16</dt><dd> Millisecond pulsar</dd>
                         * <dt>32</dt><dd> Recycled pulsar</dd>
                         * <dt>64</dt><dd> Radio interpulse</dd>
                         * <dt>128</dt><dd> Optical, xray, or gamma-ray pulsed emission</dd>
                         * </dl>
                         */
  struct tagPulsarCatNode *next; /**< Next pulsar in the catalogue's linked list; \c NULL if this is the last (or only) pulsar in the list */
>>>>>>> 21cdf6b6
} PulsarCatNode;

/** This enumerated type is used to give a default ordering to
the fields in the pulsar catalogue.  This is used, for instance, when
reading pulsar catalogue data from a file.  The values are of the form
\c PULSARCATINDEX_\f$\langle\mathrm{label}\rangle\f$, where the
(currently) allowed values of \f$\langle\mathrm{label}\rangle\f$ are:

<table>
<tr><th>NAME</th><th>pulsar name</th><th></th><th></th></tr>
<tr><td>\c RAJ</td><td>J2000 right ascension</td><td>\c RAJERR</td><td>its uncertainty</td></tr>
<tr><td>\c DECJ</td><td>J2000 declination</td><td>\c DECJERR</td><td>its uncertainty</td></tr>
<tr><td>\c PMRA</td><td>right ascension proper motion</td><td>\c PMRAERR</td><td>its uncertainty</td></tr>
<tr><td>\c PMDEC</td><td>declination proper motion</td><td>\c PMDECERR</td><td>its uncertainty</td></tr>
<tr><td>\c POSEPOCH</td><td>position measurement epoch</td><td></td><td></td></tr>
<tr><td>\c F</td><td>spin frequency</td><td>\c FERR</td><td>its uncertainty</td></tr>
<tr><td>\c F1</td><td>spin frequency derivative</td><td>\c F1ERR</td><td>its uncertainty</td></tr>
<tr><td>\c F1</td><td>spin frequency second derivative</td><td>\c F2ERR</td><td>its uncertainty</td></tr>
<tr><td>\c PEPOCH</td><td>spin measurement epoch</td><td></td><td></td></tr>
<tr><td>\c Dist</td><td>distance</td><td></td><td></td></tr>
<tr><td>\c NUM</td><td>number of enum values</td><td></td><td></td></tr>
</table>

*/
typedef enum {
  PULSARCATINDEX_NAME,
  PULSARCATINDEX_RAJ,   PULSARCATINDEX_RAJERR,
  PULSARCATINDEX_DECJ,  PULSARCATINDEX_DECJERR,
  PULSARCATINDEX_PMRA,  PULSARCATINDEX_PMRAERR,
  PULSARCATINDEX_PMDEC, PULSARCATINDEX_PMDECERR,
  PULSARCATINDEX_POSEPOCH,
  PULSARCATINDEX_F,     PULSARCATINDEX_FERR,
  PULSARCATINDEX_F1,    PULSARCATINDEX_F1ERR,
  PULSARCATINDEX_F2,    PULSARCATINDEX_F2ERR,
  PULSARCATINDEX_PEPOCH,
  PULSARCATINDEX_Dist,
  PULSARCATINDEX_NUM
} PulsarCatIndex;

/* Function prototypes. */




void
LALUpdatePulsarCatNode( LALStatus      *status,
			PulsarCatNode  *node,
			LALPlaceAndGPS *detectorTime,
			EphemerisData  *edat );

void
LALUpdatePulsarCat( LALStatus      *status,
		    PulsarCatNode  *head,
		    LALPlaceAndGPS *detectorTime,
		    EphemerisData  *edat );

void
LALDestroyPulsarCat( LALStatus     *status,
		     PulsarCatNode **head );




void
LALReadPulsarCatHead( LALStatus *status,
		      INT4      indx[PULSARCATINDEX_NUM],
		      TokenList *list );

void
LALReadPulsarCatLine( LALStatus     *status,
		      PulsarCatNode *node,
		      TokenList     *list,
		      INT4          indx[PULSARCATINDEX_NUM] );





#if 0
{ /* so that editors will match succeeding brace */
#elif defined(__cplusplus)
}
#endif

#endif /* _PULSARCAT_H */<|MERGE_RESOLUTION|>--- conflicted
+++ resolved
@@ -116,20 +116,7 @@
  * companion, these structures form a linked list.
  */
 typedef struct tagCompanionNode{
-<<<<<<< HEAD
   SWIGLAL_STRUCT_LALALLOC();
-  LIGOTimeGPS epoch; /* epoch of periapsis */
-  REAL8 x;           /* projected semimajor axis (a/c)sin(i), (s) */
-  REAL8 p;           /* orbital period at epoch (s) */
-  REAL8 pDot;        /* time derivative of period */
-  REAL8 w;           /* longitude of periapsis at epoch (rad) */
-  REAL8 wDot;        /* rate of advance of periapsis (rad/s) */
-  REAL8 ecc;         /* orbital eccentricity */
-  REAL8 gamma;       /* post-Keplerian gamma term (s) */
-  REAL8 sin;         /* post-Keplerian s term */
-  REAL8 r;           /* post-Keplerian r term */
-  struct tagCompanionNode *next; /* pointer to next companion */
-=======
   LIGOTimeGPS epoch; /**< Epoch of companion periapsis */
   REAL8 x;           /**< Projected orbital semimajor axis \f$(a/c)\sin i\f$, in seconds */
   REAL8 p;           /**< Orbital period, in seconds, measured at \c epoch */
@@ -141,34 +128,13 @@
   REAL8 sin;         /**< Post-Keplerian \"s\" term */
   REAL8 r;           /**< Post-Keplerian \"r\" term */
   struct tagCompanionNode *next; /**< Pointer to next companion's data; \c NULL if there are no further companions in the system. */
->>>>>>> 21cdf6b6
 } CompanionNode;
 
 /** This structure represents a single node in a linked list of
  * pulsar data, storing data for a single pulsar.
  */
 typedef struct tagPulsarCatNode {
-<<<<<<< HEAD
   SWIGLAL_STRUCT_LALALLOC();
-  CHAR bname[10];   /* B1950 pulsar name */
-  CHAR jname[12];   /* J2000 pulsar name */
-  SkyPosition pos;  /* J2000 pulsar position */
-  SkyPosition dpos; /* J2000 pulsar position uncertainty */
-  SkyPosition pm;   /* pulsar proper motion (rad/s) */
-  SkyPosition dpm;  /* pulsar proper motion uncertainty (rad/s) */
-  LIGOTimeGPS posepoch; /* epoch of the postion measurement */
-  REAL8Vector *f;       /* spin frequency and its time derivatives */
-  REAL8Vector *df;      /* uncertainty in frequency and derivatives */
-  LIGOTimeGPS fepoch;   /* epoch of the spin measurements */
-  REAL4 dist; /* distance to pulsar (m) */
-  REAL4 dmin; /* lower-limit distance to pulsar (m) */
-  REAL4 dmax; /* upper-limit distance to pulsar (m) */
-  CHAR lcode; /* reliability of distance on low side ('a' to 'd'@) */
-  CHAR ucode; /* reliability of distance on high side ('a' to 'd'@) */
-  CompanionNode *companion;      /* linked list of companion data */
-  UINT2 typecode;                /* code for additional properties */
-  struct tagPulsarCatNode *next; /* next node in list */
-=======
   CHAR bname[10];   	/**< The B1950 pulsar name (e.g.\ <tt>B0021-72C</tt>), terminated by a <tt>'\\0'</tt> character */
   CHAR jname[12];   	/**< The J2000 pulsar name (e.g.\ <tt>J0024-7203U</tt>), terminated by a <tt>'\\0'</tt> character */
   SkyPosition pos;  	/**< The J2000 pulsar position, in radians */
@@ -203,7 +169,6 @@
                          * </dl>
                          */
   struct tagPulsarCatNode *next; /**< Next pulsar in the catalogue's linked list; \c NULL if this is the last (or only) pulsar in the list */
->>>>>>> 21cdf6b6
 } PulsarCatNode;
 
 /** This enumerated type is used to give a default ordering to
