/*
*  Copyright (C) 2007 Diego Fazi, Duncan Brown
*
*  This program is free software; you can redistribute it and/or modify
*  it under the terms of the GNU General Public License as published by
*  the Free Software Foundation; either version 2 of the License, or
*  (at your option) any later version.
*
*  This program is distributed in the hope that it will be useful,
*  but WITHOUT ANY WARRANTY; without even the implied warranty of
*  MERCHANTABILITY or FITNESS FOR A PARTICULAR PURPOSE.  See the
*  GNU General Public License for more details.
*
*  You should have received a copy of the GNU General Public License
*  along with with program; see the file COPYING. If not, write to the
*  Free Software Foundation, Inc., 59 Temple Place, Suite 330, Boston,
*  MA  02111-1307  USA
*/


#include "coh_PTF.h"

RCSID( "$Id$" );

void coh_PTF_template (
    FindChirpTemplate          *fcTmplt,
    InspiralTemplate           *InspTmplt,
    FindChirpTmpltParams       *params
    )
{
  UINT4 i;
  LALStatus status = blank_status;
  switch ( params->approximant )
  {
    case TaylorT1:
    case TaylorT2:
    case TaylorT3:
    case TaylorT4:
    case GeneratePPN:
    case PadeT1:
    case EOB:
    case EOBNR:
    case IMRPhenomB:
      LALFindChirpTDTemplate( &status,fcTmplt,InspTmplt,params );
      break;
    case FindChirpSP:
      LALFindChirpSPTemplate( &status,fcTmplt,InspTmplt,params );
      for (i=0 ; i < params->xfacVec->length ; i++ )
      {
        fcTmplt->data->data[i].re = fcTmplt->data->data[i].re * params->PTFphi->data[i];
        fcTmplt->data->data[i].im = fcTmplt->data->data[i].im * params->PTFphi->data[i];
      }
      break;
    case FindChirpPTF:
      coh_PTF_template_PTF(fcTmplt,InspTmplt,params);
      break;
    default:
      fprintf(stderr,"Waveform approximant not recognized at template generation\n");
      exit(1);
  }
}

void
coh_PTF_template_PTF (
    FindChirpTemplate          *fcTmplt,
    InspiralTemplate           *InspTmplt,
    FindChirpTmpltParams       *params
    )
{

  // This function generates Q_{1-5} as a function of time and then FFTs
  // them before returning Q(f) in fcTmplt->PTFQtilde
  // It would be nice to use the stuff in LAL to do most of this ....

  UINT4 errcode;
  /* local variables */
  UINT4 i, N;
  REAL4 phi, omega_2_3, e1x, e1y, e1z, e2x, e2y, e2z, sqrtoftwo,
        onebysqrtoftwo, onebysqrtofsix;
  REAL4Vector Q[5];
  COMPLEX8Vector Qtilde[5];

  sqrtoftwo      = sqrt(2.0);
  onebysqrtoftwo = 1.0 / sqrtoftwo;
  onebysqrtofsix = 1.0 / sqrt(6.0);

  /*
   *
   * check that the arguments are reasonable
   *
   */

  /* check that the output structures exist */
  sanity_check( fcTmplt );
  sanity_check( fcTmplt->PTFQtilde );
  sanity_check( fcTmplt->PTFQtilde->length == 5 );
  sanity_check( fcTmplt->PTFQtilde->data );
  sanity_check( fcTmplt->PTFQ );
  sanity_check( fcTmplt->PTFQ->length == 5 );
  sanity_check( fcTmplt->PTFQ->data );

  /* check that the parameter structure exists */
  sanity_check( params );
<<<<<<< HEAD
  sanity_check( fcTmplt->PTFQ );
  sanity_check( fcTmplt->PTFQ->length == 5 );
  sanity_check( fcTmplt->PTFQ->data );

=======
>>>>>>> 7baf5b82
  sanity_check( params->fwdPlan );

  /* check that the timestep is positive */
  sanity_check( params->deltaT > 0 );

  /* check that the input exists */
  sanity_check( InspTmplt );

  N = params->PTFphi->length;

  /* set the parameter structure */
  /* to the correct waveform approximant       */
  InspTmplt->approximant = FindChirpPTF;
  sanity_check( InspTmplt->fLower );

  /* copy the template parameters to the finchirp template structure */
  memcpy( &(fcTmplt->tmplt), InspTmplt, sizeof(InspiralTemplate) );

  /* XXX delete this line if the low frequency cutoff XXX */
  /* XXX should be read from the template bank        XXX */
  fcTmplt->tmplt.fLower = params->fLow = InspTmplt->fLower;

  /* Zero out the Q and Qtilde vectors */
  memset( fcTmplt->PTFQ->data, 0, 5 * N * sizeof(REAL4) );
  memset( fcTmplt->PTFQtilde->data, 0, 5 * (N /2 + 1) * sizeof(COMPLEX8) );

 /* Point the dummy variables Q and Qtilde to the actual output structures */
  for ( i = 0; i < 5; ++i )
  {
    Q[i].length      = N;
    Qtilde[i].length = N / 2 + 1;
    Q[i].data        = fcTmplt->PTFQ->data + (i * N);
    Qtilde[i].data   = fcTmplt->PTFQtilde->data + (i * (N / 2 + 1)) ;
  }

  /* call the waveform generation function */
  errcode = XLALFindChirpPTFWaveform( params->PTFphi, params->PTFomega_2_3,
                                      params->PTFe1, params->PTFe2, InspTmplt,
                                      params->deltaT);
  sanity_check( errcode == XLAL_SUCCESS );

  /* FIXME: This should not be hardcoded below. 60 Should be duration/4
     minus about 4 seconds */

  if (InspTmplt->tC > 60 )
  {
    fprintf(stderr,"Template generated is longer than 60s. Template must not ");
    fprintf(stderr,"be longer than this as it causes wrapping issues in the ");
    fprintf(stderr,"FFT. Template length is %lf \n",InspTmplt->tC);
    exit(1);
  }

  /* evaluate the Q^I factors from the dynamical variables */
  for( i = 0; i < N; ++i)
  {
    omega_2_3 = params->PTFomega_2_3->data[i];
    phi       = params->PTFphi->data[i];
    e1x       = params->PTFe1->data[i];
    e1y       = params->PTFe1->data[N + i];
    e1z       = params->PTFe1->data[2 * N + i];
    e2x       = params->PTFe2->data[i];
    e2y       = params->PTFe2->data[N + i];
    e2z       = params->PTFe2->data[2 * N + i];

    Q[0].data[i] = omega_2_3 * onebysqrtoftwo * ( cos(2 * phi) * ( e1x * e1x +
          e2y * e2y - e2x * e2x - e1y * e1y ) + 2 * sin(2 * phi) *
        ( e1x * e2x - e1y * e2y ));
    Q[1].data[i] = omega_2_3 * sqrtoftwo * ( cos(2 * phi) * ( e1x * e1y -
          e2x * e2y ) + sin(2 * phi) * ( e1x * e2y + e1y * e2x ));
    Q[2].data[i] = omega_2_3 * sqrtoftwo * ( cos(2 * phi) * ( e1x * e1z -
          e2x * e2z ) + sin(2 * phi) * ( e1x * e2z + e1z * e2x ));
    Q[3].data[i] = omega_2_3 * sqrtoftwo * ( cos(2 * phi) * ( e1y * e1z -
          e2y * e2z ) + sin(2 * phi) * ( e1y * e2z + e1z * e2y ));
    Q[4].data[i] = omega_2_3 * onebysqrtofsix * ( cos(2 * phi) *
        ( 2 * e2z * e2z - 2 * e1z * e1z + e1x * e1x + e1y * e1y -
          e2x * e2x - e2y * e2y ) + 2 * sin(2 * phi) * ( e1x * e2x +
            e1y * e2y - 2 * e1z * e2z ));
  }

  /* Fourier transform the Q's into the Qtilde's */
  for ( i = 0; i < 5; ++i )
  {
    XLALREAL4ForwardFFT( &Qtilde[i], &Q[i],
        params->fwdPlan);
  }

  /* FIXME: Q and Qtilde should be outputtable. Probably easier outside of
     this function as template number is available. */

  fcTmplt->tmplt.tC = InspTmplt->tC; /* length of template in seconds */
  fcTmplt->tmplt.fFinal = InspTmplt->fFinal; /* upper freq of template in Hz */
}


void coh_PTF_normalize(
    struct coh_PTF_params      *params,
    FindChirpTemplate          *fcTmplt,
    REAL4FrequencySeries       *invspec,
    REAL8Array                 *PTFM,
    REAL8Array                 *PTFN,
    COMPLEX8VectorSequence     *PTFqVec,
    COMPLEX8FrequencySeries    *sgmnt,
    COMPLEX8FFTPlan            *invPlan,
    UINT4                      spinTemplate
    )
/* Note that I use a different notation than Diego. In our notation M is
 * the same as Diego's B matrix (Q_0 | Q_0). We also have
 * A = ( Q_0 | s ) and B = ( Q_{\pi/2} | s ) Diego's A matrix is equal to
 * sqrt(A**2 + B**2) in this notation. */
{
  // This function calculates the various filters used to calculate SNR
  // It calculates (Q_0 | Q_0), (Q | s) and if necessary it will calculate
  // (Q_0 | Q_{\pi/2}) as well (for the spin checker code).


  UINT4         i, j, k, kmin, len, kmax,numPoints,vecLength;
  REAL8         f_min, deltaF,deltaT, fFinal, r, s, x, y, length;
  COMPLEX8     *qtilde, *inputData;
  COMPLEX8Vector *qtildeVec,qVec;
  COMPLEX8     *PTFQtilde   = NULL;
  

  /* check the required input exists */
  sanity_check( fcTmplt );
  sanity_check( PTFM );
  sanity_check( PTFM->data );
  sanity_check( PTFqVec );
  sanity_check( PTFqVec->data );
  sanity_check( invspec );
  sanity_check( invspec->data );
  sanity_check( invspec->deltaF );
  sanity_check( sgmnt );
  sanity_check( sgmnt->data );
  sanity_check( invPlan );

  /* wtilde contains 1/S_n(f) (up to dynamic range issues) */
  numPoints   = PTFqVec->vectorLength;
  PTFQtilde = fcTmplt->PTFQtilde->data;
  len       = invspec->data->length;
  deltaF    = invspec->deltaF;
  deltaT    = 1.0 / ( deltaF * (REAL4) numPoints);
  f_min     = params->lowFilterFrequency;
  kmin      = f_min / deltaF > 1 ?  f_min / deltaF : 1;
  fFinal    = params->highFilterFrequency;
  kmax      = fFinal / deltaF < (len - 1) ? fFinal / deltaF : (len - 1);
  qVec.length = numPoints;
  qtildeVec    = XLALCreateCOMPLEX8Vector( numPoints );
  qtilde = qtildeVec->data;

  /* Data params */
  inputData   = sgmnt->data->data;
  length      = sgmnt->data->length;

  /* Check that these input values are sane */
  sanity_check ( deltaT > 0 );
  sanity_check ( deltaF > 0 );
  sanity_check ( fcTmplt->tmplt.tC > 0 );
  /*Segment, response function and PTFQtilde must be the same length */
  sanity_check ( len == length ) ; 
  sanity_check ( fcTmplt->PTFQtilde->vectorLength == len);

//  sanity_check ( fcTmplt->tmplt.approximant == FindChirpPTF );

  /* Set parameters to determine spin/nonspin */
  /* For non-spin we only need one filter. For PTF all 5 are needed */
  vecLength = 1;
  if (spinTemplate == 1)
  {
    vecLength = 5;
  } 

  /*
   *
   * compute PTF normalization matrix
   *
   */

  /* Compute M_ij from Qtilde_i and Qtilde_j */
  for( i = 0; i < vecLength; ++i )
  {
    for ( j = 0; j < i + 1; ++j )
    {
      for ( k = kmin; k < kmax ; ++k )
      {
        PTFM->data[5 * i + j] += (PTFQtilde[k + i * len].re *
                            PTFQtilde[k + j * len].re +
                            PTFQtilde[k + i * len].im *
                            PTFQtilde[k + j * len].im )
                            * invspec->data->data[k] ;
      }
      PTFM->data[5 * i + j] *= 4.0 * deltaF ;
      /* Use the symmetry of M */
      PTFM->data[5 * j + i] = PTFM->data[5 * i + j];
    }
  }
  
  if (PTFN)
  {
    /* Compute N_ij */
    for( i = 0; i < vecLength; ++i )
    {
      for ( j = 0; j < i + 1; ++j )
      {
        for ( k = kmin; k < kmax ; ++k )
        {
          PTFN->data[5 * i + j] += (PTFQtilde[k + i * len].re *
                              PTFQtilde[k + j * len].im -
                              PTFQtilde[k + i * len].im *
                              PTFQtilde[k + j * len].re )
                              * invspec->data->data[k] ;
        }
        PTFN->data[5 * i + j] *= 4.0 * deltaF ;
        /* Use the anti-symmetry of M */
        PTFN->data[5 * j + i] = -PTFN->data[5 * i + j];
      }
    }
  }

  for ( i = 0; i < vecLength; ++i )
  {

    /* compute qtilde using data and Qtilde */

    memset( qtildeVec->data, 0,
        qtildeVec->length * sizeof(COMPLEX8) );

    /* qtilde positive frequency, not DC or nyquist */
    for ( k = kmin; k < kmax ; ++k )
    {
      r = inputData[k].re;
      s = inputData[k].im;
      x = PTFQtilde[i * (numPoints / 2 + 1) + k].re;
      y = 0 - PTFQtilde[i * (numPoints / 2 + 1) + k].im; /* cplx conj */

      qtilde[k].re = 4. * (r*x - s*y)*deltaF;
      qtilde[k].im = 4. * (r*y + s*x)*deltaF;
    }

    qVec.data = PTFqVec->data + (i * numPoints);

    /* inverse fft to get q */
    XLALCOMPLEX8VectorFFT( &qVec, qtildeVec, invPlan );
  }

  /* FIXME: We would like to be able to print off A,B and M. 
     like above, this may be better in the main function */
  
  XLALDestroyCOMPLEX8Vector( qtildeVec );
}

void coh_PTF_template_overlaps(
    struct coh_PTF_params      *params,
    FindChirpTemplate          *fcTmplt1,
    FindChirpTemplate          *fcTmplt2,
    REAL4FrequencySeries       *invspec,
    UINT4                      spinBank,
    REAL8Array                 *PTFM
    )
{
  // This function calculates the real part of the overlap between two templates

  UINT4         i, j, k, kmin, kmax, len,vecLen;
  REAL8         f_min, deltaF, fFinal;
  COMPLEX8     *PTFQtilde1   = NULL;
  COMPLEX8     *PTFQtilde2   = NULL;


  PTFQtilde1 = fcTmplt1->PTFQtilde->data;
  PTFQtilde2 = fcTmplt2->PTFQtilde->data;

  len       = invspec->data->length;
  deltaF    = invspec->deltaF;
  f_min     = params->lowFilterFrequency;
  kmin      = f_min / deltaF > 1 ?  f_min / deltaF : 1;
  fFinal    = params->highFilterFrequency;
  kmax      = fFinal / deltaF < (len - 1) ? fFinal / deltaF : (len - 1);

  vecLen = 5;
  if (! spinBank )
  {
    vecLen = 1;
  }

  for( i = 0; i < vecLen; ++i )
  {
    for ( j = 0; j < vecLen; ++j )
    {
      for ( k = kmin; k < kmax ; ++k )
      {
        PTFM->data[vecLen * i + j] += (PTFQtilde1[k + i * len].re *
                            PTFQtilde2[k + j * len].re +
                            PTFQtilde1[k + i * len].im *
                            PTFQtilde2[k + j * len].im )
                            * invspec->data->data[k] ;
      
      }
      PTFM->data[vecLen * i + j] *= 4.0 * deltaF ;
    }
  }

}

void coh_PTF_complex_template_overlaps(
    struct coh_PTF_params      *params,
    FindChirpTemplate          *fcTmplt1,
    FindChirpTemplate          *fcTmplt2,
    REAL4FrequencySeries       *invspec,
    UINT4                      spinBank,
    COMPLEX8Array                 *PTFM
    )
{

  // This function calculates the complex overlap between two templates
  UINT4         i, j, k, kmin, kmax, len,vecLen;
  REAL8         f_min, deltaF, fFinal;
  COMPLEX8     *PTFQtilde1   = NULL;
  COMPLEX8     *PTFQtilde2   = NULL;


  PTFQtilde1 = fcTmplt1->PTFQtilde->data;
  PTFQtilde2 = fcTmplt2->PTFQtilde->data;

  len       = invspec->data->length;
  deltaF    = invspec->deltaF;
  f_min     = params->lowFilterFrequency;
  kmin      = f_min / deltaF > 1 ?  f_min / deltaF : 1;
  fFinal    = params->highFilterFrequency;
  kmax      = fFinal / deltaF < (len - 1) ? fFinal / deltaF : (len - 1);

  vecLen = 5;
  if (! spinBank )
  {
    vecLen = 1;
  }

  for( i = 0; i < vecLen; ++i )
  {
    for ( j = 0; j < vecLen; ++j )
    {
      for ( k = kmin; k < kmax ; ++k )
      {
        PTFM->data[vecLen * i + j].re += (PTFQtilde1[k + i * len].re *
                            PTFQtilde2[k + j * len].re +
                            PTFQtilde1[k + i * len].im *
                            PTFQtilde2[k + j * len].im )
                            * invspec->data->data[k] ;
        PTFM->data[vecLen * i + j].im += (-PTFQtilde1[k + i * len].re *
                            PTFQtilde2[k + j * len].im +
                            PTFQtilde1[k + i * len].im *
                            PTFQtilde2[k + j * len].re )
                            * invspec->data->data[k] ;
      }
      PTFM->data[vecLen * i + j].re *= 4.0 * deltaF ;
      PTFM->data[vecLen * i + j].im *= 4.0 * deltaF ;
    }
  }

}

void coh_PTF_bank_filters(
    struct coh_PTF_params      *params,
    FindChirpTemplate          *fcTmplt,
    UINT4                      spinBank,
    COMPLEX8FrequencySeries    *sgmnt,
    COMPLEX8FFTPlan            *invBankPlan,
    COMPLEX8VectorSequence     *PTFqVec,
    COMPLEX8VectorSequence     *PTFBankqVec,
    REAL8                      f_min,
    REAL8                      fFinal)
{
  // This function calculates (Q|s) for the bank veto. It only returns the 
  // middle half of the time series with some buffer to allow for time shifts

  /* FIXME: Can this function be merged with normalize?? */

  UINT4          i, j, k, kmin, len, kmax,numPoints,vecLen,halfNumPoints;
  REAL8          deltaF, r, s, x, y, UNUSED length;
  COMPLEX8       *inputData,*qtilde;
  COMPLEX8Vector *qtildeVec,qVec;
  COMPLEX8       *PTFQtilde   = NULL;  

  numPoints   = PTFqVec->vectorLength;
  halfNumPoints = 3*numPoints/4 - numPoints/4;
  len       = sgmnt->data->length;
  PTFQtilde = fcTmplt->PTFQtilde->data;
  deltaF    = sgmnt->deltaF;
//  deltaT    = 1.0 / ( deltaF * (REAL4) numPoints);

  /* F_min and F_max are used to do the chisquared limited filters */
  if (! f_min)
  {
    f_min     = params->lowFilterFrequency;
  }
  kmin      = f_min / deltaF > 1 ?  f_min / deltaF : 1;
  if (! fFinal)
  {
    fFinal    = params->highFilterFrequency;
  }
  kmax      = fFinal / deltaF < (len - 1) ? fFinal / deltaF : (len - 1);
  qVec.length = numPoints;
  qtildeVec    = XLALCreateCOMPLEX8Vector( numPoints );
  qtilde = qtildeVec->data;

  if (! spinBank )
  {
    vecLen = 1;
  }
  else
    vecLen = 5;

  /* Data params */
  inputData   = sgmnt->data->data;
  length      = sgmnt->data->length;

  for ( i = 0; i < vecLen; ++i )
  {
    memset( qtildeVec->data, 0,
        qtildeVec->length * sizeof(COMPLEX8) );
    /* qtilde positive frequency, not DC or nyquist */
    for ( k = kmin; k < kmax ; ++k )
    {
      r = inputData[k].re;
      s = inputData[k].im;
      x = PTFQtilde[i * (numPoints / 2 + 1) + k].re;
      y = 0 - PTFQtilde[i * (numPoints / 2 + 1) + k].im; /* cplx conj */

      qtilde[k].re = 4. * (r*x - s*y)*deltaF;
      qtilde[k].im = 4. * (r*y + s*x)*deltaF;
    }

    qVec.data = PTFqVec->data + (i * numPoints);

    /* inverse fft to get q */
    XLALCOMPLEX8VectorFFT( &qVec, qtildeVec, invBankPlan );
  }
  XLALDestroyCOMPLEX8Vector( qtildeVec );

  for ( i = 0; i < vecLen ; i++ )
  {
    for ( j = numPoints/4 - 5000; j < 3*numPoints/4 + 5000; ++j )
    {
      PTFBankqVec->data[i*(halfNumPoints+10000) + (j-numPoints/4+5000)] = PTFqVec->data[i*numPoints + j];
    }
  }
}

void coh_PTF_auto_veto_overlaps(
    struct coh_PTF_params      *params,
    FindChirpTemplate          *fcTmplt,
    struct bankComplexTemplateOverlaps *autoTempOverlaps,
    REAL4FrequencySeries       *invspec,
    COMPLEX8FFTPlan            *invBankPlan,
    UINT4                      spinBank,
    UINT4                      numAutoPoints, 
    UINT4                      timeStepPoints,
    UINT4                      ifoNumber )
{
  // This function calculate (Q | Q(delta_t) ) at various different points
  // for the auto veto

  UINT4          i, j, k, kmin, len, kmax,vecLen,numPoints;
  REAL8          f_min, deltaF, fFinal, r, s, x, y;
  COMPLEX8       *qtilde;
  COMPLEX8Vector *qtildeVec,*qVec;
  COMPLEX8       *PTFQtilde   = NULL;

  len         = invspec->data->length;
  PTFQtilde = fcTmplt->PTFQtilde->data;
  numPoints   = len*2 -2;
  deltaF      = invspec->deltaF;
//  deltaT    = 1.0 / ( deltaF * (REAL4) len);

  f_min     = params->lowFilterFrequency;
  kmin      = f_min / deltaF > 1 ?  f_min / deltaF : 1;
  fFinal    = params->highFilterFrequency;
  kmax      = fFinal / deltaF < (len - 1) ? fFinal / deltaF : (len - 1);
  qVec = XLALCreateCOMPLEX8Vector( numPoints );
  qtildeVec    = XLALCreateCOMPLEX8Vector( numPoints );
  qtilde = qtildeVec->data;

  if (! spinBank )
    vecLen = 1;
  else
    vecLen = 5;

  for ( i = 0; i < vecLen; ++i )
  {
    for ( j=0; j < vecLen; ++j )
    {
      memset( qtildeVec->data, 0,
          qtildeVec->length * sizeof(COMPLEX8) );
      /* qtilde positive frequency, not DC or nyquist */
      for ( k = kmin; k < kmax ; ++k )
      {
        r = PTFQtilde[i * (len ) + k].re;
        s = PTFQtilde[i * (len ) + k].im;
        x = PTFQtilde[j * (len ) + k].re;
        y = 0 - PTFQtilde[j * (len ) + k].im; /* cplx conj */

        qtilde[k].re = 4. * (r*x - s*y)*deltaF * invspec->data->data[k];
        qtilde[k].im = 4. * (r*y + s*x)*deltaF * invspec->data->data[k];
      }

      /* inverse fft to get q */
      XLALCOMPLEX8VectorFFT( qVec, qtildeVec, invBankPlan );
      for ( k = 1; k < numAutoPoints+1 ; k++ )
      {
        autoTempOverlaps[k-1].timeStepDelay = - k * timeStepPoints;
        autoTempOverlaps[k-1].PTFM[ifoNumber]->data[i*vecLen + j] = qVec->data[numPoints - k * timeStepPoints];
      }
    }
  }

  /* FIXME: We should be able to print off the autocorrelation timeseries */

  XLALDestroyCOMPLEX8Vector( qtildeVec);
  XLALDestroyCOMPLEX8Vector( qVec );
}<|MERGE_RESOLUTION|>--- conflicted
+++ resolved
@@ -101,13 +101,6 @@
 
   /* check that the parameter structure exists */
   sanity_check( params );
-<<<<<<< HEAD
-  sanity_check( fcTmplt->PTFQ );
-  sanity_check( fcTmplt->PTFQ->length == 5 );
-  sanity_check( fcTmplt->PTFQ->data );
-
-=======
->>>>>>> 7baf5b82
   sanity_check( params->fwdPlan );
 
   /* check that the timestep is positive */
