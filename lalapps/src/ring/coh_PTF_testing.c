#include "coh_PTF.h"

RCSID("$Id$");
#define PROGRAM_NAME "lalapps_coh_PTF_inspiral"
#define CVS_REVISION "$Revision$"
#define CVS_SOURCE   "$Source$"
#define CVS_DATE     "$Date$"

/* This function should be migrated to option.c */
/* warning: returns a pointer to a static variable... not reenterant */
/* only call this routine once to initialize params! */
/* also do not attempt to free this pointer! */
static struct coh_PTF_params *coh_PTF_get_params(int argc, char **argv)
{
  static struct coh_PTF_params params;
  static char   programName[]  = PROGRAM_NAME;
  static char   cvsRevision[]  = CVS_REVISION;
  static char   cvsSource[]    = CVS_SOURCE;
  static char   cvsDate[]      = CVS_DATE;
  coh_PTF_parse_options(&params, argc, argv);
  coh_PTF_params_sanity_check(&params); /* this also sets various params */
  coh_PTF_params_inspiral_sanity_check(&params);
  params.programName = programName;
  params.cvsRevision = cvsRevision;
  params.cvsSource   = cvsSource;
  params.cvsDate     = cvsDate;
  return &params;
}

int main(int argc, char **argv)
{

  /* Declarations of parameters */
  INT4  i,j,k;
  UINT4 ui,uj,sp;
  char name[LALNameLength];
  CHAR ifoName[LIGOMETA_IFO_MAX];

  /* process structures */
  struct coh_PTF_params    *params                  = NULL;
  ProcessParamsTable       *procpar                 = NULL;

  /* sky position structures */
  UINT4                    numSkyPoints;
  CohPTFSkyPositions       *skyPoints               = NULL;

  /* FFT structures */
  REAL4FFTPlan             *fwdplan                 = NULL;
  REAL4FFTPlan             *revplan                 = NULL;
  COMPLEX8FFTPlan          *invPlan                 = NULL;

  /* input data and spectrum storage */
  REAL4TimeSeries          *channel[LAL_NUM_IFO+1];
  REAL4FrequencySeries     *invspec[LAL_NUM_IFO+1];
  RingDataSegments         *segments[LAL_NUM_IFO+1];
  INT4                     numSegments              = 0;

  /* template counters */
  INT4                     numTmplts                = 0;
  INT4                     numSpinTmplts            = 0;
  INT4                     numNoSpinTmplts          = 0;

  /* template indexes */
  INT4                     startTemplate            = -1;
  INT4                     stopTemplate             = -1;

  /* bank structures */
  UINT4                    UNUSED spinBank          = 0;
  char                     spinFileName[256];
  char                     noSpinFileName[256];

  /* template and findchirp data structures */
  InspiralTemplate         *PTFSpinTemplate         = NULL;
  InspiralTemplate         *PTFNoSpinTemplate       = NULL;
  InspiralTemplate         *PTFtemplate             = NULL;
  InspiralTemplate         *PTFbankhead             = NULL;
  FindChirpTemplate        *fcTmplt                 = NULL;
  InspiralTemplate         *PTFBankTemplates        = NULL;
  InspiralTemplate         *PTFBankvetoHead         = NULL;
  FindChirpTemplate        *bankFcTmplts            = NULL;
  FindChirpTmpltParams     *fcTmpltParams           = NULL;
  FindChirpInitParams      *fcInitParams            = NULL;
  UINT4                    numPoints,ifoNumber,spinTemplate;
  REAL8Array               *PTFM[LAL_NUM_IFO+1];
  REAL8Array               *PTFN[LAL_NUM_IFO+1];
  COMPLEX8VectorSequence   *PTFqVec[LAL_NUM_IFO+1];

  /* triggered sky position and sensitivity structures */
  LIGOTimeGPS              segStartTime;
  struct timeval           startTime;
  LALDetector              *detectors[LAL_NUM_IFO+1];
  REAL8                    *timeOffsets;
  REAL8                    *Fplus;
  REAL8                    *Fcross;
  REAL8                    *Fplustrig;
  REAL8                    *Fcrosstrig;
  REAL8                    detLoc[3];
  REAL4                    *timeSlideVectors;

  /* coherent statistic structures */
  REAL4TimeSeries          *cohSNR                  = NULL;
  REAL4TimeSeries          *pValues[10];
  REAL4TimeSeries          *snrComps[LAL_NUM_IFO];
  REAL4TimeSeries          *gammaBeta[2];
  REAL4TimeSeries          *nullSNR                 = NULL;
  REAL4TimeSeries          *traceSNR                = NULL;

  /* consistency test structures */
  REAL4TimeSeries          *bankVeto[LAL_NUM_IFO+1];
  REAL4TimeSeries          *autoVeto[LAL_NUM_IFO+1];
  REAL4TimeSeries          *chiSquare[LAL_NUM_IFO+1];

  /* output event structures */
  MultiInspiralTable       *eventList               = NULL;
  MultiInspiralTable       *thisEvent               = NULL;
  UINT8                    eventId                  = 0;
  
  /*------------------------------------------------------------------------*
   * initialise                                                             *
   *------------------------------------------------------------------------*/

  gettimeofday(&startTime, NULL);

  /* set error handlers to abort on error */
  set_abrt_on_error();

  /*
   * no lal mallocs before this! *
   */

  /* options are parsed and debug level is set here... */
  params  = coh_PTF_get_params(argc, argv);

  /* create process params */
  procpar = create_process_params(argc, argv, PROGRAM_NAME);

  verbose("Read input params %ld \n", timeval_subtract(&startTime));

  /* create forward and reverse fft plans */
  fwdplan = coh_PTF_get_fft_fwdplan(params);
  revplan = coh_PTF_get_fft_revplan(params);

  verbose("Made fft plans %ld \n", timeval_subtract(&startTime));

  /* NULL out pointers where necessary */
  for (i = 0 ; i < 10 ; i++)
  {
    pValues[i] = NULL;
  }   
  for (i = 0 ; i < LAL_NUM_IFO ; i++)
  {
    snrComps[i] = NULL;
    bankVeto[i] = NULL;
    autoVeto[i] = NULL;
    chiSquare[i] = NULL;
  }
  bankVeto[LAL_NUM_IFO] = NULL;
  autoVeto[LAL_NUM_IFO] = NULL;
  chiSquare[LAL_NUM_IFO] = NULL;
  gammaBeta[0] = NULL;
  gammaBeta[1] = NULL;

  /* Initialise some of the input file names */
  if (params->spinBank)
  {
    spinBank = 1;
    strncpy(spinFileName, params->spinBank, sizeof(spinFileName)-1);
  }
  if (params->noSpinBank)
    strncpy(noSpinFileName, params->noSpinBank, sizeof(noSpinFileName)-1);

  if (params->numIFO == 0)
  {
    fprintf(stderr, "You have not specified any detectors to analyse");
    return 1;
  }
  else if (params->numIFO == 1)
  {
    fprintf(stdout, "You have only specified one detector, "
                    "why are you using the coherent code? \n");
  }

  /*------------------------------------------------------------------------*
   * read the data, generate segments and the PSD                           *
   *------------------------------------------------------------------------*/

  timeSlideVectors=LALCalloc(1, LAL_NUM_IFO*
                                params->numOverlapSegments*sizeof(REAL4));
  memset(timeSlideVectors, 0,
         LAL_NUM_IFO * params->numOverlapSegments * sizeof(REAL4));

  /* loop over ifos */ 
  for(ifoNumber = 0; ifoNumber < LAL_NUM_IFO; ifoNumber++)
  {
    /* Initialize some of the structures */
    channel[ifoNumber]  = NULL;
    invspec[ifoNumber]  = NULL;
    segments[ifoNumber] = NULL;
    PTFM[ifoNumber]     = NULL;
    PTFN[ifoNumber]     = NULL;
    PTFqVec[ifoNumber]  = NULL;

    /* if ifo is on: */
    if (params->haveTrig[ifoNumber])
    {
      /* Read in data from the various ifos */
      params->doubleData = 1;
      if (params->simData)
        params->doubleData = 0;
      else if (ifoNumber == LAL_IFO_V1)
        params->doubleData = 0;
      channel[ifoNumber] = coh_PTF_get_data(params, params->channel[ifoNumber],
                                            params->dataCache[ifoNumber],
                                            ifoNumber);
      coh_PTF_rescale_data(channel[ifoNumber], 1E20);

      /* compute the spectrum */
      invspec[ifoNumber] = coh_PTF_get_invspec(channel[ifoNumber], fwdplan,
                                               revplan, params);

      /* create the segments */

      segments[ifoNumber] = coh_PTF_get_segments(channel[ifoNumber],
                                invspec[ifoNumber],fwdplan, ifoNumber,
                                timeSlideVectors, params);
      
      numSegments = segments[ifoNumber]->numSgmnt;

      verbose("Created segments for one ifo %ld \n",
               timeval_subtract(&startTime));
    }
  }

  /* Create a list of time slide ids for each segment and create time slide
     table. */

  TimeSlideVectorList timeSlideList[numSegments];
  UINT4 slideCount = 0;
  INT8  slideIDList[numSegments];
  
  for (i = 0 ; i < numSegments ; i++)
  {
    UINT4 slideDuplicate = 0;
    if (slideCount)
    {
      for (uj = 0; uj < slideCount; uj++)
      {
        UINT4 slideChecking = 1;
        for(ifoNumber = 0; ifoNumber < LAL_NUM_IFO; ifoNumber++)
        {
          if (params->haveTrig[ifoNumber])
          {
            if (timeSlideVectors[ifoNumber*params->numOverlapSegments+i] != \
                timeSlideList[uj].timeSlideVectors[ifoNumber])
            {
              slideChecking = 0;
            }
          }
        }
        if (slideChecking)
        {
          slideDuplicate = 1;
          slideIDList[i] = timeSlideList[uj].timeSlideID;
        }
      }
    }
    if (! slideDuplicate)
    {
      for(ifoNumber = 0; ifoNumber < LAL_NUM_IFO; ifoNumber++)
      {
        if (params->haveTrig[ifoNumber])
        {
          timeSlideList[slideCount].timeSlideVectors[ifoNumber] = \
              timeSlideVectors[ifoNumber*params->numOverlapSegments+i];
        }
      }
      timeSlideList[slideCount].timeSlideID = slideCount;
      slideIDList[i] = timeSlideList[slideCount].timeSlideID;
      slideCount++;
    }
  }

  TimeSlide *time_slide_head=NULL;
  TimeSlide *curr_slide = NULL;

  for (ui = 0 ; ui < slideCount; ui++)
  {
    for(ifoNumber = 0; ifoNumber < LAL_NUM_IFO; ifoNumber++)
    {
      if (params->haveTrig[ifoNumber])
      {
        if (! time_slide_head)
        {
          time_slide_head=XLALCreateTimeSlide();
          curr_slide= time_slide_head;
        }
        else
        {
          curr_slide->next=XLALCreateTimeSlide();
          curr_slide = curr_slide->next;
        }
        curr_slide->time_slide_id = timeSlideList[ui].timeSlideID;
        /* FIXME */
        XLALReturnIFO(ifoName,ifoNumber);
        strncpy(curr_slide->instrument,ifoName,sizeof(curr_slide->instrument)-1);
        curr_slide->offset = timeSlideList[ui].timeSlideVectors[ifoNumber];
        curr_slide->process_id=0;
      }
    }
  }

  /*------------------------------------------------------------------------*
   * Determine time delays and response functions                           *
   * This is computed for all detectors, even if not being analyzed         *
   *------------------------------------------------------------------------*/

  /* generate sky points array */
  skyPoints = coh_PTF_generate_sky_points(params);
  numSkyPoints = skyPoints->numPoints;

  verbose("Generated necessary sky grid with %d points %ld \n",\
          numSkyPoints, timeval_subtract(&startTime));

  for (sp=0; sp<numSkyPoints; sp++)
  {
    verbose("ra = %f dec = %f\n", skyPoints->data[sp].longitude,
            skyPoints->data[sp].latitude);
  }

  /* allocate memory */ 
  timeOffsets = LALCalloc(1, LAL_NUM_IFO*sizeof(REAL8));
  Fplus       = LALCalloc(1, LAL_NUM_IFO*sizeof(REAL8));
  Fcross      = LALCalloc(1, LAL_NUM_IFO*sizeof(REAL8));
  Fplustrig   = LALCalloc(1, LAL_NUM_IFO*sizeof(REAL8));
  Fcrosstrig  = LALCalloc(1, LAL_NUM_IFO*sizeof(REAL8));

  /* loop over ifos if doing triggered search */
  if ((params->skyLooping != ALL_SKY) &&
       (params->skyLooping != TWO_DET_ALL_SKY))
  {
    for(ifoNumber = 0; ifoNumber < LAL_NUM_IFO; ifoNumber++)
    {
      detectors[ifoNumber] = LALCalloc(1, sizeof(*detectors[ifoNumber]));
      XLALReturnDetector(detectors[ifoNumber], ifoNumber);
      /* get location in three dimensions */
      for (i = 0; i < 3; i++)
      {
        detLoc[i] = (double) detectors[ifoNumber]->location[i];
      }
      /* set 'segStartTime' to trigger time */
      segStartTime = params->trigTime;
      /* calculate time offsets */
      timeOffsets[ifoNumber] =
          XLALTimeDelayFromEarthCenter(detLoc, skyPoints->data[0].longitude,
                                       skyPoints->data[0].latitude,
                                       &segStartTime);
      /* calculate response functions for trigger */
      XLALComputeDetAMResponse(&Fplustrig[ifoNumber], &Fcrosstrig[ifoNumber],
                               detectors[ifoNumber]->response,
                               skyPoints->data[0].longitude,
                               skyPoints->data[0].latitude, 0.,
                               XLALGreenwichMeanSiderealTime(&segStartTime));
    }
  }

  numPoints = floor(params->segmentDuration * params->sampleRate + 0.5);

  /* Initialize some of the structures */
  ifoNumber           = LAL_NUM_IFO;
  channel[ifoNumber]  = NULL;
  invspec[ifoNumber]  = NULL;
  segments[ifoNumber] = NULL;
  PTFM[ifoNumber]     = NULL;
  PTFN[ifoNumber]     = NULL;
  PTFqVec[ifoNumber]  = NULL;
  struct bankDataOverlaps *chisqOverlaps = NULL;
  struct bankDataOverlaps *chisqSnglOverlaps = NULL;
  REAL4                   *frequencyRangesPlus[LAL_NUM_IFO+1];
  REAL4                   *frequencyRangesCross[LAL_NUM_IFO+1];

  for(ifoNumber = 0; ifoNumber < LAL_NUM_IFO+1; ifoNumber++)
  {
    frequencyRangesPlus[ifoNumber] = NULL;
    frequencyRangesCross[ifoNumber] = NULL;
  }

  /*------------------------------------------------------------------------*
   * Construct the null stream, its segments and its PSD                    *
   *------------------------------------------------------------------------*/

  if (params->doNullStream)
  {
    /* Read in data from the various ifos */
    if (coh_PTF_get_null_stream(params, channel, Fplustrig, Fcrosstrig,
                                  timeOffsets))
    {
      fprintf(stderr,"Null stream construction failure\n");
      return 1;
    }

    /* compute the spectrum */
    invspec[ifoNumber] = coh_PTF_get_invspec(channel[ifoNumber], fwdplan,\
                                              revplan, params);
    /* If white spectrum need to scale this. FIX ME!!! */
    if (params->whiteSpectrum)
    {
      for(ui=0 ; ui < invspec[ifoNumber]->data->length; ui++)
      {
        invspec[ifoNumber]->data->data[ui] *= pow(1./0.3403324,2);
      }
    }

    /* create the segments */
    segments[ifoNumber] = coh_PTF_get_segments(channel[ifoNumber],
                                               invspec[ifoNumber],fwdplan,
                                               ifoNumber, NULL, params);

    numSegments = segments[ifoNumber]->numSgmnt;

    verbose("Created segments for null stream at %ld \n",
            timeval_subtract(&startTime));
    if (params->approximant == FindChirpPTF)
    {
      PTFM[ifoNumber]    = XLALCreateREAL8ArrayL(2, 5, 5);
      PTFN[ifoNumber]    = XLALCreateREAL8ArrayL(2, 5, 5);
      PTFqVec[ifoNumber] = XLALCreateCOMPLEX8VectorSequence (5, numPoints);
    }
    else
    {
      PTFM[ifoNumber]    = XLALCreateREAL8ArrayL(2, 1, 1);
      PTFN[ifoNumber]    = XLALCreateREAL8ArrayL(2, 1, 1);
      PTFqVec[ifoNumber] = XLALCreateCOMPLEX8VectorSequence (1, numPoints);
    }
  }

  /*------------------------------------------------------------------------*
   * At this point we can discard the calibrated data, only the segments    *
   * and spectrum are needed now                                            *
   *------------------------------------------------------------------------*/

  for(ifoNumber = 0; ifoNumber < (LAL_NUM_IFO+1); ifoNumber++)
  {
    if (channel[ifoNumber])
    {
      XLALDestroyREAL4Vector(channel[ifoNumber]->data);
      LALFree(channel[ifoNumber]);
      channel[ifoNumber] = NULL;
    }
  }

  /*------------------------------------------------------------------------*
   * Create the relevant structures that will be needed                     *
   *------------------------------------------------------------------------*/

  /* finchirp parameters */
  fcInitParams               = LALCalloc(1, sizeof(*fcInitParams));
  fcTmplt                    = LALCalloc(1, sizeof(*fcTmplt));
  fcTmpltParams              = LALCalloc(1, sizeof(*fcTmpltParams));
  fcTmpltParams->approximant = params->approximant;
  fcTmpltParams->order       = params->order;

  /* Note that although non-spinning only uses Q1, the PTF
  generator still generates Q1-5, thus size of these vectors */
  if (params->approximant == FindChirpPTF)
  {
    fcTmplt->PTFQtilde          = 
        XLALCreateCOMPLEX8VectorSequence(5, numPoints / 2 + 1); 
    fcTmpltParams->PTFQ         = XLALCreateVectorSequence(5, numPoints);
    fcTmpltParams->PTFphi       = XLALCreateVector(numPoints);
    fcTmpltParams->PTFomega_2_3 = XLALCreateVector(numPoints);
    fcTmpltParams->PTFe1        = XLALCreateVectorSequence(3, numPoints);
    fcTmpltParams->PTFe2        = XLALCreateVectorSequence(3, numPoints);
  }
  else if (params->approximant == FindChirpSP)
  {
    fcTmplt->PTFQtilde          =
        XLALCreateCOMPLEX8VectorSequence(1, numPoints / 2 + 1);
    fcTmplt->data               = XLALCreateCOMPLEX8Vector(numPoints / 2 + 1);
    fcTmpltParams->xfacVec      = XLALCreateVector(numPoints / 2 + 1);
    fcTmpltParams->PTFphi       = XLALCreateVector(numPoints / 2 + 1);
    /* Set the values of xfacVec  This is k^(-1/3) 
       also PTFphi which is k^(-7/6). As these are expensive to compute it
       is cheaper to do it once rather than many times. */
    const REAL4                   xfacExponent = -1.0/3.0;
    REAL4                        *xfac = NULL;
    xfac = fcTmpltParams->xfacVec->data;
    xfac[0] = 0;
    fcTmpltParams->PTFphi->data[0] = 0;
    for (ui = 1; ui < fcTmpltParams->xfacVec->length; ++ui)
    {
      xfac[ui] = pow((REAL4) ui, xfacExponent);
      fcTmpltParams->PTFphi->data[ui] = pow((REAL4) ui, -7.0/6.0);
    }
  }
  else
  {
    fcTmplt->PTFQtilde          =
        XLALCreateCOMPLEX8VectorSequence(1, numPoints / 2 + 1);
    fcTmplt->data               = XLALCreateCOMPLEX8Vector(numPoints / 2 + 1);
    fcTmpltParams->xfacVec      = XLALCreateVector(numPoints);
  }


  fcTmpltParams->fwdPlan      = XLALCreateForwardREAL4FFTPlan(numPoints, 
                                    params->fftLevel);
  fcTmpltParams->deltaT       = 1.0/params->sampleRate;
  fcTmpltParams->fLow = params->lowTemplateFrequency;

  for(ifoNumber = 0; ifoNumber < LAL_NUM_IFO; ifoNumber++)
  {
    if (params->haveTrig[ifoNumber])
    {
      if (params->approximant == FindChirpPTF)
      {
        PTFM[ifoNumber]    = XLALCreateREAL8ArrayL(2, 5, 5);
        PTFN[ifoNumber]    = XLALCreateREAL8ArrayL(2, 5, 5);
        PTFqVec[ifoNumber] = XLALCreateCOMPLEX8VectorSequence (5, numPoints);
      }
      else
      {
        PTFM[ifoNumber]    = XLALCreateREAL8ArrayL(2, 1, 1);
        PTFN[ifoNumber]    = XLALCreateREAL8ArrayL(2, 1, 1);
        PTFqVec[ifoNumber] = XLALCreateCOMPLEX8VectorSequence (1, numPoints);
      }
    }
  }

  /* Create an inverse FFT plan */
  invPlan = XLALCreateReverseCOMPLEX8FFTPlan(numPoints, params->fftLevel);

  /*------------------------------------------------------------------------*
   * Read in the tmpltbank xml files                                        *
   *------------------------------------------------------------------------*/

  /* read spinning bank */
  if (params->spinBank)
  {
    numSpinTmplts = InspiralTmpltBankFromLIGOLw(&PTFSpinTemplate,
      spinFileName,startTemplate, stopTemplate);
    if (numSpinTmplts != 0)
    {
      PTFtemplate = PTFSpinTemplate;
      numTmplts = numSpinTmplts;
    }
    else
      params->spinBank = NULL;
      spinBank = 0;
  }

  /* read non-spinning bank */
  if (params->noSpinBank)
  {
    numNoSpinTmplts = InspiralTmpltBankFromLIGOLw(&PTFNoSpinTemplate,
      noSpinFileName,startTemplate, stopTemplate);
    if (numNoSpinTmplts != 0)
    {
      PTFtemplate = PTFNoSpinTemplate;
      numTmplts = numNoSpinTmplts;
    }
    else
      params->noSpinBank = NULL;
  }

  /* If both banks present combine them and mark where to swap over */
  if (params->spinBank && params->noSpinBank)
  {
    for (i = 0; (i < numNoSpinTmplts); PTFtemplate = PTFtemplate->next, i++)
    {
      if (i == (numNoSpinTmplts - 1))
      {
        PTFtemplate->next = PTFSpinTemplate;
        numTmplts = numSpinTmplts + numNoSpinTmplts;
      }
    }
    PTFtemplate = PTFNoSpinTemplate;
  }

  /*------------------------------------------------------------------------*
   * initialise bank veto
   *------------------------------------------------------------------------*/

  /* Create the templates needed for the bank veto, if necessary */
  UINT4 subBankSize = 0;
  struct bankTemplateOverlaps *bankNormOverlaps = NULL;
  struct bankComplexTemplateOverlaps *bankOverlaps = NULL;
  struct bankDataOverlaps *dataOverlaps = NULL;

  if (params->doBankVeto)
  {
    verbose("Initializing bank veto filters at %ld \n", timeval_subtract(&startTime));
    /* Reads in and initializes the bank veto sub bank */
    subBankSize = coh_PTF_read_sub_bank(params,&PTFBankTemplates);
    params->BVsubBankSize = subBankSize;
    bankNormOverlaps = LALCalloc(subBankSize,sizeof(*bankNormOverlaps));
    bankOverlaps = LALCalloc(subBankSize,sizeof(*bankOverlaps));
    dataOverlaps = LALCalloc(subBankSize,sizeof(*dataOverlaps));
    bankFcTmplts = LALCalloc(subBankSize, sizeof(*bankFcTmplts));
    /* Create necessary structure to hold Q(f) */
    for (ui =0 ; ui < subBankSize; ui++)
    {
      bankFcTmplts[ui].PTFQtilde = 
          XLALCreateCOMPLEX8VectorSequence(1, numPoints / 2 + 1);
    }
    PTFBankvetoHead = PTFBankTemplates;
    
    for (ui=0 ; ui < subBankSize ; ui++)
    {
      coh_PTF_template(fcTmplt,PTFBankTemplates,
          fcTmpltParams);
      PTFBankTemplates = PTFBankTemplates->next;
      /* Only store Q1. Structures used in fcTmpltParams will be overwritten */
      for (uj = 0 ; uj < (numPoints/2 +1) ; uj++)
      {
        if (params->approximant == FindChirpPTF)
          bankFcTmplts[ui].PTFQtilde->data[uj] = fcTmplt->PTFQtilde->data[uj];
        else
          bankFcTmplts[ui].PTFQtilde->data[uj] = fcTmplt->data->data[uj];
      }
    }
    /* Calculate the overlap between templates for bank veto */
    for (ui = 0 ; ui < subBankSize; ui++)
    {
      for(ifoNumber = 0; ifoNumber < LAL_NUM_IFO; ifoNumber++)
      {
        if (params->haveTrig[ifoNumber])
        {
          bankNormOverlaps[ui].PTFM[ifoNumber]=
              XLALCreateREAL8ArrayL(2, 1, 1);
          memset(bankNormOverlaps[ui].PTFM[ifoNumber]->data,
              0, 1 * sizeof(REAL8));
          /* This function calculates the overlaps between templates */
          /* This returns a REAL4 as the overlap between identical templates*/
          /* must be real. */
          coh_PTF_template_overlaps(params,&(bankFcTmplts[ui]),
              &(bankFcTmplts[ui]),invspec[ifoNumber],0,
              bankNormOverlaps[ui].PTFM[ifoNumber]);
        }
      }
    }
 
    verbose("Generated bank veto filters at %ld \n", timeval_subtract(&startTime));
        
  }

  /*------------------------------------------------------------------------*
   * initialise auto veto
   *------------------------------------------------------------------------*/

  /* Create the structures needed for the auto veto, if necessary */

  UINT4 timeStepPoints = 0;
  struct bankComplexTemplateOverlaps *autoTempOverlaps = NULL;

  if (params->doAutoVeto)
  {
    verbose("Initializing auto veto filters at %ld \n",
            timeval_subtract(&startTime));
    /* Initializations */
    autoTempOverlaps = LALCalloc(params->numAutoPoints,
        sizeof(*autoTempOverlaps));
    timeStepPoints = params->autoVetoTimeStep*params->sampleRate;
    for (uj = 0; uj < params->numAutoPoints; uj++)
    {
      for(ifoNumber = 0; ifoNumber < LAL_NUM_IFO; ifoNumber++)
      {
        if (params->haveTrig[ifoNumber])
        {
          /* If it will be used initialize and zero out the overlap structure*/
          autoTempOverlaps[uj].PTFM[ifoNumber] = XLALCreateCOMPLEX8ArrayL(2, 1,
                                                                          1);
          memset(autoTempOverlaps[uj].PTFM[ifoNumber]->data, 0,
                 1*sizeof(COMPLEX8));
        }
        else
          autoTempOverlaps[uj].PTFM[ifoNumber] = NULL;
      }
    }
    verbose("Generated auto veto filters at %ld \n", 
            timeval_subtract(&startTime));
  }
   
  /*------------------------------------------------------------------------*
   * find gravitational waves
   *------------------------------------------------------------------------*/

  PTFbankhead = PTFtemplate;

  /* loop over segments */
  for (j = 0; j < numSegments; ++j)
  {
    if (params->doBankVeto)
    {
      /* Calculate overlap between bank templates and data for bank veto */
      /* loop over bank veto templates */
      for (ui = 0 ; ui < subBankSize ; ui++)
      {
        for(ifoNumber = 0; ifoNumber < LAL_NUM_IFO; ifoNumber++)
        {
          if (params->haveTrig[ifoNumber])
          {
            dataOverlaps[ui].PTFqVec[ifoNumber] =
                XLALCreateCOMPLEX8VectorSequence(1, 3*numPoints/4-numPoints/4+
                                                    10000);
            bankOverlaps[ui].PTFM[ifoNumber]=XLALCreateCOMPLEX8ArrayL(2,1,1);
            /* This function calculates the overlap */
            coh_PTF_bank_filters(params, &(bankFcTmplts[ui]), 0,
                                 &segments[ifoNumber]->sgmnt[j], invPlan,
                                 PTFqVec[ifoNumber],
                                 dataOverlaps[ui].PTFqVec[ifoNumber], 0, 0);
          }
        }
      }
      verbose("Generated bank veto filters for segment %d at %ld \n", j,
              timeval_subtract(&startTime));
    }
    PTFtemplate = PTFbankhead;

    /* Loop over templates in the bank */
    for (i = 0; (i < numTmplts); PTFtemplate = PTFtemplate->next, i++)
    {
      /* Determine if this template is non-spinning */
      if (i >= numNoSpinTmplts)
        spinTemplate = 1;
      else
        spinTemplate = 0;

      /* This value is used for template generation */
      PTFtemplate->fLower = params->lowTemplateFrequency;

      /* Generate the template */
      /* PTF generator called here. For non spin Q1-5 is generated and stored
         only Q1 will be used. This would need some alteration if we planned to
         use other templates. */
       
      coh_PTF_template(fcTmplt,PTFtemplate,fcTmpltParams);

      if (params->approximant != FindChirpPTF)
      {
        for (uj = 0 ; uj < (numPoints/2 +1) ; uj++)
        {
          fcTmplt->PTFQtilde->data[uj] = fcTmplt->data->data[uj];
        }
      }

      if (spinTemplate)
        verbose("Generated spin template %d at %ld \n", i,
                timeval_subtract(&startTime));
      else
        verbose("Generated no spin template %d at %ld \n", i,
                timeval_subtract(&startTime));

      for (ifoNumber = 0; ifoNumber < LAL_NUM_IFO; ifoNumber++)
      {
        if (params->haveTrig[ifoNumber])
        {
          segStartTime = segments[ifoNumber]->sgmnt[j].epoch;
          break;
        }
      }

      /* We only analyse middle half so add duration/4 to epoch */
      XLALGPSAdd(&segStartTime, params->segmentDuration/4.0);

      /* Generate the various time series as needed*/
      /* Need to zero these out */
      /* We only want to store data from middle half of segment */
      cohSNR = XLALCreateREAL4TimeSeries("cohSNR", &segStartTime,
                                         PTFtemplate->fLower,
                                         (1.0/params->sampleRate),
                                         &lalDimensionlessUnit,
                                         3*numPoints/4 - numPoints/4);
      if (params->doNullStream)
        nullSNR = XLALCreateREAL4TimeSeries("nullSNR", &segStartTime,
                                            PTFtemplate->fLower,
                                            (1.0/params->sampleRate),
                                            &lalDimensionlessUnit,
                                            3*numPoints/4 - numPoints/4);
      if (params->doTraceSNR)
        traceSNR = XLALCreateREAL4TimeSeries("traceSNR", &segStartTime,
                                             PTFtemplate->fLower,
                                             (1.0/params->sampleRate),
                                             &lalDimensionlessUnit,
                                             3*numPoints/4 - numPoints/4);
      if (params->doBankVeto)
      {
        if (params->numIFO != 1)
        {
          bankVeto[LAL_NUM_IFO] = XLALCreateREAL4TimeSeries("bank_veto",
                                             &segStartTime,
                                             PTFtemplate->fLower,
                                             (1.0/params->sampleRate),
                                             &lalDimensionlessUnit,
                                             3*numPoints/4 - numPoints/4);
        }
        if (params->doSnglChiSquared)
        {
          for (ifoNumber = 0; ifoNumber < LAL_NUM_IFO; ifoNumber++)
          {
            if (params->haveTrig[ifoNumber])
            {
              XLALReturnIFO(ifoName,ifoNumber);
              snprintf( name, sizeof( name ), "%s_bank_veto",ifoName);
              bankVeto[ifoNumber] = XLALCreateREAL4TimeSeries(name,
                  &segStartTime,PTFtemplate->fLower,(1.0/params->sampleRate),
                  &lalDimensionlessUnit,3*numPoints/4 - numPoints/4);
            }
          }
        }
      }
      if (params->doAutoVeto)
      {
        if (params->numIFO != 1)
        {
          autoVeto[LAL_NUM_IFO] = XLALCreateREAL4TimeSeries("auto_veto",
                                             &segStartTime,
                                             PTFtemplate->fLower,
                                             (1.0/params->sampleRate),
                                             &lalDimensionlessUnit,
                                             3*numPoints/4 - numPoints/4);
        }
        if (params->doSnglChiSquared)
        {
          for (ifoNumber = 0; ifoNumber < LAL_NUM_IFO; ifoNumber++)
          {
            if (params->haveTrig[ifoNumber])
            {
              XLALReturnIFO(ifoName,ifoNumber);
              snprintf( name, sizeof( name ), "%s_auto_veto",ifoName);
              autoVeto[ifoNumber] = XLALCreateREAL4TimeSeries(name,
                  &segStartTime,PTFtemplate->fLower,(1.0/params->sampleRate),
                  &lalDimensionlessUnit,3*numPoints/4 - numPoints/4);
            }
          }
        }

      }
      if (params->doChiSquare)
      {
        if (params->numIFO != 1)
        {
          chiSquare[LAL_NUM_IFO] = XLALCreateREAL4TimeSeries("chi_square",
                                                &segStartTime,
                                                PTFtemplate->fLower,
                                                (1.0/params->sampleRate),
                                                &lalDimensionlessUnit,
                                                3*numPoints/4 - numPoints/4);
        }
        if (params->doSnglChiSquared)
        {
          for (ifoNumber = 0; ifoNumber < LAL_NUM_IFO; ifoNumber++)
          {
            if (params->haveTrig[ifoNumber])
            {
              XLALReturnIFO(ifoName,ifoNumber);
              snprintf( name, sizeof( name ), "%s_chi_square",ifoName);
              chiSquare[ifoNumber] = XLALCreateREAL4TimeSeries(name,
                  &segStartTime,PTFtemplate->fLower,(1.0/params->sampleRate),
                  &lalDimensionlessUnit,3*numPoints/4 - numPoints/4);
            }
          }
        }
      }

      /* Loop over ifos */
      for(ifoNumber = 0; ifoNumber < LAL_NUM_IFO; ifoNumber++)
      {
        if (params->haveTrig[ifoNumber])
        {
          /* Zero the storage vectors for the PTF filters */
          if (params->approximant == FindChirpPTF)
          {
            memset(PTFM[ifoNumber]->data, 0, 25 * sizeof(REAL8));
            memset(PTFqVec[ifoNumber]->data, 0, 
                  5 * numPoints * sizeof(COMPLEX8));
          }
          else
          {
            memset(PTFM[ifoNumber]->data, 0, 1 * sizeof(REAL8));
            memset(PTFqVec[ifoNumber]->data, 0,
                  1 * numPoints * sizeof(COMPLEX8));
          }

          /* Here (h|s) and (h|h) are calculated */
          coh_PTF_normalize(params, fcTmplt, invspec[ifoNumber],
                            PTFM[ifoNumber], NULL, PTFqVec[ifoNumber],
                            &segments[ifoNumber]->sgmnt[j], invPlan,
                            spinTemplate);

          // In this subroutine the overlap between template h and the 
          // bank veto template is calculated
          if (params->doBankVeto)
          {
          for (ui = 0 ; ui < subBankSize ; ui++)
          {
            memset(bankOverlaps[ui].PTFM[ifoNumber]->data,0,1*sizeof(COMPLEX8));
            coh_PTF_complex_template_overlaps(params, &(bankFcTmplts[ui]),
                                              fcTmplt, invspec[ifoNumber], 0,
                                              bankOverlaps[ui].PTFM[ifoNumber]);
          }
          }
          // And if necessary the overlap between h(deltaT) and h
          if (params->doAutoVeto)
          {
            coh_PTF_auto_veto_overlaps(params,fcTmplt,autoTempOverlaps,
                invspec[ifoNumber],invPlan,0,params->numAutoPoints,
                timeStepPoints,ifoNumber);
          }

          verbose("Made filters for ifo %d,segment %d, template %d at %ld \n", 
                   ifoNumber, j, i, timeval_subtract(&startTime));
        }
      }
      /* If necessary calculate the null stream filters */
      if (params->doNullStream)
      {
        if (params-> approximant == FindChirpPTF)
        {
          memset(PTFM[LAL_NUM_IFO]->data, 0, 25*sizeof(REAL8));
          memset(PTFqVec[LAL_NUM_IFO]->data, 0, 5*numPoints*sizeof(COMPLEX8));
        }
        else
        {
          memset(PTFM[LAL_NUM_IFO]->data, 0, 1*sizeof(REAL8));
          memset(PTFqVec[LAL_NUM_IFO]->data, 0, 1*numPoints*sizeof(COMPLEX8));
        }
        coh_PTF_normalize(params, fcTmplt, invspec[LAL_NUM_IFO],
                          PTFM[LAL_NUM_IFO], NULL, PTFqVec[LAL_NUM_IFO],
                          &segments[LAL_NUM_IFO]->sgmnt[j], invPlan,
                          spinTemplate);
        verbose("Made filters for NULL stream,segmen %d, template %d at %ld\n",
                j, i, timeval_subtract(&startTime));
      }
      
      switch(params->skyLooping)
      {
        case SINGLE_SKY_POINT:
        case TWO_DET_SKY_PATCH:
        case SKY_PATCH:
          verbose("Begin loop over sky points at %ld \n",
                  timeval_subtract(&startTime));

          /* set 'segStartTime' to trigger time */
          segStartTime = params->trigTime;

          /* loop over sky points */
          for (sp = 0; sp < numSkyPoints ; sp++)
          {
            for(ifoNumber = 0; ifoNumber < LAL_NUM_IFO; ifoNumber++)
            {
              /* get location in three dimensions */
              for (ui = 0; ui < 3; ui++)
              {
                 detLoc[ui] = (double) detectors[ifoNumber]->location[ui];
              }
              /* calculate time offsets */
              timeOffsets[ifoNumber] =
                  XLALTimeDelayFromEarthCenter(detLoc,
                                               skyPoints->data[sp].longitude,
                                               skyPoints->data[sp].latitude,
                                               &segStartTime);
              /* calculate response functions */
              XLALComputeDetAMResponse(&Fplus[ifoNumber],
                                       &Fcross[ifoNumber],
                                       detectors[ifoNumber]->response,
                                       skyPoints->data[sp].longitude,
                                       skyPoints->data[sp].latitude,0.,
                                       XLALGreenwichMeanSiderealTime(
                                           &segStartTime));
            }

            // This function calculates the cohSNR time series and all of the
            // signal based vetoes as appropriate
            coh_PTF_statistic(cohSNR, PTFM, PTFqVec, params, spinTemplate,
                              timeOffsets, Fplus, Fcross, Fplustrig, Fcrosstrig,
                              j, pValues, gammaBeta, snrComps, nullSNR,
                              traceSNR, bankVeto, autoVeto,
                              chiSquare, subBankSize, bankOverlaps, 
                              bankNormOverlaps, dataOverlaps, autoTempOverlaps,
                              fcTmplt, invspec, segments, invPlan, 
                              &chisqOverlaps,&chisqSnglOverlaps, frequencyRangesPlus,
                              frequencyRangesCross, startTime);
     
            verbose("Made coherent statistic for segment %d, template %d, "
                    "sky point %d at %ld \n", j, i, sp,
                    timeval_subtract(&startTime));      

            /* This function construct triggers from loud events */
            eventId = coh_PTF_add_triggers(params, &eventList, &thisEvent,
                                           cohSNR, *PTFtemplate, eventId,
                                           spinTemplate,
                                           pValues, gammaBeta, snrComps,
                                           nullSNR, traceSNR, bankVeto,
                                           autoVeto, chiSquare, PTFM,
                                           skyPoints->data[sp].longitude,
                                           skyPoints->data[sp].latitude,
                                           slideIDList[j], timeOffsets);
            params->numEvents = XLALCountMultiInspiral(eventList);
            verbose("There are currently %d triggers.\n", params->numEvents);
            verbose("Generated triggers for segment %d, template %d, sky point %d at %ld \n", j, i, sp, timeval_subtract(&startTime));


          }
          break;
        case ALL_SKY:
        case TWO_DET_ALL_SKY:
          error("All sky code not implemented yet\n"); 
          break;
        default:
          error("Oops. No sky type set, Ian done broke the code.\n");
          break;

      } 

      /* cluster triggers */
      /* XLALClusterMultiInspiralTable(); */
      /* verbose("Clustered triggers for segment %d, template %d at %ld \n",
               j, i, time(NULL)-startTime); */

      /* Then we get a bunch of memory freeing statements */
      for (k = 0 ; k < 10 ; k++)
      {
        if (pValues[k])
        {
            XLALDestroyREAL4TimeSeries(pValues[k]);
            pValues[k] = NULL;
        }
      }
      for (k = 0; k < LAL_NUM_IFO; k++)
      {
        if (snrComps[k])
        {
          XLALDestroyREAL4TimeSeries(snrComps[k]);
          snrComps[k] = NULL;
        }
      }
      for (k = 0; k < 2; k++)
      {
        if (gammaBeta[k])
        {
          XLALDestroyREAL4TimeSeries(gammaBeta[k]);
          gammaBeta[k] = NULL;
        }
      }
      if (nullSNR) XLALDestroyREAL4TimeSeries(nullSNR);
      if (traceSNR) XLALDestroyREAL4TimeSeries(traceSNR);
      if (cohSNR) XLALDestroyREAL4TimeSeries(cohSNR);

      for (k = 0; k < LAL_NUM_IFO+1; k++)
      {
        if (bankVeto[k])
        {
          XLALDestroyREAL4TimeSeries(bankVeto[k]);
          bankVeto[k]=NULL;
        }
        if (autoVeto[k])
        {
          XLALDestroyREAL4TimeSeries(autoVeto[k]);
          autoVeto[k]=NULL;
        }
        if (chiSquare[k])
        {
          XLALDestroyREAL4TimeSeries(chiSquare[k]);
          chiSquare[k]=NULL;
        }
      }
      if (chisqOverlaps)
      {
        for(uj = 0; uj < 2*params->numChiSquareBins; uj++)
        {
          for(k = 0; k < LAL_NUM_IFO; k++)
          {
            if (chisqOverlaps[uj].PTFqVec[k])
            {
              XLALDestroyCOMPLEX8VectorSequence(chisqOverlaps[uj].PTFqVec[k]);
            }
          }
        }
        LALFree(chisqOverlaps);
        chisqOverlaps = NULL;
      }
      if (chisqSnglOverlaps)
      {
        for(uj = 0; uj < params->numChiSquareBins; uj++)
        {
          for(k = 0; k < LAL_NUM_IFO; k++)
          {
            if (chisqSnglOverlaps[uj].PTFqVec[k])
            {
              XLALDestroyCOMPLEX8VectorSequence(chisqSnglOverlaps[uj].PTFqVec[k]);
            }
          }
        }
        LALFree(chisqSnglOverlaps);
        chisqSnglOverlaps = NULL;
      }
      for(ifoNumber = 0; ifoNumber < LAL_NUM_IFO+1; ifoNumber++)
      {
        if (frequencyRangesPlus[ifoNumber])
        {
          LALFree(frequencyRangesPlus[ifoNumber]);
          frequencyRangesPlus[ifoNumber] = NULL;
        }
        if (frequencyRangesCross[ifoNumber])
        {
          LALFree(frequencyRangesCross[ifoNumber]);
          frequencyRangesCross[ifoNumber] = NULL;
        }
      }
    }
    if (params->doBankVeto)
    {
      for (ui = 0 ; ui < subBankSize ; ui++)
      {
        for(ifoNumber = 0; ifoNumber < LAL_NUM_IFO; ifoNumber++)
        {
          if (dataOverlaps[ui].PTFqVec[ifoNumber])
            XLALDestroyCOMPLEX8VectorSequence(dataOverlaps[ui].PTFqVec[ifoNumber]);
          if (bankOverlaps[ui].PTFM[ifoNumber])
            XLALDestroyCOMPLEX8Array(bankOverlaps[ui].PTFM[ifoNumber]);
        }
      }
    }
  } // Main loop is ended here
  /* calulate number of events */
  params->numEvents = XLALCountMultiInspiral(eventList);
  verbose("There are %d total triggers.\n", params->numEvents);
  coh_PTF_output_events_xml(params->outputFile, eventList, procpar,\
                            time_slide_head, params);

  if (skyPoints->data)
    LALFree(skyPoints->data);
  if (skyPoints)
    LALFree(skyPoints);

  // This function cleans up memory usage
  XLALDestroyTimeSlideTable(time_slide_head);
  LALFree(timeSlideVectors);
  coh_PTF_cleanup(procpar,fwdplan,revplan,invPlan,channel,
      invspec,segments,eventList,PTFbankhead,fcTmplt,fcTmpltParams,
      fcInitParams,PTFM,PTFN,PTFqVec,timeOffsets,Fplus,Fcross,Fplustrig,Fcrosstrig);
  
  while (PTFBankvetoHead)
  {
    InspiralTemplate *thisTmplt;
    thisTmplt = PTFBankvetoHead;
    PTFBankvetoHead = PTFBankvetoHead->next;
    if (thisTmplt->event_id)
    {
      LALFree(thisTmplt->event_id);
    }
    LALFree(thisTmplt);
  }

  coh_PTF_free_bank_veto_memory(bankNormOverlaps,PTFBankTemplates,bankFcTmplts,subBankSize,bankOverlaps,dataOverlaps);

  if (autoTempOverlaps)
  {
    for (uj = 0; uj < params->numAutoPoints; uj++)
    {
      for(ifoNumber = 0; ifoNumber < LAL_NUM_IFO; ifoNumber++)
      {
        if (params->haveTrig[ifoNumber])
        {
          if (autoTempOverlaps[uj].PTFM[ifoNumber])
          {
            XLALDestroyCOMPLEX8Array(autoTempOverlaps[uj].PTFM[ifoNumber]);
          }
        }
      }
    }
    LALFree(autoTempOverlaps);
  }

  for(ifoNumber = 0; ifoNumber < LAL_NUM_IFO; ifoNumber++)
  {
    LALFree(detectors[ifoNumber]);
  }
  verbose("Generated output xml file, cleaning up and exiting at %ld \n",
      timeval_subtract(&startTime));
  LALCheckMemoryLeaks();
  return 0;
}

void coh_PTF_statistic(
    REAL4TimeSeries         *cohSNR,
    REAL8Array              *PTFM[LAL_NUM_IFO+1],
    COMPLEX8VectorSequence  *PTFqVec[LAL_NUM_IFO+1],
    struct coh_PTF_params   *params,
    UINT4                   spinTemplate,
    REAL8                   *timeOffsets,
    REAL8                   *Fplus,
    REAL8                   *Fcross,
    REAL8                   *Fplustrig,
    REAL8                   *Fcrosstrig,
    INT4                    segmentNumber,
    REAL4TimeSeries         *pValues[10],
    REAL4TimeSeries         *gammaBeta[2],
    REAL4TimeSeries         *snrComps[LAL_NUM_IFO],
    REAL4TimeSeries         *nullSNR,
    REAL4TimeSeries         *traceSNR,
    REAL4TimeSeries         *bankVeto[LAL_NUM_IFO+1],
    REAL4TimeSeries         *autoVeto[LAL_NUM_IFO+1],
    REAL4TimeSeries         *chiSquare[LAL_NUM_IFO+1],
    UINT4                   subBankSize,
    struct bankComplexTemplateOverlaps *bankOverlaps,
    struct bankTemplateOverlaps *bankNormOverlaps,
    struct bankDataOverlaps *dataOverlaps,
    struct bankComplexTemplateOverlaps *autoTempOverlaps,
    FindChirpTemplate       *fcTmplt,
    REAL4FrequencySeries    *invspec[LAL_NUM_IFO+1],
    RingDataSegments        *segments[LAL_NUM_IFO+1],
    COMPLEX8FFTPlan         *invPlan,
    struct bankDataOverlaps **chisqOverlapsP,
    struct bankDataOverlaps **chisqSnglOverlapsP,
    REAL4 *frequencyRangesPlus[LAL_NUM_IFO+1],
    REAL4 *frequencyRangesCross[LAL_NUM_IFO+1],
    struct timeval          startTime
)

{
  verbose("Entering the statistic loop at %ld \n",
          timeval_subtract(&startTime));

  /* This function generates the SNR for every point in time and, where
   * appropriate calculates the desired signal based vetoes. */

  UINT4 check;
  UINT4  i, j, k, m, ifoNumber, vecLength, vecLengthTwo;
  INT4   l, timeOffsetPoints[LAL_NUM_IFO];
  REAL4  deltaT    = cohSNR->deltaT;
  UINT4  numPoints = floor(params->segmentDuration*params->sampleRate+0.5);

  struct bankDataOverlaps *chisqOverlaps = *chisqOverlapsP;
  struct bankDataOverlaps *chisqSnglOverlaps = *chisqSnglOverlapsP;

  /* Code works slightly differently if spin/non spin and single/coherent */
  if (spinTemplate)
    vecLength = 5;
  else
    vecLength = 1;
  if (params->numIFO == 1)
    vecLengthTwo = vecLength;
  else
    vecLengthTwo = 2* vecLength;

  /* These arrays are used to store the maximized quantities
   * For non spin these are the 4 F-stat parameters (only 2 for one detector)
   * For spin these are the P values */
  for (i = 0 ; i < vecLengthTwo ; i++)
  {
    if (!pValues[i])
    {
      pValues[i] = XLALCreateREAL4TimeSeries("Pvalue", &cohSNR->epoch, 
                                             cohSNR->f0, cohSNR->deltaT,
                                             &lalDimensionlessUnit,
                                             cohSNR->data->length);
    }
  }
  if (! spinTemplate)
  {
    for (i = vecLengthTwo ; i < 2*vecLengthTwo ; i++)
    {
      if (!pValues[i])
      {
        pValues[i] = XLALCreateREAL4TimeSeries("Pvalue", &cohSNR->epoch,
                                               cohSNR->f0, cohSNR->deltaT,
                                               &lalDimensionlessUnit,
                                               cohSNR->data->length);
      }
    }
  }
  if (spinTemplate)
  {
    if (!gammaBeta[0])
    {
      /* These store a amplitude and phase information for PTF search */
      gammaBeta[0] = XLALCreateREAL4TimeSeries("Gamma", &cohSNR->epoch,
                                               cohSNR->f0, cohSNR->deltaT,
                                               &lalDimensionlessUnit,
                                               cohSNR->data->length);
    }
    if (!gammaBeta[1])
    {
      gammaBeta[1] = XLALCreateREAL4TimeSeries("Beta", &cohSNR->epoch,
                                               cohSNR->f0, cohSNR->deltaT,
                                               &lalDimensionlessUnit,
                                               cohSNR->data->length);
    }
  }

  /* FIXME: All the time series should be outputtable */
  REAL4 u1[vecLengthTwo], u2[vecLengthTwo], v1[vecLengthTwo], v2[vecLengthTwo];
  REAL4 *v1p,*v2p;
  REAL4 u1N[vecLength], u2N[vecLength], v1N[vecLength], v2N[vecLength];
  REAL4 v1_dot_u1, v1_dot_u2, v2_dot_u1, v2_dot_u2,max_eigen;
  REAL4 recSNR, traceSNRsq;
  REAL4 dAlpha, dBeta, dCee;
  REAL4 pValsTemp[vecLengthTwo];
  REAL4 betaGammaTemp[2];
  REAL4 a[LAL_NUM_IFO], b[LAL_NUM_IFO], atrig[LAL_NUM_IFO], btrig[LAL_NUM_IFO];

  gsl_matrix *BNull  = gsl_matrix_alloc(vecLength, vecLength);
  gsl_matrix *B2Null = gsl_matrix_alloc(vecLength, vecLength);
  /* FIXME: the 50s below seem to hardcode a limit on the number of templates
     this should not be hardcoded. Note that this value is hardcoded in some
     function declarations as well as here! */
  gsl_matrix *Bankeigenvecs[50];
  gsl_vector *Bankeigenvals[50];
  gsl_matrix *Autoeigenvecs = NULL;
  gsl_vector *Autoeigenvals = NULL;
  for (i = 0; i < 50; i++)
  {
    Bankeigenvecs[i] = NULL;
    Bankeigenvals[i] = NULL;  
  }
  gsl_permutation           *p           = gsl_permutation_alloc(vecLengthTwo);
  gsl_permutation           *pNull       = gsl_permutation_alloc(vecLength);
  gsl_eigen_symmv_workspace *matTempNull = gsl_eigen_symmv_alloc(vecLength);
  gsl_matrix                *eigenvecs   = gsl_matrix_alloc(vecLengthTwo,
                                                             vecLengthTwo);
  gsl_vector                *eigenvals   = gsl_vector_alloc(vecLengthTwo);
  gsl_matrix                *eigenvecsNull = gsl_matrix_alloc(vecLength,
                                                              vecLength);
  gsl_vector                *eigenvalsNull = gsl_vector_alloc(vecLength);

  // a = Fplus , b = Fcross
  /* FIXME: Replace all instances with a and b with Fplus and Fcross */
  for (i = 0; i < LAL_NUM_IFO; i++)
  {
    a[i] = Fplus[i];
    b[i] = Fcross[i];
    atrig[i] = Fplustrig[i];
    btrig[i] = Fcrosstrig[i];
  }

  // This function takes the (Q_i|Q_j) matrices, combines it across the ifos
  // and returns the eigenvalues and eigenvectors of this new matrix.
  // We later rotate and rescale the (Q_i|s) values such that in the new basis
  // this matrix will be the identity matrix.
  // For non-spin this describes the rotation into the dominant polarization
  coh_PTF_calculate_bmatrix(params,eigenvecs,eigenvals,a,b,PTFM,vecLength,vecLengthTwo,5);

  // If required also calculate these eigenvalues/vectors for the null stream 
  if (params->doNullStream)
  {
    for (i = 0; i < vecLength; i++)
    {
      for (j = 0; j < vecLength; j++)
      {
        gsl_matrix_set(BNull, i, j, PTFM[LAL_NUM_IFO]->data[i*5+j]);
        gsl_matrix_set(B2Null, i, j, PTFM[LAL_NUM_IFO]->data[i*5+j]);
      }
    }
    gsl_eigen_symmv(B2Null, eigenvalsNull, eigenvecsNull, matTempNull); 
  }

  /* This loop takes the time offset in seconds and converts to time offset
  * in data points (rounded) */
  verbose("Time offsets (s): ");
  for (i = 0; i < LAL_NUM_IFO; i++)
    if (params->haveTrig[i])
      verbose("%f ", timeOffsets[i]);
  verbose("\n");
  verbose("Time offsets (points): ");
  for (i = 0; i < LAL_NUM_IFO; i++)
  {
    timeOffsetPoints[i] = (int) floor(timeOffsets[i]/deltaT + 0.5);
    if (params->haveTrig[i])
      verbose("%d " , timeOffsetPoints[i]);
  }
  verbose("\n");

  v1p = LALCalloc(vecLengthTwo , sizeof(REAL4));
  v2p = LALCalloc(vecLengthTwo , sizeof(REAL4));

  /* First, calculate the single detector SNR time series. Only do this for
     the first sky point. */
  /* NOT CORRECT FOR SPINNING FIXME! */

  REAL4 reSNRcomp,imSNRcomp;
  UINT4 ifoNum1,ifoNum2;

  ifoNum1 = 0;
  ifoNum2 = 0;

  /* FIXME: For >2 detectors this should choose the 2 most sensitive ifos */
  for (ifoNumber = 0; ifoNumber < LAL_NUM_IFO; ifoNumber++)
  {
    if (params->haveTrig[ifoNumber])
    {
      if (ifoNum1 == 0)
        ifoNum1 = ifoNumber;
      else if (ifoNum2 == 0)
        ifoNum2 = ifoNumber;
    }
  }

  for (ifoNumber = 0;ifoNumber < LAL_NUM_IFO; ifoNumber++)
  {
    if (params->haveTrig[ifoNumber] && (! snrComps[ifoNumber]))
    {
      verbose("Calculating single detector SNR for ifo %d at %ld.\n",
              ifoNumber, timeval_subtract(&startTime));
      snrComps[ifoNumber] = XLALCreateREAL4TimeSeries("snrComps",
                                                      &cohSNR->epoch,
                                                      cohSNR->f0,
                                                      cohSNR->deltaT,
                                                      &lalDimensionlessUnit,
                                                      3*numPoints/4
                                                          -numPoints/4+10000);
      for (i = (numPoints/4)-5000; i < (3*numPoints/4)+5000; ++i)
      {  /* loop over time */
        reSNRcomp = PTFqVec[ifoNumber]->data[i].re;
        imSNRcomp = PTFqVec[ifoNumber]->data[i].im;
        snrComps[ifoNumber]->data->data[i - ((numPoints/4)-5000)] =
            sqrt((reSNRcomp*reSNRcomp + imSNRcomp*imSNRcomp)/
                 PTFM[ifoNumber]->data[0]);
      }
    }
  }


  verbose("Begin loop over time at %ld \n",timeval_subtract(&startTime));

  /* These are declared to optimize what comes below */
  REAL4 coincSNR;
  INT4  tOffset0 = 5000 - numPoints/4;
  INT4  tOffset1 = tOffset0 + timeOffsetPoints[ifoNum1];
  INT4  tOffset2 = tOffset0 + timeOffsetPoints[ifoNum2];
  INT4  sOffset  = numPoints/4;
<<<<<<< HEAD
  REAL4 SNRthresh = params->snglSNRThreshold;
=======
  REAL4 SNRthresh = 0.0;
>>>>>>> cd62cbd3

  for (i = numPoints/4; i < 3*numPoints/4; ++i) /* Main loop over time */
  {
    /* Don't bother calculating coherent SNR if all ifo's SNR is less than
       some value */
    for (ifoNumber = 0;ifoNumber < LAL_NUM_IFO; ifoNumber++)
    {
      if (params->haveTrig[ifoNumber])
      {
        if (snrComps[ifoNumber]->data->
                data[i+tOffset0+timeOffsetPoints[ifoNumber]] > SNRthresh)
        {
          break;
        }
      }
    }
    if (ifoNumber == LAL_NUM_IFO)
    {
      cohSNR->data->data[i-sOffset] = 0;
      continue;
    }

    if (params->numIFO == 2 && spinTemplate==0)
    {
      cohSNR->data->data[i-sOffset] = sqrt(snrComps[ifoNum1]->data->
                                               data[i+tOffset1] *
                                           snrComps[ifoNum1]->data->
                                               data[i+tOffset1] +
                                           snrComps[ifoNum2]->data->
                                               data[i+tOffset2] *
                                           snrComps[ifoNum2]->data->
                                               data[i+tOffset2]);
    }
    else
    {
      coincSNR = 0;
      // We do not need to calculate coherent SNR if coinc SNR < threshold
      for (ifoNumber = 0;ifoNumber < LAL_NUM_IFO; ifoNumber++)
      {
        if (params->haveTrig[ifoNumber])
        {
          coincSNR += snrComps[ifoNumber]->data->data[\
              i + tOffset0 + timeOffsetPoints[ifoNumber]]
              * snrComps[ifoNumber]->data->data[\
              i + tOffset0 + timeOffsetPoints[ifoNumber]];
        }
      }
      if (coincSNR < params->threshold)
      {
        cohSNR->data->data[i-sOffset] = 0;
        continue;
      }

      // This function combines the various (Q_i | s) and rotates them into
      // the basis as discussed above.
      coh_PTF_calculate_rotated_vectors(params,PTFqVec,v1p,v2p,a,b,
        timeOffsetPoints,eigenvecs,eigenvals,
        numPoints,i,vecLength,vecLengthTwo);

      /* Compute the dot products */
      v1_dot_u1 = v1_dot_u2 = v2_dot_u1 = v2_dot_u2 = max_eigen = 0.0;
      for (j = 0; j < vecLengthTwo; j++)
      {
        v1_dot_u1 += v1p[j] * v1p[j];
        v1_dot_u2 += v1p[j] * v2p[j];
        v2_dot_u2 += v2p[j] * v2p[j];
      }
      // And SNR is calculated
      // For non spin: v1p[0] * v1p[0] = (\bf{F}_+\bf{h}_0 | \bf{s})^2
      //               v1p[1] * v1p[1] = (\bf{F}_x\bf{h}_0 | \bf{s})^2
      //               v2p[0] * v2p[0] = (\bf{F}_+\bf{h}_{\pi/2} | \bf{s})^2
      //               v2p[1] * v2p[1] = (\bf{F}_x\bf{h}_{\pi/2} | \bf{s})^2
      //
      // For spin this follows Diego's notation
      if (spinTemplate == 0)
      {
        max_eigen = (v1_dot_u1 + v2_dot_u2);
      }
      else
      {
        max_eigen = 0.5 * (v1_dot_u1 + v2_dot_u2 + sqrt((v1_dot_u1 - v2_dot_u2)
            * (v1_dot_u1 - v2_dot_u2) + 4 * v1_dot_u2 * v1_dot_u2));
      }
      cohSNR->data->data[i-sOffset] = sqrt(max_eigen);
    }
  }

  verbose("Calculated all SNRs at %ld \n",timeval_subtract(&startTime));

  UINT4 chisqCheck = 0;
  REAL4 bestNR;
  INT4 numPointCheck = floor(params->timeWindow/cohSNR->deltaT + 0.5);
  struct bankCohTemplateOverlaps *bankCohOverlaps = NULL;
  struct bankCohTemplateOverlaps *autoCohOverlaps = NULL;
  COMPLEX8VectorSequence *tempqVec = NULL;
  REAL4 *powerBinsPlus[LAL_NUM_IFO+1];
  REAL4 *powerBinsCross[LAL_NUM_IFO+1];
  REAL4 fLowPlus,fHighPlus,fLowCross,fHighCross;

  for(k = 0; k < LAL_NUM_IFO+1; k++)
  {
    powerBinsPlus[k] = NULL;
    powerBinsCross[k] = NULL;
  }


  // Now we calculate all the extrinsic parameters and signal based vetoes
  // Only calculated if this will be a trigger

  for (i = numPoints/4; i < 3*numPoints/4; ++i) /* loop over time */
  {
    if (cohSNR->data->data[i-numPoints/4] > params->threshold)
    {
      check = 1;
      for (l = (INT4)(i-numPoints/4)-numPointCheck; l < (INT4)(i-numPoints/4)+numPointCheck; l++)
      {
        if (l < 0)
          l = 0;
        if (l > (INT4)(cohSNR->data->length-1))
          break;
        if (cohSNR->data->data[l] > cohSNR->data->data[i-numPoints/4])
        {
          check = 0;
          break;
        }
      }
      if (check)
      {
        // The following block extracts the values of extrinsic parameters.
        // This follows the method set out in Diego's thesis to do this.
        /* FIXME: This is probably broke for coherent case now! */
        /* FIXME: First block should be optional! */
        if (0)
        {
          coh_PTF_calculate_rotated_vectors(params,PTFqVec,v1p,v2p,a,b,timeOffsetPoints,
          eigenvecs,eigenvals,numPoints,i,vecLength,vecLengthTwo);
          v1_dot_u1 = v1_dot_u2 = v2_dot_u1 = v2_dot_u2 = 0;
          for (j = 0; j < vecLengthTwo; j++)
          {
            u1[j] = v1p[j] / (pow(gsl_vector_get(eigenvals,j),0.5));
            u2[j] = v2p[j] / (pow(gsl_vector_get(eigenvals,j),0.5));
            v1[j] = u1[j] * gsl_vector_get(eigenvals,j);
            v2[j] = u2[j] * gsl_vector_get(eigenvals,j);
            v1_dot_u1 += v1[j]*u1[j];
            v1_dot_u2 += v1[j]*u2[j];
            v2_dot_u2 += v2[j]*u2[j];
          }
          if (! spinTemplate)
          {
            /* This is a lot easier when there is no spin 
               Note that we output values in the dominant polarization frame
               for the case of non-spin */
            for (j = 0 ; j < vecLengthTwo ; j++)
            {
              pValues[j]->data->data[i - numPoints/4] = sqrt(v1[j]*u1[j]);
              pValues[j+vecLengthTwo]->data->data[i - numPoints/4] =sqrt(v2[j]*u2[j]);
            }
          }
            
          /* For PTF it is a bit more tricksy. Here we use the methods given
             in Diego's thesis.
             Values are outputted in the original basis */
          if (spinTemplate)
          {
            dCee = (max_eigen - v1_dot_u1) / v1_dot_u2;
            dAlpha = 1./(v1_dot_u1 + dCee * 2 * v1_dot_u2 + dCee*dCee*v2_dot_u2);
            dAlpha = pow(dAlpha,0.5);
            dBeta = dCee*dAlpha;
            // The p Values are calculated in the rotated frame
            for (j = 0 ; j < vecLengthTwo ; j++)
            {
              pValsTemp[j] = dAlpha*u1[j] + dBeta*u2[j];  
              pValues[j]->data->data[i - numPoints/4] = 0.;
            } 
            // This loop can be used to verify that the SNR obtained is as before
            recSNR = 0;
            for (j = 0 ; j < vecLengthTwo ; j++)
            {
              for (k = 0 ; k < vecLengthTwo ; k++)
              {
                recSNR += pValsTemp[j]*pValsTemp[k] * (v1[j]*v1[k]+v2[j]*v2[k]);
              }
            }
            // Then we calculate the two phase/amplitude terms beta and gamma
            // These are explained in Diego's thesis
            betaGammaTemp[0] = 0;
            betaGammaTemp[1] = 0;
            for (j = 0 ; j < vecLengthTwo ; j++)
            {
              betaGammaTemp[0] += pValsTemp[j]*v1[j];
              betaGammaTemp[1] += pValsTemp[j]*v2[j];
            }
            gammaBeta[0]->data->data[i - numPoints/4] = betaGammaTemp[0];
            gammaBeta[1]->data->data[i - numPoints/4] = betaGammaTemp[1];
  
            // The p Values need to be rotated back into the original frame.
            // Currently we are recording values in rotated frame
            for (j = 0 ; j < vecLengthTwo ; j++)
            {
              for (k = 0 ; k < vecLengthTwo ; k++)
              {
                pValues[j]->data->data[i-numPoints/4]+=gsl_matrix_get(eigenvecs,j,k)*pValsTemp[k];
              }
            }
 
            // And we check that this still gives the expected SNR in the
            // unrotated basis.
            for (j = 0; j < vecLengthTwo ; j++) /* Construct the vi vectors */
            {
              v1[j] = 0.;
              v2[j] = 0.;
              for(k = 0; k < LAL_NUM_IFO; k++)
              {
                if (params->haveTrig[k])
                {
                  if (j < vecLength)
                  {
                    v1[j] += a[k] * PTFqVec[k]->data[j*numPoints+i+timeOffsetPoints[k]].re;
                    v2[j] += a[k] * PTFqVec[k]->data[j*numPoints+i+timeOffsetPoints[k]].im;
                  }
                  else
                  {
                    v1[j] += b[k] * PTFqVec[k]->data[(j-vecLength)*numPoints+i+timeOffsetPoints[k]].re;
                    v2[j] += b[k] * PTFqVec[k]->data[(j-vecLength)*numPoints+i+timeOffsetPoints[k]].im;
                  }
                }
              }
            }
            recSNR = 0;
            for (j = 0 ; j < vecLengthTwo ; j++)
            {
              for (k = 0 ; k < vecLengthTwo ; k++)
              {
                recSNR += pValues[j]->data->data[i-numPoints/4]*pValues[k]->data->data[i-numPoints/4] * (v1[j]*v1[k]+v2[j]*v2[k]);
              }          
            }
          }
        }

        // First sbv to be calculated is the null SNR.
        if (params->doNullStream)
        {
          // As with SNR do the rotation and calculate SNR.
          for (j = 0; j < vecLength; j++) /* Construct the vi vectors */
          {
            v1N[j] = PTFqVec[LAL_NUM_IFO]->data[j*numPoints+i].re;
            v2N[j] = PTFqVec[LAL_NUM_IFO]->data[j*numPoints+i].im;
          }
     
          for (j = 0 ; j < vecLength ; j++)
          {
            u1N[j] = 0.;
            u2N[j] = 0.;
            for (k = 0 ; k < vecLength ; k++)
            {
              u1N[j] += gsl_matrix_get(eigenvecsNull,k,j)*v1N[k];
              u2N[j] += gsl_matrix_get(eigenvecsNull,k,j)*v2N[k];
            }
            u1N[j] = u1N[j] / (pow(gsl_vector_get(eigenvalsNull,j),0.5));
            u2N[j] = u2N[j] / (pow(gsl_vector_get(eigenvalsNull,j),0.5));
          }
          /* Compute the dot products */
          v1_dot_u1 = v1_dot_u2 = v2_dot_u1 = v2_dot_u2 = max_eigen = 0.0;
          for (j = 0; j < vecLength; j++)
          {
            v1_dot_u1 += u1N[j] * u1N[j];
            v1_dot_u2 += u1N[j] * u2N[j];
            v2_dot_u2 += u2N[j] * u2N[j];
          }
          if (spinTemplate == 0)
          {
            max_eigen = 0.5 * (v1_dot_u1 + v2_dot_u2);
          }
          else
          {
            max_eigen = 0.5*(v1_dot_u1+v2_dot_u2+sqrt((v1_dot_u1-v2_dot_u2)
                * (v1_dot_u1 - v2_dot_u2) + 4 * v1_dot_u2 * v1_dot_u2));
          }
          nullSNR->data->data[i-numPoints/4] = sqrt(max_eigen);
        }

        // Next up is Trace SNR and the SNR components
        /* FIXME: Sngl detector SNRs are only correct for coherent non spin*/
        /* FIXME: This loop should never be run in single detector mode */
        if (params->doTraceSNR)
        {
          // traceSNR is calculated as normal SNR but cross terms are not added
          traceSNRsq = 0;
          for(k = 0; k < LAL_NUM_IFO; k++)
          {
            if (params->haveTrig[k])
            {
              for (j = 0; j < vecLengthTwo ; j++)
              {
                if (j < vecLength)
                {
                  v1[j] = a[k] * PTFqVec[k]->data[j*numPoints+i+timeOffsetPoints[k]].re;
                  v2[j] = a[k] * PTFqVec[k]->data[j*numPoints+i+timeOffsetPoints[k]].im;
                }
                else
                {
                  v1[j] = b[k] * PTFqVec[k]->data[(j-vecLength)*numPoints+i+timeOffsetPoints[k]].re;
                  v2[j] = b[k] * PTFqVec[k]->data[(j-vecLength)*numPoints+i+timeOffsetPoints[k]].im;
                }
              }
              for (j = 0 ; j < vecLengthTwo ; j++)
              {
                u1[j] = 0.;
                u2[j] = 0.;
                for (m = 0 ; m < vecLengthTwo ; m++)
                {
                  u1[j] += gsl_matrix_get(eigenvecs,m,j)*v1[m];
                  u2[j] += gsl_matrix_get(eigenvecs,m,j)*v2[m];
                }
                u1[j] = u1[j] / (pow(gsl_vector_get(eigenvals,j),0.5));
                u2[j] = u2[j] / (pow(gsl_vector_get(eigenvals,j),0.5));
              }
              /* Compute the dot products */
              v1_dot_u1 = v1_dot_u2 = v2_dot_u1 = v2_dot_u2 = max_eigen = 0.0;
              for (j = 0; j < vecLengthTwo; j++)
              {
                v1_dot_u1 += u1[j] * u1[j];
                v1_dot_u2 += u1[j] * u2[j];
                v2_dot_u2 += u2[j] * u2[j];
              }
              if (spinTemplate == 0)
              {
                max_eigen = (v1_dot_u1 + v2_dot_u2);
              }
              else
              {
                max_eigen = 0.5 * (v1_dot_u1 + v2_dot_u2 + sqrt((v1_dot_u1 - v2_dot_u2)
                * (v1_dot_u1 - v2_dot_u2) + 4 * v1_dot_u2 * v1_dot_u2));
              }
              // This needs to be converted for spinning case!
             /* snglSNRsq = v1[0]*v1[0] + v2[0]*v2[0];
              snglSNRsq = snglSNRsq/(a[k]*a[k]*PTFM[k]->data[0]);
              traceSNRsq += max_eigen;
              snrComps[k]->data->data[i-numPoints/4]=sqrt(snglSNRsq);*/
            }
          }
          traceSNR->data->data[i-numPoints/4] = sqrt(traceSNRsq);
        }

        // Next is the bank veto
        if (params->doBankVeto)
        {
          if (params->numIFO != 1)
          {
            for (j = 0 ; j < subBankSize+1 ; j++)
            {
              if (! Bankeigenvecs[j])
              {
                // FIXME: Lots of hardcoded vector lengths under here
                Bankeigenvecs[j] = gsl_matrix_alloc(2,2);
                Bankeigenvals[j] = gsl_vector_alloc(2);
                // Here we calculate the eigenvectors for each bank template
                if (j == subBankSize)
                {
                  coh_PTF_calculate_bmatrix(params,Bankeigenvecs[j],
                      Bankeigenvals[j],a,b,PTFM,1,2,5);
                }
                else
                {
                  coh_PTF_calculate_bmatrix(params,Bankeigenvecs[j],
                      Bankeigenvals[j],a,b,bankNormOverlaps[j].PTFM,1,2,1);
                }
              }
            }

            if (! bankCohOverlaps)
            {
              bankCohOverlaps = LALCalloc(subBankSize,sizeof(*bankCohOverlaps));
              for (j = 0 ; j < subBankSize; j++)
              {
                bankCohOverlaps[j].rotReOverlaps = gsl_matrix_alloc(2,2);
                bankCohOverlaps[j].rotImOverlaps = gsl_matrix_alloc(2,2);
                // We calculate the coherent overlaps in this function
                coh_PTF_calculate_coherent_bank_overlaps(params,bankOverlaps[j],
                    bankCohOverlaps[j],a,b,Bankeigenvecs[subBankSize],
                    Bankeigenvals[subBankSize],Bankeigenvecs[j],
                    Bankeigenvals[j]);
              }
            }
            // In this function all the filters are combined to produce the
            // value of the bank veto.
            bankVeto[LAL_NUM_IFO]->data->data[i-numPoints/4] = coh_PTF_calculate_bank_veto(numPoints,i,subBankSize,a,b,params,bankCohOverlaps,NULL,dataOverlaps,NULL,PTFqVec,NULL,timeOffsetPoints,Bankeigenvecs,Bankeigenvals,LAL_NUM_IFO);
          }
          // Now, as well as the coherent bank veto calculated above, we can calculate
          // the single detector bank veto
          if (params->doSnglChiSquared)
          {
            for(k = 0; k < LAL_NUM_IFO; k++)
            {
              if (params->haveTrig[k])
              {
                bankVeto[k]->data->data[i-numPoints/4] = coh_PTF_calculate_bank_veto(numPoints,i,subBankSize,a,b,params,NULL,bankOverlaps,dataOverlaps,bankNormOverlaps,PTFqVec,PTFM,timeOffsetPoints,NULL,NULL,k);
              }
            }            
          }
        }   

        // Now we do the auto veto
        if (params->doAutoVeto)
        {
          if (params->numIFO!=1)
          {
            if (! Autoeigenvecs)
            {
              Autoeigenvecs = gsl_matrix_alloc(2,2);
              Autoeigenvals = gsl_vector_alloc(2);
              // Again the eigenvectors/values are calculated
              /* FIXME: I think these vectors are the same as the ones used
                 for the SNR! */
              coh_PTF_calculate_bmatrix(params,Autoeigenvecs,Autoeigenvals,
                  a,b,PTFM,1,2,5);
            }

            if (! autoCohOverlaps)
            {
              autoCohOverlaps = LALCalloc(params->numAutoPoints,sizeof(*autoCohOverlaps));
              for (j = 0 ; j < params->numAutoPoints; j++)
              {
                autoCohOverlaps[j].rotReOverlaps = gsl_matrix_alloc(2,2);
                autoCohOverlaps[j].rotImOverlaps = gsl_matrix_alloc(2,2);
                // The coherent rotated overlaps are calculated
                coh_PTF_calculate_coherent_bank_overlaps(
                    params,autoTempOverlaps[j],
                    autoCohOverlaps[j],a,b,Autoeigenvecs,
                    Autoeigenvals,Autoeigenvecs,Autoeigenvals);
              }
            }
            // Auto veto is calculated
            autoVeto[LAL_NUM_IFO]->data->data[i-numPoints/4] = coh_PTF_calculate_auto_veto(numPoints,i,a,b,params,autoCohOverlaps,NULL,PTFqVec,NULL,timeOffsetPoints,Autoeigenvecs,Autoeigenvals,LAL_NUM_IFO);
          }
          if (params->doSnglChiSquared)
          {
            for(k = 0; k < LAL_NUM_IFO; k++)
            {
              if (params->haveTrig[k])
              {
                autoVeto[k]->data->data[i-numPoints/4] = coh_PTF_calculate_auto_veto(numPoints,i,a,b,params,NULL,autoTempOverlaps,PTFqVec,PTFM,timeOffsetPoints,NULL,NULL,k);
              }
            }
          }

        }
      }
    }
  }
  /* To save memory we cut the loop here, clean the memory before calculating
  chi square */
  LALFree(v1p);
  LALFree(v2p);

  verbose("Calculated most vetoes at %ld \n",timeval_subtract(&startTime));

  if (params->doBankVeto)
  {
    for (j = 0 ; j < subBankSize+1 ; j++)
    {
      if (Bankeigenvecs[j])
        gsl_matrix_free(Bankeigenvecs[j]);
      if (Bankeigenvals[j])
        gsl_vector_free(Bankeigenvals[j]);
    }
    if (bankCohOverlaps)
    {
      for (j = 0 ; j < subBankSize ; j++)
      {
        gsl_matrix_free(bankCohOverlaps[j].rotReOverlaps);
        gsl_matrix_free(bankCohOverlaps[j].rotImOverlaps);
      }
      LALFree(bankCohOverlaps);
    }
  }

  if (params->doAutoVeto)
  {
    if (Autoeigenvecs)
      gsl_matrix_free(Autoeigenvecs);
      Autoeigenvecs = NULL;
    if (Autoeigenvals)
      gsl_vector_free(Autoeigenvals);
      Autoeigenvals = NULL;
    if (autoCohOverlaps)
    {
      for (j = 0 ; j < params->numAutoPoints ; j++)
      {
        gsl_matrix_free(autoCohOverlaps[j].rotReOverlaps);
        gsl_matrix_free(autoCohOverlaps[j].rotImOverlaps);
      }
      LALFree(autoCohOverlaps);
    }
  }

  /* And do the loop again to calculate chi square */

  for (i = numPoints/4; i < 3*numPoints/4; ++i) /* loop over time */
  {
    if (cohSNR->data->data[i-numPoints/4] > params->threshold)
    {
      check = 1;
      for (l = (INT4)(i-numPoints/4)-numPointCheck; l < (INT4)(i-numPoints/4)+numPointCheck; l++)
      {
        if (l < 0)
          l = 0;
        if (l > (INT4)(cohSNR->data->length-1))
          break;
        if (cohSNR->data->data[l] > cohSNR->data->data[i-numPoints/4])
        {
          check = 0;
          break;
        }
      }
      if (check)
      {
        /* Test whether to do chi^2 */
        if (params->chiSquareCalcThreshold)
        {
          chisqCheck = 1;
          
          bestNR = cohSNR->data->data[i-numPoints/4];

          /* IS the null stream too large? */
          if (params->doNullStream)
          {
            if (nullSNR->data->data[i-numPoints/4] > params->nullStatThreshold \
                && bestNR < params->nullStatGradOn)
            {
              chisqCheck = 0;
            }
            else if (bestNR > params->nullStatGradOn)
            {
              if (nullSNR->data->data[i-numPoints/4] > (params->nullStatThreshold + (bestNR - params->nullStatGradOn)*params->nullStatGradient))
              {
                chisqCheck = 0;
              }
            }
          }
  
          /* Is bank new SNR too large? */
          if (params->doBankVeto)
          {
            if (bankVeto[LAL_NUM_IFO]->data->data[i-numPoints/4] > 40)
              bestNR = bestNR/pow((1 + pow(bankVeto[LAL_NUM_IFO]->data->data[i-numPoints/4]/((REAL4)subBankSize*4.),params->bankVetoq/params->bankVeton))/2.,1./params->bankVetoq);
            if (bestNR < params->chiSquareCalcThreshold)
              chisqCheck = 0;
          }

          bestNR = cohSNR->data->data[i-numPoints/4];

          /* Is auto new SNR too large */
          if (params->doAutoVeto)
          {
            if (autoVeto[LAL_NUM_IFO]->data->data[i-numPoints/4] > 40)
              bestNR = bestNR/pow((1 + pow(autoVeto[LAL_NUM_IFO]->data->data[i-numPoints/4]/((REAL4)params->numAutoPoints*4.),params->autoVetoq/params->autoVeton))/2.,1./params->autoVetoq);
            if (bestNR < params->chiSquareCalcThreshold)
              chisqCheck = 0;
          } 
        }
        else
          chisqCheck = 1;

        /* If no problems then calculate chi squared */
        if (params->doChiSquare && params->numIFO != 1)
        {
          if (chisqCheck)
          {
            // FIXME use the eigenvecs used in the SNR calculation
            if (! Autoeigenvecs)
            {
              /* FIXME: Again hardcoded vector lengths */
              Autoeigenvecs = gsl_matrix_alloc(2,2);
              Autoeigenvals = gsl_vector_alloc(2);
              // Again the eigenvectors/values are calculated
              /* FIXME: Again these are the same as the SNR vecs.*/
              coh_PTF_calculate_bmatrix(params,Autoeigenvecs,Autoeigenvals,
                  a,b,PTFM,1,2,5);
            }
            if (! frequencyRangesPlus[LAL_NUM_IFO])
            {
              frequencyRangesPlus[LAL_NUM_IFO] = (REAL4 *)
                LALCalloc(params->numChiSquareBins-1, sizeof(REAL4));
              frequencyRangesCross[LAL_NUM_IFO] = (REAL4 *)
                LALCalloc(params->numChiSquareBins-1, sizeof(REAL4));
              coh_PTF_calculate_standard_chisq_freq_ranges(params,fcTmplt,invspec,PTFM,a,b,frequencyRangesPlus[LAL_NUM_IFO],frequencyRangesCross[LAL_NUM_IFO],Autoeigenvecs,LAL_NUM_IFO);
            }
            if (! powerBinsPlus[LAL_NUM_IFO])
            {
              powerBinsPlus[LAL_NUM_IFO] = (REAL4 *) 
                LALCalloc(params->numChiSquareBins, sizeof(REAL4));
              powerBinsCross[LAL_NUM_IFO] = (REAL4 *)
                LALCalloc(params->numChiSquareBins, sizeof(REAL4));
              coh_PTF_calculate_standard_chisq_power_bins(params,fcTmplt,invspec,PTFM,a,b,frequencyRangesPlus[LAL_NUM_IFO],frequencyRangesCross[LAL_NUM_IFO],powerBinsPlus[LAL_NUM_IFO],powerBinsCross[LAL_NUM_IFO],Autoeigenvecs,LAL_NUM_IFO);
            }
            if (! tempqVec)
              tempqVec = XLALCreateCOMPLEX8VectorSequence (1, numPoints);
            if (! chisqOverlaps)
            {
              chisqOverlaps = LALCalloc(2*params->numChiSquareBins,sizeof(*chisqOverlaps));
              for(j = 0; j < params->numChiSquareBins; j++)
              {
                if (params->numChiSquareBins == 1)
                {
                  fLowPlus = 0;
                  fHighPlus = 0;
                  fLowCross = 0;
                  fHighCross = 0;
                }
                else if (j == 0)
                {
                  fLowPlus = 0;
                  fHighPlus = frequencyRangesPlus[LAL_NUM_IFO][0];
                  fLowCross = 0;
                  fHighCross = frequencyRangesCross[LAL_NUM_IFO][0];
                }
                else if (j == params->numChiSquareBins-1)
                {
                  fLowPlus = frequencyRangesPlus[LAL_NUM_IFO][params->numChiSquareBins-2];
                  fHighPlus = 0;
                  fLowCross = frequencyRangesCross[LAL_NUM_IFO][params->numChiSquareBins-2];
                  fHighCross = 0;
                }
                else
                {
                  fLowPlus = frequencyRangesPlus[LAL_NUM_IFO][j-1];
                  fHighPlus = frequencyRangesPlus[LAL_NUM_IFO][j];
                  fLowCross = frequencyRangesCross[LAL_NUM_IFO][j-1];
                  fHighCross = frequencyRangesCross[LAL_NUM_IFO][j];
                }                 
                for(k = 0; k < LAL_NUM_IFO; k++)
                {
                  if (params->haveTrig[k])
                  {
                    chisqOverlaps[j].PTFqVec[k] =
                        XLALCreateCOMPLEX8VectorSequence (1,
                        3*numPoints/4 - numPoints/4 + 10000);
                    coh_PTF_bank_filters(params,fcTmplt,0,
                    &segments[k]->sgmnt[segmentNumber],invPlan,tempqVec,
                    chisqOverlaps[j].PTFqVec[k],fLowPlus,fHighPlus);

                    chisqOverlaps[j+params->numChiSquareBins].PTFqVec[k] =
                        XLALCreateCOMPLEX8VectorSequence (1,
                        3*numPoints/4 - numPoints/4 + 10000);
                    coh_PTF_bank_filters(params,fcTmplt,0,
                    &segments[k]->sgmnt[segmentNumber],invPlan,tempqVec,
                    chisqOverlaps[j+params->numChiSquareBins].PTFqVec[k],
                    fLowCross,fHighCross);
                  }
                  else
                  {
                    chisqOverlaps[j].PTFqVec[k] = NULL;
                    chisqOverlaps[j+params->numChiSquareBins].PTFqVec[k] = NULL;
                  }
                }
              }
            }
            /* Calculate chi square here */
            chiSquare[LAL_NUM_IFO]->data->data[i-numPoints/4] = coh_PTF_calculate_chi_square(params,numPoints,i,chisqOverlaps,PTFqVec,NULL,a,b,timeOffsetPoints,Autoeigenvecs,Autoeigenvals,powerBinsPlus[LAL_NUM_IFO],powerBinsCross[LAL_NUM_IFO],LAL_NUM_IFO);
          }
          else if (params->doChiSquare)
            chiSquare[LAL_NUM_IFO]->data->data[i-numPoints/4] = 0;
        }
        if (params->doChiSquare && params->doSnglChiSquared)
        {
          //FIXME: Add a check on calculate single detector chi squared!!!!
          if (! chisqSnglOverlaps)
          {
            chisqSnglOverlaps = LALCalloc(params->numChiSquareBins,sizeof(*chisqSnglOverlaps));
            for (k = 0; k < LAL_NUM_IFO; k++)
            {
              for(j = 0; j < params->numChiSquareBins; j++)
              {
                chisqSnglOverlaps[j].PTFqVec[k] = NULL;
              }
            }
          }
          for(k = 0; k < LAL_NUM_IFO; k++)
          {
            if (params->haveTrig[k])
            {
              if (! frequencyRangesPlus[k])
              {
                frequencyRangesPlus[k] = (REAL4 *)
                    LALCalloc(params->numChiSquareBins-1, sizeof(REAL4));
                frequencyRangesCross[k] = (REAL4 *)
                    LALCalloc(params->numChiSquareBins-1, sizeof(REAL4));
                coh_PTF_calculate_standard_chisq_freq_ranges(params,fcTmplt,invspec,PTFM,a,b,frequencyRangesPlus[k],frequencyRangesCross[k],NULL,k);
              }
              if (! powerBinsPlus[k])
              {
                powerBinsPlus[k] = (REAL4 *) 
                  LALCalloc(params->numChiSquareBins, sizeof(REAL4));
                powerBinsCross[k] = (REAL4 *)
                  LALCalloc(params->numChiSquareBins, sizeof(REAL4));
                coh_PTF_calculate_standard_chisq_power_bins(params,fcTmplt,invspec,PTFM,a,b,frequencyRangesPlus[k],frequencyRangesCross[k],powerBinsPlus[k],powerBinsCross[k],NULL,k);
              }
              if (! tempqVec)
                tempqVec = XLALCreateCOMPLEX8VectorSequence (1, numPoints);
             
              for(j = 0; j < params->numChiSquareBins; j++)
              {
                if (! chisqSnglOverlaps[j].PTFqVec[k])
                {
                  if (params->numChiSquareBins == 1)
                  {
                    fLowPlus = 0;
                    fHighPlus = 0;
                    fLowCross = 0;
                    fHighCross = 0;
                  }
                  else if (j == 0)
                  {
                    fLowPlus = 0;
                    fHighPlus = frequencyRangesPlus[k][0];
                    fLowCross = 0;
                    fHighCross = frequencyRangesCross[k][0];
                  }
                  else if (j == params->numChiSquareBins-1)
                  {
                    fLowPlus = frequencyRangesPlus[k][params->numChiSquareBins-2];
                    fHighPlus = 0;
                    fLowCross = frequencyRangesCross[k][params->numChiSquareBins-2];
                    fHighCross = 0;
                  }
                  else
                  {
                    fLowPlus = frequencyRangesPlus[k][j-1];
                    fHighPlus = frequencyRangesPlus[k][j];
                    fLowCross = frequencyRangesCross[k][j-1];
                    fHighCross = frequencyRangesCross[k][j];
                  }
                  // Set the overlaps, for single detector plus and cross must
                  // be the same
                  // FIXME: Do not need to calculate cross filters above!
                  chisqSnglOverlaps[j].PTFqVec[k] =
                        XLALCreateCOMPLEX8VectorSequence (1,
                        3*numPoints/4 - numPoints/4 + 10000);
                  coh_PTF_bank_filters(params,fcTmplt,0,
                  &segments[k]->sgmnt[segmentNumber],invPlan,tempqVec,
                  chisqSnglOverlaps[j].PTFqVec[k],fLowPlus,fHighPlus);
                }
              }
              // Calculate chi squared
              chiSquare[k]->data->data[i-numPoints/4] = coh_PTF_calculate_chi_square(params,numPoints,i,chisqSnglOverlaps,PTFqVec,PTFM,a,b,timeOffsetPoints,NULL,NULL,powerBinsPlus[k],powerBinsCross[k],k);
 
            }
          }
        }
              

      }
    }
  }

  verbose("Calculated chi squared at %ld \n",timeval_subtract(&startTime));


  if (params->doChiSquare)
  {
    if (Autoeigenvecs)
      gsl_matrix_free(Autoeigenvecs);
    if (Autoeigenvals)
      gsl_vector_free(Autoeigenvals);
    for(k = 0; k < LAL_NUM_IFO+1; k++)
    {
      if (powerBinsPlus[k])
        LALFree(powerBinsPlus[k]);
      if (powerBinsCross[k])
        LALFree(powerBinsCross[k]);
    }
    if (tempqVec)
      XLALDestroyCOMPLEX8VectorSequence(tempqVec);
  }

  gsl_matrix_free(BNull);
  gsl_matrix_free(B2Null);
  gsl_permutation_free(p);
  gsl_permutation_free(pNull);
  gsl_eigen_symmv_free(matTempNull);
  gsl_matrix_free(eigenvecs);
  gsl_vector_free(eigenvals);
  gsl_matrix_free(eigenvecsNull);
  gsl_vector_free(eigenvalsNull);

  *chisqOverlapsP = chisqOverlaps;
  *chisqSnglOverlapsP = chisqSnglOverlaps;

}

UINT8 coh_PTF_add_triggers(
    struct coh_PTF_params   *params,
    MultiInspiralTable      **eventList,
    MultiInspiralTable      **thisEvent,
    REAL4TimeSeries         *cohSNR,
    InspiralTemplate        PTFTemplate,
    UINT8                   eventId,
    UINT4                   spinTrigger,
    REAL4TimeSeries         *pValues[10],
    REAL4TimeSeries         *gammaBeta[2],
    REAL4TimeSeries         *snrComps[LAL_NUM_IFO],
    REAL4TimeSeries         *nullSNR,
    REAL4TimeSeries         *traceSNR,
    REAL4TimeSeries         *bankVeto[LAL_NUM_IFO+1],
    REAL4TimeSeries         *autoVeto[LAL_NUM_IFO+1],
    REAL4TimeSeries         *chiSquare[LAL_NUM_IFO+1],
    REAL8Array              *PTFM[LAL_NUM_IFO+1],
    REAL4                   rightAscension,
    REAL4                   declination,
    INT8                    slideId,
    REAL8                   *timeOffsets
)
{
  // This function adds a trigger to the event list

  UINT4 i;
  INT4 j;
  UINT4 check;
  REAL4  deltaT    = cohSNR->deltaT;
  INT4 numPointCheck = floor(params->timeWindow/cohSNR->deltaT + 0.5);
  INT4   timeOffsetPoints[LAL_NUM_IFO];
  LIGOTimeGPS trigTime;
  MultiInspiralTable *lastEvent = NULL;
  MultiInspiralTable *currEvent = *thisEvent;

  for (i = 0; i < LAL_NUM_IFO; i++)
  {
    timeOffsetPoints[i] = (int) floor(timeOffsets[i]/deltaT + 0.5);
  }

  for (i = 0 ; i < cohSNR->data->length ; i++)
  {
    if (cohSNR->data->data[i] > params->threshold)
    {
      check = 1;
      for (j = ((INT4)i)-numPointCheck; j < ((INT4)i)+numPointCheck; j++)
      {
        if (j < 0)
          j = 0;
        if (j > (INT4)(cohSNR->data->length-1))
          break;
        if (cohSNR->data->data[j] > cohSNR->data->data[i])
        {
          check = 0;
          break;
        }
      }
      if (check) /* Add trigger to event list */
      {
        if (!*eventList) 
        {
          *eventList = (MultiInspiralTable *)
                           LALCalloc(1, sizeof(MultiInspiralTable));
          currEvent = *eventList;
        }
        else
        {
          lastEvent = currEvent;
          currEvent = (MultiInspiralTable *) 
                          LALCalloc(1, sizeof(MultiInspiralTable));
          lastEvent->next = currEvent;
        }
        currEvent->event_id = (EventIDColumn *) 
                                  LALCalloc(1, sizeof(EventIDColumn));
        currEvent->event_id->id=eventId;
        currEvent->time_slide_id = (EventIDColumn *)
                                       LALCalloc(1, sizeof(EventIDColumn));
        currEvent->time_slide_id->id=slideId;
        eventId++;
        trigTime = cohSNR->epoch;
        XLALGPSAdd(&trigTime,i*cohSNR->deltaT);
        currEvent->snr = cohSNR->data->data[i];
        currEvent->mass1 = PTFTemplate.mass1;
        currEvent->mass2 = PTFTemplate.mass2;
        currEvent->chi = PTFTemplate.chi;
        currEvent->kappa = PTFTemplate.kappa;
        currEvent->mchirp = PTFTemplate.totalMass*pow(PTFTemplate.eta,3.0/5.0);
        currEvent->eta = PTFTemplate.eta;
        currEvent->end_time = trigTime;
        /* add sky position, but need to track back to sky fixed sky position */
        currEvent->ra = rightAscension - 
                            XLALGreenwichMeanSiderealTime(&params->trigTime) + 
                            XLALGreenwichMeanSiderealTime(&currEvent->end_time);
        currEvent->dec = declination;
        if (params->doNullStream)
          currEvent->null_statistic = nullSNR->data->data[i];
        if (params->doTraceSNR)
          currEvent->trace_snr = traceSNR->data->data[i];
        if (params->doBankVeto)
        {
          if (params->numIFO != 1)
          {
            currEvent->bank_chisq = bankVeto[LAL_NUM_IFO]->data->data[i];
            currEvent->bank_chisq_dof = 4. * params->BVsubBankSize;
          }
          if (params->doSnglChiSquared)
          {
            if (bankVeto[LAL_IFO_G1])
            {
              currEvent->chisq_g = bankVeto[LAL_IFO_G1]->data->data[i];
            }
            if (bankVeto[LAL_IFO_H1])
            {
              currEvent->chisq_h1 = bankVeto[LAL_IFO_H1]->data->data[i];
            }
            if (bankVeto[LAL_IFO_H2])
            {
              currEvent->chisq_h2 = bankVeto[LAL_IFO_H2]->data->data[i];
            }
            if (bankVeto[LAL_IFO_L1])
            {
              currEvent->chisq_l = bankVeto[LAL_IFO_L1]->data->data[i];
            }
            if (bankVeto[LAL_IFO_T1])
            {
              currEvent->chisq_t = bankVeto[LAL_IFO_T1]->data->data[i];
            }
            if (bankVeto[LAL_IFO_V1])
            {
              currEvent->chisq_v = bankVeto[LAL_IFO_V1]->data->data[i];
            }
          }
        }
        if (params->doAutoVeto)
        {
          if (params->numIFO != 1)
          {
            currEvent->cont_chisq = autoVeto[LAL_NUM_IFO]->data->data[i];
            currEvent->cont_chisq_dof = 4. * params->numAutoPoints;
          }
          if (params->doSnglChiSquared)
          {
            if (autoVeto[LAL_IFO_G1])
            {
              currEvent->chisq_g = autoVeto[LAL_IFO_G1]->data->data[i];
            }
            if (autoVeto[LAL_IFO_H1])
            {
              currEvent->chisq_h1 = autoVeto[LAL_IFO_H1]->data->data[i];
            }
            if (autoVeto[LAL_IFO_H2])
            {
              currEvent->chisq_h2 = autoVeto[LAL_IFO_H2]->data->data[i];
            }
            if (autoVeto[LAL_IFO_L1])
            {
              currEvent->chisq_l = autoVeto[LAL_IFO_L1]->data->data[i];
            }
            if (autoVeto[LAL_IFO_T1])
            {
              currEvent->chisq_t = autoVeto[LAL_IFO_T1]->data->data[i];
            }
            if (autoVeto[LAL_IFO_V1])
            {
              currEvent->chisq_v = autoVeto[LAL_IFO_V1]->data->data[i];
            }
          }
        }
        if (params->doChiSquare)
        {
          if (params->numIFO != 1)
          {
            currEvent->chisq = chiSquare[LAL_NUM_IFO]->data->data[i];
            currEvent->chisq_dof = 4. * (params->numChiSquareBins - 1);
          }
          if (params->doSnglChiSquared)
          {
            if (chiSquare[LAL_IFO_G1])
            {
              currEvent->chisq_g = chiSquare[LAL_IFO_G1]->data->data[i];
            }
            if (chiSquare[LAL_IFO_H1])
            {
              currEvent->chisq_h1 = chiSquare[LAL_IFO_H1]->data->data[i];
            }
            if (chiSquare[LAL_IFO_H2])
            {
              currEvent->chisq_h2 = chiSquare[LAL_IFO_H2]->data->data[i];
            }
            if (chiSquare[LAL_IFO_L1])
            {
              currEvent->chisq_l = chiSquare[LAL_IFO_L1]->data->data[i];
            }
            if (chiSquare[LAL_IFO_T1])
            {
              currEvent->chisq_t = chiSquare[LAL_IFO_T1]->data->data[i];
            }
            if (chiSquare[LAL_IFO_V1])
            {
              currEvent->chisq_v = chiSquare[LAL_IFO_V1]->data->data[i];
            }
          }
        }
        if (pValues[0])
          currEvent->amp_term_1 = pValues[0]->data->data[i];
        if (pValues[1]) 
          currEvent->amp_term_2 = pValues[1]->data->data[i];
        if (pValues[2]) 
          currEvent->amp_term_3 = pValues[2]->data->data[i];
        if (pValues[3]) 
          currEvent->amp_term_4 = pValues[3]->data->data[i];
        if (pValues[4]) 
          currEvent->amp_term_5 = pValues[4]->data->data[i];
        if (pValues[5]) 
          currEvent->amp_term_6 = pValues[5]->data->data[i];
        if (pValues[6]) 
          currEvent->amp_term_7 = pValues[6]->data->data[i];
        if (pValues[7]) 
          currEvent->amp_term_8 = pValues[7]->data->data[i];
        if (pValues[8]) 
          currEvent->amp_term_9 = pValues[8]->data->data[i];
        if (pValues[9]) 
          currEvent->amp_term_10 = pValues[9]->data->data[i];
        /* Note that these two terms are only used for debugging
        at the moment. When they are used properly they will be
        moved into sane columns! For spin they give Amp*cos(Phi_0) and
        Amp*sin(Phi_0). For non spinning the second is 0 and the
        first is some arbitrary amplitude. */
        if (gammaBeta[0])
        {
          currEvent->g1quad.re = gammaBeta[0]->data->data[i];
          currEvent->g1quad.im = gammaBeta[1]->data->data[i];
        }
        if (snrComps[LAL_IFO_G1])
        {
          currEvent->snr_g = snrComps[LAL_IFO_G1]->data->
                                 data[i+5000+timeOffsetPoints[LAL_IFO_G1]];
          currEvent->sigmasq_g = PTFM[LAL_IFO_G1]->data[0];
        }
        if (snrComps[LAL_IFO_H1])
        {
          currEvent->snr_h1 = snrComps[LAL_IFO_H1]->data->
                                  data[i+5000+timeOffsetPoints[LAL_IFO_H1]];
          currEvent->sigmasq_h1 = PTFM[LAL_IFO_H1]->data[0];
        }
        if (snrComps[LAL_IFO_H2])
        {
          currEvent->snr_h2 = snrComps[LAL_IFO_H2]->data->
                                  data[i+5000+timeOffsetPoints[LAL_IFO_H2]];
          currEvent->sigmasq_h2 = PTFM[LAL_IFO_H2]->data[0];
        }
        if (snrComps[LAL_IFO_L1])
        {
          currEvent->snr_l = snrComps[LAL_IFO_L1]->data->
                                 data[i+5000+timeOffsetPoints[LAL_IFO_L1]];
          currEvent->sigmasq_l = PTFM[LAL_IFO_L1]->data[0];
        }
        if (snrComps[LAL_IFO_T1])
        {
          currEvent->snr_t = snrComps[LAL_IFO_T1]->data->
                                 data[i+5000+timeOffsetPoints[LAL_IFO_T1]];
          currEvent->sigmasq_t = PTFM[LAL_IFO_T1]->data[0];
        }
        if (snrComps[LAL_IFO_V1])
        {
          currEvent->snr_v = snrComps[LAL_IFO_V1]->data->
                                 data[i+5000+timeOffsetPoints[LAL_IFO_V1]];
          currEvent->sigmasq_v = PTFM[LAL_IFO_V1]->data[0];
        }
        if (spinTrigger == 1)
        {
          if (params->numIFO == 1)
            currEvent->snr_dof = 6;
          else
            currEvent->snr_dof = 12;
        }
        else
        {
          if (params->numIFO == 1)
            currEvent->snr_dof = 2;
          else
            currEvent->snr_dof = 4;

        /* store ifos */
        if (params->numIFO == 1)
        {
          snprintf(currEvent->ifos, LIGOMETA_IFOS_MAX,\
                    "%s", params->ifoName[0]);
        }
        else if(params->numIFO == 2)
        {
          snprintf(currEvent->ifos, LIGOMETA_IFOS_MAX, "%s%s",
                   params->ifoName[0], params->ifoName[1]);
        }
        else if (params->numIFO == 3)
        {
          snprintf(currEvent->ifos, LIGOMETA_IFOS_MAX, "%s%s%s",
                   params->ifoName[0], params->ifoName[1], params->ifoName[2]);
        }
        else if (params->numIFO == 4)
        {
          snprintf(currEvent->ifos, LIGOMETA_IFOS_MAX, "%s%s%s%s",
                   params->ifoName[0], params->ifoName[1], params->ifoName[2],
                   params->ifoName[3]);
        }

        }
      }
    }
  }
  *thisEvent = currEvent;
  return eventId;
}

void coh_PTF_cluster_triggers(
    MultiInspiralTable      **eventList,
    MultiInspiralTable      **thisEvent
)
{

  /* This clustering function is currently unused. Currently clustering is
     done in post-processing, though this may need to be changed. */
  MultiInspiralTable *currEvent = *eventList;
  MultiInspiralTable *currEvent2 = NULL;
  MultiInspiralTable *newEvent = NULL;
  MultiInspiralTable *newEventHead = NULL;
  LIGOTimeGPS time1,time2;
  UINT4 rejectTrigger;
  UINT4 triggerNum = 0;
  UINT4 lenTriggers = 0;
  UINT4 numRemovedTriggers = 0;

  /* find number of triggers */
  while (currEvent)
  {
    lenTriggers+=1;
    currEvent = currEvent->next;
  }

  currEvent = *eventList;
  UINT4 rejectTriggers[lenTriggers];

  /* for each trigger, find out whether a louder trigger is within the
   * clustering time */
  while (currEvent)
  {
    rejectTrigger = 0;
    time1.gpsSeconds=currEvent->end_time.gpsSeconds;
    time1.gpsNanoSeconds = currEvent->end_time.gpsNanoSeconds;
    currEvent2 = *eventList;
    while (currEvent2)
    {
      time2.gpsSeconds=currEvent2->end_time.gpsSeconds;
      time2.gpsNanoSeconds=currEvent2->end_time.gpsNanoSeconds;
      if (fabs(XLALGPSDiff(&time1,&time2)) < 0.1)
      {
        if (currEvent->snr < currEvent2->snr\
            && (currEvent->event_id->id != currEvent2->event_id->id))
        {
          rejectTrigger = 1;
          numRemovedTriggers +=1;
          break;
        }
        else
        {
          currEvent2 = currEvent2->next;
        }
      }
      else
      {
        currEvent2 = currEvent2->next;
      }
    }
    rejectTriggers[triggerNum] = rejectTrigger;
    triggerNum += 1;
    currEvent = currEvent->next;
  }

  currEvent = *eventList;
  triggerNum = 0;

  /* construct new event table with triggers to keep */
  while (currEvent)
  {
    if (! rejectTriggers[triggerNum])
    {
      if (! newEventHead)
      {
        newEventHead = currEvent;
        newEvent = currEvent;
      }
      else
      {
        newEvent->next = currEvent;
        newEvent = currEvent;
      }
      currEvent = currEvent->next;
    }
    else
    {
      if (currEvent->event_id)
      {
        LALFree(currEvent->event_id);
      }
      if (currEvent->time_slide_id)
      {
        LALFree(currEvent->time_slide_id);
      }
      currEvent2 = currEvent->next;
      LALFree(currEvent);  
      currEvent = currEvent2;
    }
    triggerNum+=1;
  }

  /* write new table over old one */
  if (newEvent)
  {
    newEvent->next = NULL;
    *eventList = newEventHead;
    *thisEvent = newEvent;
  }
} <|MERGE_RESOLUTION|>--- conflicted
+++ resolved
@@ -1428,11 +1428,7 @@
   INT4  tOffset1 = tOffset0 + timeOffsetPoints[ifoNum1];
   INT4  tOffset2 = tOffset0 + timeOffsetPoints[ifoNum2];
   INT4  sOffset  = numPoints/4;
-<<<<<<< HEAD
   REAL4 SNRthresh = params->snglSNRThreshold;
-=======
-  REAL4 SNRthresh = 0.0;
->>>>>>> cd62cbd3
 
   for (i = numPoints/4; i < 3*numPoints/4; ++i) /* Main loop over time */
   {
@@ -2064,6 +2060,7 @@
                   fLowCross = frequencyRangesCross[LAL_NUM_IFO][j-1];
                   fHighCross = frequencyRangesCross[LAL_NUM_IFO][j];
                 }                 
+                fprintf(stderr,"Frequency ranges: %e %e %e %e\n",fLowPlus,fHighPlus,fLowCross,fHighCross);
                 for(k = 0; k < LAL_NUM_IFO; k++)
                 {
                   if (params->haveTrig[k])
@@ -2333,27 +2330,27 @@
           {
             if (bankVeto[LAL_IFO_G1])
             {
-              currEvent->chisq_g = bankVeto[LAL_IFO_G1]->data->data[i];
+              currEvent->bank_chisq_g = bankVeto[LAL_IFO_G1]->data->data[i];
             }
             if (bankVeto[LAL_IFO_H1])
             {
-              currEvent->chisq_h1 = bankVeto[LAL_IFO_H1]->data->data[i];
+              currEvent->bank_chisq_h1 = bankVeto[LAL_IFO_H1]->data->data[i];
             }
             if (bankVeto[LAL_IFO_H2])
             {
-              currEvent->chisq_h2 = bankVeto[LAL_IFO_H2]->data->data[i];
+              currEvent->bank_chisq_h2 = bankVeto[LAL_IFO_H2]->data->data[i];
             }
             if (bankVeto[LAL_IFO_L1])
             {
-              currEvent->chisq_l = bankVeto[LAL_IFO_L1]->data->data[i];
+              currEvent->bank_chisq_l = bankVeto[LAL_IFO_L1]->data->data[i];
             }
             if (bankVeto[LAL_IFO_T1])
             {
-              currEvent->chisq_t = bankVeto[LAL_IFO_T1]->data->data[i];
+              currEvent->bank_chisq_t = bankVeto[LAL_IFO_T1]->data->data[i];
             }
             if (bankVeto[LAL_IFO_V1])
             {
-              currEvent->chisq_v = bankVeto[LAL_IFO_V1]->data->data[i];
+              currEvent->bank_chisq_v = bankVeto[LAL_IFO_V1]->data->data[i];
             }
           }
         }
@@ -2368,27 +2365,27 @@
           {
             if (autoVeto[LAL_IFO_G1])
             {
-              currEvent->chisq_g = autoVeto[LAL_IFO_G1]->data->data[i];
+              currEvent->cont_chisq_g = autoVeto[LAL_IFO_G1]->data->data[i];
             }
             if (autoVeto[LAL_IFO_H1])
             {
-              currEvent->chisq_h1 = autoVeto[LAL_IFO_H1]->data->data[i];
+              currEvent->cont_chisq_h1 = autoVeto[LAL_IFO_H1]->data->data[i];
             }
             if (autoVeto[LAL_IFO_H2])
             {
-              currEvent->chisq_h2 = autoVeto[LAL_IFO_H2]->data->data[i];
+              currEvent->cont_chisq_h2 = autoVeto[LAL_IFO_H2]->data->data[i];
             }
             if (autoVeto[LAL_IFO_L1])
             {
-              currEvent->chisq_l = autoVeto[LAL_IFO_L1]->data->data[i];
+              currEvent->cont_chisq_l = autoVeto[LAL_IFO_L1]->data->data[i];
             }
             if (autoVeto[LAL_IFO_T1])
             {
-              currEvent->chisq_t = autoVeto[LAL_IFO_T1]->data->data[i];
+              currEvent->cont_chisq_t = autoVeto[LAL_IFO_T1]->data->data[i];
             }
             if (autoVeto[LAL_IFO_V1])
             {
-              currEvent->chisq_v = autoVeto[LAL_IFO_V1]->data->data[i];
+              currEvent->cont_chisq_v = autoVeto[LAL_IFO_V1]->data->data[i];
             }
           }
         }
