--- conflicted
+++ resolved
@@ -169,11 +169,7 @@
     const char  *channelName,
     LIGOTimeGPS *epoch,
     REAL8        duration,
-<<<<<<< HEAD
-    int          strainData,
-=======
     int          dataType,
->>>>>>> 6c5bc7c3
     REAL8        dblHighPassFreq
     )
 {
