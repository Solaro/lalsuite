"""
Classes needed for the inspiral analysis pipeline.
This script produced the necessary condor submit and dag files to run
the standalone inspiral code on LIGO data
"""

__author__ = 'Duncan Brown <duncan@gravity.phys.uwm.edu>'
__date__ = '$Date$'
__version__ = '$Revision$'

import string
import exceptions
import sys, os, re, subprocess
from glue import pipeline
from glue import lal


class InspiralError(exceptions.Exception):
  def __init__(self, args=None):
    self.args = args


#############################################################################


class InspiralAnalysisJob(pipeline.AnalysisJob, pipeline.CondorDAGJob):
  """
  An inspiral analysis job captures some of the common features of the specific
  inspiral jobs that appear below.  Specifically, the universe and exec_name
  are set, the stdout and stderr from the job are directed to the logs 
  directory. The path to the executable is determined from the ini file.
  """
  def __init__(self,cp,sections,exec_name,extension='xml',dax=False):
    """
    cp = ConfigParser object from which options are read.
    sections = sections of the ConfigParser that get added to the opts
    exec_name = exec_name name in ConfigParser
    """
    self.__exec_name = exec_name
    self.__extension = extension
    universe = cp.get('condor','universe')
    executable = cp.get('condor',exec_name)
    pipeline.CondorDAGJob.__init__(self,universe,executable)
    pipeline.AnalysisJob.__init__(self,cp,dax)
    self.add_condor_cmd('copy_to_spool','False')
    self.__use_gpus = cp.has_option('condor', 'use-gpus')

    for sec in sections:
      if cp.has_section(sec):
        self.add_ini_opts(cp, sec)
      else:
        print >>sys.stderr, "warning: config file is missing section [" + sec + "]"

    self.set_stdout_file('logs/' + exec_name + \
        '-$(macrogpsstarttime)-$(macrogpsendtime)-$(cluster)-$(process).out')
    self.set_stderr_file('logs/' + exec_name + \
        '-$(macrogpsstarttime)-$(macrogpsendtime)-$(cluster)-$(process).err')
    self.set_sub_file(exec_name + '.sub')

  def set_exec_name(self,exec_name):
    """
    Set the exec_name name 
    """
    self.__exec_name = exec_name

  def get_exec_name(self):
    """
    Get the exec_name name
    """
    return self.__exec_name

  def set_extension(self,extension):
    """
    Set the file extension
    """
    self.__extension = extension 

  def get_extension(self):
    """
    Get the extension for the file name
    """
    return self.__extension

  def get_use_gpus(self):
    """
    Get whether this job was requested to run on a GPU node
    """
    return self.__use_gpus


#############################################################################

class InspiralPlottingJob(InspiralAnalysisJob):
  """
  The InspiralPlottingJob class will assign options common to all plotting
  jobs. Currently this is only MPLCONFIGDIR.
  """
  def __init__(self,cp,sections,exec_name,extension='xml',dax=False):
    """
    cp = ConfigParser object from which options are read.
    sections = sections of the ConfigParser that get added to the opts
    exec_name = exec_name name in ConfigParser
    """
    InspiralAnalysisJob.__init__(self,cp,sections,exec_name,extension,dax)
    self.add_condor_cmd('getenv','True')    
    if cp.has_option('pipeline','matplotlibdir'):
      MPLConfigPath = cp.get('pipeline','matplotlibdir')
      self.add_condor_cmd('environment','MPLCONFIGDIR=' + MPLConfigPath)

#############################################################################

class TmpltBankJob(InspiralAnalysisJob):
  """
  A lalapps_tmpltbank job used by the inspiral pipeline. The static options
  are read from the sections [data] and [tmpltbank] in the ini file. The
  stdout and stderr from the job are directed to the logs directory. The job
  runs in the universe specfied in the ini file. The path to the executable
  is determined from the ini file.
  """
  def __init__(self,cp,dax=False):
    """
    cp = ConfigParser object from which options are read.
    """
    exec_name = 'tmpltbank'
    extension = 'xml'
    sections = ['data','tmpltbank']
    InspiralAnalysisJob.__init__(self,cp,sections,exec_name,extension,dax)


class InspInjJob(InspiralAnalysisJob):
  """
  A lalapps_inspinj job used by the grb inspiral pipeline. The static options
  are read from the section [inspinj] in the ini file. The
  stdout and stderr from the job are directed to the logs directory. The
  job runs in the universe specified in the ini file. The path to the
  executable is determined from the ini file.
  """
  def __init__(self,cp,dax=False):
    """
    cp = ConfigParser object from which options are read.
    """
    exec_name = 'inspinj'
    sections = ['inspinj']
    extension = 'xml'
    InspiralAnalysisJob.__init__(self,cp,sections,exec_name,extension,dax)

    self.__listDone=[]
    self.__listNodes=[]

  def set_done(self,number,node):
    self.__listDone.append(number)
    self.__listNodes.append(node)

  def check_node(self, number):
    if self.__listDone.count(number):
      index=self.__listDone.index(number)
      return self.__listNodes[index]
    return None    


class BbhInjJob(InspiralAnalysisJob):
  """
  A lalapps_bbhinj job used by the online inspiral pipeline. The static options
  are read from the section [bbhinj] in the ini file. The
  stdout and stderr from the job are directed to the logs directory. The
  job runs in the universe specified in the ini file. The path to the 
  executable is determined from the ini file.
  """
  def __init__(self,cp,dax=False):
    """
    cp = ConfigParser object from which options are read.
    """
    exec_name = 'bbhinj'
    sections = ['bbhinj']
    extension = 'xml'
    InspiralAnalysisJob.__init__(self,cp,sections,exec_name,extension,dax)


class RandomBankJob(InspiralAnalysisJob):
  """
  A lalapps_randombank job used by the inspiral pipeline. The static options
  are read from the section [randombank] in the ini file. The stdout and
  stderr from the job are directed to the logs directory. The job runs in the
  universe specfied in the ini file. The path to the executable is determined
  from the ini file.
  """
  def __init__(self,cp,dax=False):
    """
    cp = ConfigParser object from which options are read.
    """
    exec_name = 'randombank'
    sections = ['randombank']
    extension = 'xml'
    InspiralAnalysisJob.__init__(self,cp,sections,exec_name,extension,dax)


class SplitBankJob(InspiralAnalysisJob):
  """
  A lalapps_splitbank job used by the inspiral pipeline. The static options
  are read from the section [splitbank] in the ini file. The stdout and stderr
  from the job are directed to the logs directory. The job runs in the
  universe specfied in the ini file. The path to the executable is determined
  from the ini file.
  """
  def __init__(self,cp,dax=False):
    """
    cp = ConfigParser object from which options are read.
    """
    exec_name = 'splitbank'
    sections = ['splitbank']
    extension = 'xml'
    InspiralAnalysisJob.__init__(self,cp,sections,exec_name,extension,dax)


class InspiralJob(InspiralAnalysisJob):
  """
  A lalapps_inspiral job used by the inspiral pipeline. The static options
  are read from the sections [data] and [inspiral] in the ini file. The
  stdout and stderr from the job are directed to the logs directory. The job
  runs in the universe specfied in the ini file. The path to the executable
  is determined from the ini file. If the user requested GPU utilization,
  checks are done to ensure a successful run and the necessary Condor
  commands are added.
  """
  def __init__(self,cp,dax=False):
    """
    cp = ConfigParser object from which options are read.
    """
    exec_name = 'inspiral'
    sections = ['data','inspiral']
    extension = 'xml'
    InspiralAnalysisJob.__init__(self,cp,sections,exec_name,extension,dax)
    self.add_condor_cmd('environment',"KMP_LIBRARY=serial;MKL_SERIAL=yes")
<<<<<<< HEAD
    self.add_condor_cmd('RequestMemory','1000')
=======
    self.add_condor_cmd('Requirements', 'Memory >= 1000')
    self.add_condor_cmd('request_memory', '1024')

    if self.get_use_gpus():
      # make sure the vanilla universe is being used
      universe = cp.get('condor', 'universe')
      if universe != 'vanilla':
        raise RuntimeError, 'Cannot run GPU inspiral jobs on Condor ' + \
            universe + ' universe. Please use vanilla.'
      # make sure the executable has CUDA dependencies
      executable = cp.get('condor', exec_name)
      objdump_re = re.compile(r'^\s*NEEDED\s*(libcufft\.|libcudart\.).*')
      proc = subprocess.Popen(['objdump', '-p', executable], \
          stdin=None, stdout=subprocess.PIPE)
      cuda_deps = False
      for line in proc.stdout:
        m = objdump_re.match(line)
        if m:
          cuda_deps = True
          break
      if not cuda_deps:
        raise RuntimeError, 'Inspiral executable has no CUDA ' + \
            'dependencies. Please use a CUDA-enabled build.'
      self.add_opt('gpu-device-id', '0')
      self.add_condor_cmd('+WantGPU', 'true')
      self.add_condor_cmd('Requirements', '( GPU_PRESENT =?= true)')
>>>>>>> 49b298d4


class InspiralCkptJob(InspiralAnalysisJob):
  """
  A lalapps_inspiral job used by the inspiral pipeline. The static options
  are read from the sections [data] and [inspiral] in the ini file. The
  stdout and stderr from the job are directed to the logs directory. The job
  runs in the universe specfied in the ini file. The path to the executable
  is determined from the ini file.
  This one checkpoints.
  """
  def __init__(self,cp,dax=False):
    """
    cp = ConfigParser object from which options are read.
    """
    exec_name = 'inspiral'
    sections = []
    extension = 'xml'
    InspiralAnalysisJob.__init__(self,cp,sections,exec_name,extension,dax)
    self.add_short_opt('_condor_relocatable', '')


class PTFInspiralJob(InspiralAnalysisJob):
  """
  A lalapps_inspiral job used by the inspiral pipeline. The static options
  are read from the sections [data] and [inspiral] in the ini file. The
  stdout and stderr from the job are directed to the logs directory. The job
  runs in the universe specfied in the ini file. The path to the executable
  is determined from the ini file.
  """
  def __init__(self,cp,dax=False):
    """
    cp = ConfigParser object from which options are read.
    """
    exec_name = 'coh_PTF_inspiral'
    sections = ['coh_PTF_inspiral']
    extension = 'xml'
    InspiralAnalysisJob.__init__(self,cp,sections,exec_name,extension,dax)
<<<<<<< HEAD
    self.add_condor_cmd('RequestMemory','1390')
=======
    self.add_condor_cmd('Requirements', 'Memory >= 1390')
    self.add_condor_cmd('request_memory', '1400')
>>>>>>> 49b298d4


class PTFSpinCheckerJob(InspiralAnalysisJob):
  """
  A coh_PTF spin checker job
  """
  def __init__(self,cp,dax=False):
    """
    cp = ConfigParser object from which options are read.
    """
    exec_name = 'coh_PTF_spin_checker'
    sections = ['coh_PTF_spin_checker']
    extension = 'xml'
    InspiralAnalysisJob.__init__(self,cp,sections,exec_name,extension,dax)
<<<<<<< HEAD
    self.add_condor_cmd('RequestMemory','1390')
=======
    self.add_condor_cmd('Requirements', 'Memory >= 1390')
    self.add_condor_cmd('request_memory', '1400')
>>>>>>> 49b298d4


class TrigbankJob(InspiralAnalysisJob):
  """
  A lalapps_trigbank job used by the inspiral pipeline. The static
  options are read from the section [trigbank] in the ini file.  The
  stdout and stderr from the job are directed to the logs directory. The job
  always runs in the scheduler universe. The path to the executable is
  determined from the ini file.
  """
  def __init__(self,cp,dax=False):
    """
    cp = ConfigParser object from which options are read.
    """
    exec_name = 'trigbank'
    sections = ['trigbank']
    extension = 'xml'
    InspiralAnalysisJob.__init__(self,cp,sections,exec_name,extension,dax)


class IncaJob(InspiralAnalysisJob):
  """
  A lalapps_inca job used by the inspiral pipeline. The static options are
  read from the section [inca] in the ini file.  The stdout and stderr from
  the job are directed to the logs directory.  The path to the executable is 
  determined from the ini file.
  """
  def __init__(self,cp,dax=False):
    """
    cp = ConfigParser object from which options are read.
    """
    exec_name = 'inca'
    sections = ['inca']
    extension = 'xml'
    InspiralAnalysisJob.__init__(self,cp,sections,exec_name,extension,dax)


class ThincaJob(InspiralAnalysisJob):
  """
  A lalapps_thinca job used by the inspiral pipeline. The static options are
  read from the section [thinca] in the ini file.  The stdout and stderr from
  the job are directed to the logs directory.  The path to the executable is 
  determined from the ini file.
  """
  def __init__(self,cp,dax=False):
    """
    cp = ConfigParser object from which options are read.
    """
    exec_name = 'thinca'
    #sections = ['thinca']
    sections = []
    extension = 'xml'
    InspiralAnalysisJob.__init__(self,cp,sections,exec_name,extension,dax)
    if cp.has_section('thinca'):
      self.add_ini_opts(cp,'thinca')


  def add_ini_opts(self, cp, section):
    """
    Parse command line options from a given section in an ini file and
    pass to the executable.
    @param cp: ConfigParser object pointing to the ini file.
    @param section: section of the ini file to add to the options.
    """
    for opt in cp.options(section):
      arg = string.strip(cp.get(section,opt))
      #self.add_opt(opt,arg)
      if opt[-4:] == "file":
        fname = os.path.split(arg)[-1]
        if fname not in os.listdir('.'):
          try:
            os.symlink(arg,os.path.split(arg)[-1])
            self.add_file_opt(opt,fname)
          except:
            print >>sys.stderr, "sym link failed for " + arg + " grid workflows might be broken"
            self.add_file_opt(opt,arg)
        else:
          self.add_file_opt(opt,fname)
      else:
        self.add_opt(opt,arg)
  

class ThincaToCoincJob(InspiralAnalysisJob):
  """
  A ThincaToCoinc job. The static options are read from the
  section [thinca_to_coinc] in the ini file.
  """
  def __init__(self, cp, dax = False):
    """
    @cp: ConfigParser object from which options are read.
    """
    exec_name = 'thinca_to_coinc'
    sections = ['thinca_to_coinc']
    extension = 'xml'
    InspiralAnalysisJob.__init__(self, cp, sections, exec_name, extension, dax)
    self.add_condor_cmd('getenv', 'True')
    self.__experiment_start_time = None
    self.__experiment_end_time = None
    # overwrite standard log file names
    self.set_stdout_file('logs/' + exec_name + '-$(cluster)-$(process).out')
    self.set_stderr_file('logs/' + exec_name + '-$(cluster)-$(process).err')

  def set_experiment_start_time(self, experiment_start_time):
    """
    Sets the experiment-start-time option. This is a required option.
    @experiment_start_time: gps start time of the experiment the thinca_to_coinc
    job is in.
    """
    self.add_opt('experiment-start-time', experiment_start_time)
    self.__experiment_start_time = experiment_start_time

  def set_experiment_end_time(self, experiment_end_time):
    """
    Sets the experiment-end-time option. This is a required option.
    @experiment_end_time: gps end time of the experiment the thinca_to_coinc
    job is in.
    """
    self.add_opt('experiment-end-time', experiment_end_time)
    self.__experiment_end_time = experiment_end_time

  def get_experiment_start_time(self, experiment_start_time):
    """
    Returns the value of the experiment-start-time option.
    """
    return self.__experiment_start_time

  def get_experiment_end_time(self, experiment_end_time):
    """
    Returns the value of the experiment-end-time option.
    """
    return self.__experiment_start_time

  def set_simulation(self):
    """
    Adds the simulation argument to the job.
    """
    self.add_opt('simulation', None)

class HWinjPageJob(InspiralAnalysisJob):
  """
  A HWinjPageJob, runs the hardware injection page script on the
  output of the pipeline
  """
  def __init__(self, cp, dax = False):
    """
    @cp: ConfigParser object from which options are read.
    """
    exec_name = "hardware_inj_page"
    universe = "vanilla"
    sections = "[hardware-injection-page]"
    extension = 'html'
    executable = cp.get('condor',exec_name)
    pipeline.CondorDAGJob.__init__(self, universe, executable)
    pipeline.AnalysisJob.__init__(self, cp, dax)
    self.add_condor_cmd('getenv','True')
    self.set_stdout_file('logs/' + exec_name + '-$(cluster)-$(process).out')
    self.set_stderr_file('logs/' + exec_name + '-$(cluster)-$(process).err')
    self.set_sub_file(exec_name + '.sub')

class SireJob(InspiralAnalysisJob):
  """
  A lalapps_sire job used by the inspiral pipeline. The stdout and stderr from
  the job are directed to the logs directory. The path to the executable is 
  determined from the ini file.
  """
  def __init__(self,cp,dax=False):
    """
    cp = ConfigParser object from which options are read.
    """
    exec_name = 'sire'
    sections = ['sire']
    extension = 'xml'
    InspiralAnalysisJob.__init__(self,cp,sections,exec_name,extension,dax)

    # sire currently doesn't take GPS start/end times
    self.set_stdout_file('logs/sire-$(macroifo)-$(cluster)-$(process).out')
    self.set_stderr_file('logs/sire-$(macroifo)-$(cluster)-$(process).err')


class CoireJob(InspiralAnalysisJob):
  """
  A lalapps_coire job used by the inspiral pipeline. The stdout and stderr from
  the job are directed to the logs directory. The path to the executable is
  determined from the ini file.
  """
  def __init__(self,cp,dax=False):
    """
    cp = ConfigParser object from which options are read.
    """
    exec_name = 'coire'
    sections = ['coire']
    extension = 'xml'
    InspiralAnalysisJob.__init__(self,cp,sections,exec_name,extension,dax)

    # coire currently doesn't take GPS start/end times
    self.set_stdout_file('logs/coire-$(macroifo)-$(cluster)-$(process).out')
    self.set_stderr_file('logs/coire-$(macroifo)-$(cluster)-$(process).err')
    

class FrJoinJob(InspiralAnalysisJob):
  """
  A lalapps_frjoin job used by the inspiral pipeline. The path to the
  executable is determined from the ini file.
  """
  def __init__(self,cp,dax=False):
    """
    cp = ConfigParser object from which options are read.
    """
    exec_name = 'frjoin'
    sections = []
    extension = 'gwf'
    InspiralAnalysisJob.__init__(self,cp,sections,exec_name,extension,dax)

    # frjoin currently doesn't take GPS start/end times
    self.set_stdout_file('logs/frjoin-$(cluster)-$(process).out')
    self.set_stderr_file('logs/frjoin-$(cluster)-$(process).err')


class CohBankJob(InspiralAnalysisJob):
  """
  A lalapps_coherent_inspiral job used by the inspiral pipeline. The static
  options are read from the section [cohbank] in the ini file.  The stdout and
  stderr from the job are directed to the logs directory.  The path to the
  executable is determined from the ini file.
  """
  def __init__(self,cp,dax=False):
    """
    cp = ConfigParser object from which options are read.
    """
    exec_name = 'cohbank'
    sections = ['cohbank']
    extension = 'xml'
    InspiralAnalysisJob.__init__(self,cp,sections,exec_name,extension,dax)


class InspiralCoherentJob(InspiralAnalysisJob):
  """
  A lalapps_inspiral job used by the inspiral pipeline. The static options
  are read from the sections [data] and [inspiral] in the ini file. The
  stdout and stderr from the job are directed to the logs directory. The job
  runs in the universe specfied in the ini file. The path to the executable
  is determined from the ini file.
  """
  def __init__(self,cp,dax=False):
    """
    cp = ConfigParser object from which options are read.
    """
    exec_name = 'inspiral'
    sections = ['data']
    extension = 'xml'
    InspiralAnalysisJob.__init__(self,cp,sections,exec_name,extension,dax)
    self.add_condor_cmd('environment',"KMP_LIBRARY=serial;MKL_SERIAL=yes")


class CohInspBankJob(InspiralAnalysisJob):
  """
  A lalapps_coherent_inspiral job used by the inspiral pipeline. The static
  options are read from the section [cohinspbank] in the ini file.  The stdout and
  stderr from the job are directed to the logs directory.  The path to the
  executable is determined from the ini file.
  """
  def __init__(self,cp,dax=False):
    """
    cp = ConfigParser object from which options are read.
    """
    exec_name = 'cohinspbank'
    sections = ['cohinspbank']
    extension = 'xml'
    InspiralAnalysisJob.__init__(self,cp,sections,exec_name,extension,dax)


class ChiaJob(InspiralAnalysisJob):
  """
  A lalapps_coherent_inspiral job used by the inspiral pipeline. The static
  options are read from the section [chia] in the ini file.  The stdout and
  stderr from the job are directed to the logs directory.  The path to the
  executable is determined from the ini file.
  """
  def __init__(self,cp,dax=False):
    """
    cp = ConfigParser object from which options are read.
    """
    exec_name = 'chia'
    sections = ['chia']
    extension = 'xml'
    InspiralAnalysisJob.__init__(self,cp,sections,exec_name,extension,dax)


class CohireJob(InspiralAnalysisJob):
  """
  A lalapps_cohire job used by the inspiral pipeline. The stdout and stderr from
  the job are directed to the logs directory. The path to the executable is
  determined from the ini file.
  """
  def __init__(self,cp,dax=False):
    """
    cp = ConfigParser object from which options are read.
    """
    exec_name = 'cohire'
    sections = ['cohire']
    extension = 'xml'
    InspiralAnalysisJob.__init__(self,cp,sections,exec_name,extension,dax)

    # cohire currently doesn't take GPS start/end times
    self.set_stdout_file('logs/cohire-$(macroifo)-$(cluster)-$(process).out')
    self.set_stderr_file('logs/cohire-$(macroifo)-$(cluster)-$(process).err')


class InjFindJob(InspiralAnalysisJob):
  """
  An injfind job. The static options are read from the [injfind]
  section in the cp file.
  """
  def __init__(self, cp, dax = False):
    """
    @cp: a ConfigParser object from which the options are read.
    """
    exec_name = 'injfind'
    sections = ['injfind']
    extension = 'xml'
    InspiralAnalysisJob.__init__(self, cp, sections, exec_name, extension, dax)
    self.add_condor_cmd('getenv', 'True')
    # overwrite standard log file names
    self.set_stdout_file('logs/' + exec_name + '-$(cluster)-$(process).out')
    self.set_stderr_file('logs/' + exec_name + '-$(cluster)-$(process).err')


#############################################################################


class InspiralAnalysisNode(pipeline.AnalysisNode, pipeline.CondorDAGNode):
  """
  An InspiralNode runs an instance of the inspiral code in a Condor DAG.
  """
  def __init__(self,job):
    """
    job = A CondorDAGJob that can run an instance of lalapps_inspiral.
    """
    pipeline.CondorDAGNode.__init__(self,job)
    pipeline.AnalysisNode.__init__(self)
    opts = job.get_opts()

    if ("pad-data" in opts) and int(opts['pad-data']):
      self.set_pad_data(int(opts['pad-data']))

    self.__zip_output = ("write-compress" in opts)
    self.__data_checkpoint = False

  def set_zip_output(self,zip):
    """
    Set the zip output flag
    """
    self.__zip_output = zip

  def get_zip_output(self):
    """
    Set the zip output flag
    """
    return self.__zip_output

  def get_output_base(self):
    """
    Returns the base file name of output from the inspiral code. This is 
    assumed to follow the standard naming convention:

    IFO-EXECUTABLE_IFOTAG_USERTAG-GPS_START-DURATION
    """
    if not self.get_start() or not self.get_end() or not self.get_ifo():
      raise InspiralError, "Start time, end time or ifo has not been set"

    filebase = self.get_ifo() + '-' + self.job().get_exec_name().upper()

    if self.get_ifo_tag():
      filebase += '_' + self.get_ifo_tag()
    if self.get_user_tag():
      filebase += '_' + self.get_user_tag()

    filebase +=  '-' + str(self.get_start()) + '-' + \
      str(self.get_end() - self.get_start()) 

    return(filebase)

  def get_output(self):
    """
    Returns the file name of output from the inspiral code. This is obtained
    from the get_output_base() method, with the correct extension added.
    """
    filename = self.get_output_base()
    filename += '.' + self.job().get_extension()

    if self.get_zip_output():
      filename += '.gz'

    if self.__data_checkpoint is False:
      self.add_output_file(filename)

    return filename

  def get_checkpoint_image(self):
    """
    Returns the file name of condor checkpoint from the inspiral code. This is
    obtained from the get_output_base() method, with the correct extension added.
    """
    filename = self.get_output_base()
    filename += '.ckpt'

    self.add_output_file(filename)

    return filename

  def set_data_checkpoint(self):
    """
    Lets it be known that data checkpointing exists
    """
    self.add_var_opt('data-checkpoint','')
    self.__data_checkpoint = True

  def get_data_checkpoint(self):
    """
    Lets it be known that data checkpointing exists
    """
    return self.__data_checkpoint

  def get_output_cache(self):
    """
    Returns the name of the cache file output from the inspiral analysis codes.
    This is obtained from the get_output_base() method, with the correct 
    extension added.
    """
    filename = self.get_output_base()
    filename += '.cache'

  def get_froutput(self):
    """
    Returns the file name of output frame from the inspiral code. 
    """
    gwffile = self.get_output_base()
    gwffile += '.gwf'

    self.add_output_file(gwffile)

    return gwffile 

  def finalize(self):
    """
    set the data_start_time and data_end_time
    """
    if self.get_pad_data():
      self.set_data_start(self.get_start() - \
          self.get_pad_data())
      self.set_data_end(self.get_end() + \
          self.get_pad_data())

#############################################################################

class InspiralPlottingNode(InspiralAnalysisNode):
  """
  An InspiralPlottingNode runas an instance of the inspiral plotting code in
  a Condor Dag
  """
  def __init__(self,job):
    """
    job = A CondorDAGJob that can run an instance of the plotting code
    """
    InspiralAnalysisNode.__init__(self,job)

############################################################################# 

class InspInjNode(InspiralAnalysisNode):
  """
  A InspInjNode runs an instance of the inspinj generation job in a
  Condor DAG.
  """
  def __init__(self,job):
    """
    job = A CondorDAGJob that can run an instance of lalapps_inspinj.
    """
    InspiralAnalysisNode.__init__(self,job)
    self.__outputName = None
    self.__seed = None

  def set_seed(self,seed):
    """
    Set the seed of the injection file by setting a --seed option to the
    node when it is executed. 
    @param seed: seed of the job
    """
    self.add_var_opt('seed',seed)
    self.__seed = seed

  def get_seed(self):
    """
    return the seed
    """
    return( self.__seed)

  def set_output(self, outputName):
    """
    Set the output name of the injection file
    @param outputName: name of the injection file created
    """
    self.add_var_opt('output',outputName)
    self.__outputName = outputName

  def get_output(self):
    """
    Return the manually-set output name if it exists, otherwise, derive the
    name like other InspiralAnalysisNodes.
    """
    if self.__outputName: 
      self.add_output_file(self.__outputName)
      return self.__outputName
    else:
      outputFile = "HL-INJECTIONS_" + str(self.get_seed())
      if self.get_user_tag():
        outputFile += "_" + self.get_user_tag()
      outputFile += "-" + str(self.get_start()) + "-" + str(self.get_end() - \
          self.get_start()) + ".xml"
      self.add_output_file(outputFile)
      return(outputFile)
   

class BbhInjNode(InspiralAnalysisNode):
  """
  A BbhInjNode runs an instance of the bbhinj generation job in a 
  Condor DAG.
  """
  def __init__(self,job):
    """
    job = A CondorDAGJob that can run an instance of lalapps_bbhinj.
    """
    InspiralAnalysisNode.__init__(self,job)

  def set_seed(self,seed):
    """
    Set the seed of the injection file by setting a --seed option to the
    node when it is executed.
    @param seed: seed of the job
    """
    self.add_var_opt('seed',seed)
    self.__seed = seed

  def get_output(self):
    """
    Returns the file name of output from the injection generation code. This 
    must be kept synchronized with the name of the output file in bbhinj.c.
    """
    if not self.get_start() or not self.get_end():
      raise InspiralError, "Start time or end time has not been set"
    if self.get_user_tag():
      bbhinject = 'HL-INJECTIONS_' + self.get_user_tag() + '-'
      bbhinject = bbhinject + str(self.get_start()) + '-'
      bbhinject = bbhinject + str(self.get_end()-self.get_start()) + '.xml'
    elif self.__seed:
      bbhinject = 'HL-INJECTIONS_' + str(self.__seed) + '-'
      bbhinject = bbhinject + str(self.get_start()) + '-'
      bbhinject = bbhinject + str(self.get_end()-self.get_start()) + '.xml'
    else:
      bbhinject = 'HL-INJECTIONS-' + str(self.get_start()) + '-'
      bbhinject = bbhinject + str(self.get_end()-self.get_start()) + '.xml'

    self.add_output_file(bbhinject)

    return bbhinject


class TmpltBankNode(InspiralAnalysisNode):
  """
  A TmpltBankNode runs an instance of the template bank generation job in a
  Condor DAG.
  """
  def __init__(self,job):
    """
    job = A CondorDAGJob that can run an instance of lalapps_tmpltbank.
    """
    InspiralAnalysisNode.__init__(self,job)


class RandomBankNode(InspiralAnalysisNode):
  """
  A RandomBankNode runs an instance of the random bank generation job in a
  Condor DAG.
  """
  def __init__(self,job):
    """
    job = A CondorDAGJob that can run an instance of lalapps_randombank.
    """
    InspiralAnalysisNode.__init__(self,job)

  def get_output(self):
    """
    Returns the file name of output from the template bank code. This must
    be kept synchronized with the name of the output file in randombank.c.
    """
    if not self.get_start() or not self.get_end():
      raise InspiralError, "Start time or end time has not been set"
    if self.get_user_tag():
      bank = 'P-TMPLTBANK_' + self.get_user_tag() + '-' 
      bank = bank + str(self.get_start())
    else:
      bank = 'P-TMPLTBANK-' + str(self.get_start())
    bank = bank + '-' + str(self.get_end() - self.get_start()) + '.xml'

    self.add_output_file(bank)

    return bank


class SplitBankNode(InspiralAnalysisNode):
  """
  A SplitBankNode runs an instance of the split template bank job in a
  Condor DAG.
  """
  def __init__(self,job):
    """
    job = A CondorDAGJob that can run an instance of lalapps_tmpltbank.
    """
    InspiralAnalysisNode.__init__(self,job)
    self.__bankfile = None
    self.__numbanks = None

  def set_bank(self,bank):
    self.add_var_opt('bank-file', bank)
    self.add_input_file(bank)
    self.__bankfile = bank

  def get_bank(self):
    return self.__bankfile

  def set_num_banks(self,numbanks):
    self.add_var_opt('number-of-banks',numbanks)
    self.__numbanks = int(numbanks)

  def get_num_banks(self):
    return self.__numbanks

  def get_output(self):
    """
    Returns a list of the file names of split banks. This must be kept
    synchronized with the name of the output files in splitbank.c.
    """
    if not self.get_bank() or not self.get_num_banks():
      raise InspiralError, "Bank file or number of banks has not been set"

    banks = []
    x = self.__bankfile.split('-')
    for i in range( 0, int(self.get_num_banks()) ):
      banks.append("%s-%s_%2.2d-%s-%s" % (x[0], x[1], i, x[2], x[3]))

    return banks


class InspiralNode(InspiralAnalysisNode):
  """
  An InspiralNode runs an instance of the inspiral code in a Condor DAG.
  """
  def __init__(self,job):
    """
    job = A CondorDAGJob that can run an instance of lalapps_inspiral.
    """
    InspiralAnalysisNode.__init__(self,job)
    self.__injections = None
    self.add_pegasus_profile('condor', 'Requirements', 'Memory >= 1000')
    self.add_pegasus_profile('condor', 'request_memory', '1024')

    if job.get_use_gpus():
      # assume all the checks have been already
      # done by the InspiralJob instance
      self.add_pegasus_profile('condor', '+WantGPU', 'true')
      self.add_pegasus_profile('condor', 'Requirements', '( GPU_PRESENT =?= true)')

  def set_bank(self,bank):
    self.add_var_opt('bank-file', bank)
    self.add_input_file(bank)

  def set_injections(self, injections):
    """
    Set the injection file for this node
    """
    self.__injections = injections
    self.add_var_opt('injection-file', injections)
    self.add_input_file(injections)

  def get_injections(self):
    """
    Returns the injection file
    """
    return self.__injections


class InspiralCkptNode(InspiralAnalysisNode):
  """
  An InspiralCkptNode runs an instance of the inspiral code in a Condor DAG.
  It then checkpoints to a file. This sets the file.
  """
  def __init__(self,job):
    """
    job = A CondorDAGJob that can run an instance of lalapps_inspiral.
    """
    InspiralAnalysisNode.__init__(self,job)
    self.__outfile = None
    self.__injections = None

  def set_output(self, outfile):
    """
    Sets a placeholder output name which we can use to pass through the
    name of the output file from the original inspiral job.
    """
    self.__outfile = outfile

  def get_output(self):
    """
    Returns the filename from set_output().
    """ 
    if self.__outfile:
      self.add_output_file(self.__outfile)
    return self.__outfile

  def set_injections(self, injections):
    """
    Set the injection file for this node
    """
    self.__injections = injections

  def get_injections(self):
    """
    Returns the injection file
    """
    return self.__injections

  def set_checkpoint_image(self, ckptin):
    """
    Adds the argument -_condor_restart for the
    cases in which we want to checkpoint and grabs the
    checkpoint image name from get_checkpoint_image in
    the InspiralAnalysisCode section.
    """
    self.add_input_file(ckptin)
    self.add_var_opt('_condor_restart', ckptin, short=True)


class PTFInspiralNode(InspiralAnalysisNode):
  """
  An InspiralNode runs an instance of the inspiral code in a Condor DAG.
  """
  def __init__(self,job):
    """
    job = A CondorDAGJob that can run an instance of lalapps_inspiral.
    """
    InspiralAnalysisNode.__init__(self,job)
    self.__injections = None
    self.set_zip_output(True)
    self.add_pegasus_profile('condor', 'Requirements', 'Memory >= 1390')
    self.add_pegasus_profile('condor', 'request_memory', '1400')

  def set_spin_bank(self,bank):
    self.add_var_opt('spin-bank', bank)
    self.add_input_file(bank)

  def set_no_spin_bank(self,bank):
    self.add_var_opt('non-spin-bank',bank)
    self.add_input_file(bank)

  def set_output(self):
    self.add_var_opt('output-file',self.get_output_base()+ '.xml.gz')

  def set_injections(self, injections):
    """
    Set the injection file for this node
    """
    self.__injections = injections
    self.add_var_opt('injection-file', injections)
    self.add_input_file(injections)

  def get_injections(self):
    """
    Returns the injection file
    """
    return self.__injections

  def set_seed(self,seed):
    self.add_var_opt('random-seed',seed)
    

class PTFSpinCheckerNode(InspiralAnalysisNode):
  """
  An InspiralNode runs an instance of the inspiral code in a Condor DAG.
  """
  def __init__(self,job):
    """
    job = A CondorDAGJob that can run an instance of lalapps_inspiral.
    """
    InspiralAnalysisNode.__init__(self,job)
    self.__injections = None
    self.add_pegasus_profile('condor', 'Requirements', 'Memory >= 1390')
    self.add_pegasus_profile('condor', 'request_memory', '1400')

  def set_bank(self,bank):
    self.add_var_opt('bank-file', bank)
    self.add_input_file(bank)

  def set_spin_output(self,spinBank):
    self.add_var_opt('spin-bank',spinBank)

  def set_nospin_output(self,noSpinBank):
    self.add_var_opt('non-spin-bank',noSpinBank)


class TrigbankNode(InspiralAnalysisNode):
  """
  A TrigbankNode runs an instance of the triggered bank generator in a
  Condor DAG.
  """
  def __init__(self,job):
    """
    job = A CondorDAGJob that can run an instance of trigbank.
    """
    InspiralAnalysisNode.__init__(self,job)
    self.__input_ifo = None

  def set_input_ifo(self,ifo):
    self.add_var_opt('input-ifo', ifo)
    self.__input_ifo = ifo

  def get_input_ifo(self):
    return self.__input_ifo

  def set_output_ifo(self,ifo):
    self.add_var_opt('output-ifo', ifo)
    self.set_ifo(ifo)


class IncaNode(InspiralAnalysisNode):
  """
  An IncaNode runs an instance of the inspiral coincidence code in a Condor
  DAG.
  """
  def __init__(self,job):
    """
    job = A CondorDAGJob that can run an instance of lalapps_inca.
    """
    InspiralAnalysisNode.__init__(self,job)
    self.__ifo_a = None
    self.__ifo_b = None

  def set_ifo_a(self, ifo):
    """
    Set the interferometer code to use as IFO A.
    ifo = IFO code (e.g. L1, H1 or H2).
    """
    self.add_var_opt('ifo-a', ifo)
    self.__ifo_a = ifo

  def get_ifo_a(self):
    """
    Returns the IFO code of the primary interferometer.
    """
    return self.__ifo_a

  def set_ifo_b(self, ifo):
    """
    Set the interferometer code to use as IFO B.
    ifo = IFO code (e.g. L1, H1 or H2).
    """
    self.add_var_opt('ifo-b', ifo)
    self.__ifo_b = ifo

  def get_ifo_b(self):
    """
    Returns the IFO code of the primary interferometer.
    """
    return self.__ifo_b

  def get_output_a(self):
    """
    Returns the file name of output from inca for ifo a. This must be kept
    synchronized with the name of the output file in inca.c.
    """
    if not self.get_start() or not self.get_end() or not self.get_ifo_a():
      raise InspiralError, "Start time, end time or ifo a has not been set"

    basename = self.get_ifo_a() + '-INCA'

    if self.get_ifo_tag():
      basename += '_' + self.get_ifo_tag()
    if self.get_user_tag():
      basename += '_' + self.get_user_tag() 

    filename = basename + '-' + str(self.get_start()) + '-' + \
      str(self.get_end() - self.get_start()) + '.xml'

    if self.get_zip_output():
      filename += '.gz'

    self.add_output_file(filename)
    return filename

  def get_output(self):
    return self.get_output_a()

  def get_output_b(self):
    """
    Returns the file name of output from inca for ifo b. This must be kept
    synchronized with the name of the output file in inca.c.
    """
    if not self.get_start() or not self.get_end() or not self.get_ifo_b():
      raise InspiralError, "Start time, end time or ifo a has not been set"

    basename = self.get_ifo_b() + '-INCA'

    if self.get_ifo_tag():
      basename += '_' + self.get_ifo_tag()
    if self.get_user_tag():
      basename += '_' + self.get_user_tag()

    filename = basename + '-' + str(self.get_start()) + '-' + \
      str(self.get_end() - self.get_start()) + '.xml'

    if self.get_zip_output():
      filename += '.gz'

    self.add_output_file(filename)
    return filename


class ThincaNode(InspiralAnalysisNode):
  """
  A ThincaNode runs an instance of the inspiral coincidence code in a Condor
  DAG.
  """
  def __init__(self,job):
    """
    job = A CondorDAGJob that can run an instance of lalapps_inca.
    """
    InspiralAnalysisNode.__init__(self,job)
    self.__ifo_g1 = None
    self.__ifo_h1 = None
    self.__ifo_h2 = None
    self.__ifo_l1 = None
    self.__ifo_t1 = None
    self.__ifo_v1 = None
    self.__num_slides = None

  def set_ifo(self, ifo, pass_to_command_line=True):
    """
    Add the interferometer to the list of ifos
    ifo = IFO code (e.g. G1,L1,V1,T1, H1 or H2).
    pass_to_command_line = boolean for adding ifo-triggers as a variable option
    """
    #FIXME: Once thinca no longer needs --IFO-triggers flags,
    # use AnalysisNode's set_ifos method
    if ifo == 'G1':
      if pass_to_command_line:
        self.add_var_opt('g1-triggers','')
      self.__ifo_g1 = 'G1'
    elif ifo == 'H1':
      if pass_to_command_line:
        self.add_var_opt('h1-triggers','')
      self.__ifo_h1 = 'H1'
    elif ifo == 'H2':
      if pass_to_command_line:
        self.add_var_opt('h2-triggers','')
      self.__ifo_h2 = 'H2'
    elif ifo == 'L1':
      if pass_to_command_line:
        self.add_var_opt('l1-triggers','')
      self.__ifo_l1 = 'L1'
    elif ifo == 'T1':
      if pass_to_command_line:
        self.add_var_opt('t1-triggers','')
      self.__ifo_t1 = 'T1'
    elif ifo == 'V1':
      if pass_to_command_line:
        self.add_var_opt('v1-triggers','')
      self.__ifo_v1 = 'V1'
 
  def get_ifo_g1(self):
    """
    Returns the IFO code of g1.
    """
    return self.__ifo_g1
    
  def get_ifo_h1(self):
    """
    Returns the IFO code of h1.
    """
    return self.__ifo_h1

  def get_ifo_h2(self):
    """
    Returns the IFO code of h2.
    """
    return self.__ifo_h2

  def get_ifo_l1(self):
    """
    Returns the IFO code of l1.
    """
    return self.__ifo_l1

  def get_ifo_t1(self):
    """
    Returns the IFO code of t1.
    """
    return self.__ifo_t1

  def get_ifo_v1(self):
    """
    Returns the IFO code of v1.
    """
    return self.__ifo_v1

  def get_ifos(self):
    """
    Returns the ordered list of ifos.
    """
    ifos = ''
    if self.get_ifo_g1():
      ifos += self.get_ifo_g1()
    if self.get_ifo_h1():
      ifos += self.get_ifo_h1()
    if self.get_ifo_h2():
      ifos += self.get_ifo_h2()
    if self.get_ifo_l1():
      ifos += self.get_ifo_l1()
    if self.get_ifo_t1():
      ifos += self.get_ifo_t1()
    if self.get_ifo_v1():
      ifos += self.get_ifo_v1()

    return ifos

  def set_num_slides(self, num_slides):
    """
    Set number of time slides to undertake
    """
    self.add_var_opt('num-slides',num_slides)
    self.__num_slides = num_slides

  def get_num_slides(self):
    """
    Returns the num_slides from .ini (>0 => time slides desired)
    """
    return self.__num_slides

  def get_output(self):
    """
    Returns the file name of output from thinca.  This must be kept
    synchronized with the name of the output file in thinca.c.
    """
    if not self.get_start() or not self.get_end() or not self.get_ifos():
      raise InspiralError, "Start time, end time or ifos have not been set"
    
    if self.__num_slides:
      basename = self.get_ifos() + '-' + self.job().get_exec_name().upper() \
          + '_SLIDE'
    else:
      basename = self.get_ifos() + '-' + self.job().get_exec_name().upper()

    if self.get_ifo_tag():
      basename += '_' + self.get_ifo_tag() 

    if self.get_user_tag():
      basename += '_' + self.get_user_tag()

    filename = basename + '-' + str(self.get_start()) + '-' + \
      str(self.get_end() - self.get_start()) + '.xml'

    if self.get_zip_output():
      filename += '.gz'

    self.add_output_file(filename)
    return filename

class ThincaToCoincNode(InspiralAnalysisNode):
  """
  A ThincaToCoincNode runs an instance of a ThincaToCoincJob 
  in a DAG.
  """
  def __init__(self, job):
    """
    @job: A ThincaToCoincJob.
    """
    InspiralAnalysisNode.__init__(self, job)
    self.__input_cache = None
    self.__instruments = None
    self.__zero_lag_file = None
    self.__time_slide_file = None
    self.__veto_segments = None
    self.__veto_segments_name = None

  def set_input_cache(self, input_cache_name):
    """
    @input_cache_name: cache file for thinca_to_coinc to
      read.
    """
    self.add_file_opt( 'ihope-cache', input_cache_name )
    self.__input_cache = input_cache_name

  def get_input_cache(self):
    """
    Returns input cache file for this node.
    """
    return self.__input_cache

  def get_output_from_cache(self, coinc_file_tag ):
    """
    Returns a list of files that this node will generate using the input_cache.
    The output file names are the same as the input urls, but with the 
    zero_lag 'THINCA' file replaced with 'THINCA_TO_COINC', and with the
    filepaths  pointing to the current directory in which the
    thinca_to_coinc node is being run.
    """
    if not self.__input_cache:
      raise ValueError, "no input-cache specified"
    # open the input cache file
    fp = open(self.__input_cache, 'r')
    input_cache = lal.Cache().fromfile(fp).sieve( description = coinc_file_tag )
    output_files = [ \
      '/'.join([ os.getcwd(), 
      re.sub('INCA', 'INCA_TO_COINC', os.path.basename(entry.url)) ]) for entry in input_cache \
      ]
    return output_files

  def set_instruments(self, instruments):
    """
    @instruments: instruments that are on for the
     THINCA files thinca_to_coinc is operating on.
    """
    self.add_var_opt('instruments', instruments)
    self.__instruments = instruments

  def get_instruments(self):
    """
    Returns instruments for this node.
    """
    return self.__instruments

  def set_veto_segments(self, veto_segments):
    """
    @veto_segments: name of xml file containing the vetoes to apply
    """
    self.add_var_opt('veto-segments', veto_segments)
    self.__veto_segments = veto_segments

  def get_veto_segments(self):
    """
    Returns the name of the veto-segments file for this node.
    """
    return self.__veto_segments

  def set_veto_segments_name(self, veto_segments_name):
    """
    @veto_segments_name: name of vetoes in the vetoes xml file to
    apply.
    """
    self.add_var_opt('veto-segments-name', veto_segments_name)
    self.__veto_segments_name = veto_segments_name

  def get_veto_segments_name(self):
    """
    Returns the name of the vetoes applied for this node.
    """
    return self.__veto_segments_name

  def set_zero_lag_file(self, zero_lag_file):
    """
    Sets zero_lag_file for input.
    """
    self.add_file_opt( 'zero-lag-file', zero_lag_file )
    self.__zero_lag_file = zero_lag_file

  def get_zero_lag_file(self):
    """
    Returns zero_lag_file.
    """
    return self.__zero_lag_file

  def set_time_slide_file(self, time_slide_file):
    """
    Sets the time_slide_file for input.
    """
    self.add_file_opt( 'time-slide-file', time_slide_file )
    self.__time_slide_file = time_slide_file

  def get_time_slide_file(self):
    """
    Returns the time_slide_file.
    """
    return self.__time_slide_file

class HWinjPageNode(InspiralAnalysisNode):
  """
  A HWinjPageNode runs an instance of a HWinjPageJob 
  in a DAG.
  """
  def __init__(self, job):
    """
    @job: A HWinjPageJob.
    """
    InspiralAnalysisNode.__init__(self, job)
    self.__input_cache = None
    self.__cache_string = None
    self.__outfile = None
    self.__segment_dir = None
    self.__source_xml = None

  def set_input_cache(self, input_cache_name):
    """
    @input_cache_name: cache file for ligolw_cbc_hardware_inj_page
    to read.
    """
    self.add_var_opt('cache-file',input_cache_name)
    self.__input_cache = input_cache_name

  def set_source_xml(self, source_xml):
    """
    @input_cache_name: cache file for ligolw_cbc_hardware_inj_page
    to read.
    """
    self.add_var_opt('source-xml',source_xml)
    self.__source_xml = source_xml

  def set_cache_string(self,cache_string):
    """
    @cache_string: pattern to match files within cache
    """
    self.add_var_opt('cache-pattern',cache_string)
    self.__cache_string=cache_string

  def set_output_file(self,outfile_name):
    """
    @outfile_name: Name of hw injection page
    """
    self.add_var_opt('outfile',outfile_name)
    self.__outfile=outfile_name

  def set_segment_dir(self,dir):
    """
    @dir: directory in which to find hwinj segments
    """
    self.add_var_opt('segment-dir',dir)

class SireNode(InspiralAnalysisNode):
  """
  A SireNode runs an instance of the single inspiral reader code in a Condor
  DAG.
  """
  def __init__(self,job):
    """
    job = A CondorDAGJob that can run an instance of lalapps_sire.
    """
    InspiralAnalysisNode.__init__(self,job)
    self.__injection_file = None
    self.__ifo_tag = None

  def set_ifo(self, ifo):
    """
    Add the list of interferometers 
    """
    self.__ifo = ifo
    self.add_var_opt('ifo-cut',ifo)

  def get_ifo(self):
    """
    Returns the two letter IFO code for this node.
    """
    return self.__ifo

  def set_inj_file(self, file):
    """
    Sets the injection file
    """
    self.__injection_file = file
    self.add_var_opt('injection-file', file)

  def get_inj_file(self):
    """
    Gets the injection file
    """
    return self.__injection_file

  def set_start(self, start):
    """
    Sets GPS start time
    """
    self.__start = start

  def get_start(self):
    """
    Gets GPS start time
    """
    return self.__start

  def set_end(self, end):
    """
    Sets GPS end time
    """
    self.__end = end

  def get_end(self):
    """
    Gets GPS end time
    """
    return self.__end
  
  def set_ifo_tag(self,ifo_tag):
    """
    Set the ifo tag that is passed to the analysis code.
    @param ifo_tag: a string to identify one or more IFOs
    """
    self.__ifo_tag = ifo_tag

  def get_ifo_tag(self):
    """
    Returns the IFO tag string
    """
    return self.__ifo_tag

  def get_output(self):
    """
    get the name of the output file
    """
    if not self.get_ifo():
      raise InspiralError, "ifos have not been set"

    fname = self.get_ifo() + "-SIRE"
    if self.get_inj_file():
      fname += "_" + self.get_inj_file().split("-")[1]
      fname += "_FOUND"

    if self.get_ifo_tag(): fname += "_" + self.get_ifo_tag()
    if self.get_user_tag(): fname += "_" + self.get_user_tag()

    if (self.get_start() and not self.get_end()) or \
        (self.get_end() and not self.get_start()):
      raise InspiralError, "If one of start and end is set, both must be"

    if (self.get_start()):
      duration=self.get_end()- self.get_start()
      fname += "-" + str(self.get_start()) + "-" + str(duration)

    fname += ".xml"

    return fname

  def get_missed(self):
    """
    get the name of the missed file
    """
    if self.get_inj_file():
      return self.get_output().replace("FOUND", "MISSED")
    else:
      return None

  def finalize(self):
    """
    set the output options
    """
    output = self.get_output()
    
    self.add_file_opt("output", output,file_is_output_file=True)
    self.add_file_opt("summary", output.replace("xml", "txt"),file_is_output_file=True)
    
    if self.get_inj_file():
      self.add_file_opt('injection-file', self.get_inj_file())
      self.add_file_opt('missed-injections', self.get_missed(), file_is_output_file=True)

class CoireNode(InspiralAnalysisNode):
  """
  A CoireNode runs an instance of the inspiral coire code in a Condor
  DAG.
  """
  def __init__(self,job):
    """
    job = A CondorDAGJob that can run an instance of lalapps_coire.
    """
    InspiralAnalysisNode.__init__(self,job)
    self.__ifos  = None
    self.__ifo_tag = None
    self.__num_slides = None
    self.__injection_file = None
    self.__output_tag = None

  def set_ifos(self, ifos):
    """
    Add the list of interferometers 
    """
    self.__ifos = ifos

  def get_ifos(self):
    """
    Returns the ifos
    """
    return self.__ifos

  def set_slides(self, slides):
    """
    Add the number of time slides
    """
    self.__num_slides = slides 
    self.add_var_opt('num-slides',slides)

  def get_slides(self):
    """
    Returns the number of slides
    """
    return self.__num_slides

  def set_inj_file(self, file):
    """
    Sets the injection file
    """
    if file:
      self.__injection_file = file
      self.add_var_opt('injection-file', file)

  def get_inj_file(self):
    """
    Gets the injection file
    """
    return self.__injection_file

  def set_start(self, start):
    """
    Sets GPS start time
    """
    self.__start = start

  def get_start(self):
    """
    Gets GPS start time
    """
    return self.__start

  def set_end(self, end):
    """
    Sets GPS end time
    """
    self.__end = end

  def get_end(self):
    """
    Gets GPS end time
    """
    return self.__end

  def set_ifo_tag(self,ifo_tag):
    """
    Set the ifo tag that is passed to the analysis code.
    @param ifo_tag: a string to identify one or more IFOs
    """
    self.__ifo_tag = ifo_tag

  def get_ifo_tag(self):
    """
    Returns the IFO tag string
    """
    return self.__ifo_tag

  def set_output_tag(self):
    fname = self.job().get_exec_name().upper() 
    if self.get_slides(): fname += "_SLIDE"
    if self.get_inj_file():
      fname += "_" + \
          self.get_inj_file().split("/")[-1].split(".")[0].split("-")[1]
      fname += "_FOUND"
    if self.get_ifo_tag(): fname += "_" + self.get_ifo_tag()
    if self.get_user_tag(): fname += "_" + self.get_user_tag()
    self.__output_tag = fname

  def get_output_tag(self):
    return self.__output_tag

  def get_output(self):
    """
    get the name of the output file
    """
    if not self.get_ifos():
      raise InspiralError, "ifos have not been set"

    self.set_output_tag()
    fname = self.get_ifos() + '-' + self.get_output_tag()

    if (self.get_start() and not self.get_end()) or \
           (self.get_end() and not self.get_start()):
      raise InspiralError, "If one of start and end is set, "\
            "both must be"

    if (self.get_start()):
      duration=self.get_end() - self.get_start()
      fname += "-" + str(self.get_start()) + "-" + str(duration)

    fname += ".xml"

    return fname

  def get_missed(self):
    """
    get the name of the missed file
    """
    if self.get_inj_file():
      return self.get_output().replace("FOUND", "MISSED")
    else:
      return None

  def finalize(self):
    """
    set the output options
    """
    output = self.get_output()

    self.add_file_opt("output", output,file_is_output_file=True)
    self.add_file_opt("summary", output.replace("xml", "txt"),file_is_output_file=True)

    if self.get_inj_file():
      self.add_file_opt('injection-file', self.get_inj_file())
      self.add_file_opt('missed-injections', self.get_missed(), file_is_output_file=True)


class FrJoinNode(InspiralAnalysisNode):
  """
  A FrJoinNode runs an instance of lalapps_frjoin in a Condor DAG
  """
  def __init__(self,job):
    """
    job = A CondorDAGJob that can run an instance of lalapps_frjoin.
    """
    InspiralAnalysisNode.__init__(self,job)

  def set_output(self, outputName):
    """
    Set the output name of the frame file
    @param outputName: name of the injection file created
    """
    self.add_var_opt('output',outputName)
    self.add_file_opt('output',outputName,file_is_output_file=True)
    self.__outputName = outputName
    
  def get_output(self):
    """
    Get the output name of the frame file
    """
    return self.__outputName


class CohBankNode(InspiralAnalysisNode):
  """
  A CohBankNode runs an instance of the coherent code in a Condor DAG.
  """
  def __init__(self,job):
    """
    job = A CondorDAGJob that can run an instance of lalapps_coherent_inspiral.
    """
    InspiralAnalysisNode.__init__(self,job)
    self.__bank = None
    self.__ifos = None

  def set_bank(self,bank):
    self.add_var_opt('bank-file', bank)
    self.add_input_file(bank)
    self.__bank = bank

  def get_bank(self):
    return self.__bank

  def set_ifo(self, ifo):
    """
    Add the interferometer to the list of ifos
    ifo = IFO code (e.g. G1,L1, H1 or H2).
    """
    if ifo == 'G1':
      self.add_var_opt('g1-triggers','')
      self.__ifo_g1 = 'G1'
    elif ifo == 'H1':
      self.add_var_opt('h1-triggers','')
      self.__ifo_h1 = 'H1'
    elif ifo == 'H2':
      self.add_var_opt('h2-triggers','')
      self.__ifo_h2 = 'H2'
    elif ifo == 'L1':
      self.add_var_opt('l1-triggers','')
      self.__ifo_l1 = 'L1'
    elif ifo == 'T1':
      self.add_var_opt('t1-triggers','')
      self.__ifo_t1 = 'T1'
    elif ifo == 'V1':
      self.add_var_opt('v1-triggers','')
      self.__ifo_v1 = 'V1'

  def set_ifos(self,ifos):
    self.add_var_opt('ifos', ifos)
    self.__ifos = ifos

  def get_ifos(self):
    return self.__ifos

  def set_num_slides(self, num_slides):
    """
    Set number of time slides to undertake
    """
    self.add_var_opt('num-slides',num_slides)
    self.__num_slides = num_slides

  def get_output(self):
    """
    Returns the file name of output from the coherent bank. 
    """

    if not self.get_ifos():
      raise InspiralError, "Ifos have not been set"

    basename = self.get_ifos() + '-COHBANK'

    if self.get_user_tag():
      basename += '_' + self.get_user_tag()

    filename = basename + '-' + str(self.get_start()) + '-' + \
      str(self.get_end() - self.get_start()) + '.xml'

    if self.get_zip_output():
      filename += '.gz'

    self.add_output_file(filename)

    return filename


class CohInspBankNode(InspiralAnalysisNode):
  """
  A CohBankNode runs an instance of the coherent code in a Condor DAG.
  """
  def __init__(self,job):
    """
    job = A CondorDAGJob that can run an instance of lalapps_coherent_inspiral.
    """
    InspiralAnalysisNode.__init__(self,job)
    self.__bank = None
    self.__ifos = None

  def set_bank(self,bank):
    self.add_var_opt('bank-file', bank)
    self.add_input_file(bank)
    self.__bank = bank

  def get_bank(self):
    return self.__bank

  def set_ifos(self,ifos):
    self.add_var_opt('ifos', ifos)
    self.__ifos = ifos

  def get_ifos(self):
    return self.__ifos

  def set_num_slides(self, num_slides):
    """
    Set number of time slides to undertake
    """
    self.add_var_opt('num-slides',num_slides)
    self.__num_slides = num_slides

  def get_output(self):
    """
    Returns the file name of output from the coherent bank. 
    """

    if not self.get_ifos():
      raise InspiralError, "Ifos have not been set"

    basename = self.get_ifos() + '-COHINSPBANK'

    if self.get_user_tag():
      basename += '_' + self.get_user_tag()

    filename = basename + '-' + str(self.get_start()) + '-' + \
      str(self.get_end() - self.get_start()) + '.xml'

    if self.get_zip_output():
      filename += '.gz'

    self.add_output_file(filename)

    return filename

    # overwrite standard log file names
    self.set_stdout_file('logs/' + exec_name + '-$(cluster)-$(process).out')
    self.set_stderr_file('logs/' + exec_name + '-$(cluster)-$(process).err')


class ChiaNode(InspiralAnalysisNode):
  """
  A ChiaNode runs an instance of the coherent_inspiral code in a Condor
  DAG.
  """
  def __init__(self,job):
    """
    job = A CondorDAGJob that can run an instance of lalapps_coherent_inspiral.
    """
    InspiralAnalysisNode.__init__(self,job)

  def set_bank(self,bank):
    self.add_var_opt('bank-file', bank)
    self.add_input_file(bank)

  def set_ifo_tag(self,ifo_tag):
    """
    Set the ifo tag that is passed to the analysis code.
    @param ifo_tag: a string to identify one or more IFOs
    """
    self.__ifo_tag = ifo_tag

  def get_ifo_tag(self):
    """
    Returns the IFO tag string
    """
    return self.__ifo_tag  
  
  def get_output(self):
    """
    Returns the file name of output from coherent inspiral.
    """
    if not self.get_start() or not self.get_end() or not self.get_ifo_tag():
      raise InspiralError, "Start time, end time or ifos have not been set"
      
    basename = self.get_ifo_tag() + '-CHIA'

    if self.get_user_tag():
      basename += '_' + self.get_user_tag()

    filename = basename + '-' + str(self.get_start()) + '-' + \
      str(self.get_end() - self.get_start()) + '.xml'

    if self.get_zip_output():
      filename += '.gz'

    self.add_output_file(filename)

    return filename


class CohireNode(InspiralAnalysisNode):
  """
  A CohireNode runs an instance of the inspiral cohire code in a Condor
  DAG.
  """
  def __init__(self,job):
    """
    job = A CondorDAGJob that can run an instance of lalapps_cohire.
    """
    InspiralAnalysisNode.__init__(self,job)
    self.__ifos  = None
    self.__ifo_tag = None
    self.__num_slides = None
    self.__injection_file = None
    self.__output_tag = None

  def set_ifos(self, ifos):
    """
    Add the list of interferometers 
    """
    self.__ifos = ifos

  def get_ifos(self):
    """
    Returns the ifos
    """
    return self.__ifos
  def set_slides(self, slides):
    """
    Add the number of time slides
    """
    self.__num_slides = slides
    self.add_var_opt('num-slides',slides)

  def get_slides(self):
    """
    Returns the number of slides
    """
    return self.__num_slides

  def set_inj_file(self, file):
    """
    Sets the injection file
    """
    if file:
      self.__injection_file = file
      self.add_var_opt('injection-file', file)

  def get_inj_file(self):
    """
    Gets the injection file
    """
    return self.__injection_file

  def set_start(self, start):
    """
    Sets GPS start time
    """
    self.__start = start

  def get_start(self):
    """
    Gets GPS start time
    """
    return self.__start

  def set_end(self, end):
    """
    Sets GPS end time
    """
    self.__end = end

  def get_end(self):
    """
    Gets GPS end time
    """
    return self.__end

  def set_ifo_tag(self,ifo_tag):
    """
    Set the ifo tag that is passed to the analysis code.
    @param ifo_tag: a string to identify one or more IFOs
    """
    self.__ifo_tag = ifo_tag

  def get_ifo_tag(self):
    """
    Returns the IFO tag string
    """
    return self.__ifo_tag

  def set_output_tag(self):
    fname = self.job().get_exec_name().upper()
    if self.get_slides(): fname += "_SLIDE"
    if self.get_inj_file():
      fname += "_" + \
          self.get_inj_file().split("/")[-1].split(".")[0].split("-")[1]
      fname += "_FOUND"
    if self.get_ifo_tag(): fname += "_" + self.get_ifo_tag()
    if self.get_user_tag(): fname += "_" + self.get_user_tag()
    self.__output_tag = fname

  def get_output_tag(self):
    return self.__output_tag

  def get_output(self):
    """
    get the name of the output file
    """
    if not self.get_ifos():
      raise InspiralError, "ifos have not been set"

    self.set_output_tag()
    fname = self.get_ifos() + '-' + self.get_output_tag()

    if (self.get_start() and not self.get_end()) or \
           (self.get_end() and not self.get_start()):
      raise InspiralError, "If one of start and end is set, "\
            "both must be"

    if (self.get_start()):
      duration=self.get_end() - self.get_start()
      fname += "-" + str(self.get_start()) + "-" + str(duration)

    fname += ".xml"

    return fname

  def get_missed(self):
    """
    get the name of the missed file
    """
    if self.get_inj_file():
      return self.get_output().replace("FOUND", "MISSED")
    else:
      return None

  def finalize(self):
    """
    set the output options
    """
    output = self.get_output()

    self.add_file_opt("output", output,file_is_output_file=True)
    self.add_file_opt("summary", output.replace("xml", "txt"),file_is_output_file=True)

    if self.get_inj_file():
      self.add_file_opt('injection-file', self.get_inj_file())
      self.add_file_opt('missed-injections', self.get_missed(), file_is_output_file=True)


class InspInjFindNode( InspiralAnalysisNode ):
  """
  An InspInjFindNode runs an instance of the InspInjJob in a
  Condor DAG.
  """
  def __init__(self, job):
    """
    @job: A CondorDAGJob that can run an instance of ligolw_inspinjfind.
    """
    InspiralAnalysisNode.__init__(self, job)


##############################################################################
#Plotting Jobs and Nodes

class PlotInspiralrangeJob(InspiralPlottingJob):
  """
  A plotinspiralrange job. The static options are read from the section
  [plotinspiralrange] in the ini file.  The stdout and stderr from the job
  are directed to the logs directory.  The path to the executable is
  determined from the ini file.
  """
  def __init__(self,cp,dax=False):
    """
    cp = ConfigParser object from which options are read.
    """
    exec_name = 'plotinspiralrange'
    sections = ['plotinspiralrange']
    extension = 'html'
    InspiralPlottingJob.__init__(self,cp,sections,exec_name,extension,dax)

class PlotInspiralrangeNode(InspiralPlottingNode):
  """
  A PlotInspiralrangeNode runs an instance of the plotinspiral code in a 
  Condor DAG.
  """
  def __init__(self,job):
    """
    job = A CondorDAGJob that can run an instance of plotinspiralrange.
    """
    InspiralPlottingNode.__init__(self,job)

#######################################################################################

class PlotInspiralJob(InspiralPlottingJob):
  """
  A plotinspiral job. The static options are read from the section
  [plotinspiral] in the ini file.  The stdout and stderr from the job
  are directed to the logs directory.  The path to the executable is
  determined from the ini file.
  """
  def __init__(self,cp,dax=False):
    """
    cp = ConfigParser object from which options are read.
    """
    exec_name = 'plotinspiral'
    sections = ['plotinspiral']
    extension = 'html'
    InspiralPlottingJob.__init__(self,cp,sections,exec_name,extension,dax)

class PlotInspiralNode(InspiralPlottingNode):
  """
  A PlotInspiralNode runs an instance of the plotinspiral code in a Condor DAG.
  """
  def __init__(self,job):
    """
    job = A CondorDAGJob that can run an instance of plotinspiral.
    """
    InspiralPlottingNode.__init__(self,job)
   
###########################################################################################

class PlotThincaJob(InspiralPlottingJob):
  """
  A plotthinca job. The static options are read from the section
  [plotthinca] in the ini file.  The stdout and stderr from the job
  are directed to the logs directory.  The path to the executable is
  determined from the ini file.
  """
  def __init__(self,cp,dax=False):
    """
    cp = ConfigParser object from which options are read.
    """
    exec_name = 'plotthinca'
    sections = ['plotthinca']
    extension = 'html'
    InspiralPlottingJob.__init__(self,cp,sections,exec_name,extension,dax)
<<<<<<< HEAD
    self.add_condor_cmd('RequestMemory','2500')
=======
    self.add_condor_cmd('request_memory', '2000')
>>>>>>> 49b298d4
 
class PlotThincaNode(InspiralPlottingNode):
  """
  A PlotThincaNode runs an instance of the plotthinca code in a Condor DAG.
  """
  def __init__(self,job):
    """
    job = A CondorDAGJob that can run an instance of plotthinca.
    """
    InspiralPlottingNode.__init__(self,job)


###########################################################################################

class PlotCohsnrJob(InspiralPlottingJob):
  """
  A plotthinca job. The static options are read from the section
  [plotthinca] in the ini file.  The stdout and stderr from the job
  are directed to the logs directory.  The path to the executable is
  determined from the ini file.
  """
  def __init__(self,cp,dax=False):
    """
    cp = ConfigParser object from which options are read.
    """
    exec_name = 'plotcohsnr'
    sections = ['plotcohsnr']
    extension = 'html'
    InspiralPlottingJob.__init__(self,cp,sections,exec_name,extension,dax)

class PlotCohsnrNode(InspiralPlottingNode):
  """
  A PlotThincaNode runs an instance of the plotthinca code in a Condor DAG.
  """
  def __init__(self,job):
    """
    job = A CondorDAGJob that can run an instance of plotthinca.
    """
    InspiralPlottingNode.__init__(self,job)


#######################################################################################

class PlotNumtemplatesJob(InspiralPlottingJob):
  """
  A plotnumtemplates job. The static options are read from the section
  [plotnumtemplates] in the ini file.  The stdout and stderr from the job
  are directed to the logs directory.  The path to the executable is
  determined from the ini file.
  """
  def __init__(self,cp,dax=False):
    """
    cp = ConfigParser object from which options are read.
    """
    exec_name = 'plotnumtemplates'
    sections = ['plotnumtemplates']
    extension = 'html'
    InspiralPlottingJob.__init__(self,cp,sections,exec_name,extension,dax)

class PlotNumtemplatesNode(InspiralPlottingNode):
  """
  A PlotNumtemplatesNode runs an instance of the plotinspiral code in a Condor DAG.
  """
  def __init__(self,job):
    """
    job = A CondorDAGJob that can run an instance of plotnumtemplates.
    """
    InspiralPlottingNode.__init__(self,job)
 
##############################################################################

class PlotInjnumJob(InspiralPlottingJob):
  """
  A plotinjnum job. The static options are read from the section
  [plotinjnum] in the ini file.  The stdout and stderr from the job
  are directed to the logs directory.  The path to the executable is
  determined from the ini file.
  """
  def __init__(self,cp,dax=False):
    """
    cp = ConfigParser object from which options are read.
    """
    exec_name = 'plotinjnum'
    sections = ['plotinjnum']
    extension = 'html'
    InspiralPlottingJob.__init__(self,cp,sections,exec_name,extension,dax)

class PlotInjnumNode(InspiralPlottingNode):
  """
  A PlotInjnumNode runs an instance of the plotinspiral code in a Condor DAG.
  """
  def __init__(self,job):
    """
    job = A CondorDAGJob that can run an instance of plotinjnum.
    """
    InspiralPlottingNode.__init__(self,job)

#############################################################################

class PlotEthincaJob(InspiralPlottingJob):
  """
  A plotethinca job. The static options are read from the section
  [plotethinca] in the ini file.  The stdout and stderr from the job
  are directed to the logs directory.  The path to the executable is
  determined from the ini file.
  """
  def __init__(self,cp,dax=False):
    """
    cp = ConfigParser object from which options are read.
    """
    exec_name = 'plotethinca'
    sections = ['plotethinca']
    extension = 'html'
    InspiralPlottingJob.__init__(self,cp,sections,exec_name,extension,dax)
<<<<<<< HEAD
    self.add_condor_cmd('RequestMemory','2500')
=======
    self.add_condor_cmd('request_memory', '2000')
>>>>>>> 49b298d4

class PlotEthincaNode(InspiralPlottingNode):
  """
  A PlotEthincaNode runs an instance of the plotinspiral code in a Condor DAG.
  """
  def __init__(self,job):
    """
    job = A CondorDAGJob that can run an instance of plotethinca.
    """
    InspiralPlottingNode.__init__(self,job)

#############################################################################

class PlotInspmissedJob(InspiralPlottingJob):
  """
  A plotinspmissed job. The static options are read from the section
  [plotinspmissed] in the ini file.  The stdout and stderr from the job
  are directed to the logs directory.  The path to the executable is
  determined from the ini file.
  """
  def __init__(self,cp,dax=False):
    """
    cp = ConfigParser object from which options are read.
    """
    exec_name = 'plotinspmissed'
    sections = ['plotinspmissed']
    extension = 'html'
    InspiralPlottingJob.__init__(self,cp,sections,exec_name,extension,dax)

class PlotInspmissedNode(InspiralPlottingNode):
  """
  A PlotInspmissedNode runs an instance of the plotinspiral code in a Condor DAG.
  """
  def __init__(self,job):
    """
    job = A CondorDAGJob that can run an instance of plotinspmissed.
    """
    InspiralPlottingNode.__init__(self,job)

#############################################################################

class PlotInspfoundJob(InspiralPlottingJob):
  """
   A plotinspfound job. The static options are read from the section
  [plotinspfound] in the ini file. The stdout and stderr from the job
  are directed to the logs directory. The path to the executable is
  determined from the ini file.
  """
  def __init__(self,cp,dax=False):
    """
    cp = ConfigParser object from which the options are read.
    """
    exec_name = 'plotinspfound'
    sections = ['plotinspfound']
    extension = 'html'
    InspiralPlottingJob.__init__(self,cp,sections,exec_name,extension,dax)

class PlotInspfoundNode(InspiralPlottingNode):
  """
  A PlotInspfoundNode tuns an instance of the plotinspiral code in a Condor Dag.  """
  def __init__(self,job):
    """
    job = A CondorDafJob that can run an instance of plotinspfound.
    """
    InspiralPlottingNode.__init__(self,job)

#############################################################################

class PlotCoincmissedJob(InspiralPlottingJob):
  """
   A plotcoincmissed job. The static options are read from the section
  [plotcoincmissed] in the ini file. The stdout and stderr from the job
  are directed to the logs directory. The path to the executable is
  determined from the ini file.
  """
  def __init__(self,cp,dax=False):
    """
    cp = ConfigParser object from which the options are read.
    """
    exec_name = 'plotcoincmissed'
    sections = ['plotcoincmissed']
    extension = 'html'
    InspiralPlottingJob.__init__(self,cp,sections,exec_name,extension,dax)

class PlotCoincmissedNode(InspiralPlottingNode):
  """
  A PlotCoincmissedNode tuns an instance of the plotinspiral code in a Condor Dag.  
  """  
  def __init__(self,job):
    """
    job = A CondorDafJob that can run an instance of plotcoincmissed.
    """
    InspiralPlottingNode.__init__(self,job)

#############################################################################

class PlotEffdistcutJob(InspiralPlottingJob):
  """
  A ploteffdistcut job. The static options are read from the section
  [ploteffdistcut] in the ini file.  The stdout and stderr from the job
  are directed to the logs directory.  The path to the executable is
  determined from the ini file.
  """
  def __init__(self,cp,dax=False):
    """
    cp = ConfigParser object from which options are read.
    """
    exec_name = 'ploteffdistcut'
    sections = ['ploteffdistcut']
    extension = 'html'
    InspiralPlottingJob.__init__(self,cp,sections,exec_name,extension,dax)

class PlotEffdistcutNode(InspiralPlottingNode):
  """
  A PlotEffdistcutNode runs an instance of the 
  ploteffdistcut code in a Condor DAG.
  """
  def __init__(self,job):
    """
    job = A CondorDAGJob that can run an instance of ploteffdistcut.
    """
    InspiralPlottingNode.__init__(self,job)

#############################################################################

class PlotInspinjJob(InspiralPlottingJob):
  """
  A plotinspinj job. The static options are read from the section
  [plotinspinj] in the ini file.  The stdout and stderr from the job
  are directed to the logs directory.  The path to the executable is
  determined from the ini file.
  """
  def __init__(self,cp,dax=False):
    """
    cp = ConfigParser object from which options are read.
    """
    exec_name = 'plotinspinj'
    sections = ['plotinspinj']
    extension = 'html'
    InspiralPlottingJob.__init__(self,cp,sections,exec_name,extension,dax)
<<<<<<< HEAD
    self.add_condor_cmd('RequestMemory','2500')
=======
    self.add_condor_cmd('request_memory', '2000')
>>>>>>> 49b298d4

class PlotInspinjNode(InspiralPlottingNode):
  """
  A PlotInspinjNode runs an instance of the plotinspiral code in a Condor DAG.
  """
  def __init__(self,job):
    """
    job = A CondorDAGJob that can run an instance of plotinspinj.
    """
    InspiralPlottingNode.__init__(self,job)

#############################################################################

class PlotSnrchiJob(InspiralPlottingJob):
  """
  A plotsnrchi job. The static options are read from the section
  [plotsnrchi] in the ini file.  The stdout and stderr from the job
  are directed to the logs directory.  The path to the executable is
  determined from the ini file.
  """
  def __init__(self,cp,dax=False):
    """
    cp = ConfigParser object from which options are read.
    """
    exec_name = 'plotsnrchi'
    sections = ['plotsnrchi']
    extension = 'html'
    InspiralPlottingJob.__init__(self,cp,sections,exec_name,extension,dax)
<<<<<<< HEAD
    self.add_condor_cmd('RequestMemory','2500')
=======
    self.add_condor_cmd('request_memory', '2000')
>>>>>>> 49b298d4

class PlotSnrchiNode(InspiralPlottingNode):
  """
  A PlotSnrchiNode runs an instance of the plotinspiral code in a Condor DAG.
  """
  def __init__(self,job):
    """
    job = A CondorDAGJob that can run an instance of plotsnrchi.
    """
    InspiralPlottingNode.__init__(self,job)

#############################################################################

class PlotGRBtimeslideStatsJob(InspiralAnalysisJob):
  """
  A plotgrbtimeslidestats job. The static options are read from the section
  [grbtimeslidestats] in the ini file.  The stdout and stderr from the job
  are directed to the logs directory.  The path to the executable is
  determined from the ini file.
  """
  def __init__(self,cp,dax=False):
    """
    cp = ConfigParser object from which options are read.
    """
    exec_name = 'pylal_grbtimeslide_stats'
    sections = ['grbtimeslidestats']
    extension = 'html'
    InspiralAnalysisJob.__init__(self,cp,sections,exec_name,extension,dax)
    self.add_condor_cmd('getenv', 'True')

class PlotGRBtimeslideStatsNode(InspiralAnalysisNode):
  """
  A PlotGRBtimeslideStatsNode runs an instance of the pylal_grbtimeslide_stats code in a Condor DAG.
  """
  def __init__(self,job):
    """
    job = A CondorDAGJob that can run an instance of pylal_grbtimeslide_stats.
    """
    InspiralAnalysisNode.__init__(self,job)

#############################################################################

class MiniFollowupsJob(InspiralPlottingJob):
  """
  A minifollowups job. Static options are read from the
  [minifollowups] section in the ini file.
  """
  def __init__(self, cp, dax = False):
    """
    @cp: ConfigParser object from which options are read.
    """
    exec_name = 'minifollowups'
    sections = ['minifollowups','omega-scans']
    extension = None
    InspiralPlottingJob.__init__(self, cp, sections, exec_name, extension, dax)
<<<<<<< HEAD
    self.add_condor_cmd('RequestMemory','2500')
=======
    self.add_condor_cmd('request_memory', '2000')
>>>>>>> 49b298d4

  def set_time_slides(self):
    """
    Turns on the --time-slides argument.
    """
    self.add_opt('time-slides', None)


class MiniFollowupsNode(InspiralPlottingNode):
  """
  A mininfollowups node.
  """
  def __init__(self, job):
    """
    @job: a MiniFollowupsJob
    """
    InspiralAnalysisNode.__init__(self, job)
    self.__cache_file = None
    self.__cache_string = None
    self.__prefix = None
    self.__suffix = None
    self.__input_xml = None
    self.__input_xml_summary = None
    self.__output_html_table = None
    self.__table_name = None

  def set_cache_file(self, cache_file):
    """
    Set the ihope cache file to use.
    """
    self.add_file_opt( 'cache-file', cache_file )
    self.__cache_file = cache_file

  def get_cache_file(self):
    """
    Returns the cache file that's set.
    """
    return self.__cache_file

  def set_cache_string(self, cache_string):
    """
    Set the ihope cache file to use.
    """
    self.add_file_opt( 'cache-string', cache_string )
    self.__cache_string = cache_string

  def get_cache_string(self):
    """
    Returns the cache file that's set.
    """
    return self.__cache_string

  def set_prefix(self, prefix):
    """
    Sets the prefix option, which is used for plot names.
    """
    self.add_var_opt( 'prefix', prefix )
    self.__prefix = prefix

  def get_prefix(self):
    """
    Return the prefix that's set.
    """
    return self.__prefix

  def set_suffix(self, suffix):
    """
    Sets the suffix option, which is used for plot names.
    """
    self.add_var_opt( 'suffix', suffix )
    self.__suffix = suffix

  def get_suffix(self):
    """
    Return the suffix that's set.
    """
    return self.__suffix

  def set_input_xml(self, input_xml):
    """
    Sets the input xml.
    """
    self.add_var_opt( 'input-xml', input_xml)
    self.__input_xml = input_xml

  def get_input_xml(self):
    """
    Return the input_xml that's set.
    """
    return self.__input_xml

  def set_input_xml_summary(self, input_xml_summary):
    """
    Sets the input xml.
    """
    self.add_var_opt( 'input-xml-summary', input_xml_summary)
    self.__input_xml_summary = input_xml_summary
  
  def get_input_xml_summary(self):
    """
    Return the input_xml_summary that's set.
    """
    return self.__input_xml_summary
  
  def set_output_html_table(self, output_html_table):
    """
    Sets the input xml.
    """
    self.add_var_opt( 'output-html-table', output_html_table)
    self.__output_html_table = output_html_table
  
  def get_output_html_table(self):
    """
    Return the output_html_table that's set.
    """
    return self.__output_html_table

  def set_table_name(self, table_name):
    """
    Sets the table-name argument.
    """
    self.add_var_opt( 'table-name', table_name )
    self.__table_name = table_name

  def get_table_name(self):
    """
    Return the table_name that's set.
    """
    return self.__table_name


#############################################################################
# following are types of pipeline.SqliteJobs and Nodes

class DBSimplifyJob(pipeline.SqliteJob):
  """
  A DBSimplify job. The static options are read from the section
  [dbsimplify] in the ini file.
  """
  def __init__(self, cp, dax = False):
    """
    @cp: ConfigParser object from which options are read.
    """
    exec_name = 'dbsimplify'
    sections = ['dbsimplify']
    pipeline.SqliteJob.__init__(self, cp, sections, exec_name, dax)


class DBSimplifyNode(pipeline.SqliteNode):
  """
  A DBSimplify node.
  """
  def __init__(self, job):
    """
    @job: a DBSimplifyJob
    """
    pipeline.SqliteNode.__init__(self, job)


class ComputeDurationsJob(pipeline.SqliteJob):
  """
  A ComputeDurations job. The static options are read from the section
  [compute_durations] in the ini file.
  """
  def __init__(self, cp, dax = False):
    """
    @cp: ConfigParser object from which options are read.
    """
    exec_name = 'compute_durations'
    sections = ['compute_durations']
    pipeline.SqliteJob.__init__(self, cp, sections, exec_name, dax)


class ComputeDurationsNode(pipeline.SqliteNode):
  """
  A ComputeDurations node.
  """
  def __init__(self, job):
    """
    @job: a ComputeDurationsJob
    """
    pipeline.SqliteNode.__init__(self, job)


class DBAddInjJob(pipeline.SqliteJob):
  """
  A DBAddInj job. The static options are read from the section
  [dbaddinj] in the ini file.
  """
  def __init__(self, cp, dax = False):
    """
    @cp: ConfigParser object from which options are read.
    """
    exec_name = 'dbaddinj'
    sections = ['dbaddinj']
    pipeline.SqliteJob.__init__(self, cp, sections, exec_name, dax)


class DBAddInjNode(pipeline.SqliteNode):
  """
  A DBAddInj node.
  """
  def __init__(self, job ):
    """
    @job: a DBAddInj job
    """
    pipeline.SqliteNode.__init__(self, job)
    self.__injection_file = None

  def set_injection_file( self, injection_file ):
    """
    @injection_file: Injection file for dbaddinj to
    add to the database.
    """
    self.add_file_opt( 'injection-file', injection_file )
    self.__injection_file = injection_file

  def get_injection_file( self ):
    """
    Returns injection file for this node.
    """
    return self._injection_file


class RepopCoincJob(pipeline.SqliteJob):
  """
  A repop_coinc job. The static options are read from the section
  [repop_coinc] in the ini file.
  """
  def __init__(self, cp, dax = False):
    """
    @cp: ConfigParser object from which options are read.
    """  
    exec_name = 'repop_coinc'
    sections = ['repop_coinc']
    pipeline.SqliteJob.__init__(self, cp, sections, exec_name, dax)


class RepopCoincNode(pipeline.SqliteNode):
  """
  A repop_coinc node.
  """
  def __init__(self, job):
    """
    @job: a RepopCoincJob
    """
    pipeline.SqliteNode.__init__(self, job)


class ClusterCoincsJob(pipeline.SqliteJob):
  """
  A cluster coincs job. The static options are read from the section
  [cluster_coincs] in the ini file.
  """
  def __init__(self, cp, dax = False):
    """
    @cp: ConfigParser object from which options are read.
    """
    exec_name = 'cluster_coincs'
    sections = ['cluster_coincs']
    pipeline.SqliteJob.__init__(self, cp, sections, exec_name, dax)


class ClusterCoincsNode(pipeline.SqliteNode):
  """
  A ClusterCoincs node.
  """
  def __init__(self, job):
    """
    @job: a ClusterCoincsJob
    """
    pipeline.SqliteNode.__init__(self, job)


class CFarJob(pipeline.SqliteJob):
  """
  A cfar job. The static options are read from the section [cfar] in
  the ini file.
  """
  def __init__(self, cp, sections, dax = False):
    """
    @cp: ConfigParser object from which options are read.
    @sections: list of sections for cp to read from
    """
    exec_name = 'cfar'
    pipeline.SqliteJob.__init__(self, cp, sections, exec_name, dax)


class CFarNode(pipeline.SqliteNode):
  """
  A CFar node.
  """
  def __init__(self, job):
    """
    @job: a CFarJob
    """
    pipeline.SqliteNode.__init__(self, job)


class LigolwCBCPrintJob(pipeline.SqliteJob):
  """
  A LigolwCBCPrintJob is a generic job class for ligolw_cbc_print* programs, e.g., ligolw_cbc_printlc.
  """
  def __init__(self, cp, exec_name, sections, dax = False):
    """
    @cp: ConfigParser object from which options are read.
    @sections: list of sections for cp to read from
    """
    pipeline.SqliteJob.__init__(self, cp, sections, exec_name, dax)


class LigolwCBCPrintNode(pipeline.SqliteNode):
  """
  A LigolwCBCPrintJob is a generic node class for ligolw_cbc_print* programs, e.g., ligolw_cbc_printlc.
  This class offers options common to these programs.
  """
  def __init__(self, job):
    """
    @job: a PrintLCJob
    """
    pipeline.SqliteNode.__init__(self, job)
    self.__extract_to_xml = None
    self.__extract_to_database = None
    self.__exclude_coincs = None
    self.__include_only_coincs = None
    self.__sim_tag = None
    self.__output_format = None
    self.__columns = None

  def set_extract_to_xml(self, xml_filename):
    """
    Sets the extract-to-xml option.
    """
    self.add_var_opt('extract-to-xml', xml_filename)
    self.__extract_to_xml = xml_filename

  def get_extract_to_xml(self):
    """
    Gets xml-filename if extract-to-xml is set.
    """
    return self.__extract_to_xml

  def set_extract_to_database(self, database_filename):
    """
    Sets the extract-to-database option.
    """
    self.add_var_opt('extract-to-database', database_filename)
    self.__extract_to_database = database_filename

  def get_extract_to_database(self):
    """
    Gets database-filename if extract-to-database is set.
    """
    return self.__extract_to_database

  def set_exclude_coincs(self, exclude_coincs):
    """
    Sets exclude-coincs option.
    """
    self.add_var_opt('exclude-coincs', exclude_coincs)
    self.__exclude_coincs = exclude_coincs

  def get_exclude_coincs(self):
    """
    Gets exclude-coincs option.
    """
    return self.__exclude_coincs

  def set_include_only_coincs(self, include_only_coincs):
    """
    Sets include-only-coincs option.
    """
    self.add_var_opt('include-only-coincs', include_only_coincs)
    self.__include_only_coincs = include_only_coincs

  def get_include_only_coincs(self):
    """
    Gets include-only-coincs option.
    """
    return self.__include_only_coincs

  def set_sim_tag(self, sim_tag):
    """
    Sets the --sim-tag option.
    """
    self.add_var_opt('sim-tag', sim_tag)
    self.__sim_tag = sim_tag

  def get_sim_tag(self):
    """
    Gets sim-tag option.
    """
    return self.__sim_tag

  def set_output_format(self, output_format):
    """
    Sets the output-format option. (Note that the default
    for all ligolw_cbc_print* jobs is xml.)
    """
    self.add_var_opt('output-format', output_format)
    self.__output_format = output_format

  def get_output_format(self):
    """
    Gets the output-format option.
    """
    return self.__output_format

  def set_columns(self, columns):
    """
    Sets the columns option.
    """
    self.add_var_opt('columns', columns)
    self.__columns = columns

  def get_columns(self):
    """
    Gets the columns option.
    """
    return self.__columns


class PrintLCNode(LigolwCBCPrintNode):
  """
  A special instance of LigolwCBCPrintNode that adds printlc-specific methods.
  """
  def __init__(self, job):
    """
    @job: a LigolwCBCPrintJob
    """
    LigolwCBCPrintNode.__init__(self, job)
    self.__datatype = None

  def set_datatype(self, datatype):
    """
    Sets datatype option.
    """
    self.add_var_opt('datatype', datatype)
    self.__datatype = datatype

  def get_datatype(self):
    """
    Gets datatype.
    """
    return self.__datatype

class PrintSimsNode(LigolwCBCPrintNode):
  """
  A special instance of LigolwCBCPrintNode that adds printsims-specific methods.
  """
  def __init__(self, job):
    """
    @job: a LigolwCBCPrintJob
    """
    LigolwCBCPrintNode.__init__(self, job)
    self.__comparison_datatype = None
    self.__simulation_table = None
    self.__recovery_table = None

  def set_comparison_datatype(self, datatype):
    """
    Sets comparison-datatype option.
    """
    self.add_var_opt('comparison-datatype', datatype)
    self.__comparison_datatype = datatype

  def get_comparison_datatype(self):
    """
    Gets comparison-datatype.
    """
    return self.__comparison_datatype


class PrintMissedNode(LigolwCBCPrintNode):
  """
  A special instance of LigolwCBCPrintNode that adds printmissed-specific methods.
  """
  def __init__(self, job):
    """
    @job: a LigolwCBCPrintJob
    """
    LigolwCBCPrintNode.__init__(self, job)


class PlotSlidesJob(pipeline.SqliteJob):
  """
  A plotslides job. The static options are read from the sections [plot_input]
  and [plotslides].
  """
  def __init__(self, cp, dax = False):
    """
    @cp: ConfigParser object from which options are read.
    """
    exec_name = 'plotslides'
    sections = ['plot_input', 'plotslides']
    pipeline.SqliteJob.__init__(self, cp, sections, exec_name, dax)

  def set_plot_playground_only(self):
    """
    Sets plot-playground-only option. This causes job to only plot playground.
    """
    self.add_var_opt('plot-playground-only')


class PlotSlidesNode(pipeline.SqliteNode):
  """
  A PlotSlides node.
  """
  def __init__(self, job):
    """
    @job: a PlotSlidesJob
    """
    pipeline.SqliteNode.__init__(self, job)


class PlotCumhistJob(pipeline.SqliteJob):
  """
  A plotcumhist job. The static options are read from the sections [plot_input] and
  [plotcumhist].
  """
  def __init__(self, cp, dax = False):
    """
    @cp: ConfigParser object from which options are read.
    """
    exec_name = 'plotcumhist'
    sections = ['plot_input', 'plotcumhist']
    pipeline.SqliteJob.__init__(self, cp, sections, exec_name, dax)

  def set_plot_playground_only(self):
    """
    Sets plot-playground-only option. This causes job to only plot playground.
    """
    self.add_var_opt('plot-playground-only')


class PlotCumhistNode(pipeline.SqliteNode):
  """
  A PlotCumhist node.
  """
  def __init__(self, job):
    """
    @job: a PlotCumhist Job
    """
    pipeline.SqliteNode.__init__(self, job)


class PlotIfarJob(pipeline.SqliteJob):
  """
  A plotifar job. The static options are read from the [plotifar] section.
  """
  def __init__(self, cp, dax = False):
    """
    @cp: ConfigParser object from which options are read.
    """
    exec_name = 'plotifar'
    sections = ['plot_input','plotifar']
    pipeline.SqliteJob.__init__(self, cp, sections, exec_name, dax)


class PlotIfarNode(pipeline.SqliteNode):
  """
  A PlotIfar node.
  """
  def __init__(self, job):
    """
    @job: a PlotIfarJob
    """
    pipeline.SqliteNode.__init__(self, job)
    self.__datatype = None

  def set_datatype(self, datatype):
    """
    Sets datatype option.
    """
    self.add_var_opt('datatype', datatype)
    self.__datatype = datatype

  def get_datatype(self):
    """
    Gets datatype.
    """
    return self.__datatype

class PlotFMJob(pipeline.SqliteJob):
  """
  A plotfm job. The static options are read from the [plotfm] seciont.
  """
  def __init__(self, cp, dax = False):
    """
    @cp: ConfigParser object from which objects are read.
    """
    exec_name = 'plotfm'
    sections = ['plot_input', 'plotfm']
    pipeline.SqliteJob.__init__(self, cp, sections, exec_name, dax)

class PlotFMNode(pipeline.SqliteNode):
  """
  A PlotFM node.
  """
  def __init__(self, job):
    """
    @job: a PlotFMJob
    """
    pipeline.SqliteNode.__init__(self, job)
    self.__sim_tag = None

  def set_sim_tag(self, sim_tag):
    """
    Sets the --sim-tag option.
    """
    self.add_var_opt('sim-tag', sim_tag)
    self.__sim_tag = sim_tag

  def get_sim_tag(self):
    """
    Gets sim-tag option.
    """
    return self.__sim_tag


    
#############################################################################
class MvscGetDoublesJob(pipeline.AnalysisJob, pipeline.CondorDAGJob):
  """
  A mvsc_get_doubles job
  """
  def __init__(self, cp, dax = False):
    """
    cp: ConfigParser object from which options are read.
    """
    exec_name = "mvsc_get_doubles"
    universe = "vanilla"
    executable = cp.get('condor',exec_name)
    pipeline.CondorDAGJob.__init__(self, universe, executable)
    pipeline.AnalysisJob.__init__(self, cp, dax)
    self.add_condor_cmd('getenv','True')
    self.add_condor_cmd('environment',"KMP_LIBRARY=serial;MKL_SERIAL=yes")
    self.set_stdout_file('logs/' + exec_name + '-$(cluster)-$(process).out')
    self.set_stderr_file('logs/' + exec_name + '-$(cluster)-$(process).err')
    self.set_sub_file(exec_name + '.sub')

class MvscGetDoublesNode(pipeline.AnalysisNode, pipeline.CondorDAGNode):
  """
  node for mvsc_get_doubles jobs
  """
  def __init__(self, job):
    """
    job: instance of MvscGetDoublesJob
    """
    pipeline.CondorDAGNode.__init__(self, job)
    pipeline.AnalysisNode.__init__(self)
    self.number = 10
    self.instruments = None
    self.trainingstr = "training"
    self.testingstr = "testing"
    self.zerolagstr = "zerolag"
    self.databases = None
    self.final = 0

  def set_number(self, number):
    """
    number: number of round robins to perform
    """
    self.number = number

  def set_instruments(self, instruments):
    """
    instruments: comma deliminated string of intruments to analyze
    """
    self.instruments = instruments

  def set_trainingstr(self, trainingstr):
    """
    trainingstr: string to use in naming training files
    """
    self.trainingstr = trainingstr

  def set_testingstr(self, testingstr):
    """
    testingstr: string to use in naming testing files
    """
    self.testingstr = testingstr

  def set_zerolagstr(self, zerolagstr):
    """
    zerolagstr: string to use in naming zerolag files
    """
    self.zerolagstr = zerolagstr

  def set_databases(self, databases):
    """
    databases: list of databases to work on
    """
    self.databases = databases

  def finalize(self):
    """
    finalize the mvsc_get_doubles node
    """
    if self.final:
      return
    self.final = 1
    self.add_var_opt("instruments", self.instruments)
    self.add_var_opt("trainingstr", self.trainingstr)
    self.add_var_opt("testingstr", self.testingstr)
    self.add_var_opt("zerolagstr", self.zerolagstr)
    for database in self.databases:
      self.add_file_arg(database)
    ifos = self.instruments.strip().split(',')
    ifos.sort()
    self.out_file_group = {}
    for i in range(self.number):
      trainingname = ''.join(ifos) + '_set' + str(i) + '_' + str(self.trainingstr) + '.pat'
      testingname = ''.join(ifos) + '_set' + str(i) + '_' + str(self.testingstr) + '.pat'
      infoname = ''.join(ifos) + '_set' + str(i) + '_' + str(self.testingstr) + '_info.pat'
      sprname = trainingname.replace('_training.pat', '.spr')
      self.out_file_group[i] = ((trainingname), (testingname))
      self.add_output_file(trainingname)
      self.add_output_file(testingname)
      self.add_output_file(infoname)
      self.add_output_file(sprname)
    self.zerolag_file = [''.join(ifos) + '_' + str(self.zerolagstr) + '.pat']
    self.add_output_file(''.join(ifos) + '_' + str(self.zerolagstr) + '.pat')
    self.add_output_file(''.join(ifos) + '_' + str(self.zerolagstr) + '_info.pat')

class MvscTrainForestJob(pipeline.AnalysisJob, pipeline.CondorDAGJob):
  """
  A mvsc_train_forest job
  """
  def __init__(self, cp, dax = False):
    """
    cp: ConfigParser object from which options are read.
    """
    exec_name = "mvsc_train_forest"
    universe = "vanilla"
    executable = cp.get('condor',exec_name)
    pipeline.CondorDAGJob.__init__(self, universe, executable)
    pipeline.AnalysisJob.__init__(self, cp, dax)
    self.add_condor_cmd('getenv','True')
    self.add_condor_cmd('environment',"KMP_LIBRARY=serial;MKL_SERIAL=yes")
    self.set_stdout_file('logs/' + exec_name + '-$(cluster)-$(process).out')
    self.set_stderr_file('logs/' + exec_name + '-$(cluster)-$(process).err')
    self.set_sub_file(exec_name + '.sub')

class MvscTrainForestNode(pipeline.AnalysisNode, pipeline.CondorDAGNode):
  """
  node for MvscTrainForestJobs
  """
  def __init__(self, job):
    """
    job: instance of MvscTrainForestJob
    """
    pipeline.CondorDAGNode.__init__(self, job)
    pipeline.AnalysisNode.__init__(self)
    self.final = 0

  def add_training_file(self, trainingfile):
    """
    trainingfile: take a single file to train with
    """
    self.trainingfile = trainingfile
    self.add_input_file(self.trainingfile)

  def finalize(self):
    """
    finalize the mvsc_train_forest node
    """
    if self.final:
      return
    self.final = 1
    self.trainedforest = self.trainingfile.replace('_training.pat','.spr')
    self.add_file_arg("-a 4 -n 500 -l 4 -s 4 -c 6 -g 1 -i -d 1 -f %s %s" % (self.trainedforest, self.trainingfile))
    self.add_output_file(self.trainedforest)

class MvscUseForestJob(pipeline.AnalysisJob, pipeline.CondorDAGJob):
  """
  a mvsc_use_forest job
  """
  def __init__(self, cp, dax = False):
    """
    cp: ConfigParser object from which options are read.
    """
    exec_name = "mvsc_use_forest"
    universe = "vanilla"
    executable = cp.get('condor',exec_name)
    pipeline.CondorDAGJob.__init__(self, universe, executable)
    pipeline.AnalysisJob.__init__(self, cp, dax)
    self.add_condor_cmd('getenv','True')
    self.add_condor_cmd('environment',"KMP_LIBRARY=serial;MKL_SERIAL=yes")
    self.set_stdout_file('logs/' + exec_name + '-$(cluster)-$(process).out')
    self.set_stderr_file('logs/' + exec_name + '-$(cluster)-$(process).err')
    self.set_sub_file(exec_name + '.sub')

class MvscUseForestNode(pipeline.AnalysisNode, pipeline.CondorDAGNode):
  """
  node for MvscUseForestJobs
  """
  def __init__(self, job):
    """
    job: instance of MvscUseForestJob
    """
    pipeline.CondorDAGNode.__init__(self,job)
    pipeline.AnalysisNode.__init__(self)
    self.final = 0

  def set_trained_file(self, trainedforest):
    """
    trainedforest: the trained forest file
    """
    self.trainedforest = trainedforest
    self.add_input_file(trainedforest)

  def set_file_to_rank(self, file_to_rank):
    """
    file_to_rank: the file to rank using the trained forest file
    """
    self.file_to_rank = file_to_rank
    self.add_input_file(file_to_rank)

  def finalize(self):
    """
    finalize the MvscUseForestNode
    """
    if self.final:
      return
    self.final = 1
    self.ranked_file = self.file_to_rank.replace('.pat','.dat')
    self.add_file_arg("-A -a 4 %s %s %s" % (self.trainedforest, self.file_to_rank, self.ranked_file))
    self.add_output_file(self.ranked_file)

class MvscUpdateSqlJob(pipeline.AnalysisJob, pipeline.CondorDAGJob):
  """
  A mvsc_update_sql job
  """
  def __init__(self, cp, dax = False):
    """
    cp: ConfigParser object from which options are read.
    """
    exec_name = "mvsc_update_sql"
    universe = "vanilla"
    executable = cp.get('condor',exec_name)
    pipeline.CondorDAGJob.__init__(self, universe, executable)
    pipeline.AnalysisJob.__init__(self, cp, dax)
    self.add_condor_cmd('getenv','True')
    self.add_condor_cmd('environment',"KMP_LIBRARY=serial;MKL_SERIAL=yes")
    self.set_stdout_file('logs/' + exec_name + '-$(cluster)-$(process).out')
    self.set_stderr_file('logs/' + exec_name + '-$(cluster)-$(process).err')
    self.set_sub_file(exec_name + '.sub')

class MvscUpdateSqlNode(pipeline.AnalysisNode, pipeline.CondorDAGNode):
  """
  node for MvscUpdateSqlJobs
  """
  def __init__(self, job):
    """
    job: instance of MvscUpdateSqlJob
    """
    pipeline.CondorDAGNode.__init__(self,job)
    pipeline.AnalysisNode.__init__(self)

##############################################################################
# some functions to make life easier later

def overlap_test(interval1, interval2, slide_sec=0):
  """
  Test whether the two intervals could possibly overlap with one of them being
  slid by a maximum time of slide_sec.  Perform three tests:
  1)  Does the start of interval 1 lie within interval 2's range (with the 
    start decremented by slide_sec and the end incremented by slide_sec)
  2)  Does the end of interval 1 lie within interval 2's range (with the start 
    decremented by slide_sec and the end incremented by slide_sec)
  3)  Does interval 1 completely cover (the extended) interval 2, 
    ie is interval_1 start before (interval 2 start - slide_sec) AND 
    interval 1 end after (interval 2 end + slide_sec)
  If any of the above conditions are satisfied then return True, else False.
  """
  start1 = interval1.start()
  end1 = interval1.end()
  left = interval2.start() - slide_sec
  right = interval2.end() + slide_sec
  
  return (start1 >= left and start1 <= right) or \
         (end1 >= left and end1 <= right) or \
         (start1 <= left and end1 >= right)


class SearchVolumeJob(pipeline.SqliteJob):
  """
  A search volume job. Computes the observed physical volume
  above a specified FAR; if FAR is not specified, computes the
  volume above the loudest event (open box) or FAR=1/livetime 
  (closed box).
  """
  def __init__(self, cp, dax = False):
    """
    @cp: ConfigParser object from which options are read.
    """
    exec_name = 'search_volume'
    pipeline.SqliteJob.__init__(self, cp, ['search-volume'], exec_name, dax)
    self.add_condor_cmd('environment',"KMP_LIBRARY=serial;MKL_SERIAL=yes")

class SearchVolumeNode(pipeline.SqliteNode):
  """
  A search volume node.
  """
  def __init__(self, job):
    """
    """
    pipeline.SqliteNode.__init__(self, job)

  def add_database(self, db):
    self.add_var_arg(db)

  def set_output_cache(self, file):
    self.add_var_opt("output-cache", file)

  def set_user_tag(self, tag):
    self.add_var_opt("user-tag", tag)

  def set_veto_segments_name(self, name):
    self.add_var_opt("veto-segments-name", name)

  def set_open_box(self):
    self.add_var_arg("--open-box")


class SearchUpperLimitJob(pipeline.SqliteJob):
  """
  A search upper limit job. Compute the search upper limit from the search
  volume output. Generates upper limit plots.
  """
  def __init__(self, cp, dax = False):
    """
    @cp: ConfigParser object from which options are read.
    @sections: list of sections for cp to read from
    """
    exec_name = 'search_upper_limit'
    pipeline.SqliteJob.__init__(self, cp, ['upper-limit'], exec_name, dax)
    self.add_condor_cmd('environment',"KMP_LIBRARY=serial;MKL_SERIAL=yes")

class SearchUpperLimitNode(pipeline.SqliteNode):
  """
  A search upper limit node.
  """
  def __init__(self, job):
    """
    @job: a SearchUpperLimitJob
    """
    pipeline.SqliteNode.__init__(self, job)
    self.open_box = False

  def add_input_cache(self, input_cache):
    self.add_var_arg(input_cache)

  def set_user_tag(self, tag):
    self.add_var_opt("user-tag", tag)

  def set_open_box(self):
    '''
    Set the open box flag.
    '''
    if not self.open_box:
      self.open_box = True
      self.add_var_arg("--open-box")
<|MERGE_RESOLUTION|>--- conflicted
+++ resolved
@@ -231,9 +231,6 @@
     extension = 'xml'
     InspiralAnalysisJob.__init__(self,cp,sections,exec_name,extension,dax)
     self.add_condor_cmd('environment',"KMP_LIBRARY=serial;MKL_SERIAL=yes")
-<<<<<<< HEAD
-    self.add_condor_cmd('RequestMemory','1000')
-=======
     self.add_condor_cmd('Requirements', 'Memory >= 1000')
     self.add_condor_cmd('request_memory', '1024')
 
@@ -260,7 +257,6 @@
       self.add_opt('gpu-device-id', '0')
       self.add_condor_cmd('+WantGPU', 'true')
       self.add_condor_cmd('Requirements', '( GPU_PRESENT =?= true)')
->>>>>>> 49b298d4
 
 
 class InspiralCkptJob(InspiralAnalysisJob):
@@ -299,12 +295,8 @@
     sections = ['coh_PTF_inspiral']
     extension = 'xml'
     InspiralAnalysisJob.__init__(self,cp,sections,exec_name,extension,dax)
-<<<<<<< HEAD
-    self.add_condor_cmd('RequestMemory','1390')
-=======
     self.add_condor_cmd('Requirements', 'Memory >= 1390')
     self.add_condor_cmd('request_memory', '1400')
->>>>>>> 49b298d4
 
 
 class PTFSpinCheckerJob(InspiralAnalysisJob):
@@ -319,12 +311,8 @@
     sections = ['coh_PTF_spin_checker']
     extension = 'xml'
     InspiralAnalysisJob.__init__(self,cp,sections,exec_name,extension,dax)
-<<<<<<< HEAD
-    self.add_condor_cmd('RequestMemory','1390')
-=======
     self.add_condor_cmd('Requirements', 'Memory >= 1390')
     self.add_condor_cmd('request_memory', '1400')
->>>>>>> 49b298d4
 
 
 class TrigbankJob(InspiralAnalysisJob):
@@ -2304,11 +2292,7 @@
     sections = ['plotthinca']
     extension = 'html'
     InspiralPlottingJob.__init__(self,cp,sections,exec_name,extension,dax)
-<<<<<<< HEAD
-    self.add_condor_cmd('RequestMemory','2500')
-=======
-    self.add_condor_cmd('request_memory', '2000')
->>>>>>> 49b298d4
+    self.add_condor_cmd('request_memory', '2500')
  
 class PlotThincaNode(InspiralPlottingNode):
   """
@@ -2423,11 +2407,7 @@
     sections = ['plotethinca']
     extension = 'html'
     InspiralPlottingJob.__init__(self,cp,sections,exec_name,extension,dax)
-<<<<<<< HEAD
-    self.add_condor_cmd('RequestMemory','2500')
-=======
-    self.add_condor_cmd('request_memory', '2000')
->>>>>>> 49b298d4
+    self.add_condor_cmd('request_memory', '2500')
 
 class PlotEthincaNode(InspiralPlottingNode):
   """
@@ -2568,11 +2548,7 @@
     sections = ['plotinspinj']
     extension = 'html'
     InspiralPlottingJob.__init__(self,cp,sections,exec_name,extension,dax)
-<<<<<<< HEAD
-    self.add_condor_cmd('RequestMemory','2500')
-=======
-    self.add_condor_cmd('request_memory', '2000')
->>>>>>> 49b298d4
+    self.add_condor_cmd('request_memory', '2500')
 
 class PlotInspinjNode(InspiralPlottingNode):
   """
@@ -2601,11 +2577,7 @@
     sections = ['plotsnrchi']
     extension = 'html'
     InspiralPlottingJob.__init__(self,cp,sections,exec_name,extension,dax)
-<<<<<<< HEAD
-    self.add_condor_cmd('RequestMemory','2500')
-=======
-    self.add_condor_cmd('request_memory', '2000')
->>>>>>> 49b298d4
+    self.add_condor_cmd('request_memory', '2500')
 
 class PlotSnrchiNode(InspiralPlottingNode):
   """
@@ -2661,11 +2633,7 @@
     sections = ['minifollowups','omega-scans']
     extension = None
     InspiralPlottingJob.__init__(self, cp, sections, exec_name, extension, dax)
-<<<<<<< HEAD
-    self.add_condor_cmd('RequestMemory','2500')
-=======
-    self.add_condor_cmd('request_memory', '2000')
->>>>>>> 49b298d4
+    self.add_condor_cmd('request_memory', '2500')
 
   def set_time_slides(self):
     """
