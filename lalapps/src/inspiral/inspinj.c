--- conflicted
+++ resolved
@@ -588,15 +588,11 @@
       "                           totalMassRatio: uniform distribution in total mass and\n"\
       "                           mass ratio m1 / m2\n"\
       "                           logTotalMassUniformMassRatio: log distribution in total mass\n"\
-<<<<<<< HEAD
-      "                           and uniform in total mass ratio\n"\
-      "                           m1m2SquareGrid: component masses on a square grid\n"\
-      "                           fixMasses: fix m1 and m2 to specific values\n"\
-=======
       "                           and uniform in mass ratio\n"\
       "                           totalMassFraction: uniform distribution in total mass and\n"\
       "                           in `mass fraction' m1 / (m1+m2)\n"\
->>>>>>> 7dafde22
+      "                           m1m2SquareGrid: component masses on a square grid\n"\
+      "                           fixMasses: fix m1 and m2 to specific values\n"\
       " [--ninja2-mass]           use the NINJA 2 mass-selection algorithm\n"\
       " [--mass-file] mFile       read population mass parameters from mFile\n"\
       " [--nr-file] nrFile        read mass/spin parameters from xml nrFile\n"\
@@ -613,13 +609,9 @@
       " [--mean-mass2] m2mean     set the mean value for mass2\n"\
       " [--stdev-mass2] m2std     set the standard deviation for mass2\n"\
       " [--min-mratio] minr       set the minimum mass ratio\n"\
-<<<<<<< HEAD
       " [--max-mratio] maxr       set the maximum mass ratio\n"\
       " [--mass1-points] m1pnt    set the number of grid points in the m1 direction if '--m-distr=m1m2SquareGrid'\n"\
       " [--mass2-points] m2pnt    set the number of grid points in the m2 direction if '--m-distr=m1m2SquareGrid'\n\n");
-=======
-      " [--max-mratio] maxr       set the maximum mass ratio\n");
->>>>>>> 7dafde22
   fprintf(stderr,
       "Spin distribution information:\n"\
       "  --disable-spin           disables spinning injections\n"\
@@ -1670,7 +1662,6 @@
         else if (!strcmp(dummy, "logTotalMassUniformMassRatio"))
         {
           mDistr=logMassUniformTotalMassRatio;
-<<<<<<< HEAD
         else if (!strcmp(dummy, "m1m2SquareGrid"))
         {
           mDistr=m1m2SquareGrid;
@@ -1678,23 +1669,18 @@
         else if (!strcmp(dummy, "fixMasses"))
         {
           mDistr=fixMasses;
-=======
         }
         else if (!strcmp(dummy, "totalMassFraction"))
         {
           mDistr=uniformTotalMassFraction;
->>>>>>> 7dafde22
         }
         else
         {
           fprintf( stderr, "invalid argument to --%s:\n"
               "unknown mass distribution: %s must be one of\n"
               "(source, nrwaves, totalMass, componentMass, gaussian, log,\n"
-<<<<<<< HEAD
-              "totalMassRatio, logTotalMassUniformMassRatio, m1m2SquareGrid)\n",
-=======
-              "totalMassRatio, totalMassFraction , logTotalMassUniformMassRatio)\n",
->>>>>>> 7dafde22
+              "totalMassRatio, totalMassFraction, logTotalMassUniformMassRatio,\n"
+              "m1m2SquareGrid)\n",
               long_options[option_index].name, optarg );
           exit( 1 );
         }
@@ -2784,7 +2770,6 @@
       simTable=XLALRandomInspiralTotalMassRatio(simTable, randParams,
           mDistr, minMtotal, maxMtotal, minMassRatio, maxMassRatio );
     }
-<<<<<<< HEAD
     else if ( mDistr==m1m2SquareGrid )
     {
       simTable=XLALm1m2SquareGridInspiralMasses( simTable, minMass1, minMass2,
@@ -2795,14 +2780,11 @@
     {
       simTable=XLALFixedInspiralMasses( simTable, fixedMass1, fixedMass2);
     }
-=======
     else if ( mDistr==uniformTotalMassFraction )
     {
       simTable=XLALRandomInspiralTotalMassFraction(simTable, randParams,
           mDistr, minMtotal, maxMtotal, minMassRatio, maxMassRatio );
     }
-
->>>>>>> 7dafde22
     else {
       simTable=XLALRandomInspiralMasses( simTable, randParams, mDistr,
           minMass1, maxMass1,
