--- conflicted
+++ resolved
@@ -91,15 +91,12 @@
 void adjust_snr(SimInspiralTable *inj, REAL8 target_snr, const char *ifos);
 REAL8 network_snr(const char *ifos, SimInspiralTable *inj);
 REAL8 snr_in_ifo(const char *ifo, SimInspiralTable *inj);
-<<<<<<< HEAD
-=======
 
 REAL8 probability_redshift(REAL8 rshift);
 REAL8 luminosity_distance(REAL8 rshift);
 REAL8 mean_time_step_sfr(REAL8 zmax, REAL8 rate_local);
 REAL8 drawRedshift(REAL8 zmin, REAL8 zmax, REAL8 pzmax);
 REAL8 redshift_mass(REAL8 mass, REAL8 z);
->>>>>>> 6c5bc7c3
 
 /* 
  *  *************************************
@@ -216,9 +213,6 @@
  *  *********************************
  */
 
-<<<<<<< HEAD
-
-=======
 REAL8 probability_redshift(REAL8 rshift)
 {
   REAL8 pz;
@@ -273,7 +267,6 @@
 	
   return mz;
 }
->>>>>>> 6c5bc7c3
 
 REAL8 snr_in_ifo(const char *ifo, SimInspiralTable *inj)
 {
@@ -332,11 +325,7 @@
 
     while (this_snr > target_snr)
     {
-<<<<<<< HEAD
-      inj-> distance = inj->distance * 2.0;
-=======
       inj-> distance = inj->distance * 3.0;
->>>>>>> 6c5bc7c3
       this_snr       = network_snr(ifo_list, inj);
     }
     low_snr  = this_snr;
@@ -347,22 +336,14 @@
 
     while (this_snr < target_snr)
     {
-<<<<<<< HEAD
-      inj->distance = (inj->distance) / 2.0;
-=======
       inj->distance = (inj->distance) / 3.0;
->>>>>>> 6c5bc7c3
       this_snr      = network_snr(ifo_list, inj);
     }
     high_snr  = this_snr;
     high_dist = inj->distance;
   }
 
-<<<<<<< HEAD
-  while ( abs(high_snr - low_snr) > 0.001 )
-=======
   while ( abs(target_snr - this_snr) > 1.0 )
->>>>>>> 6c5bc7c3
   {
     inj->distance = (high_dist + low_dist) / 2.0;
     this_snr = network_snr(ifo_list, inj);
@@ -464,11 +445,7 @@
       "                           fixed: no distribution, fixed valued of (i)\n"\
       " --polarization psi        set the polarization angle for all \n"
       "                           injections (degrees)\n"\
-<<<<<<< HEAD
-      " [--incl-std]  inclStd       std dev for gaussian inclination dist\n"\
-=======
       " [--incl-std]  inclStd     std dev for gaussian inclination dist\n"\
->>>>>>> 6c5bc7c3
       " [--fixed-inc]  fixed_inc  read inclination dist if fixed value (degrees)\n"\
       " [--source-file] sources   read source parameters from sources\n"\
       "                           requires enable/disable milkyway\n"\
@@ -481,11 +458,8 @@
       " [--min-distance] DMIN     set the minimum distance to DMIN kpc\n"\
       " [--max-distance] DMAX     set the maximum distance to DMAX kpc\n"\
       "                           min/max distance required if d-distr not 'source'\n"\
-<<<<<<< HEAD
-=======
       " [--use-chirp-distance]    Use this option to scale injections using \n"
       "                           chirp distance (relative to a 1.4,1.4)\n"\
->>>>>>> 6c5bc7c3
       " [--min-snr] SMIN          Sets the minimum network snr\n"\
       " [--max-snr] SMAX          Sets the maximum network snr\n"\
       " [--log-snr]               If set distribute uniformly in log(snr) rather than snr\n"\
@@ -503,11 +477,7 @@
       "                           log: log distribution in comonent mass\n"\
       "                           totalMassRatio: uniform distribution in total mass ratio\n"\
       "                           logTotalMassUniformMassRatio: log distribution in total mass\n"\
-<<<<<<< HEAD
-      "                                  and uniform in total mass ratio\n"\
-=======
       "                           and uniform in total mass ratio\n"\
->>>>>>> 6c5bc7c3
       " [--ninja2-mass]           use the NINJA 2 mass-selection algorithm\n"\
       " [--mass-file] mFile       read population mass parameters from mFile\n"\
       " [--nr-file] nrFile        read mass/spin parameters from xml nrFile\n"\
@@ -981,13 +951,8 @@
 
   /* choose masses from the mass-list */  
   mass_index = (int)( num_mass * XLALUniformDeviate( randParams ) );
-<<<<<<< HEAD
-  m1=mass_data[mass_index].mass1;
-  m2=mass_data[mass_index].mass2;
-=======
   m1 = redshift_mass(mass_data[mass_index].mass1,redshift);
   m2 = redshift_mass(mass_data[mass_index].mass2,redshift);
->>>>>>> 6c5bc7c3
 
   eta=m1 * m2 / ( ( m1 + m2 ) * ( m1 + m2 ) );
   table->mass1 = m1;
@@ -1234,10 +1199,7 @@
     {"max-mratio",              required_argument, 0,                'y'},
     {"min-distance",            required_argument, 0,                'p'},
     {"max-distance",            required_argument, 0,                'r'},
-<<<<<<< HEAD
-=======
     {"use-chirp-distance",      no_argument,       0,                ','},
->>>>>>> 6c5bc7c3
     {"min-snr",                 required_argument, 0,                '1'},
     {"max-snr",                 required_argument, 0,                '2'},
     {"log-snr",                 no_argument,       &logSNR,            1},
@@ -2752,19 +2714,7 @@
     
     /* populate the bandpass options */
     simTable->bandpass = bandPassInj;
-<<<<<<< HEAD
-   
-    if ( ifos != NULL )
-    {
-        targetSNR = minSNR + (maxSNR - minSNR) * XLALUniformDeviate( randParams ); 
-        if ( logSNR )
-          targetSNR = exp(targetSNR);
-
-        adjust_snr(simTable, targetSNR, ifos);
-    }
-=======
-
->>>>>>> 6c5bc7c3
+
 
     /* populate the sim_ringdown table */ 
    if ( writeSimRing )
