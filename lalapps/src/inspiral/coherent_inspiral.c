/*
*  Copyright (C) 2007 Sukanta Bose, Duncan Brown, Robert Adam Mercer, Stephen Fairhurst, Sean Seader
*
*  This program is free software; you can redistribute it and/or modify
*  it under the terms of the GNU General Public License as published by
*  the Free Software Foundation; either version 2 of the License, or
*  (at your option) any later version.
*
*  This program is distributed in the hope that it will be useful,
*  but WITHOUT ANY WARRANTY; without even the implied warranty of
*  MERCHANTABILITY or FITNESS FOR A PARTICULAR PURPOSE.  See the
*  GNU General Public License for more details.
*
*  You should have received a copy of the GNU General Public License
*  along with with program; see the file COPYING. If not, write to the
*  Free Software Foundation, Inc., 59 Temple Place, Suite 330, Boston,
*  MA  02111-1307  USA
*/

/*----------------------------------------------------------------------- 
 * 
 * File Name: coherent_inspiral.c
 *
 * Author: Bose, S. and Seader, S. and Rogan, A.
 * 
 * Revision: $Id$
 * 
 *-----------------------------------------------------------------------
 */

#include <config.h>
#include <stdio.h>
#include <stdlib.h>
#include <string.h>
#include <getopt.h>

#ifdef HAVE_UNISTD_H
#include <unistd.h>
#endif

#include <lal/LALFrameIO.h>
#include <lal/TimeSeries.h>

#include <sys/types.h>
#include <sys/stat.h>
#include <fcntl.h>
#include <regex.h>
#include <time.h>
#include <math.h>

#include <lalapps.h>
#include <series.h>
#include <processtable.h>
#include <lalappsfrutils.h>

#include <lal/LALRCSID.h>
#include <lal/LALConfig.h>
#include <lal/LALStdio.h>
#include <lal/LALStdlib.h>
#include <lal/LALError.h>
#include <lal/LALDatatypes.h>
#include <lal/AVFactories.h>
#include <lal/LALConstants.h>
#include <lal/FrameStream.h>
#include <lal/LIGOMetadataTables.h>
#include <lal/LIGOMetadataInspiralUtils.h>
#include <lal/LIGOLwXML.h>
#include <lal/LIGOLwXMLInspiralRead.h>
#include <lal/Date.h>
#include <lal/Units.h>
#include <lal/FindChirp.h>
#include <lal/FindChirpSP.h>
#include <lal/FindChirpBCV.h>
#include <lal/FindChirpBCVSpin.h>
#include <lal/FindChirpChisq.h>
#include <lal/DetectorSite.h>
#include <lal/Random.h>
#include <lal/LALInspiral.h>
#include <lal/CoherentInspiral.h>
#include <lal/LALStatusMacros.h>
#include <lal/SkyCoordinates.h>
#include <lal/DopplerScan.h>
#include <lal/LALFrameL.h>

#include <LALAppsVCSInfo.h>

RCSID( "$Id$" );

#define CVS_ID_STRING "$Id$"
#define CVS_REVISION "$Revision$"
#define CVS_SOURCE "$Source$"
#define CVS_DATE "$Date$"
#define PROGRAM_NAME "coherent_inspiral"
#define CVS_NAME_STRING "$Name$"

#define ADD_SUMM_VALUE( sv_name, sv_comment, val, intval ) \
if ( this_summ_value ) \
{ \
  this_summ_value = this_summ_value->next = (SummValueTable *) \
  LALCalloc( 1, sizeof(SummValueTable) ); \
} \
else \
{ \
  summvalue.summValueTable = this_summ_value = (SummValueTable *) \
  LALCalloc( 1, sizeof(SummValueTable) ); \
} \
snprintf( this_summ_value->program, LIGOMETA_PROGRAM_MAX, "%s", \
          PROGRAM_NAME );                                        \
this_summ_value->version = 0; \
this_summ_value->start_time = searchsumm.searchSummaryTable->out_start_time; \
this_summ_value->end_time = searchsumm.searchSummaryTable->out_end_time; \
this_summ_value->value = (REAL4) val; \
this_summ_value->intvalue = (INT4) intval; \
snprintf( this_summ_value->name, LIGOMETA_SUMMVALUE_NAME_MAX, "%s", \
          sv_name );                                                    \
snprintf( this_summ_value->ifo, LIGOMETA_IFO_MAX, "%s", ifo ); \
snprintf( this_summ_value->comment, LIGOMETA_SUMMVALUE_COMM_MAX, \
          "%s", sv_comment );                                         \

#define rint(x) (floor((x)+0.5))
#define ALLSKYSTR "allsky"

/*
 * utility function to wrap a time t into the interval [start,
 * start+length). Used by thinca as well.
 */
static INT8 thinca_ring_wrap(INT8 t, INT8 ring_start, INT8 ring_length)
{
  t = (t - ring_start) % ring_length;
  if( t < 0 )
    t += ring_length;
  return ring_start + t;
}

int arg_parse_check( int argc, char *argv[], MetadataTable procparams );


/*
 *
 * variables that control program behaviour
 *
 */

/* debugging */
extern int vrbflg;                      /* verbocity of lal function    */

/* input data parameters */

INT4   sampleRate           = -1;       /* sample rate of filter data   */
INT4   numPointsSeg         = -1;/* set to segment-length used in inspiral.c */
REAL4  fLow                 = -1;       /* low frequency cutoff         */
REAL4  dynRangeExponent     = -1;/* set to same value used in inspiral.c */

/*Coherent code specific inputs*/

char  *ifoframefile[6] = {NULL,NULL,NULL,NULL,NULL,NULL};

INT4 H1file = 0;
INT4 H2file = 0;
INT4 L1file = 0;
INT4 G1file = 0;
INT4 T1file = 0;
INT4 V1file = 0;
                                
/* input time-slide parameters */
REAL8  slideStep[LAL_NUM_IFO]     = {0.0,0.0,0.0,0.0,0.0,0.0};
int    bankDuration     = 0;
CHAR   chiaFileName[FILENAME_MAX]; /* name of chia trigbank for follow-up studies */
<<<<<<< HEAD
CHAR  *cohbankFileName = NULL; /* name of input template bank  */
INT4   cohSNROut            = 0;    /* default is not to write frame */
INT4   cohH1H2SNROut      = 0;    /* default is not to write frame */
INT4   nullStatOut       = 0;    /* default is not to write frame */
INT4   nullStatH1H2Out       = 0;    /* default is not to write frame */
INT4   eventsOut            = 0;    /* default is not to write events */
REAL4  cohSNRThresh         = -1;
REAL4  cohSegLength     = 0.0625; /* This should match value (sec) used in inspiral.c */
REAL4  nullStatRegul        = 0.1;
INT4   maximizeOverChirp    = 0;    /* default is no clustering */
INT4   verbose              = 0;
CHAR   outputPath[FILENAME_MAX];
INT4   outCompress = 0;
INT4   numCohTrigs      = 400; /*optional argument that can be reset */
=======
CHAR  *cohbankFileName = NULL; /* name of input template bank */
INT4  cohSNROut            = 0;    /* default is not to write frame */
INT4  cohH1H2SNROut      = 0;    /* default is not to write frame */
INT4  nullStatOut       = 0;    /* default is not to write frame */
INT4  nullStatH1H2Out       = 0;    /* default is not to write frame */
INT4  eventsOut            = 0;    /* default is not to write events */
REAL4  cohSNRThresh         = -1;
REAL4  cohSegLength     = 0.0625; /* This should match value (sec) used in inspiral.c */
REAL4  nullStatRegul        = 0.1;
INT4  maximizeOverChirp    = 0;    /* default is no clustering */
INT4   verbose              = 0;
CHAR   outputPath[FILENAME_MAX];
INT4  outCompress = 0;
>>>>>>> 6c5bc7c3
INT8  gpsStartTimeNS   = 0;         /* input data GPS start time ns */
LIGOTimeGPS gpsStartTime;           /* input data GPS start time    */
INT8  gpsEndTimeNS     = 0;         /* input data GPS end time ns   */
LIGOTimeGPS gpsEndTime;             /* input data GPS end time      */
/* coinc statistic for comparison with coh-snr */
CoincInspiralStatistic coincStat = no_stat;

double raStep = 1.0;
double decStep = 1.0;
<<<<<<< HEAD
INT4  estimParams = 0;
INT4  followup = 0;
=======
REAL4  eff_snr_denom_fac = 50.0;
INT4  estimParams = 0;
INT4  followup = 0;
INT4  incohInj = 0;
>>>>>>> 6c5bc7c3
INT4  exttrig = 0;
int  gpsStartTimeTemp   = 0;         /* input data GPS start time ns */
int  gpsEndTimeTemp   = 0;         /* input data GPS start time ns */
INT8   outTimeNS        = 0;            /* search summ out time    */

LALStatus             status;

CHAR  *userTag          = NULL;         /* string the user can tag with */
CHAR  *ifos           = NULL;         /* string to tag parent IFOs    */

/* Params to convert from geocentric to equatorial */

ConvertSkyParams             convertParams;
SkyPosition                  tempSky;
MultiInspiralTable           *thisEventTemp = NULL;

int main( int argc, char *argv[] )
{
  /* output */

  MetadataTable         proctable;
  MetadataTable         procparams;
  MetadataTable         searchsumm;
  MetadataTable         searchsummvars;
  MetadataTable         summvalue;
  ProcessParamsTable   *this_proc_param = NULL;
  SearchSummvarsTable  *this_search_summvar = NULL;
  SummValueTable       *this_summ_value = NULL;

  SearchSummvarsTable  *inputFiles = NULL;
  SearchSummvarsTable  *inputChiaFiles = NULL;
  SearchSummaryTable   *searchSummList = NULL;
  SearchSummaryTable   *chiaSearchSummList = NULL;
  SearchSummaryTable   *thisSearchSumm = NULL;
  SearchSummvarsTable  *thisInputFile = NULL;


  LIGOLwXMLStream       results;
  REAL4 alpha = 0;
  REAL4 alphabeta = 0;
  REAL4 inj_alpha = 0;
  REAL4 inj_alphabeta = 0;

  CHAR   fileName[FILENAME_MAX];
  CHAR   fileNameTmp[FILENAME_MAX];
  CHAR   framename[FILENAME_MAX];
  CHAR   xmlname[FILENAME_MAX];
  CHAR   cohdataStr[LALNameLength];
  /* type of channels, e.g., LSC-STRAIN, in c-data frames          */
  CHAR   channelNameArray[6][LALNameLength] = {"0","0","0","0","0","0"}; 
  CHAR  *ifo = NULL;

  UINT4  numPoints        = 0;
  UINT4  numSegments      = 1; 
  UINT4  numBeamPoints    = 0; /* number of sky position templates */
  UINT8  eventID          = 0;

  REAL8  m1               = 0.0;
  REAL8  m2               = 0.0;
  REAL8  dynRange         = 0.0;

  /* variables for initializing tempTime to account for time-slides */
  UINT8  triggerNumber    = 0;
  UINT8  slideNumber      = 0;
  UINT8  slideSign        = 0;

  /* Variables for tracking coincs */
  CoincInspiralStatParams    bittenLParams;

  /* counters and other variables */
  UINT4   j,k,l;
  UINT4   kmax = 0;
  UINT4  numDetectors     = 0;
  REAL8  tempTime[4]      = {0.0,0.0,0.0,0.0};
  INT4   timeptDiff[3]    = {0,0,0};
  INT4   numTriggers      = 0;
  INT4   numChiaTriggers  = 0;
  INT4   numCoincs        = 0;
  UINT4  numCohFiles      = 1;
  UINT4  cohFileID        = 1;
  MultiInspiralTable   *chiaTrigList = NULL;
  MultiInspiralTable   *thisChiaTrigger  = NULL;

  REAL4 totMass = 0.0;
  REAL8 muMass = 0.0;
  REAL8 deltaT= 0.0;
  REAL4 distNorm = 0.0;
  REAL4 templateNorm = 0.0;
  LIGOTimeGPS startCoinc = {0,0};
  LIGOTimeGPS endCoinc = {0,0};
  INT8 ringStartNS = 0;
  INT8 ringLengthNS = 0;
  InterferometerNumber  ifoNumber = LAL_UNKNOWN_IFO;
  
  SnglInspiralTable    *currentTrigger = NULL;
  SnglInspiralTable    *cohbankEventList=NULL;

  CoincInspiralTable   *coincHead = NULL;
  CoincInspiralTable   *thisCoinc = NULL;

  CoherentInspiralInitParams   *cohInspInitParams = NULL;
  CoherentInspiralFilterParams *cohInspFilterParams = NULL;
  CoherentInspiralFilterInput  *cohInspFilterInput = NULL;
  CoherentInspiralCVector      *cohInspCVec = NULL;
  CoherentInspiralBeamVector   *cohInspBeamVec = NULL;
  MultiInspiralTable           *thisEvent = NULL;
  MultiInspiralTable           *tempTable = NULL;
  MetadataTable                 savedEvents;
  COMPLEX8TimeSeries            tempSnippet;

  char nameArrayCData[6][256] = {"0","0","0","0","0","0"}; /* cData chan names */

  DopplerSkyScanInit scanInit = empty_DopplerSkyScanInit; /* init-structure for DopperScanner */
  DopplerSkyScanState thisScan = empty_DopplerSkyScanState; /* current state of the Doppler-scan */
  const DopplerSkyGrid *skyGrid;
  UINT4 threeSiteCase = 0;

  /* set default debugging level */
  XLALSetErrorHandler( XLALAbortErrorHandler );
  set_debug_level( "1" ); /* change with parse option */

  /* create the process and process params tables */
  proctable.processTable = (ProcessTable *) calloc( 1, sizeof(ProcessTable) );
  XLALGPSTimeNow(&(proctable.processTable->start_time));

  XLALPopulateProcessTable(proctable.processTable, PROGRAM_NAME, LALAPPS_VCS_IDENT_ID,
      LALAPPS_VCS_IDENT_STATUS, LALAPPS_VCS_IDENT_DATE, 0);

  this_proc_param = procparams.processParamsTable = (ProcessParamsTable *)
    calloc( 1, sizeof(ProcessParamsTable) );

  /* create the search summary and zero out the summvars table */
  searchsumm.searchSummaryTable = (SearchSummaryTable *)
    calloc( 1, sizeof(SearchSummaryTable) );
  searchsummvars.searchSummvarsTable = NULL;

  /* initialise summvalue */
  summvalue.summValueTable = NULL;

  arg_parse_check( argc, argv, procparams );
  if (vrbflg)  fprintf(stdout, "called parse options..\n");

  /* wind to the end of the process params table */
  for ( this_proc_param = procparams.processParamsTable; this_proc_param->next;
        this_proc_param = this_proc_param->next );

  /* set the gps times startCoinc and endCoinc */
  startCoinc.gpsSeconds = gpsStartTime.gpsSeconds;
  endCoinc.gpsSeconds = gpsEndTime.gpsSeconds;
  ringStartNS = XLALGPSToINT8NS( &startCoinc);
  ringLengthNS = XLALGPSToINT8NS( &endCoinc ) - ringStartNS;

  /* Set other variables */
  numPoints = rint(sampleRate * cohSegLength);
  savedEvents.multiInspiralTable = NULL;

  /* store the input sample rate */
  this_search_summvar = searchsummvars.searchSummvarsTable = 
    (SearchSummvarsTable *) LALCalloc( 1, sizeof(SearchSummvarsTable) );
  snprintf( this_search_summvar->name, LIGOMETA_NAME_MAX,
            "data sample rate" );
  this_search_summvar->value = (REAL8) sampleRate;

  /* Assess no. of points in skygrid for sky-map storage */
  if ( exttrig ) {
    scanInit.dAlpha = LAL_TWOPI;
    scanInit.dDelta = LAL_PI;
  }
  else {
    /* raStep and decStep are expected to be in degrees */
    scanInit.dAlpha = raStep * LAL_PI_180;
    scanInit.dDelta = decStep * LAL_PI_180;
  }
  scanInit.gridType = 1; /* (DopplerGridType) gridType = 1 is isotropic */
  scanInit.skyRegionString = XLALMalloc( strlen(ALLSKYSTR) + 1 );
  strcpy ( scanInit.skyRegionString, ALLSKYSTR );
  LAL_CALL( InitDopplerSkyScan( &status, &thisScan, &scanInit), &status );

  k = 0;
  /* Loop over points in the sky-position grid */
  for ( skyGrid = thisScan.skyGrid ; skyGrid ; skyGrid = skyGrid->next ) {
    k++;
  }
  numBeamPoints = k;
  if ( exttrig ) {
    /* raStep and decStep are expected to be ra and dec, respectively,
       of external trigger, in radians */
    thisScan.skyGrid->Alpha = raStep;
    thisScan.skyGrid->Delta = decStep;
  }
  if ( followup && exttrig ) {
    numChiaTriggers = XLALReadMultiInspiralTriggerFile( &chiaTrigList,
          &thisChiaTrigger, &chiaSearchSummList, &inputChiaFiles, chiaFileName );
    thisScan.skyGrid->Alpha = chiaTrigList->ra;
    thisScan.skyGrid->Delta = chiaTrigList->dec;
  }

  if( vrbflg ) fprintf(stdout," No of beam points is %d\n", numBeamPoints);
  if( vrbflg ) fprintf(stdout,"alpha is = %f\n", thisScan.skyGrid->Alpha );
  if( vrbflg ) fprintf(stdout,"delta is = %f\n", thisScan.skyGrid->Delta );
  k=0;
  /* Set the dynamic range; needed for distNorm, templateNorm calculation */
  dynRange = pow( 2.0, dynRangeExponent );

  /* read in the cohbank trigger ligo lw xml file */
  numTriggers = XLALReadInspiralTriggerFile( &cohbankEventList,
                                             &currentTrigger, &searchSummList, 
                                             &inputFiles, cohbankFileName );

  /* Variables for tracking coincs */
  memset( &bittenLParams, 0, sizeof(CoincInspiralStatParams   ) );
  /* default value from traditional effective snr formula */
  bittenLParams.eff_snr_denom_fac = eff_snr_denom_fac;

  fprintf(stdout,"Reading templates from %s\n",cohbankFileName);

  if ( numTriggers < 0 )
    {
      fprintf(stderr, "Error reading triggers from file %s", cohbankFileName);
      exit( 1 );
    }
  else {
    /* frame output data */
    struct FrFile *frOutFile  = NULL;
    struct FrameH *outFrameCoh   = NULL;
    struct FrameH *outFrameCohH1H2SNR   = NULL;
    struct FrameH *outFrameNullStat   = NULL;
    struct FrameH *outFrameNullStatH1H2   = NULL;

    if( vrbflg )
      {
        fprintf( stdout, 
                 "Read in %d triggers from the file %s\n", numTriggers, 
                 cohbankFileName );
      }
    
    /* reconstruct the coincs */
    numCoincs = XLALRecreateCoincFromSngls( &coincHead, &cohbankEventList );

    /* save the number of coincidences in the search summary table */
    searchsumm.searchSummaryTable->nevents = numCoincs;

    if( numCoincs < 0 )
      {
        fprintf(stderr, "Unable to reconstruct coincs from single ifo triggers");
        exit( 1 );
      }
    else
      {
        fprintf( stdout,
                 "Recreated %d coincs from the %d triggers\n", numCoincs, 
                 numTriggers );
      }
    
    numCohFiles++;


    /* Loop over coincident triggers to compute cohSNR */
    for( thisCoinc=coincHead ; thisCoinc ; thisCoinc = thisCoinc->next ) {

	UINT2  caseID[6]        = {0,0,0,0,0,0}; /* H1 L V G T H2 */
	CHAR   caseIDChars[6][LIGOMETA_IFOS_MAX] = {"0","0","0","0","0","0"};
        INT8   slideNS[4] = {0,0,0,0};
        INT8   slideNSWrapped[4] = {0,0,0,0};
        REAL4  chisq[4]         = {1.0,1.0,1.0,1.0};
        REAL4  chisq_dof[4]     = {1.0,1.0,1.0,1.0};
        REAL4  sigmasq[4]         = {1.0,1.0,1.0,1.0};
        REAL8  snrsqArray[4]    = {1.0,1.0,1.0,1.0};

        numDetectors = thisCoinc->numIfos;
       
        if( vrbflg ) fprintf(stdout," No of detectors is %d\n", numDetectors); 
        /* l is another detector index, which can have a max value of 4 */
        l=0;
        
        /* Note the participating ifos and the eventID
           for this coincident trigger */
        for( k=0 ; k<LAL_NUM_IFO ; k++)
          {
            if( thisCoinc->snglInspiral[k] )
              {
                kmax = k; /* final trigger's k value */
                caseID[k] = 1;
                memcpy( caseIDChars[k], &thisCoinc->snglInspiral[k]->ifo, sizeof(caseIDChars[k] - 1) );
<<<<<<< HEAD
                snprintf( channelNameArray[k], LALNameLength*sizeof(CHAR), "%s", thisCoinc->snglInspiral[k]->channel );
                eventID = thisCoinc->snglInspiral[k]->event_id->id;
                if( vrbflg ) fprintf(stdout,"eventID = %lld\n",eventID );
=======
                snprintf( channelNameArray[k], LALNameLength, "%s", thisCoinc->snglInspiral[k]->channel );
                eventID = thisCoinc->snglInspiral[k]->event_id->id;
                if( vrbflg ) fprintf(stdout,"eventID = %" LAL_UINT8_FORMAT "\n",eventID );
>>>>>>> 6c5bc7c3
                chisq[l] = thisCoinc->snglInspiral[k]->chisq;
                chisq_dof[l] = thisCoinc->snglInspiral[k]->chisq_dof;
                sigmasq[l] = thisCoinc->snglInspiral[k]->sigmasq;
                snrsqArray[l] = pow( (REAL8) thisCoinc->snglInspiral[k]->snr,2);
                /* Parse eventID to get the slide number */
                triggerNumber = eventID % 100000;
                slideNumber = ((eventID % 100000000) - triggerNumber)/100000;
                /* Strictly, the following must be divided by 100,000 
                   to get slideSign = 5000 for negative slides */
                slideSign = (eventID % 1000000000) - slideNumber*100000 - triggerNumber;

                if( vrbflg )
<<<<<<< HEAD
                  fprintf( stdout, "eventID = %lld, slideNumber = %" LAL_UINT8_FORMAT \
                      ", slideSign = %" LAL_UINT8_FORMAT ", triggerNumber = %" \
=======
                  fprintf( stdout, "eventID = %" LAL_UINT8_FORMAT ", slideNumber = %" \
                      LAL_UINT8_FORMAT ", slideSign = %" LAL_UINT8_FORMAT ", triggerNumber = %" \
>>>>>>> 6c5bc7c3
                      LAL_UINT8_FORMAT "\n", eventID, slideNumber, slideSign, triggerNumber);
                /* Store CData frame name now for reading its frame-file 
                   later, within thisCoinc-ident loop
                */
<<<<<<< HEAD
                snprintf( nameArrayCData[k], LALNameLength*sizeof(CHAR), "%s:CBC-CData_%lld", caseIDChars[k], eventID );

                /* slideSign=0 is the same as a positive time slide */
                if(slideSign != 0)
                  {
                    tempTime[l] = slideStep[k]*slideNumber;
                  }
                else
                  {
                    tempTime[l] -= slideStep[k]*slideNumber;
                  }

                if( vrbflg )
                  fprintf( stdout, "ifo number = %d, slideSign = %" LAL_UINT8_FORMAT \
                      ", slideStep = %e, slideNumber = %" LAL_UINT8_FORMAT \
                      ", tempTime = %e \n", l, slideSign, slideStep[k], slideNumber, tempTime[l]);

=======
                snprintf( nameArrayCData[k], LALNameLength, "%s:CBC-CData_%" LAL_UINT8_FORMAT, caseIDChars[k], eventID );

                /* slideSign=0 is the same as a positive time slide */
>>>>>>> 6c5bc7c3
                ifoNumber = XLALIFONumber(thisCoinc->snglInspiral[k]->ifo);
                if(slideSign != 0)
                  {
                    slideNS[l] = -1000000000*slideStep[ifoNumber]*slideNumber;
                  }
                else
                  {
                    slideNS[l] = 1000000000*slideStep[ifoNumber]*slideNumber;
                  }
                l++;
              }
          }/* Closes loop for k; finished noting the participating ifos 
              and the eventID for this coincident trigger*/
        nullStatRegul = XLALCoincInspiralStat( thisCoinc, coincStat, &bittenLParams);

        l=0;
        if( G1file ) l++;
        if( H1file ) l++;
        if( H2file ) l++;
        if( L1file ) l++;
        if( T1file ) l++;
        if( V1file ) l++;

        if( numDetectors != l )
          {
            if( numDetectors > l )
              {
                fprintf( stderr, "You must specify more frame files. Exiting...\n");
                exit(1);
              }
            else
              {
                if( vrbflg ) fprintf( stdout, "One or more of the frame files specified will not be used for this event since the number of detectors is less than the number of frame files you specified.\n");
              }
          }
        
        l = 0;
        
        if( vrbflg ) fprintf(stdout,"numDetectors = %d\n", numDetectors);
        if( vrbflg ) fprintf(stdout,"caseID = %d %d %d %d %d %d (G1,H1,H2,L1,T1,V1)\n", caseID[0], caseID[1], caseID[2], caseID[3], caseID[4], caseID[5]);
        
     	/* Is this a 3-site network */
	if ( (numDetectors == 3) ) {
	  if (caseID[1] && caseID[2]) {
	    threeSiteCase = 0;
	  }
	  else {
	    threeSiteCase = 1;
	  }
	}
	if ( (numDetectors == 4) ) threeSiteCase = 1;
        /* For the exttrig mode of the follow-ups we require time-series SNR output
           without the exttrig option, the frame outputs are over numBeamPoints */
        if ( followup && exttrig ) threeSiteCase = 0;

        /* Initialize the necessary structures for thisCoinc-ident trigger*/
        
        if( !(cohInspInitParams = (CoherentInspiralInitParams *) calloc(1,sizeof(CoherentInspiralInitParams)) ))
          {
            fprintf( stdout, "could not allocate memory for coherentInspiral init params\n" );
            exit(1);
          }
        
        /* Initialize the coherent param structure for thisCoinc trigger */      
        cohInspInitParams->numDetectors            = numDetectors;
        cohInspInitParams->numSegments             = numSegments;
        cohInspInitParams->numPoints               = numPoints;
        cohInspInitParams->numBeamPoints           = numBeamPoints;
        cohInspInitParams->cohSNROut               = cohSNROut;
        cohInspInitParams->threeSiteCase           = threeSiteCase;
        /* In addition to the network cohSNR, output the cohH1H2SNR if
           the user wants it and the network has the ifos H1 and H2; since
           in a 2D network this will make one of cohSNR and cohH1H2SNR
           redundant, do not output the latter for < 3D networks */
        if( cohH1H2SNROut && caseID[1] && caseID[2] && (numDetectors > 2) ) {
          cohInspInitParams->cohH1H2SNROut       = 1;
        }
        else if( cohSNROut && caseID[1] && caseID[2] && (numDetectors == 2)){
          cohInspInitParams->cohH1H2SNROut       = 1;
        }
        else {
          if ( vrbflg && cohH1H2SNROut ) fprintf( stdout, "Not outputting cohH1H2SNR because either numDetectors < 3 or at least one of H1 and H2 is missing ...\n " );
          cohInspInitParams->cohH1H2SNROut       = 0;
        }
        
        /* Determine if the H1-H2 null-statistic should be computed */
        if( (nullStatH1H2Out && ( (caseID[1] && caseID[2])
                                  || (numDetectors > 2) ) ) ) {
          cohInspInitParams->nullStatH1H2Out         = 1;
        }
        else {
          if ( vrbflg && nullStatH1H2Out ) fprintf( stdout, "Not outputting nullStatH1H2Out because either this is a two-detector network or at least one of H1 and H2 is missing ...\n " );
          cohInspInitParams->nullStatH1H2Out         = 0;
        }
        
        if( (nullStatOut && ( ( numDetectors >3 ) || 
                              ( (numDetectors == 3) && !(caseID[1] && caseID[2]) ) ) ) ) {
          cohInspInitParams->nullStatOut         = 1;
        }
        else {
          if ( vrbflg && nullStatOut ) fprintf( stdout, "Not outputting nullStatOut because either numDetectors < 3 or at least one of H1 and H2 is missing ...\n " );
          cohInspInitParams->nullStatOut         = 0;
        }
        
        /* create the data structures needed for coherentInspiral */
        
        if ( vrbflg ) fprintf( stdout, "initializing coherentInspiral...\n " );
       
        if( vrbflg ) fprintf(stdout,"numDetectors in cohInspInitParams is = %d\n", cohInspInitParams->numDetectors);
 
        /* initialize coherentInspiral filter functions */
        LAL_CALL( LALCoherentInspiralFilterInputInit (&status, &cohInspFilterInput,
                                                      cohInspInitParams), &status );
        
        cohInspCVec = cohInspFilterInput->multiCData;
        
        m1 = thisCoinc->snglInspiral[kmax]->mass1;
        m2 = thisCoinc->snglInspiral[kmax]->mass2;
        muMass =  m1 * m2 / (m1 + m2);
        
        cohInspFilterInput->tmplt = (InspiralTemplate *)
          LALCalloc(1,sizeof(InspiralTemplate) );
        cohInspFilterInput->tmplt->mass1 = m1;
        cohInspFilterInput->tmplt->mass2 = m2;
        cohInspFilterInput->tmplt->totalMass = m1 + m2;
        cohInspFilterInput->tmplt->mu = m1 * m2 / (m1 + m2);
        cohInspFilterInput->tmplt->eta = (m1 * m2) / ((m1 + m2) * (m1 + m2 ));
        
        if (vrbflg)  fprintf( stdout, "m1:%f m2:%f totalmass:%f mu:%f eta:%f\n", cohInspFilterInput->tmplt->mass1, cohInspFilterInput->tmplt->mass2,cohInspFilterInput->tmplt->totalMass,cohInspFilterInput->tmplt->mu,cohInspFilterInput->tmplt->eta);
        
        LAL_CALL( LALCoherentInspiralFilterParamsInit (&status, &cohInspFilterParams,
                                                       cohInspInitParams),&status );
        
        /* Initialize the filter param structure for thisCoinc trigger */ 
        
        cohInspFilterParams->deltaT                  = 1.0/((REAL8) sampleRate);
        cohInspFilterParams->cohSNRThresh            = cohSNRThresh;  
        cohInspFilterParams->cohSNROut               = cohInspInitParams->cohSNROut;
        cohInspFilterParams->cohH1H2SNROut           = cohInspInitParams->cohH1H2SNROut;
        cohInspFilterParams->nullStatH1H2Out         = cohInspInitParams->nullStatH1H2Out;
        cohInspFilterParams->nullStatOut             = cohInspInitParams->nullStatOut;
        cohInspFilterParams->numTmplts               = 1;
        cohInspFilterParams->numBeamPoints           = numBeamPoints;
        cohInspFilterParams->threeSiteCase           = threeSiteCase;
        cohInspFilterParams->fLow                    = fLow;
        cohInspFilterParams->maximizeOverChirp       = maximizeOverChirp;
        cohInspFilterParams->numDetectors            = cohInspInitParams->numDetectors;
        cohInspFilterParams->raStep                  = raStep;
        cohInspFilterParams->decStep                 = decStep;
        cohInspFilterParams->estimParams             = estimParams;
        cohInspFilterParams->followup                = followup;
        cohInspFilterParams->exttrig                 = exttrig;
        /* initParams not needed anymore */
        free( cohInspInitParams );
        cohInspInitParams = NULL;
        
        if (vrbflg)  fprintf( stdout, "deltaT:%f cohSNRThresh:%f numTmplts:%d, numBeamPoints:%d\n", cohInspFilterParams->deltaT,cohInspFilterParams->cohSNRThresh,cohInspFilterParams->numTmplts,cohInspFilterParams->numBeamPoints);
        
        for( j=0; j<LAL_NUM_IFO; j++ ) 
          {
            cohInspFilterParams->detIDVec->data[j] = caseID[j];
            cohInspFilterParams->sigmasqVec->data[j] = 1.0;
          }
        
        /* Read in the snippets associated with thisCoinc trigger */
        l = 0; /* A counter to step through the cohInspCVec-tors */
        for( j=0; j<LAL_NUM_IFO; j++ )
          {
            if( caseID[j] )                {
              FrFile *frfileIn[j];
              FrameH *ifoFrame = NULL;
              FrProcData *proc = NULL;
              LIGOTimeGPS tmpEpoch;
              
              if( vrbflg ) fprintf(stdout, "getting the COMPLEX8TimeSeries %s \n", nameArrayCData[j] );
              
              if ( !(frfileIn[j]= XLALFrOpenURL( ifoframefile[j] )) ) {
                XLALPrintError( "XLAL Error: could not open frame file %s - exiting...\n", ifoframefile[j] );
                exit(1);
              }                
              while( ! proc && (ifoFrame = FrameRead( frfileIn[j] )) ) {
                proc = ifoFrame->procData;
                /* if( vrbflg ) fprintf(stdout, "Proc name is %s \n", proc->name ); */
                /*while ( proc && ( strcmp( nameArrayCData[j], proc->name) == 0 ) ) {*/
                while ( proc && strcmp( nameArrayCData[j], proc->name ) ) {
                  proc = proc->next;
                }
                if ( ! proc )
                  FrameFree( ifoFrame ); 
              }
             
              if ( ! proc ) {
                XLALPrintError( "XLAL Error: could not find channel %s in file %s - exiting...\n", nameArrayCData[j], ifoframefile[j] );
                FrFileIEnd( frfileIn[j] );
                exit(1);
              }
              
              XLALGPSSet( &tmpEpoch, ifoFrame->GTimeS, ifoFrame->GTimeN );
              XLALGPSAdd( &tmpEpoch, proc->timeOffset );
              XLALGPSAdd( &tmpEpoch, proc->data->startX[0] );
              
              /* Scale up fShift for all ifos */
              if ( proc->fShift ) {
                cohInspCVec->cData[l] = XLALCreateCOMPLEX8TimeSeries( proc->data->name, &tmpEpoch, (REAL8) proc->fShift, proc->data->dx[0], &lalDimensionlessUnit, proc->data->nData );
              }
              else {
                cohInspCVec->cData[l] = XLALCreateCOMPLEX8TimeSeries( proc->data->name, &tmpEpoch, 0.0, proc->data->dx[0], &lalDimensionlessUnit, proc->data->nData );
              }
              if ( ! cohInspCVec->cData[l] ) {
                FrFileIEnd( frfileIn[j] );
                XLALPrintError( "XLAL Error: could not create cData from channel %s in file %s - exiting...\n", nameArrayCData[j], ifoframefile[j] );
                exit(1);
              }
              
              memcpy( cohInspCVec->cData[l]->data->data, proc->data->data, cohInspCVec->cData[l]->data->length * sizeof( *(cohInspCVec->cData[l])->data->data ) );
              FrFileIEnd( frfileIn[j] );
              
              cohInspFilterParams->sigmasqVec->data[j] = sigmasq[l];              
              if (vrbflg)  fprintf( stdout, "sigmasq:%f\n",cohInspFilterParams->sigmasqVec->data[j]);
              
              l++;
            }/* Closes "if( caseID[j] )" */
          }/* Closes "for( j=0; j<LAL_NUM_IFO; j++ )" */
        
        for ( l=0 ; l<numDetectors ; l++)
          {
            /* Slide the trigger time in nanoseconds */
            slideNS[l] += 1e9 * cohInspCVec->cData[l]->epoch.gpsSeconds + rint( 1.0e9 * cohSegLength/2 ) + cohInspCVec->cData[l]->epoch.gpsNanoSeconds;
            slideNSWrapped[l]  = thinca_ring_wrap(slideNS[l], ringStartNS, ringLengthNS);
          }
        
        /* store the start and end time of the first ifo cdata in the search summary */
        searchsumm.searchSummaryTable->in_start_time = searchsumm.searchSummaryTable->in_end_time = cohInspCVec->cData[0]->epoch;
        XLALGPSAdd(&searchsumm.searchSummaryTable->in_end_time, (REAL8) cohSegLength / sampleRate);

        /* If we can estimate distance then compute templateNorm */
        /* At present, this is only good for frequency domain tmplts */
        /* Since each detector's data has been filtered with templates */
        /* that have the same mass pair, templateNorm is the same for */
        /* every detector and needs to be computed only once.         */
        
        totMass  = (REAL4) cohInspFilterInput->tmplt->totalMass;
        deltaT = (REAL4) cohInspFilterParams->deltaT;
        distNorm = 2.0 * LAL_MRSUN_SI / (1.0 * 1e6 * LAL_PC_SI);
        templateNorm = sqrt( (5.0*((REAL4)muMass)) / 96.0 ) *  pow( totMass / (LAL_PI*LAL_PI) , 1.0/3.0 ) * pow( LAL_MTSUN_SI / deltaT, -1.0/6.0 );
        distNorm *= dynRange;
        templateNorm *= templateNorm;
        templateNorm *= distNorm * distNorm;
        cohInspFilterParams->templateNorm = templateNorm;
        cohInspFilterParams->segmentLength = numPointsSeg;
        
        l = 0;
        for( k=0 ; k<LAL_NUM_IFO ; k++) {
          if( thisCoinc->snglInspiral[k] && (l == 0) ) {
            l=1;
            cohInspFilterParams->chirpTime = thisCoinc->snglInspiral[k]->template_duration;
          }
        }
        if (vrbflg) fprintf(stdout,"chirp time is %f\n",cohInspFilterParams->chirpTime);

        if (vrbflg) fprintf(stdout,"filtering the data..\n");
        if ( maximizeOverChirp && vrbflg )
          {
            fprintf(stdout,"clustering events\n");
          }

        l = 0;
        /* Before the data gets filtered, I need to make the c-data snippets commensurate */
<<<<<<< HEAD
        for(k=0 ; k<LAL_NUM_IFO ; k++ ) {
          if ( (caseID[k] == 1) && (l < (INT4)numDetectors) ) {
            /* CHECK: timeptDiff[j] = rint((tempTime[0] - tempTime[j+1]) * sampleRate);*/
            timeptDiff[l] = rint( (slideNS[0] - slideNS[l])*1e-9 * sampleRate);
            /*CHECK: if( vrbflg ) fprintf(stdout,"tempTime[0] = %9.3f, tempTime[2nd] = %9.3f, timeptDiff = %lld\n",tempTime[0], tempTime[j+1], timeptDiff[j]);*/
            if( vrbflg ) fprintf(stdout,"slideNS[0] = %lld, slideNS[2nd] = %lld, timeptDiff = %d, sampleRate = %d\n",slideNS[0], slideNS[l], timeptDiff[l], sampleRate);

            l++;
=======
        for(l=0 ; l< numDetectors-1 ; l++ ) {
          INT8 slideNSDiff=0;
          slideNSDiff = slideNSWrapped[0] - slideNSWrapped[l+1];
          if ( slideNSDiff>0 ) {
            timeptDiff[l] = floor( slideNSDiff*1e-9 * sampleRate - 1);
>>>>>>> 6c5bc7c3
          }
          else {
            timeptDiff[l] = ceil( slideNSDiff*1e-9 * sampleRate + 1);
          }
          if( vrbflg ) fprintf(stdout,"slideNS[0] = %" LAL_INT8_FORMAT ", slideNS[2nd] = %" LAL_INT8_FORMAT ", timeptDiff = %d, sampleRate = %d\n",slideNSWrapped[0], slideNSWrapped[l+1], timeptDiff[l], sampleRate);
        }
        /* Now allocate memory for a temporary storage vector */
        memset( &tempSnippet, 0, sizeof(COMPLEX8TimeSeries) );
        LAL_CALL( LALCCreateVector( &status, &(tempSnippet.data), numPoints ), &status );
        
        /* The following switch statement accomplishes the commensuration of the time series */
        if ( incohInj ) {
          if( vrbflg )
            fprintf(stdout,"c-data in first ifo: %f %f %f %f\n",cohInspCVec->cData[0]->data->data[0].re,cohInspCVec->cData[0]->data->data[0].im,cohInspCVec->cData[0]->data->data[1].re,cohInspCVec->cData[0]->data->data[1].im);

          memcpy( tempSnippet.data->data, cohInspCVec->cData[0]->data->data, numPoints * sizeof(COMPLEX8) );

          for(j=0;j<numPoints;j++)
            {
              cohInspCVec->cData[0]->data->data[j].re = -tempSnippet.data->data[j].re;
              cohInspCVec->cData[0]->data->data[j].im = -tempSnippet.data->data[j].im;
            }


          memcpy( tempSnippet.data->data, cohInspCVec->cData[1]->data->data, numPoints * sizeof(COMPLEX8) );

          for(j=0;j<numPoints;j++)
            {
              cohInspCVec->cData[1]->data->data[j].re = -tempSnippet.data->data[j].re;
              cohInspCVec->cData[1]->data->data[j].im = -tempSnippet.data->data[j].im;
            }


          memcpy( tempSnippet.data->data, cohInspCVec->cData[2]->data->data, numPoints * sizeof(COMPLEX8) );

          for(j=0;j<numPoints;j++)
            {
              cohInspCVec->cData[2]->data->data[j].re = tempSnippet.data->data[j].re;
              cohInspCVec->cData[2]->data->data[j].im = tempSnippet.data->data[j].im;
            }

          if( vrbflg )
            fprintf(stdout,"c-data after -ve phase: %f %f %f %f\n",cohInspCVec->cData[0]->data->data[0].re,cohInspCVec->cData[0]->data->data[0].im,cohInspCVec->cData[0]->data->data[1].re,cohInspCVec->cData[0]->data->data[1].im);
        }

        switch( numDetectors )
          {
          case 2:
            if( timeptDiff[0] < 0 )
              {
                memcpy( tempSnippet.data->data, cohInspCVec->cData[1]->data->data, numPoints * sizeof(COMPLEX8) );
                if( vrbflg )
                  fprintf(stdout,"tempSnippet data: %f %f %f %f\n",tempSnippet.data->data[0].re,tempSnippet.data->data[0].im,tempSnippet.data->data[1].re,tempSnippet.data->data[1].im);

                for(j=0;j<numPoints;j++)
                  {
                    cohInspCVec->cData[1]->data->data[j].re = 0;
                    cohInspCVec->cData[1]->data->data[j].im = 0;
                  }
                memcpy( cohInspCVec->cData[1]->data->data + abs(timeptDiff[0]), tempSnippet.data->data, (numPoints - abs(timeptDiff[0])) * sizeof(COMPLEX8) );
                if( vrbflg )
                  fprintf(stdout,"Some frame data: %f %f %f %f\n",cohInspCVec->cData[1]->data->data[abs(timeptDiff[0])].re, cohInspCVec->cData[1]->data->data[abs(timeptDiff[0])].im, cohInspCVec->cData[1]->data->data[abs(timeptDiff[0])+1].re, cohInspCVec->cData[1]->data->data[abs(timeptDiff[0])+1].im);
                cohInspCVec->cData[1]->epoch.gpsSeconds = cohInspCVec->cData[0]->epoch.gpsSeconds;
                cohInspCVec->cData[1]->epoch.gpsNanoSeconds = cohInspCVec->cData[0]->epoch.gpsNanoSeconds;
              }
            else if( timeptDiff[0] > 0 )
              {
                memcpy( tempSnippet.data->data, cohInspCVec->cData[1]->data->data, numPoints * sizeof(COMPLEX8) );
                if( vrbflg ) fprintf(stdout,"tempSnippet data: %f %f %f %f\n",tempSnippet.data->data[abs(timeptDiff[0])].re,tempSnippet.data->data[abs(timeptDiff[0])].im,tempSnippet.data->data[abs(timeptDiff[0])+1].re,tempSnippet.data->data[abs(timeptDiff[0])+1].im);
                for(j=0;j<numPoints;j++)
                  {
                    cohInspCVec->cData[1]->data->data[j].re = 0;
                    cohInspCVec->cData[1]->data->data[j].im = 0;
                  }
                memcpy( cohInspCVec->cData[1]->data->data, tempSnippet.data->data + abs( timeptDiff[0] ), (numPoints - abs(timeptDiff[0])) * sizeof(COMPLEX8) );
                if( vrbflg ) fprintf(stdout,"Some frame data: %f %f %f %f\n",cohInspCVec->cData[1]->data->data[0].re, cohInspCVec->cData[1]->data->data[0].im, cohInspCVec->cData[1]->data->data[1].re, cohInspCVec->cData[1]->data->data[1].im);
                cohInspCVec->cData[1]->epoch.gpsSeconds = cohInspCVec->cData[0]->epoch.gpsSeconds;
                cohInspCVec->cData[1]->epoch.gpsNanoSeconds = cohInspCVec->cData[0]->epoch.gpsNanoSeconds;
              }
            else
              {
                if( vrbflg ) fprintf(stdout,"Time series are commensurate...directly combining them.\n");
              }
            break;
          case 3:
            if( timeptDiff[0] < 0 )
              {
                memcpy( tempSnippet.data->data, cohInspCVec->cData[1]->data->data, numPoints * sizeof(COMPLEX8) );
                if( vrbflg ) fprintf(stdout,"tempSnippet data: %f %f %f %f\n",tempSnippet.data->data[0].re,tempSnippet.data->data[0].im,tempSnippet.data->data[1].re,tempSnippet.data->data[1].im);
                for(j=0;j<numPoints;j++)
                  {
                    cohInspCVec->cData[1]->data->data[j].re = 0;
                    cohInspCVec->cData[1]->data->data[j].im = 0;
                  }
                memcpy( cohInspCVec->cData[1]->data->data + abs(timeptDiff[0]), tempSnippet.data->data, (numPoints - abs(timeptDiff[0])) * sizeof(COMPLEX8) );
                if( vrbflg ) fprintf(stdout,"Some frame data: %f %f %f %f\n",cohInspCVec->cData[1]->data->data[abs(timeptDiff[0])].re, cohInspCVec->cData[1]->data->data[abs(timeptDiff[0])].im, cohInspCVec->cData[1]->data->data[abs(timeptDiff[0])+1].re, cohInspCVec->cData[1]->data->data[abs(timeptDiff[0])+1].im);
                cohInspCVec->cData[1]->epoch.gpsSeconds = cohInspCVec->cData[0]->epoch.gpsSeconds;
                cohInspCVec->cData[1]->epoch.gpsNanoSeconds = cohInspCVec->cData[0]->epoch.gpsNanoSeconds;
              }
            else if( timeptDiff[0] > 0 )
              {
                memcpy( tempSnippet.data->data, cohInspCVec->cData[1]->data->data, numPoints * sizeof(COMPLEX8) );
                if( vrbflg ) fprintf(stdout,"tempSnippet data: %f %f %f %f\n",tempSnippet.data->data[0].re,tempSnippet.data->data[0].im,tempSnippet.data->data[1].re,tempSnippet.data->data[1].im);
                for(j=0;j<numPoints;j++)
                  {
                    cohInspCVec->cData[1]->data->data[j].re = 0;
                    cohInspCVec->cData[1]->data->data[j].im = 0;
                  }
                memcpy( cohInspCVec->cData[1]->data->data, tempSnippet.data->data + abs( timeptDiff[0] ), (numPoints - abs(timeptDiff[0])) * sizeof(COMPLEX8) );
                if( vrbflg ) fprintf(stdout,"Some frame data: %f %f %f %f\n",cohInspCVec->cData[1]->data->data[abs(timeptDiff[0])].re, cohInspCVec->cData[1]->data->data[abs(timeptDiff[0])].im, cohInspCVec->cData[1]->data->data[abs(timeptDiff[0])+1].re, cohInspCVec->cData[1]->data->data[abs(timeptDiff[0])+1].im);
                cohInspCVec->cData[1]->epoch.gpsSeconds = cohInspCVec->cData[0]->epoch.gpsSeconds;
              }
            else
              {
                if( vrbflg ) fprintf(stdout,"Time series are commensurate...directly combining them.\n");
              }

            if( timeptDiff[1] < 0 )
              {
                memcpy( tempSnippet.data->data, cohInspCVec->cData[2]->data->data, numPoints * sizeof(COMPLEX8) );
                if( vrbflg ) fprintf(stdout,"tempSnippet data: %f %f %f %f\n",tempSnippet.data->data[0].re,tempSnippet.data->data[0].im,tempSnippet.data->data[1].re,tempSnippet.data->data[1].im);
                for(j=0;j<numPoints;j++)
                  {
                    cohInspCVec->cData[2]->data->data[j].re = 0;
                    cohInspCVec->cData[2]->data->data[j].im = 0;
                  }
                memcpy( cohInspCVec->cData[2]->data->data + abs(timeptDiff[1]), tempSnippet.data->data, (numPoints - abs(timeptDiff[1])) * sizeof(COMPLEX8) );
                if( vrbflg ) fprintf(stdout,"Some frame data: %f %f %f %f\n",cohInspCVec->cData[2]->data->data[abs(timeptDiff[1])].re, cohInspCVec->cData[2]->data->data[abs(timeptDiff[1])].im, cohInspCVec->cData[2]->data->data[abs(timeptDiff[1])+1].re, cohInspCVec->cData[2]->data->data[abs(timeptDiff[1])+1].im);
                cohInspCVec->cData[2]->epoch.gpsSeconds = cohInspCVec->cData[0]->epoch.gpsSeconds;
                cohInspCVec->cData[2]->epoch.gpsNanoSeconds = cohInspCVec->cData[0]->epoch.gpsNanoSeconds;
              }
            else if( timeptDiff[1] > 0 )
              {
                if( vrbflg ) fprintf(stdout,"Some 3rd IFO frame data: %f %f %f %f\n",cohInspCVec->cData[2]->data->data[abs(timeptDiff[1])].re, cohInspCVec->cData[2]->data->data[abs(timeptDiff[1])].im, cohInspCVec->cData[2]->data->data[abs(timeptDiff[1])+1].re, cohInspCVec->cData[2]->data->data[abs(timeptDiff[1])+1].im);
                if( vrbflg ) fprintf(stdout,"3rd IFO tempSnippet data: %f %f %f %f\n",tempSnippet.data->data[0].re,tempSnippet.data->data[0].im,tempSnippet.data->data[1].re,tempSnippet.data->data[1].im);

                memcpy( tempSnippet.data->data, cohInspCVec->cData[2]->data->data, numPoints * sizeof(COMPLEX8) );
                if( vrbflg ) fprintf(stdout,"tempSnippet data: %f %f %f %f\n",tempSnippet.data->data[0].re,tempSnippet.data->data[0].im,tempSnippet.data->data[1].re,tempSnippet.data->data[1].im);
                for(j=0;j<numPoints;j++)
                  {
                    cohInspCVec->cData[2]->data->data[j].re = 0;
                    cohInspCVec->cData[2]->data->data[j].im = 0;
                  }
                memcpy( cohInspCVec->cData[2]->data->data, tempSnippet.data->data + abs( timeptDiff[1] ), (numPoints - abs(timeptDiff[1])) * sizeof(COMPLEX8) );
                if( vrbflg )fprintf(stdout,"Some frame data: %f %f %f %f\n",cohInspCVec->cData[2]->data->data[abs(timeptDiff[1])].re, cohInspCVec->cData[2]->data->data[abs(timeptDiff[1])].im, cohInspCVec->cData[2]->data->data[abs(timeptDiff[1])+1].re, cohInspCVec->cData[2]->data->data[abs(timeptDiff[1])+1].im);

                cohInspCVec->cData[2]->epoch.gpsSeconds = cohInspCVec->cData[0]->epoch.gpsSeconds;
                cohInspCVec->cData[2]->epoch.gpsNanoSeconds = cohInspCVec->cData[0]->epoch.gpsNanoSeconds;
              }
            else
              {
                if( vrbflg ) fprintf(stdout,"Time series are commensurate...directly combining them.\n");
              }
            break;
          case 4:
            if( timeptDiff[0] < 0 )
              {
                memcpy( tempSnippet.data->data, cohInspCVec->cData[1]->data->data, numPoints * sizeof(COMPLEX8) );
                if( vrbflg ) fprintf(stdout,"tempSnippet data: %f %f %f %f\n",tempSnippet.data->data[0].re,tempSnippet.data->data[0].im,tempSnippet.data->data[1].re,tempSnippet.data->data[1].im);
                for(j=0;j<numPoints;j++)
                  {
                    cohInspCVec->cData[1]->data->data[j].re = 0;
                    cohInspCVec->cData[1]->data->data[j].im = 0;
                  }
                memcpy( cohInspCVec->cData[1]->data->data + abs(timeptDiff[0]), tempSnippet.data->data, (numPoints - abs(timeptDiff[0])) * sizeof(COMPLEX8) );
                if( vrbflg ) fprintf(stdout,"Some frame data: %f %f %f %f\n",cohInspCVec->cData[1]->data->data[abs(timeptDiff[0])].re, cohInspCVec->cData[1]->data->data[abs(timeptDiff[0])].im, cohInspCVec->cData[1]->data->data[abs(timeptDiff[0])+1].re, cohInspCVec->cData[1]->data->data[abs(timeptDiff[0])+1].im);
                cohInspCVec->cData[1]->epoch.gpsSeconds = cohInspCVec->cData[0]->epoch.gpsSeconds;
                cohInspCVec->cData[1]->epoch.gpsNanoSeconds = cohInspCVec->cData[0]->epoch.gpsNanoSeconds;
              }
            else if( timeptDiff[0] > 0 )
              {
                memcpy( tempSnippet.data->data, cohInspCVec->cData[1]->data->data, numPoints * sizeof(COMPLEX8) );
                if( vrbflg ) fprintf(stdout,"tempSnippet data: %f %f %f %f\n",tempSnippet.data->data[abs(timeptDiff[0])].re,tempSnippet.data->data[abs(timeptDiff[0])].im,tempSnippet.data->data[abs(timeptDiff[0])+1].re,tempSnippet.data->data[abs(timeptDiff[0])+1].im);
                for(j=0;j<numPoints;j++)
                  {
                    cohInspCVec->cData[1]->data->data[j].re = 0;
                    cohInspCVec->cData[1]->data->data[j].im = 0;
                  }
                memcpy( cohInspCVec->cData[1]->data->data, tempSnippet.data->data + abs( timeptDiff[0] ), (numPoints - abs(timeptDiff[0])) * sizeof(COMPLEX8) );
                if( vrbflg ) fprintf(stdout,"Some frame data: %f %f %f %f\n",cohInspCVec->cData[1]->data->data[0].re, cohInspCVec->cData[1]->data->data[0].im, cohInspCVec->cData[1]->data->data[1].re, cohInspCVec->cData[1]->data->data[1].im);
                cohInspCVec->cData[1]->epoch.gpsSeconds = cohInspCVec->cData[0]->epoch.gpsSeconds;
                cohInspCVec->cData[1]->epoch.gpsNanoSeconds = cohInspCVec->cData[0]->epoch.gpsNanoSeconds;
              }
            else
              {
                if( vrbflg ) fprintf(stdout,"Time series are commensurate...directly combining them.\n");
              }


            if( timeptDiff[1] < 0 )
              {
                memcpy( tempSnippet.data->data, cohInspCVec->cData[2]->data->data, numPoints * sizeof(COMPLEX8) );
                if( vrbflg ) fprintf(stdout,"tempSnippet data: %f %f %f %f\n",tempSnippet.data->data[0].re,tempSnippet.data->data[0].im,tempSnippet.data->data[1].re,tempSnippet.data->data[1].im);
                for(j=0;j<numPoints;j++)
                  {
                    cohInspCVec->cData[2]->data->data[j].re = 0;
                    cohInspCVec->cData[2]->data->data[j].im = 0;
                  }
                memcpy( cohInspCVec->cData[2]->data->data + abs(timeptDiff[1]), tempSnippet.data->data, (numPoints - abs(timeptDiff[1])) * sizeof(COMPLEX8) );
                if( vrbflg ) fprintf(stdout,"Some frame data: %f %f %f %f\n",cohInspCVec->cData[2]->data->data[abs(timeptDiff[1])].re, cohInspCVec->cData[2]->data->data[abs(timeptDiff[1])].im, cohInspCVec->cData[2]->data->data[abs(timeptDiff[1])+1].re, cohInspCVec->cData[2]->data->data[abs(timeptDiff[1])+1].im);
                cohInspCVec->cData[2]->epoch.gpsSeconds = cohInspCVec->cData[0]->epoch.gpsSeconds;
                cohInspCVec->cData[2]->epoch.gpsNanoSeconds = cohInspCVec->cData[0]->epoch.gpsNanoSeconds;
              }
            else if( timeptDiff[1] > 0 )
              {
                memcpy( tempSnippet.data->data, cohInspCVec->cData[2]->data->data, numPoints * sizeof(COMPLEX8) );
                if( vrbflg ) fprintf(stdout,"tempSnippet data: %f %f %f %f\n",tempSnippet.data->data[0].re,tempSnippet.data->data[0].im,tempSnippet.data->data[1].re,tempSnippet.data->data[1].im);
                for(j=0;j<numPoints;j++)
                  {
                    cohInspCVec->cData[2]->data->data[j].re = 0;
                    cohInspCVec->cData[2]->data->data[j].im = 0;
                  }
                memcpy( cohInspCVec->cData[2]->data->data, tempSnippet.data->data + abs( timeptDiff[1] ), (numPoints - abs(timeptDiff[1])) * sizeof(COMPLEX8) );
                if( vrbflg ) fprintf(stdout,"Some frame data: %f %f %f %f\n",cohInspCVec->cData[2]->data->data[abs(timeptDiff[1])].re, cohInspCVec->cData[2]->data->data[abs(timeptDiff[1])].im, cohInspCVec->cData[2]->data->data[abs(timeptDiff[1])+1].re, cohInspCVec->cData[2]->data->data[abs(timeptDiff[1])+1].im);
                cohInspCVec->cData[2]->epoch.gpsSeconds = cohInspCVec->cData[0]->epoch.gpsSeconds;
                cohInspCVec->cData[2]->epoch.gpsNanoSeconds = cohInspCVec->cData[0]->epoch.gpsNanoSeconds;
              }
            else
              {
                if( vrbflg ) fprintf(stdout,"Time series are commensurate...directly combining them.\n");
              }

            if( timeptDiff[2] < 0 )
              {
                memcpy( tempSnippet.data->data, cohInspCVec->cData[3]->data->data, numPoints * sizeof(COMPLEX8) );
                if( vrbflg ) fprintf(stdout,"tempSnippet data: %f %f %f %f\n",tempSnippet.data->data[0].re,tempSnippet.data->data[0].im,tempSnippet.data->data[1].re,tempSnippet.data->data[1].im);
                for(j=0;j<numPoints;j++)
                  {
                    cohInspCVec->cData[3]->data->data[j].re = 0;
                    cohInspCVec->cData[3]->data->data[j].im = 0;
                  }
                memcpy( cohInspCVec->cData[3]->data->data + abs(timeptDiff[2]), tempSnippet.data->data, (numPoints - abs(timeptDiff[2])) * sizeof(COMPLEX8) );
                if( vrbflg ) fprintf(stdout,"Some frame data: %f %f %f %f\n",cohInspCVec->cData[3]->data->data[abs(timeptDiff[2])].re, cohInspCVec->cData[3]->data->data[abs(timeptDiff[2])].im, cohInspCVec->cData[3]->data->data[abs(timeptDiff[2])+1].re, cohInspCVec->cData[3]->data->data[abs(timeptDiff[2])+1].im);
                cohInspCVec->cData[3]->epoch.gpsSeconds = cohInspCVec->cData[0]->epoch.gpsSeconds;
                cohInspCVec->cData[3]->epoch.gpsNanoSeconds = cohInspCVec->cData[0]->epoch.gpsNanoSeconds;
              }
            else if( timeptDiff[2] > 0 )
              {
                memcpy( tempSnippet.data->data, cohInspCVec->cData[3]->data->data, numPoints * sizeof(COMPLEX8) );
                if( vrbflg ) fprintf(stdout,"tempSnippet data: %f %f %f %f\n",tempSnippet.data->data[0].re,tempSnippet.data->data[0].im,tempSnippet.data->data[1].re,tempSnippet.data->data[1].im);
                for(j=0;j<numPoints;j++)
                  {
                    cohInspCVec->cData[3]->data->data[j].re = 0;
                    cohInspCVec->cData[3]->data->data[j].im = 0;
                  }
                memcpy( cohInspCVec->cData[3]->data->data, tempSnippet.data->data + abs( timeptDiff[2] ), (numPoints - abs(timeptDiff[2])) * sizeof(COMPLEX8) );
                if( vrbflg ) fprintf(stdout,"Some frame data: %f %f %f %f\n",cohInspCVec->cData[3]->data->data[abs(timeptDiff[2])].re, cohInspCVec->cData[3]->data->data[abs(timeptDiff[2])].im, cohInspCVec->cData[3]->data->data[abs(timeptDiff[2])+1].re, cohInspCVec->cData[3]->data->data[abs(timeptDiff[2])+1].im);

                cohInspCVec->cData[3]->epoch.gpsSeconds = cohInspCVec->cData[0]->epoch.gpsSeconds;
                cohInspCVec->cData[3]->epoch.gpsNanoSeconds = cohInspCVec->cData[0]->epoch.gpsNanoSeconds;
              }
            else
              {
                if( vrbflg ) fprintf(stdout,"Time series are commensurate...directly combining them.\n");
              }
            break;
          }/*end switch */

	/* If cohSNR is being output, then copy epoch */
        if( cohInspFilterParams->cohSNROut ) {
	  if (threeSiteCase) { 
	    cohInspFilterParams->cohSNRVec3Sites->epoch = 
	      cohInspCVec->cData[0]->epoch;
	    cohInspFilterParams->cohSNRVec3Sites->deltaT = 
	      cohInspCVec->cData[0]->deltaT;
	  } 
	  else {
	    cohInspFilterParams->cohSNRVec->epoch = cohInspCVec->cData[0]->epoch;
	    cohInspFilterParams->cohSNRVec->deltaT = cohInspCVec->cData[0]->deltaT;
	  }
	}
	if( cohInspFilterParams->cohH1H2SNROut ) {
          cohInspFilterParams->cohH1H2SNRVec->epoch = cohInspCVec->cData[0]->epoch;
          cohInspFilterParams->cohH1H2SNRVec->deltaT = cohInspCVec->cData[0]->deltaT;
        }
        
        if( cohInspFilterParams->nullStatH1H2Out ) {
          cohInspFilterParams->nullStatH1H2Vec->epoch = cohInspCVec->cData[0]->epoch;
          cohInspFilterParams->nullStatH1H2Vec->deltaT = cohInspCVec->cData[0]->deltaT;
        }
        
        if( cohInspFilterParams->nullStatOut ) {
	  if (threeSiteCase) { 
	    cohInspFilterParams->nullStatVec3Sites->epoch = cohInspCVec->cData[0]->epoch;
	    cohInspFilterParams->nullStatVec3Sites->deltaT = cohInspCVec->cData[0]->deltaT;
	  }
	  else {
	    cohInspFilterParams->nullStatVec->epoch = cohInspCVec->cData[0]->epoch;
	    cohInspFilterParams->nullStatVec->deltaT = cohInspCVec->cData[0]->deltaT;
	  }
        }
        /* Now that the time series are commensurate, do the filtering... */
        SkyGrid *grid = (SkyGrid*)thisScan.skyGrid;
        XLALCoherentInspiralFilterSegment (&status, &thisEvent, cohInspFilterInput, cohInspFilterParams, grid, chisq, chisq_dof, eff_snr_denom_fac,nullStatRegul);
 
        /* Save event id in multi_inspiral table */
        thisEventTemp =thisEvent;
        while( thisEventTemp )
          {
            thisEventTemp->event_id = (EventIDColumn *) 
              LALCalloc(1, sizeof(EventIDColumn) );
            thisEventTemp->event_id->id=eventID;
            thisEventTemp = thisEventTemp->next;
          }
        
        if ( cohInspFilterParams->cohSNROut )
          {
	    if ( threeSiteCase ) {
<<<<<<< HEAD
	      snprintf( cohdataStr, LALNameLength*sizeof(CHAR),
			"SNR_%lld", eventID );
=======
	      snprintf( cohdataStr, LALNameLength, "SNR_%" LAL_UINT8_FORMAT, eventID );
>>>>>>> 6c5bc7c3
	      strcpy( cohInspFilterParams->cohSNRVec3Sites->name, "Coherent");
	      outFrameCoh = fr_add_proc_REAL4TimeSeries( outFrameCoh, cohInspFilterParams->cohSNRVec3Sites, "none", cohdataStr );
	    }
	    else {
<<<<<<< HEAD
	      snprintf( cohdataStr, LALNameLength*sizeof(CHAR),
			"SNR_%lld", eventID );
=======
	      snprintf( cohdataStr, LALNameLength, "SNR_%" LAL_UINT8_FORMAT, eventID );
>>>>>>> 6c5bc7c3
	      strcpy( cohInspFilterParams->cohSNRVec->name, "Coherent");
	      outFrameCoh = fr_add_proc_REAL4TimeSeries( outFrameCoh, cohInspFilterParams->cohSNRVec, "none", cohdataStr );
	    }
          }
        
        /* save the coherent-snr of the H1-H2 pair */
        if ( cohInspFilterParams->cohH1H2SNROut )
          {
<<<<<<< HEAD
            snprintf( cohdataStr, LALNameLength*sizeof(CHAR),
                      "H1H2SNR_%lld", eventID );
=======
            snprintf( cohdataStr, LALNameLength, "H1H2SNR_%" LAL_UINT8_FORMAT, eventID );
>>>>>>> 6c5bc7c3
            strcpy( cohInspFilterParams->cohH1H2SNRVec->name, "Coherent");
            outFrameCohH1H2SNR = fr_add_proc_REAL4TimeSeries( outFrameCohH1H2SNR, cohInspFilterParams->cohH1H2SNRVec, "none", cohdataStr );
          }
        
        /* save H1-H2 null-stream statistic in frames */
        if ( cohInspFilterParams->nullStatH1H2Out )
          {
<<<<<<< HEAD
            snprintf( cohdataStr, LALNameLength*sizeof(CHAR),
                      "H1H2_NullStat_%lld", eventID );
=======
            snprintf( cohdataStr, LALNameLength, "H1H2_NullStat_%" LAL_UINT8_FORMAT, eventID );
>>>>>>> 6c5bc7c3
            strcpy( cohInspFilterParams->nullStatH1H2Vec->name, "Coherent");
            outFrameNullStatH1H2 = fr_add_proc_REAL4TimeSeries( outFrameNullStatH1H2, cohInspFilterParams->nullStatH1H2Vec, "none", cohdataStr );
          }
        
        /* save network null-stream statistic in frames */
        if ( cohInspFilterParams->nullStatOut )
          {
	    if ( threeSiteCase ) {
<<<<<<< HEAD
	      snprintf( cohdataStr, LALNameLength*sizeof(CHAR),
			"NullStat_%lld", eventID );
=======
	      snprintf( cohdataStr, LALNameLength, "NullStat_%" LAL_UINT8_FORMAT, eventID );
>>>>>>> 6c5bc7c3
	      strcpy( cohInspFilterParams->nullStatVec3Sites->name, "Coherent");
	      outFrameNullStat = fr_add_proc_REAL4TimeSeries( outFrameNullStat, cohInspFilterParams->nullStatVec3Sites, "none", cohdataStr );
	    }
	    else {
<<<<<<< HEAD
	      snprintf( cohdataStr, LALNameLength*sizeof(CHAR),
			"NullStat_%lld", eventID );
=======
	      snprintf( cohdataStr, LALNameLength, "NullStat_%" LAL_UINT8_FORMAT, eventID );
>>>>>>> 6c5bc7c3
	      strcpy( cohInspFilterParams->nullStatVec->name, "Coherent");
	      outFrameNullStat = fr_add_proc_REAL4TimeSeries( outFrameNullStat, cohInspFilterParams->nullStatVec, "none", cohdataStr );
	    }
	  }
        
        if ( !eventsOut )
          {
            while( thisEvent )
              {
                MultiInspiralTable *tempEvent = thisEvent;
                thisEvent = thisEvent->next;
                LALFree( tempEvent->event_id );
                LALFree( tempEvent );
              }
          }
        
        if( thisEvent )
          {
            if( vrbflg ) fprintf( stdout,"******> Dumping Events <******\n");
            if( !savedEvents.multiInspiralTable )
              {
                MultiInspiralTable *tempEvent = thisEvent;
                tempTable = (MultiInspiralTable *) LALCalloc( 1, sizeof(MultiInspiralTable) );
                memcpy(tempTable,thisEvent,sizeof(MultiInspiralTable) );
                savedEvents.multiInspiralTable = tempTable;
                thisEvent = thisEvent->next;
                LALFree( tempEvent );
                tempEvent = NULL;
                if( thisEvent )
                  {
                    while( thisEvent )
                      {
                        tempTable->next = (MultiInspiralTable *) LALCalloc( 1, sizeof(MultiInspiralTable) );
                        tempTable = tempTable->next;
                        memcpy(tempTable, thisEvent, sizeof(MultiInspiralTable) );
                        thisEvent = thisEvent->next;
                        LALFree( tempEvent );
                        tempEvent = NULL;
                      }
                  }
              }
            else
              {
                while( thisEvent )
                  {
                    MultiInspiralTable *tempEvent = thisEvent;
                    tempTable->next = (MultiInspiralTable *) LALCalloc( 1, sizeof(MultiInspiralTable) );
                    tempTable = tempTable->next;
                    memcpy(tempTable, thisEvent, sizeof(MultiInspiralTable) );
                    thisEvent = thisEvent->next;
                    LALFree( tempEvent );
                    tempEvent = NULL;
                  }
              }
            
            while( thisEvent )
              {
                MultiInspiralTable *tempEvent = thisEvent;
                thisEvent = thisEvent->next;
                LALFree( tempEvent );
                tempEvent = NULL;
              }
            
          }/*end if( thisEvent ) */
        
        /* Finalize */
        LAL_CALL( LALCDestroyVector( &status, &(tempSnippet.data) ), &status );
        LALFree( cohInspFilterInput->tmplt );
        cohInspFilterInput->tmplt = NULL;
       
        for ( l = 0 ; l<numDetectors ; l++ ) {
          if( vrbflg ) fprintf(stdout,"Value of l is %d\n", l);
          XLALDestroyCOMPLEX8TimeSeries( cohInspCVec->cData[l] );
        }
        
        /* Destroy params structure for coherent filter code */
        LAL_CALL( LALCoherentInspiralFilterParamsFinalize (&status,&cohInspFilterParams), &status );
        cohInspFilterParams = NULL;
        
        /* Destroy input structure for coherent filter code */
        LAL_CALL( LALCoherentInspiralFilterInputFinalize (&status, &cohInspFilterInput), &status);
        cohInspFilterInput = NULL;
        cohInspBeamVec = NULL;
        cohInspCVec = NULL;
        
        for(j=0;j< ((INT4)numDetectors-1);j++)
          {
            tempTime[j] = 0.0;
            timeptDiff[j] = 0;
          }
        tempTime[numDetectors-1] = 0.0;       
        j=0;
        while( !(caseID[j]) ) {
          ifo = caseIDChars[j];
          j++;
        }
     }
        /* Write the summary information */
        if ( userTag )        {
          snprintf( fileName, FILENAME_MAX, "H1H2-CHIA_COHSNR_%s-%d-%d",
                    userTag, gpsStartTime.gpsSeconds, gpsEndTime.gpsSeconds - gpsStartTime.gpsSeconds );
        }
        else          {
          snprintf( fileName, FILENAME_MAX, "H1H2-CHIA_COHSNR-%d-%d",
                    gpsStartTime.gpsSeconds, gpsEndTime.gpsSeconds - gpsStartTime.gpsSeconds );
        }

        if( outFrameCohH1H2SNR )
          {
            if ( outputPath[0] )
              {
                snprintf( framename, FILENAME_MAX * sizeof(CHAR), "%s/%s.gwf", outputPath, fileName);
              }
            else
              {
                snprintf( framename, FILENAME_MAX * sizeof(CHAR), "%s.gwf", fileName );
              }

            if ( vrbflg ) fprintf( stdout, "writing H1-H2 coherent-snr frame data to %s....", framename );
            frOutFile = FrFileONew( framename, 0);
            FrameWrite( outFrameCohH1H2SNR, frOutFile);
            FrFileOEnd( frOutFile );
            if ( vrbflg ) fprintf(stdout, "done\n");

          }

        if ( userTag )        {
          snprintf( fileName, FILENAME_MAX, "H1H2-CHIA_NULL_STAT_%s-%d-%d",
                    userTag, gpsStartTime.gpsSeconds, gpsEndTime.gpsSeconds - gpsStartTime.gpsSeconds );
        }
        else        {
          snprintf( fileName, FILENAME_MAX, "H1H2-CHIA_NULL_STAT-%d-%d",
                    gpsStartTime.gpsSeconds, gpsEndTime.gpsSeconds - gpsStartTime.gpsSeconds );
        }

        if( outFrameNullStatH1H2 )
          {
            if ( outputPath[0] )
              {
                snprintf( framename, FILENAME_MAX * sizeof(CHAR), "%s/%s.gwf", outputPath, fileName);
              }
            else
              {
                snprintf( framename, FILENAME_MAX * sizeof(CHAR), "%s.gwf", fileName );
              }

            if ( vrbflg ) fprintf( stdout, "writing null statistic frame data to %s....", framename );
            frOutFile = FrFileONew( framename, 0);
            FrameWrite( outFrameNullStatH1H2, frOutFile);
            FrFileOEnd( frOutFile );
            if ( vrbflg ) fprintf(stdout, "done\n");

          }

        if ( userTag )    {
          snprintf( fileName, FILENAME_MAX, "%s-CHIA_NULL_STAT_%s-%d-%d", ifos,
                    userTag, gpsStartTime.gpsSeconds, gpsEndTime.gpsSeconds - gpsStartTime.gpsSeconds );
        }
        else      {
          snprintf( fileName, FILENAME_MAX, "%s-CHIA_NULL_STAT-%d-%d", ifos,
                    gpsStartTime.gpsSeconds, gpsEndTime.gpsSeconds - gpsStartTime.gpsSeconds );
        }

        if( outFrameNullStat )
          {
            if ( outputPath[0] )
              {
                snprintf( framename, FILENAME_MAX * sizeof(CHAR), "%s/%s.gwf", outputPath, fileName);
              }
            else
              {
                snprintf( framename, FILENAME_MAX * sizeof(CHAR), "%s.gwf", fileName );
              }

            if ( vrbflg ) fprintf( stdout, "writing null statistic frame data to %s....", framename );
            frOutFile = FrFileONew( framename, 0);
            FrameWrite( outFrameNullStat, frOutFile);
            FrFileOEnd( frOutFile );
            if ( vrbflg ) fprintf(stdout, "done\n");

          }

        if ( userTag )          {
          snprintf( fileName, FILENAME_MAX, "%s-CHIA_%s-%d-%d", ifos,
                    userTag, gpsStartTime.gpsSeconds, gpsEndTime.gpsSeconds - gpsStartTime.gpsSeconds );
        }
        else        {
          snprintf( fileName, FILENAME_MAX, "%s-CHIA-%d-%d", ifos,
                    gpsStartTime.gpsSeconds, gpsEndTime.gpsSeconds - gpsStartTime.gpsSeconds );
        }

        if( outFrameCoh )
          {
            if ( outputPath[0] )
              {
                snprintf( framename, FILENAME_MAX * sizeof(CHAR), "%s/%s.gwf", outputPath, fileName);
              }
            else
              {
                snprintf( framename, FILENAME_MAX * sizeof(CHAR), "%s.gwf", fileName );
              }

            if ( vrbflg ) fprintf( stdout, "writing coherent frame data to %s....", framename );
            frOutFile = FrFileONew( framename, 0);
            FrameWrite( outFrameCoh, frOutFile);
            FrFileOEnd( frOutFile );
            if ( vrbflg ) fprintf(stdout, "done\n");

          }

        if ( followup && !exttrig ) {
          snprintf( fileNameTmp, FILENAME_MAX, "%s-ALLSKY", fileName);
        }
        else {
          snprintf( fileNameTmp, FILENAME_MAX, "%s", fileName);
        }

        if (eventsOut )
          {
            memset( &results, 0, sizeof(LIGOLwXMLStream) );
            if ( outputPath[0] )
              {
                if ( outCompress )
                  {
                    snprintf( xmlname, FILENAME_MAX * sizeof(CHAR), "%s/%s.xml.gz", outputPath, fileNameTmp);
                  }
                else
                  {
                    snprintf( xmlname, FILENAME_MAX * sizeof(CHAR), "%s/%s.xml", outputPath, fileNameTmp);
                  }
              }
            else
              {
                if ( outCompress )
                  {
                    snprintf( xmlname, FILENAME_MAX * sizeof(CHAR), "%s.xml.gz", fileNameTmp );
                  }
                else
                  {
                    snprintf( xmlname, FILENAME_MAX * sizeof(CHAR), "%s.xml", fileNameTmp );
                  }
              }
            if ( vrbflg ) fprintf( stdout, "writing XML data to %s...\n", xmlname );
            LAL_CALL( LALOpenLIGOLwXMLFile( &status, &results, xmlname), &status );

            /* write the process table */
            if ( vrbflg ) fprintf( stdout, "  process table...\n" );
            /*      snprintf( proctable.processTable->ifos, LIGOMETA_IFOS_MAX, "%s", caseID );*/
            XLALGPSTimeNow(&(proctable.processTable->end_time));
            LAL_CALL( LALBeginLIGOLwXMLTable( &status, &results, process_table ), &status );
            LAL_CALL( LALWriteLIGOLwXMLTable( &status, &results, proctable, process_table ), &status );
            LAL_CALL( LALEndLIGOLwXMLTable ( &status, &results ), &status );

            /* write the process params table */
            if ( vrbflg ) fprintf( stdout, "  process_params table...\n" );
            LAL_CALL( LALBeginLIGOLwXMLTable( &status, &results, process_params_table ), &status );
            LAL_CALL( LALWriteLIGOLwXMLTable( &status, &results, procparams, process_params_table ), &status );
            LAL_CALL( LALEndLIGOLwXMLTable ( &status, &results ), &status );

            /* write the search summary table */
            if ( vrbflg ) fprintf( stdout, "  search_summary table...\n" );
            searchsumm.searchSummaryTable->out_start_time = startCoinc;
            searchsumm.searchSummaryTable->out_end_time = endCoinc;

            /* the number of nodes for a standalone job is always 1 */
            searchsumm.searchSummaryTable->nnodes = 1;
            LAL_CALL( LALBeginLIGOLwXMLTable( &status, &results,
                                              search_summary_table ), &status );
            LAL_CALL( LALWriteLIGOLwXMLTable( &status, &results, searchsumm,
                                              search_summary_table ), &status );
            LAL_CALL( LALEndLIGOLwXMLTable ( &status, &results ), &status );

            if ( numTriggers )
              {
                if ( vrbflg ) fprintf( stdout, "  search_summvars table...\n" );
                LAL_CALL( LALBeginLIGOLwXMLTable( &status, &results,
                                                  search_summvars_table ), &status );
                LAL_CALL( LALWriteLIGOLwXMLTable( &status, &results, searchsummvars,
                                                  search_summvars_table ), &status );
                LAL_CALL( LALEndLIGOLwXMLTable ( &status, &results ), &status );
              }

            /* store calibration information */
            if ( cohFileID == 1) {
              ADD_SUMM_VALUE( "calibration alpha", "analysis", alpha, 0 );
              ADD_SUMM_VALUE( "calibration alphabeta", "analysis", alphabeta, 0 );
              ADD_SUMM_VALUE( "calibration alpha", "injection", inj_alpha, 0 );
              ADD_SUMM_VALUE( "calibration alphabeta", "injection", inj_alphabeta, 0 );
            }
            LAL_CALL( LALBeginLIGOLwXMLTable( &status, &results, summ_value_table ),
                      &status );
            LAL_CALL( LALWriteLIGOLwXMLTable( &status, &results, summvalue,
                                              summ_value_table ), &status );
            LAL_CALL( LALEndLIGOLwXMLTable ( &status, &results ), &status );

            /* write multi_inspiral table */
            if( vrbflg ) fprintf(stdout,"  event params table\n ");

            LAL_CALL( LALBeginLIGOLwXMLTable( &status, &results, multi_inspiral_table ), &status );
            LAL_CALL( LALWriteLIGOLwXMLTable( &status, &results, savedEvents, multi_inspiral_table ), &status );
            LAL_CALL( LALEndLIGOLwXMLTable( &status, &results), &status );

            while( savedEvents.multiInspiralTable )
              {
                MultiInspiralTable *tempEvent2 = savedEvents.multiInspiralTable;
                savedEvents.multiInspiralTable = savedEvents.multiInspiralTable->next;
                LALFree( tempEvent2->event_id );
                LALFree( tempEvent2 );
              }

            /* close the output xml file */
            LAL_CALL( LALCloseLIGOLwXMLFile ( &status, &results ), &status );
            if ( vrbflg ) fprintf( stdout, "done. XML file closed\n" );

    }/* close "for( cohFileID...)" */

  }/* closes "if ( numTriggers < 0 )" */

  if ( vrbflg ) fprintf( stdout, "number of coherent trigger files is: %d\n", numCohFiles );
  if ( (numCohFiles == 1) && eventsOut) {
    cohFileID = 1;
    if ( userTag )          {
      snprintf( fileName, FILENAME_MAX, "%s-CHIA_%s-%d-%d", ifos,
                userTag, gpsStartTime.gpsSeconds, gpsEndTime.gpsSeconds - gpsStartTime.gpsSeconds );
    }
    else        {
      snprintf( fileName, FILENAME_MAX, "%s-CHIA-%d-%d", ifos,
                gpsStartTime.gpsSeconds, gpsEndTime.gpsSeconds - gpsStartTime.gpsSeconds );
    }

    if ( followup && !exttrig ) {
      snprintf( fileNameTmp, FILENAME_MAX, "%s-ALLSKY", fileName);
    }
    else {
      snprintf( fileNameTmp, FILENAME_MAX, "%s", fileName);
    }

    memset( &results, 0, sizeof(LIGOLwXMLStream) );
    if ( outputPath[0] )
      {
        if ( outCompress )
          {
            snprintf( xmlname, FILENAME_MAX * sizeof(CHAR), "%s/%s.xml.gz", outputPath, fileNameTmp);
          }
        else
          {
            snprintf( xmlname, FILENAME_MAX * sizeof(CHAR), "%s/%s.xml", outputPath, fileNameTmp);
          }
      }
    else
      {
        if ( outCompress )
          {
            snprintf( xmlname, FILENAME_MAX * sizeof(CHAR), "%s.xml.gz", fileNameTmp );    
          }
        else
          {
            snprintf( xmlname, FILENAME_MAX * sizeof(CHAR), "%s.xml", fileNameTmp );
          }
      }
    if ( vrbflg ) fprintf( stdout, "writing XML data to %s...\n", xmlname );
    LAL_CALL( LALOpenLIGOLwXMLFile( &status, &results, xmlname), &status );
    
    /* write the process table */
    if ( vrbflg ) fprintf( stdout, "  process table...\n" );
    /*      snprintf( proctable.processTable->ifos, LIGOMETA_IFOS_MAX, "%s", caseID );*/
    XLALGPSTimeNow(&(proctable.processTable->end_time));
    LAL_CALL( LALBeginLIGOLwXMLTable( &status, &results, process_table ), &status );
    LAL_CALL( LALWriteLIGOLwXMLTable( &status, &results, proctable, process_table ), &status );
    LAL_CALL( LALEndLIGOLwXMLTable ( &status, &results ), &status );
    
    /* write the process params table */
    if ( vrbflg ) fprintf( stdout, "  process_params table...\n" );
    LAL_CALL( LALBeginLIGOLwXMLTable( &status, &results, process_params_table ), &status );
    LAL_CALL( LALWriteLIGOLwXMLTable( &status, &results, procparams, process_params_table ), &status );
    LAL_CALL( LALEndLIGOLwXMLTable ( &status, &results ), &status );
    
    /* write the search summary table */
    if ( vrbflg ) fprintf( stdout, "  search_summary table...\n" );
    searchsumm.searchSummaryTable->out_start_time = startCoinc; 
    searchsumm.searchSummaryTable->out_end_time = endCoinc; 
    
    /* the number of nodes for a standalone job is always 1 */
    searchsumm.searchSummaryTable->nnodes = 1; 
    LAL_CALL( LALBeginLIGOLwXMLTable( &status, &results, 
				      search_summary_table ), &status );
    LAL_CALL( LALWriteLIGOLwXMLTable( &status, &results, searchsumm, 
				      search_summary_table ), &status );
    LAL_CALL( LALEndLIGOLwXMLTable ( &status, &results ), &status );
    
    if ( numTriggers )
      {
	if ( vrbflg ) fprintf( stdout, "  search_summvars table...\n" );
	LAL_CALL( LALBeginLIGOLwXMLTable( &status, &results, 
					  search_summvars_table ), &status );
	LAL_CALL( LALWriteLIGOLwXMLTable( &status, &results, searchsummvars, 
					  search_summvars_table ), &status );
	LAL_CALL( LALEndLIGOLwXMLTable ( &status, &results ), &status );
      }
    
    /* store calibration information */
    if ( cohFileID == 1) {
      ADD_SUMM_VALUE( "calibration alpha", "analysis", alpha, 0 );
      ADD_SUMM_VALUE( "calibration alphabeta", "analysis", alphabeta, 0 );
      ADD_SUMM_VALUE( "calibration alpha", "injection", inj_alpha, 0 );
      ADD_SUMM_VALUE( "calibration alphabeta", "injection", inj_alphabeta, 0 );
    }
    LAL_CALL( LALBeginLIGOLwXMLTable( &status, &results, summ_value_table ), 
	      &status );
    LAL_CALL( LALWriteLIGOLwXMLTable( &status, &results, summvalue, 
				      summ_value_table ), &status );
    LAL_CALL( LALEndLIGOLwXMLTable ( &status, &results ), &status );
    
    /* write multi_inspiral table */
    if( vrbflg ) fprintf(stdout,"  event params table\n ");
      
    LAL_CALL( LALBeginLIGOLwXMLTable( &status, &results, multi_inspiral_table ), &status );
    LAL_CALL( LALWriteLIGOLwXMLTable( &status, &results, savedEvents, multi_inspiral_table ), &status );
    LAL_CALL( LALEndLIGOLwXMLTable( &status, &results), &status );
    
    while( savedEvents.multiInspiralTable )
      {  
	MultiInspiralTable *tempEvent2 = savedEvents.multiInspiralTable;
	savedEvents.multiInspiralTable = savedEvents.multiInspiralTable->next;
	LALFree( tempEvent2->event_id );
	LALFree( tempEvent2 );
      }
    
    /* close the output xml file */
    LAL_CALL( LALCloseLIGOLwXMLFile ( &status, &results ), &status );
    if ( vrbflg ) fprintf( stdout, "done. XML file closed\n" );
  }
   
  /* ----- clean up ----- */
  /* Free DopplerSkyScan-stuff (grid) */
  XLALFree(scanInit.skyRegionString);
  thisScan.state = STATE_FINISHED;
  LAL_CALL ( FreeDopplerSkyScan(&status, &thisScan), &status);

  if (cohbankFileName)
    free(cohbankFileName);

  free( proctable.processTable ); 
  while( procparams.processParamsTable )
    {
      this_proc_param = procparams.processParamsTable;
      procparams.processParamsTable = this_proc_param->next;
      free( this_proc_param );
    }
  
  while( searchsummvars.searchSummvarsTable )
    {
      this_search_summvar = searchsummvars.searchSummvarsTable;
      searchsummvars.searchSummvarsTable = this_search_summvar->next;
      LALFree( this_search_summvar );
    }
  free( searchsummvars.searchSummaryTable );
  
  while ( summvalue.summValueTable )
  {
    this_summ_value = summvalue.summValueTable;
    summvalue.summValueTable = summvalue.summValueTable->next;
    LALFree( this_summ_value );
  }
  /* free the search summary table after the summ_value table is written */
  free( searchsumm.searchSummaryTable );

  while ( cohbankEventList )  {
    currentTrigger = cohbankEventList;
    cohbankEventList = cohbankEventList->next;
    LAL_CALL( LALFreeSnglInspiral( &status, &currentTrigger ), &status );
  }
  
  while ( inputFiles ) {
    thisInputFile = inputFiles;
    inputFiles = thisInputFile->next;
    LALFree( thisInputFile );
  }
  
  while ( searchSummList )  {
    thisSearchSumm = searchSummList;
    searchSummList = searchSummList->next;
    LALFree( thisSearchSumm );
  }

  if ( followup && exttrig ) {
    while ( chiaSearchSummList )  {
      thisSearchSumm = chiaSearchSummList;
      chiaSearchSummList = chiaSearchSummList->next;
      LALFree( thisSearchSumm );
    }
    while ( inputChiaFiles ) {
      thisInputFile = inputChiaFiles;
      inputChiaFiles = thisInputFile->next;
      LALFree( thisInputFile );
    }
  }

  while ( coincHead )        {
    thisCoinc = coincHead;
    coincHead = coincHead->next;
    LALFree( thisCoinc );
  }

  if ( vrbflg ) fprintf( stdout, "checking memory leaks and exiting\n" );
  LALCheckMemoryLeaks();
 
  return 0;
 
}/* main function end */


/* ------------------------------------------------------------------------- */


#define ADD_PROCESS_PARAM( pptype, format, ppvalue ) \
this_proc_param = this_proc_param->next = (ProcessParamsTable *) \
  calloc( 1, sizeof(ProcessParamsTable) ); \
  snprintf( this_proc_param->program, LIGOMETA_PROGRAM_MAX, "%s", \
      PROGRAM_NAME ); \
      snprintf( this_proc_param->param, LIGOMETA_PARAM_MAX, "--%s", \
          long_options[option_index].name ); \
          snprintf( this_proc_param->type, LIGOMETA_TYPE_MAX, "%s", pptype ); \
          snprintf( this_proc_param->value, LIGOMETA_VALUE_MAX, format, ppvalue );


#define USAGE1 \
"lalapps_inspiral [options]\n\n"\
"  --help                       display this message\n"\
"  --verbose                    print progress information\n"\
"  --version                    print version information and exit\n"\
"  --debug-level LEVEL          set the LAL debug level to LEVEL\n"\
"  --low-frequency-cutoff F     low f cutoff of previously filtered data\n"\
"  --ifo-tag STRING             set STRING to whatever the ifo-tag of \n"\
                                "the bank file(needed for file naming) \n"\
"  --user-tag STRING            set STRING to tag the file names\n"\
"\n"
#define USAGE2 \
"  --bank-file FILE             read template bank parameters from FILE\n"\
"  --chia-file FILE             read chia trigger parameters from FILE (for followups)\n"\
"  --sample-rate N              set data sample rate to N\n"\
"  --segment-length N           set N to same value used in inspiral.c\n"\
"  --dynamic-range-exponent N   set N to same value used in inspiral.c\n"\
"  [--g1-slide]      g1_slide    Slide G1 data by multiples of g1_slide\n"\
"  [--h1-slide]      h1_slide    Slide H1 data by multiples of h1_slide\n"\
"  [--h2-slide]      h2_slide    Slide H2 data by multiples of h2_slide\n"\
"  [--l1-slide]      l1_slide    Slide L1 data by multiples of l1_slide\n"\
"  [--t1-slide]      t1_slide    Slide T1 data by multiples of t1_slide\n"\
"  [--v1-slide]      v1_slide    Slide V1 data by multiples of v1_slide\n"\
"  --cohsnr-threshold RHO        set signal-to-noise threshold to RHO\n"\
"  --cdata-length  cohSegLength  set length of CData segments (in seconds) \n"\
"  --null-stat-regul nullStatRegul  a regulator for computing the ratio-statistic\n"\
"  [--coinc-stat]    coincStat  use coinc statistic for comparing with coh-snr\n"\
"  --maximize-over-chirp        do clustering\n"\
"  --gps-start-time SEC         GPS second of data start time (needed if globbing)\n"\
"  --gps-end-time SEC           GPS second of data end time (needed if globbing)\n"\
"  --ra-step         raStep     right-ascension step-size (in degrees)\n"\
"  --dec-step        decStep    declination step-size (in degrees)\n"\
"  --eff-snr-denom-fac   eff_snr_denom_fac   factor used for computing effective SNR\n"\
"  --estimate-params estimParams  turn on parameter estimation\n"\
"  --followup        followup   output parameter estimates required in follow-up studies \n"\
"  --incoherent-inj  incohInj   Make the soft-ware injections incoherent \n"\
"  --exttrig         exttrig    use raStep and decStep as sky-position angles (in radians) for external-trigger search \n"\
"\n"
#define USAGE3 \
"  --write-events               write events\n"\
"  --write-cohsnr               write cohsnr\n"\
"  --write-cohnullstat          write coherent network null statistic \n"\
"  --write-h1h2nullstat         write H1-H2 null statistic \n"\
"  --write-cohh1h2snr           write H1-H2 coherent-snr when data from both ifos are present\n"\
"  --output-path                write files here\n"\
"  --write-compress             write compressed xml files\n"\
"  --h1-framefile               frame data for H1\n"\
"  --h2-framefile               frame data for H2\n"\
"  --l1-framefile                frame data for L\n"\
"  --v1-framefile                frame data for V\n"\
"  --g1-framefile                frame data for G\n"\
"  --t1-framefile                frame data for T\n"\
"\n"

int arg_parse_check( int argc, char *argv[], MetadataTable procparams )
{
   struct option long_options[] = 
     {
     {"verbose",                  no_argument,       &vrbflg,            1 },
     {"write-compress",           no_argument,       &outCompress,       1 },
     {"help",                     no_argument,       0,                 'h'},
     {"version",                  no_argument,       0,                 'v'},
     {"debug-level",              required_argument, 0,                 'd'},
     {"ifo-tag",                  required_argument, 0,                 'I'},
     {"user-tag",                 required_argument, 0,                 'B'},
     {"low-frequency-cutoff",     required_argument, 0,                 'f'},
     {"bank-file",                required_argument, 0,                 'u'},
     {"chia-file",                required_argument, 0,                 'U'},
     {"sample-rate",              required_argument, 0,                 'r'},
     {"segment-length",           required_argument, 0,                 'l'},
     {"dynamic-range-exponent",   required_argument, 0,                 'e'}, 
     {"g1-slide",                 required_argument, 0,                 'g'},
     {"h1-slide",                 required_argument, 0,                 'W'},
     {"h2-slide",                 required_argument, 0,                 'X'},
     {"l1-slide",                 required_argument, 0,                 'Y'},
     {"t1-slide",                 required_argument, 0,                 't'},
     {"v1-slide",                 required_argument, 0,                 'w'},
     {"cohsnr-threshold",         required_argument, 0,                 'p'},
     {"cdata-length",             required_argument, 0,                 's'},
     {"null-stat-regul",          required_argument, 0,                 'C'},
     {"coinc-stat",               required_argument, 0,                 'c'},
     {"maximize-over-chirp",      no_argument,       &maximizeOverChirp, 1 },
     {"write-events",             no_argument,       &eventsOut,         1 },
     {"write-cohsnr",             no_argument,       &cohSNROut,         1 },
     {"write-cohnullstat",        no_argument,       &nullStatOut,       1 },
     {"write-h1h2nullstat",       no_argument,       &nullStatH1H2Out,   1 },
     {"write-cohh1h2snr",         no_argument,       &cohH1H2SNROut,     1 },
     {"gps-start-time",           required_argument, 0,                 'a'},
     {"gps-end-time",             required_argument, 0,                 'b'},
     {"ra-step",                  required_argument, 0,                 'R'},
     {"dec-step",                 required_argument, 0,                 'D'},
     {"estimate-params",          no_argument,       &estimParams,       1 },
     {"followup",                 no_argument,       &followup,          1 },
     {"incoherent-inj",           no_argument,       &incohInj,          1 },
     {"eff-snr-denom-fac",        required_argument, 0,                 'E'},
     {"exttrig",                  no_argument,       &exttrig,           1 },
     {"output-path",              required_argument, 0,                 'P'},
     {"h1-framefile",             required_argument, 0,                 'A'},
     {"h2-framefile",             required_argument, 0,                 'Z'},
     {"l1-framefile",             required_argument, 0,                 'L'},
     {"v1-framefile",             required_argument, 0,                 'V'},
     {"g1-framefile",             required_argument, 0,                 'G'},
     {"t1-framefile",             required_argument, 0,                 'T'},
     {0, 0, 0, 0}
   };

   int c;
   ProcessParamsTable *this_proc_param = procparams.processParamsTable;

   while (1)
     {
       /* getopt_long stores long options here */
       int option_index = 0;
       size_t optarg_len;

       c = getopt_long_only( argc, argv,
	   "A:B:a:b:c:D:G:I:L:l:e:g:W:X:Y:t:w:P:R:T:V:Z:d:f:h:p:s:C:r:u:U:v:",
           long_options, &option_index );

       if ( c == -1 )
         {
           break;
         }

       switch ( c )
         {
         case 0:
        /* if this option set a flag, do nothing else now */
           if ( long_options[option_index].flag != 0 )
             {
               break;        }
           else 
             {
               fprintf( stderr, "error parsing option %s with argument %s\n",
                        long_options[option_index].name, optarg );
               exit( 1 );
             }
           break;

         case 'A':
           optarg_len = strlen( optarg ) + 1;
           ifoframefile[1] = (CHAR *) calloc( optarg_len, sizeof(CHAR));
           memcpy( ifoframefile[1], optarg, optarg_len );
           H1file = 1;
           ADD_PROCESS_PARAM( "string", "%s", optarg );
           break;

         case 'D': /* set right-ascension step-size (in degrees) */
           decStep = atof (optarg);
           ADD_PROCESS_PARAM( "float", "%e", decStep );
           break;

         case 'E': /* effective SNR's denominator factor */
           eff_snr_denom_fac = atof (optarg);
           ADD_PROCESS_PARAM( "float", "%e", eff_snr_denom_fac );
           break;

         case 'R': /* set right-ascension step-size (in degrees) */
           raStep = atof (optarg);
           ADD_PROCESS_PARAM( "float", "%e", raStep );
           break;

         case 'G':
           optarg_len = strlen( optarg ) + 1;
           ifoframefile[0] = (CHAR *) calloc( optarg_len, sizeof(CHAR));
           memcpy( ifoframefile[0], optarg, optarg_len );
           G1file = 1;
           ADD_PROCESS_PARAM( "string", "%s", optarg );
           break;

         case 'L':
           optarg_len = strlen( optarg ) + 1;
           ifoframefile[3] = (CHAR *) calloc( optarg_len, sizeof(CHAR));
           memcpy( ifoframefile[3], optarg, optarg_len );
           L1file = 1;
           ADD_PROCESS_PARAM( "string", "%s", optarg );
           break;

         case 'T':
           optarg_len = strlen( optarg ) + 1;
           ifoframefile[4] = (CHAR *) calloc( optarg_len, sizeof(CHAR));
           memcpy( ifoframefile[4], optarg, optarg_len );
           T1file = 1;
           ADD_PROCESS_PARAM( "string", "%s", optarg );
           break;

         case 'V':
           optarg_len = strlen( optarg ) + 1;
           ifoframefile[5] = (CHAR *) calloc( optarg_len, sizeof(CHAR));
           memcpy( ifoframefile[5], optarg, optarg_len );
           V1file = 1;
           ADD_PROCESS_PARAM( "string", "%s", optarg );
           break;

         case 'Z':
           optarg_len = strlen( optarg ) + 1;
           ifoframefile[2] = (CHAR *) calloc( optarg_len, sizeof(CHAR));
           memcpy( ifoframefile[2], optarg, optarg_len );
           H2file = 1;
           ADD_PROCESS_PARAM( "string", "%s", optarg );
           break;

         case 'B':
           /* create storage for the user-tag */
           optarg_len = strlen( optarg ) + 1;
           userTag = (CHAR *) calloc( optarg_len, sizeof(CHAR) );
           memcpy( userTag, optarg, optarg_len );
           ADD_PROCESS_PARAM( "string", "%s", optarg );
           break;

         case 'I':
           /* create storage for the ifo-tag */
           optarg_len = strlen( optarg ) + 1;
           ifos = (CHAR *) calloc( optarg_len, sizeof(CHAR) );
           memcpy( ifos, optarg, optarg_len );
           ADD_PROCESS_PARAM( "string", "%s", optarg );
           break;

         case 'P':
           memset( outputPath, 0, FILENAME_MAX * sizeof(CHAR) );
           snprintf( outputPath, FILENAME_MAX, "%s", optarg );
           ADD_PROCESS_PARAM( "string", "%s", outputPath );
           break;
           
         case 'd': /* set debuglevel */
           set_debug_level( optarg );
           ADD_PROCESS_PARAM( "string", "%s", optarg );
           break;
           
         case 'f': /* set fLow */
           fLow = (REAL4) atof (optarg);
           ADD_PROCESS_PARAM( "float", "%e", fLow );
           break;

         case 'h':
           fprintf( stdout, USAGE1 );
           fprintf( stdout, USAGE2 );
           fprintf( stdout, USAGE3 );
           exit( 0 );
           break;

         case 'p': /* set coherent SNR threshold */
           cohSNRThresh = atof (optarg);
           ADD_PROCESS_PARAM( "float", "%e", cohSNRThresh );
           break;

         case 's': /* set length of CData segment */
           cohSegLength = atof (optarg);
           ADD_PROCESS_PARAM( "float", "%e", cohSegLength );
           break;

         case 'C': /* set null-stream regulator */
           nullStatRegul = atof (optarg);
           ADD_PROCESS_PARAM( "float", "%e", nullStatRegul );
           break;

         case 'l':
           numPointsSeg = (INT4) atoi(optarg);
           ADD_PROCESS_PARAM("int", "%d", numPointsSeg );
           break;

         case 'e':
           dynRangeExponent = (REAL4) atof(optarg);
           ADD_PROCESS_PARAM("float", "%e", dynRangeExponent );
           break;

         case 'r': 
           sampleRate = (INT4) atoi(optarg);
           ADD_PROCESS_PARAM("int", "%d", sampleRate );
           break;

         case 'u':
           /* create storage for the bank filename */
           optarg_len = strlen( optarg ) + 1;
           cohbankFileName = (CHAR *) calloc( optarg_len, sizeof(CHAR));
           memcpy(cohbankFileName, optarg, optarg_len );
           char tempName[256];
           char *duration =NULL;
           strcpy(tempName, cohbankFileName);
           duration = strtok(tempName,"-");
           duration = strtok(NULL,"-");
           duration = strtok(NULL,"-");
           duration = strtok(NULL,".");
           bankDuration=atoi(duration);        
           ADD_PROCESS_PARAM( "string", "%s", cohbankFileName );
           duration=NULL;
           break;

         case 'U':
           /* create storage for the chia trigger filename */
           strcpy(chiaFileName, optarg);
           char tmpName[256];
           char *dur =NULL;
           strcpy(tmpName, chiaFileName);
           dur = strtok(tmpName,"-");
           dur = strtok(NULL,"-");
           dur = strtok(NULL,"-");
           dur = strtok(NULL,".");
           bankDuration=atoi(dur);
           ADD_PROCESS_PARAM( "string", "%s", chiaFileName );
           duration=NULL;
           break;

           /* Read in time-slide steps for all detectors */
           /* Read in time-slide step for G1 */
         case 'g':
           slideStep[LAL_IFO_G1] = (REAL8) atof(optarg);
           ADD_PROCESS_PARAM("float", "%e", slideStep[LAL_IFO_G1] );
           break;

           /* Read in time-slide step for H1 */
         case 'W':
           slideStep[LAL_IFO_H1] = (REAL8) atof(optarg);
           ADD_PROCESS_PARAM("float", "%e", slideStep[LAL_IFO_H1]);
           break;

           /* Read in time-slide step for H2 */
         case 'X':
           slideStep[LAL_IFO_H2] = (REAL8) atof(optarg);
           ADD_PROCESS_PARAM("float", "%e", slideStep[LAL_IFO_H2]);
           break;

           /* Read in time-slide step for L1 */
         case 'Y':
           slideStep[LAL_IFO_L1] = (REAL8) atof(optarg);
           ADD_PROCESS_PARAM("float", "%e", slideStep[LAL_IFO_L1]);
           break;

           /* Read in time-slide step for T1 */
         case 't':
           slideStep[LAL_IFO_T1] = (REAL8) atof(optarg);
           ADD_PROCESS_PARAM("float", "%e", slideStep[LAL_IFO_T1]);
           break;

           /* Read in time-slide step for V1 */
         case 'w':
           slideStep[LAL_IFO_V1] = (REAL8) atof(optarg);
           ADD_PROCESS_PARAM("float", "%e", slideStep[LAL_IFO_V1]);
           break;

         case 'v':
           /* print version information and exit */
           fprintf( stdout, "LIGO/LSC Multi-Detector Search Code\n"
                 "Bose/Seader <sukanta@wsu.edu>\n");
           XLALOutputVersionString(stderr, 0);
           exit( 0 );
           break;

         case 'a':
           {
             long int gstartt = atol( optarg );
             if ( gstartt < 441417609 )
               {
               fprintf( stderr, "invalid argument to --%s:\n"
                   "GPS start time is prior to " 
                   "Jan 01, 1994  00:00:00 UTC:\n"
                   "(%ld specified)\n",
                   long_options[option_index].name, gstartt );
               exit( 1 );
               }
             if ( gstartt > 999999999 )
             {
               fprintf( stderr, "invalid argument to --%s:\n"
                   "GPS start time is after " 
                   "Sep 14, 2011  01:46:26 UTC:\n"
                   "(%ld specified)\n", 
                   long_options[option_index].name, gstartt );
               exit( 1 );
             }
             gpsStartTimeNS += (INT8) gstartt * 1000000000LL;
             gpsStartTimeTemp=gstartt;
             ADD_PROCESS_PARAM( "int", "%ld", gstartt );
           }
           break;

         case 'b':
           {
             long int gendt = atol( optarg );
             if ( gendt > 999999999 )
             {
               fprintf( stderr, "invalid argument to --%s:\n"
                   "GPS end time is after " 
                   "Sep 14, 2011  01:46:26 UTC:\n"
                   "(%ld specified)\n", 
                   long_options[option_index].name, gendt );
               exit( 1 );
             }
             else if ( gendt < 441417609 )
             {
               fprintf( stderr, "invalid argument to --%s:\n"
                   "GPS end time is prior to " 
                   "Jan 01, 1994  00:00:00 UTC:\n"
                   "(%ld specified)\n", 
                   long_options[option_index].name, gendt );
               exit( 1 );
             }        
             gpsEndTimeNS += (INT8) gendt * 1000000000LL;
             gpsEndTimeTemp=gendt;
             ADD_PROCESS_PARAM( "int", "%ld", gendt );
           }
           break;

         case 'c':
           /* choose the coinc statistic */
           {
             if ( ! strcmp( "snrsq", optarg ) )
             {
               coincStat = snrsq;
             }
             else if ( ! strcmp( "effective_snrsq", optarg) )
             {
               coincStat = effective_snrsq;
             }
             else
             {
               fprintf( stderr, "invalid argument to  --%s:\n"
                 "unknown coinc statistic:\n "
                 "%s (must be one of:\n"
                 "snrsq, effective_snrsq)\n",
                 long_options[option_index].name, optarg);
               exit( 1 );
             }
             ADD_PROCESS_PARAM( "string", "%s", optarg );
           }
           break;

         case '?':
           exit( 1 );
           break;

         default:
           fprintf( stderr, "unknown error while parsing options\n" );
           exit( 1 );

         }

     }

   if (optind < argc)
     {
       fprintf( stderr, "extraneous command line arguments:\n" );
       while ( optind < argc )
         {
           fprintf ( stderr, "%s\n", argv[optind++] );
         }
       exit( 1 );      
     }

   /*  Store optional arguments in the process param table */
   if ( eventsOut == 1 )
     {
       snprintf( procparams.processParamsTable->program, 
                 LIGOMETA_PROGRAM_MAX, "%s", PROGRAM_NAME );
       snprintf( procparams.processParamsTable->param,
                 LIGOMETA_PARAM_MAX, "--write-events" );
       snprintf( procparams.processParamsTable->type, 
                 LIGOMETA_TYPE_MAX, "string" );
       snprintf( procparams.processParamsTable->value, 
                 LIGOMETA_VALUE_MAX, " " );
     }
   
   if ( cohSNROut == 1 )
     {
       this_proc_param = this_proc_param->next = (ProcessParamsTable *)
         calloc( 1, sizeof(ProcessParamsTable) );
       snprintf( this_proc_param->program, LIGOMETA_PROGRAM_MAX, 
                 "%s", PROGRAM_NAME );
       snprintf( this_proc_param->param, LIGOMETA_PARAM_MAX, 
                 "--write-cohsnr" );
       snprintf( this_proc_param->type, LIGOMETA_TYPE_MAX, "string" );
       snprintf( this_proc_param->value, LIGOMETA_VALUE_MAX, " " );
     }
   
   if ( cohH1H2SNROut == 1 )
     {    
       this_proc_param = this_proc_param->next = (ProcessParamsTable *)
         calloc( 1, sizeof(ProcessParamsTable) );
       snprintf( this_proc_param->program, LIGOMETA_PROGRAM_MAX, 
                 "%s", PROGRAM_NAME );
       snprintf( this_proc_param->param, LIGOMETA_PARAM_MAX, 
                 "--write-cohh1h2snr" );
       snprintf( this_proc_param->type, LIGOMETA_TYPE_MAX, "string" );
       snprintf( this_proc_param->value, LIGOMETA_VALUE_MAX, " " );
     }
   
   if ( nullStatOut == 1 )
     {
       this_proc_param = this_proc_param->next = (ProcessParamsTable *)
         calloc( 1, sizeof(ProcessParamsTable) );
       snprintf( this_proc_param->program, LIGOMETA_PROGRAM_MAX, 
                 "%s", PROGRAM_NAME );
       snprintf( this_proc_param->param, LIGOMETA_PARAM_MAX, 
                 "--write-cohnullstat" );
       snprintf( this_proc_param->type, LIGOMETA_TYPE_MAX, "string" );
       snprintf( this_proc_param->value, LIGOMETA_VALUE_MAX, " " );
     }

   if ( nullStatH1H2Out == 1 )
     {
       this_proc_param = this_proc_param->next = (ProcessParamsTable *)
         calloc( 1, sizeof(ProcessParamsTable) );
       snprintf( this_proc_param->program, LIGOMETA_PROGRAM_MAX,
                    "%s", PROGRAM_NAME );
       snprintf( this_proc_param->param, LIGOMETA_PARAM_MAX,
                    "--write-h1h2nullstat" );
       snprintf( this_proc_param->type, LIGOMETA_TYPE_MAX, "string" );
       snprintf( this_proc_param->value, LIGOMETA_VALUE_MAX, " " );
     }

   /* check validity of input data time if globbing */
   /* the times should be that spanned by the bank(trigger) file */
   if ( ! gpsStartTimeNS )
     {
       fprintf( stderr, "--gps-start-time must be specified\n" );
       exit( 1 );
     }
   XLALINT8NSToGPS( &gpsStartTime, gpsStartTimeNS );
   if ( ! gpsEndTimeNS )
     {
       fprintf( stderr, "--gps-end-time must be specified\n" );
       exit( 1 );
     }
   XLALINT8NSToGPS( &gpsEndTime, gpsEndTimeNS );
   if ( gpsEndTimeNS <= gpsStartTimeNS )
     {
       fprintf( stderr, "invalid gps time range: "
           "start time: %d, end time %d\n",
           gpsStartTime.gpsSeconds, gpsEndTime.gpsSeconds );
       exit( 1 );
     }

   /* check sample rate has been given */
   if ( sampleRate < 0 )
     {
       fprintf( stderr, "--sample-rate must be specified\n" );
       exit( 1 );
     }

   if ( numPointsSeg < 0 )
     {
       fprintf( stderr, "--segment-length must be specified.\n" );
       fprintf( stderr,"It must be set to the same value as was used in inspiral.c when the C-data was generated.\n");
       exit( 1 );
     }

   if ( dynRangeExponent < 0 )
     {
       fprintf( stderr, "--dynamic-range-exponent must be specified.\n" );
       fprintf( stderr,"It must be set to the same value as was used in inspiral.c when the C-data was generated.\n");
       exit( 1 );
     }

   if ( ! cohbankFileName )
     {
       fprintf( stderr, "--bank-file must be specified\n" );
       exit( 1 );
     }

   if ( fLow < 0 )
     {
       fprintf( stderr, "--low-frequency-cutoff must be specified\n" );
       exit( 1 );
     }

   if ( cohSNRThresh < 0 )
     {
       fprintf( stderr, "--cohsnr-threshold must be specified\n" );
       exit( 1 );
     }

   if ( nullStatRegul < 0 )
     {
       fprintf( stderr, "--null-stat-regul must be specified and positive\n" );
       exit( 1 );
     }

   if( !ifos )
     {
       fprintf(stderr, "--ifo-tag must be specified for file naming\n" );
       exit( 1 );
     }

   return 0;
}

#undef ADD_PROCESS_PARAM<|MERGE_RESOLUTION|>--- conflicted
+++ resolved
@@ -166,22 +166,6 @@
 REAL8  slideStep[LAL_NUM_IFO]     = {0.0,0.0,0.0,0.0,0.0,0.0};
 int    bankDuration     = 0;
 CHAR   chiaFileName[FILENAME_MAX]; /* name of chia trigbank for follow-up studies */
-<<<<<<< HEAD
-CHAR  *cohbankFileName = NULL; /* name of input template bank  */
-INT4   cohSNROut            = 0;    /* default is not to write frame */
-INT4   cohH1H2SNROut      = 0;    /* default is not to write frame */
-INT4   nullStatOut       = 0;    /* default is not to write frame */
-INT4   nullStatH1H2Out       = 0;    /* default is not to write frame */
-INT4   eventsOut            = 0;    /* default is not to write events */
-REAL4  cohSNRThresh         = -1;
-REAL4  cohSegLength     = 0.0625; /* This should match value (sec) used in inspiral.c */
-REAL4  nullStatRegul        = 0.1;
-INT4   maximizeOverChirp    = 0;    /* default is no clustering */
-INT4   verbose              = 0;
-CHAR   outputPath[FILENAME_MAX];
-INT4   outCompress = 0;
-INT4   numCohTrigs      = 400; /*optional argument that can be reset */
-=======
 CHAR  *cohbankFileName = NULL; /* name of input template bank */
 INT4  cohSNROut            = 0;    /* default is not to write frame */
 INT4  cohH1H2SNROut      = 0;    /* default is not to write frame */
@@ -195,7 +179,6 @@
 INT4   verbose              = 0;
 CHAR   outputPath[FILENAME_MAX];
 INT4  outCompress = 0;
->>>>>>> 6c5bc7c3
 INT8  gpsStartTimeNS   = 0;         /* input data GPS start time ns */
 LIGOTimeGPS gpsStartTime;           /* input data GPS start time    */
 INT8  gpsEndTimeNS     = 0;         /* input data GPS end time ns   */
@@ -205,15 +188,10 @@
 
 double raStep = 1.0;
 double decStep = 1.0;
-<<<<<<< HEAD
-INT4  estimParams = 0;
-INT4  followup = 0;
-=======
 REAL4  eff_snr_denom_fac = 50.0;
 INT4  estimParams = 0;
 INT4  followup = 0;
 INT4  incohInj = 0;
->>>>>>> 6c5bc7c3
 INT4  exttrig = 0;
 int  gpsStartTimeTemp   = 0;         /* input data GPS start time ns */
 int  gpsEndTimeTemp   = 0;         /* input data GPS start time ns */
@@ -498,15 +476,9 @@
                 kmax = k; /* final trigger's k value */
                 caseID[k] = 1;
                 memcpy( caseIDChars[k], &thisCoinc->snglInspiral[k]->ifo, sizeof(caseIDChars[k] - 1) );
-<<<<<<< HEAD
-                snprintf( channelNameArray[k], LALNameLength*sizeof(CHAR), "%s", thisCoinc->snglInspiral[k]->channel );
-                eventID = thisCoinc->snglInspiral[k]->event_id->id;
-                if( vrbflg ) fprintf(stdout,"eventID = %lld\n",eventID );
-=======
                 snprintf( channelNameArray[k], LALNameLength, "%s", thisCoinc->snglInspiral[k]->channel );
                 eventID = thisCoinc->snglInspiral[k]->event_id->id;
                 if( vrbflg ) fprintf(stdout,"eventID = %" LAL_UINT8_FORMAT "\n",eventID );
->>>>>>> 6c5bc7c3
                 chisq[l] = thisCoinc->snglInspiral[k]->chisq;
                 chisq_dof[l] = thisCoinc->snglInspiral[k]->chisq_dof;
                 sigmasq[l] = thisCoinc->snglInspiral[k]->sigmasq;
@@ -519,40 +491,15 @@
                 slideSign = (eventID % 1000000000) - slideNumber*100000 - triggerNumber;
 
                 if( vrbflg )
-<<<<<<< HEAD
-                  fprintf( stdout, "eventID = %lld, slideNumber = %" LAL_UINT8_FORMAT \
-                      ", slideSign = %" LAL_UINT8_FORMAT ", triggerNumber = %" \
-=======
                   fprintf( stdout, "eventID = %" LAL_UINT8_FORMAT ", slideNumber = %" \
                       LAL_UINT8_FORMAT ", slideSign = %" LAL_UINT8_FORMAT ", triggerNumber = %" \
->>>>>>> 6c5bc7c3
                       LAL_UINT8_FORMAT "\n", eventID, slideNumber, slideSign, triggerNumber);
                 /* Store CData frame name now for reading its frame-file 
                    later, within thisCoinc-ident loop
                 */
-<<<<<<< HEAD
-                snprintf( nameArrayCData[k], LALNameLength*sizeof(CHAR), "%s:CBC-CData_%lld", caseIDChars[k], eventID );
+                snprintf( nameArrayCData[k], LALNameLength, "%s:CBC-CData_%" LAL_UINT8_FORMAT, caseIDChars[k], eventID );
 
                 /* slideSign=0 is the same as a positive time slide */
-                if(slideSign != 0)
-                  {
-                    tempTime[l] = slideStep[k]*slideNumber;
-                  }
-                else
-                  {
-                    tempTime[l] -= slideStep[k]*slideNumber;
-                  }
-
-                if( vrbflg )
-                  fprintf( stdout, "ifo number = %d, slideSign = %" LAL_UINT8_FORMAT \
-                      ", slideStep = %e, slideNumber = %" LAL_UINT8_FORMAT \
-                      ", tempTime = %e \n", l, slideSign, slideStep[k], slideNumber, tempTime[l]);
-
-=======
-                snprintf( nameArrayCData[k], LALNameLength, "%s:CBC-CData_%" LAL_UINT8_FORMAT, caseIDChars[k], eventID );
-
-                /* slideSign=0 is the same as a positive time slide */
->>>>>>> 6c5bc7c3
                 ifoNumber = XLALIFONumber(thisCoinc->snglInspiral[k]->ifo);
                 if(slideSign != 0)
                   {
@@ -821,22 +768,11 @@
 
         l = 0;
         /* Before the data gets filtered, I need to make the c-data snippets commensurate */
-<<<<<<< HEAD
-        for(k=0 ; k<LAL_NUM_IFO ; k++ ) {
-          if ( (caseID[k] == 1) && (l < (INT4)numDetectors) ) {
-            /* CHECK: timeptDiff[j] = rint((tempTime[0] - tempTime[j+1]) * sampleRate);*/
-            timeptDiff[l] = rint( (slideNS[0] - slideNS[l])*1e-9 * sampleRate);
-            /*CHECK: if( vrbflg ) fprintf(stdout,"tempTime[0] = %9.3f, tempTime[2nd] = %9.3f, timeptDiff = %lld\n",tempTime[0], tempTime[j+1], timeptDiff[j]);*/
-            if( vrbflg ) fprintf(stdout,"slideNS[0] = %lld, slideNS[2nd] = %lld, timeptDiff = %d, sampleRate = %d\n",slideNS[0], slideNS[l], timeptDiff[l], sampleRate);
-
-            l++;
-=======
         for(l=0 ; l< numDetectors-1 ; l++ ) {
           INT8 slideNSDiff=0;
           slideNSDiff = slideNSWrapped[0] - slideNSWrapped[l+1];
           if ( slideNSDiff>0 ) {
             timeptDiff[l] = floor( slideNSDiff*1e-9 * sampleRate - 1);
->>>>>>> 6c5bc7c3
           }
           else {
             timeptDiff[l] = ceil( slideNSDiff*1e-9 * sampleRate + 1);
@@ -1145,22 +1081,12 @@
         if ( cohInspFilterParams->cohSNROut )
           {
 	    if ( threeSiteCase ) {
-<<<<<<< HEAD
-	      snprintf( cohdataStr, LALNameLength*sizeof(CHAR),
-			"SNR_%lld", eventID );
-=======
 	      snprintf( cohdataStr, LALNameLength, "SNR_%" LAL_UINT8_FORMAT, eventID );
->>>>>>> 6c5bc7c3
 	      strcpy( cohInspFilterParams->cohSNRVec3Sites->name, "Coherent");
 	      outFrameCoh = fr_add_proc_REAL4TimeSeries( outFrameCoh, cohInspFilterParams->cohSNRVec3Sites, "none", cohdataStr );
 	    }
 	    else {
-<<<<<<< HEAD
-	      snprintf( cohdataStr, LALNameLength*sizeof(CHAR),
-			"SNR_%lld", eventID );
-=======
 	      snprintf( cohdataStr, LALNameLength, "SNR_%" LAL_UINT8_FORMAT, eventID );
->>>>>>> 6c5bc7c3
 	      strcpy( cohInspFilterParams->cohSNRVec->name, "Coherent");
 	      outFrameCoh = fr_add_proc_REAL4TimeSeries( outFrameCoh, cohInspFilterParams->cohSNRVec, "none", cohdataStr );
 	    }
@@ -1169,12 +1095,7 @@
         /* save the coherent-snr of the H1-H2 pair */
         if ( cohInspFilterParams->cohH1H2SNROut )
           {
-<<<<<<< HEAD
-            snprintf( cohdataStr, LALNameLength*sizeof(CHAR),
-                      "H1H2SNR_%lld", eventID );
-=======
             snprintf( cohdataStr, LALNameLength, "H1H2SNR_%" LAL_UINT8_FORMAT, eventID );
->>>>>>> 6c5bc7c3
             strcpy( cohInspFilterParams->cohH1H2SNRVec->name, "Coherent");
             outFrameCohH1H2SNR = fr_add_proc_REAL4TimeSeries( outFrameCohH1H2SNR, cohInspFilterParams->cohH1H2SNRVec, "none", cohdataStr );
           }
@@ -1182,12 +1103,7 @@
         /* save H1-H2 null-stream statistic in frames */
         if ( cohInspFilterParams->nullStatH1H2Out )
           {
-<<<<<<< HEAD
-            snprintf( cohdataStr, LALNameLength*sizeof(CHAR),
-                      "H1H2_NullStat_%lld", eventID );
-=======
             snprintf( cohdataStr, LALNameLength, "H1H2_NullStat_%" LAL_UINT8_FORMAT, eventID );
->>>>>>> 6c5bc7c3
             strcpy( cohInspFilterParams->nullStatH1H2Vec->name, "Coherent");
             outFrameNullStatH1H2 = fr_add_proc_REAL4TimeSeries( outFrameNullStatH1H2, cohInspFilterParams->nullStatH1H2Vec, "none", cohdataStr );
           }
@@ -1196,22 +1112,12 @@
         if ( cohInspFilterParams->nullStatOut )
           {
 	    if ( threeSiteCase ) {
-<<<<<<< HEAD
-	      snprintf( cohdataStr, LALNameLength*sizeof(CHAR),
-			"NullStat_%lld", eventID );
-=======
 	      snprintf( cohdataStr, LALNameLength, "NullStat_%" LAL_UINT8_FORMAT, eventID );
->>>>>>> 6c5bc7c3
 	      strcpy( cohInspFilterParams->nullStatVec3Sites->name, "Coherent");
 	      outFrameNullStat = fr_add_proc_REAL4TimeSeries( outFrameNullStat, cohInspFilterParams->nullStatVec3Sites, "none", cohdataStr );
 	    }
 	    else {
-<<<<<<< HEAD
-	      snprintf( cohdataStr, LALNameLength*sizeof(CHAR),
-			"NullStat_%lld", eventID );
-=======
 	      snprintf( cohdataStr, LALNameLength, "NullStat_%" LAL_UINT8_FORMAT, eventID );
->>>>>>> 6c5bc7c3
 	      strcpy( cohInspFilterParams->nullStatVec->name, "Coherent");
 	      outFrameNullStat = fr_add_proc_REAL4TimeSeries( outFrameNullStat, cohInspFilterParams->nullStatVec, "none", cohdataStr );
 	    }
@@ -1297,7 +1203,7 @@
         cohInspBeamVec = NULL;
         cohInspCVec = NULL;
         
-        for(j=0;j< ((INT4)numDetectors-1);j++)
+        for(j=0;j< (numDetectors-1);j++)
           {
             tempTime[j] = 0.0;
             timeptDiff[j] = 0;
