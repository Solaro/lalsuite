--- conflicted
+++ resolved
@@ -3750,13 +3750,8 @@
             fprintf(stderr,
                     "length of input data and data chunk do not match\n");
             fprintf(stderr, "start time: %" LAL_INT8_FORMAT ", end time %" LAL_INT8_FORMAT "\n",
-<<<<<<< HEAD
-                    gpsStartTimeNS / 1000000000LL,
-                    gpsEndTimeNS / 1000000000LL);
-=======
                     (INT8)(gpsStartTimeNS / 1000000000LL),
                     (INT8)(gpsEndTimeNS / 1000000000LL));
->>>>>>> 6c5bc7c3
             fprintf(stderr,
                     "gps channel time interval: %" LAL_INT8_FORMAT " ns\n"
                     "computed input data length: %" LAL_INT8_FORMAT " ns\n",
