; single-stage inspiral pipeline configuration script.
;
;
;
; this is the configuration file for the inspiral DAG generation program 
; lalapps_ihope that creates a condor DAG to run the single-stage inspiral
; analysis pipeline. It can be use to perform a simple single interferometer
; or a coincident analysis.

; GENERAL SECTIONS 
;;;;;;;;;;;;;;;;;;;

[segments]
; S6 online analysis should use the LDAS derived segment version
l1-analyze = L1:DMT-SCIENCE:4
h1-analyze = H1:DMT-SCIENCE:4
v1-analyze = V1:ITF_SCIENCEMODE:7

; location of veto-definer xml file
veto-def-server-url = https://www.lsc-group.phys.uwm.edu/ligovirgo/cbc/public/segments/S6/
veto-def-file = H1L1V1-S6_CBC_LOWMASS_D_OFFLINE-961545543-0.xml

; veto categories to analyze (starting after cat1 which is always applied)
veto-categories = 1,2,3,4

[segfind]
segment-url = https://segdb.ligo.caltech.edu

[hardware-injections]
; location of file containing list of hardware injections to be performed
hwinj-def-server-url = https://www.lsc-group.phys.uwm.edu/ligovirgo/cbc/public/segments/S6/
hwinj-def-file = H1L1V1-S6_CBC_HW_INJECTIONS-930493015-42111800.xml

[ifo-details]
; comment out ifos that were not taking data in your analysis time
; comment out 'three-ifo' if three ifos are not being analyzed
l1-data = 
h1-data =
v1-data =
one-ifo =
two-ifo = 
three-ifo =

[hipe-arguments]
datafind =
inspinj =
template-bank =
inspiral =
sire-inspiral =
;summary-inspiral-triggers =
coincidence =
output-segs = 
write-script =

[followup-arguments]
generate-cache = 
datafind = 
qscan =
hoft-qscan =
inspiral =
plots =

[condor]
; setup of condor universe and location of executables
universe          = standard
; programs from lalapps
hipe              = /home/mtwest/local_branches/LALsuite_builds/sngl_stage_dev/opt/lscsoft/lalapps/bin/lalapps_inspiral_ssipe
plot              = /home/mtwest/local_branches/LALsuite_builds/sngl_stage_dev/opt/lscsoft/lalapps/bin/lalapps_plot_hipe
tmpltbank         = /home/mtwest/local_branches/LALsuite_builds/sngl_stage_dev/opt/lscsoft/lalapps/bin/lalapps_tmpltbank
inspiral          = /home/mtwest/local_branches/LALsuite_builds/sngl_stage_dev/opt/lscsoft/lalapps/bin/lalapps_inspiral
inspinj           = /home/mtwest/local_branches/LALsuite_builds/sngl_stage_dev/opt/lscsoft/lalapps/bin/lalapps_inspinj
pipedown          = /home/mtwest/local_branches/LALsuite_builds/sngl_stage_dev/opt/lscsoft/lalapps/bin/lalapps_cbc_pipedown_ssipe
sire              = /home/mtwest/local_branches/LALsuite_builds/sngl_stage_dev/opt/lscsoft/lalapps/bin/lalapps_sire
; programs from glue
datafind          = /home/mtwest/local_branches/LALsuite_builds/sngl_stage_dev/opt/lscsoft/glue/bin/ligo_data_find
segfind           = /home/mtwest/local_branches/LALsuite_builds/sngl_stage_dev/opt/lscsoft/glue/bin/ligolw_segment_query
segs_from_cats    = /home/mtwest/local_branches/LALsuite_builds/sngl_stage_dev/opt/lscsoft/glue/bin/ligolw_segments_from_cats
ligolw_add        = /home/mtwest/local_branches/LALsuite_builds/sngl_stage_dev/opt/lscsoft/glue/bin/ligolw_add
ligolw_print      = /home/mtwest/local_branches/LALsuite_builds/sngl_stage_dev/opt/lscsoft/glue/bin/ligolw_print
ligolw_sqlite     = /home/mtwest/local_branches/LALsuite_builds/sngl_stage_dev/opt/lscsoft/glue/bin/ligolw_sqlite
; programs from pylal
ligolw_segments_compat = /home/mtwest/local_branches/LALsuite_builds/sngl_stage_dev/opt/lscsoft/pylal/bin/ligolw_segments_compat
thinca            = /home/mtwest/local_branches/LALsuite_builds/sngl_stage_dev/opt/lscsoft/pylal/bin/ligolw_thinca
plotinspiral      = /home/mtwest/local_branches/LALsuite_builds/sngl_stage_dev/opt/lscsoft/pylal/bin/plotinspiral
plotthinca        = /home/mtwest/local_branches/LALsuite_builds/sngl_stage_dev/opt/lscsoft/pylal/bin/plotthinca
plotnumtemplates  = /home/mtwest/local_branches/LALsuite_builds/sngl_stage_dev/opt/lscsoft/pylal/bin/plotnumtemplates
plotethinca       = /home/mtwest/local_branches/LALsuite_builds/sngl_stage_dev/opt/lscsoft/pylal/bin/plotethinca
plotinspinj       = /home/mtwest/local_branches/LALsuite_builds/sngl_stage_dev/opt/lscsoft/pylal/bin/plotinspinj
plotsnrchi        = /home/mtwest/local_branches/LALsuite_builds/sngl_stage_dev/opt/lscsoft/pylal/bin/plotsnrchi
plotinspiralrange = /home/mtwest/local_branches/LALsuite_builds/sngl_stage_dev/opt/lscsoft/pylal/bin/plotinspiralrange
plotinspmissed    = /home/mtwest/local_branches/LALsuite_builds/sngl_stage_dev/opt/lscsoft/pylal/bin/plotinspmissed
; ploteffdistcut is only relevant to S5 analysis, thus is not called
ploteffdistcut    = /home/mtwest/local_branches/LALsuite_builds/sngl_stage_dev/opt/lscsoft/pylal/bin/ploteffdistcut
; pylal codes used in pipedown post-processing
dbsimplify        = /home/mtwest/local_branches/LALsuite_builds/sngl_stage_dev/opt/lscsoft/pylal/bin/ligolw_cbc_dbsimplify
repop_coinc       = /home/mtwest/local_branches/LALsuite_builds/sngl_stage_dev/opt/lscsoft/pylal/bin/ligolw_cbc_repop_coinc
compute_durations = /home/mtwest/local_branches/LALsuite_builds/sngl_stage_dev/opt/lscsoft/pylal/bin/ligolw_cbc_compute_durations
dbaddinj          = /home/mtwest/local_branches/LALsuite_builds/sngl_stage_dev/opt/lscsoft/pylal/bin/ligolw_cbc_dbaddinj
injfind           = /home/mtwest/local_branches/LALsuite_builds/sngl_stage_dev/opt/lscsoft/pylal/bin/ligolw_inspinjfind
dbinjfind         = /home/mtwest/local_branches/LALsuite_builds/sngl_stage_dev/opt/lscsoft/pylal/bin/ligolw_dbinjfind
cluster_coincs    = /home/mtwest/local_branches/LALsuite_builds/sngl_stage_dev/opt/lscsoft/pylal/bin/ligolw_cbc_cluster_coincs
minifollowups     = /home/mtwest/local_branches/LALsuite_builds/sngl_stage_dev/opt/lscsoft/pylal/bin/minifollowups
cfar              = /home/mtwest/local_branches/LALsuite_builds/sngl_stage_dev/opt/lscsoft/pylal/bin/ligolw_cbc_cfar
printlc           = /home/mtwest/local_branches/LALsuite_builds/sngl_stage_dev/opt/lscsoft/pylal/bin/ligolw_cbc_printlc
printsims         = /home/mtwest/local_branches/LALsuite_builds/sngl_stage_dev/opt/lscsoft/pylal/bin/ligolw_cbc_printsims
printmissed       = /home/mtwest/local_branches/LALsuite_builds/sngl_stage_dev/opt/lscsoft/pylal/bin/ligolw_cbc_printmissed
plotfm            = /home/mtwest/local_branches/LALsuite_builds/sngl_stage_dev/opt/lscsoft/pylal/bin/ligolw_cbc_plotfm
plotslides        = /home/mtwest/local_branches/LALsuite_builds/sngl_stage_dev/opt/lscsoft/pylal/bin/ligolw_cbc_plotslides
plotcumhist       = /home/mtwest/local_branches/LALsuite_builds/sngl_stage_dev/opt/lscsoft/pylal/bin/ligolw_cbc_plotcumhist
plotifar          = /home/mtwest/local_branches/LALsuite_builds/sngl_stage_dev/opt/lscsoft/pylal/bin/ligolw_cbc_plotifar
search_volume     = /home/mtwest/local_branches/LALsuite_builds/sngl_stage_dev/opt/lscsoft/pylal/bin/lalapps_cbc_svim
search_upper_limit = /home/mtwest/local_branches/LALsuite_builds/sngl_stage_dev/opt/lscsoft/pylal/bin/lalapps_cbc_sink
hardware_inj_page = /home/mtwest/local_branches/LALsuite_builds/sngl_stage_dev/opt/lscsoft/pylal/bin/ligolw_cbc_hardware_inj_page
follow            = /home/mtwest/local_branches/LALsuite_builds/sngl_stage_dev/opt/lscsoft/pylal/bin/lalapps_followup_pipe
; programs used by mvsc
mvsc_get_doubles  = /bin/true
mvsc_train_forest = /bin/true
mvsc_use_forest   = /bin/true
mvsc_update_sql   = /bin/true
mvsc_dag          = /home/mtwest/local_branches/LALsuite_builds/sngl_stage_dev/opt/lscsoft/pylal/bin/mvsc_dag
; programs from omega
convertlalcache   = /home/omega/opt/omega/bin/convertlalcache
omegascan         = /home/omega/opt/omega/bin/wpipeline

[condor-max-jobs]
;maximum number of jobs that condor should run of a given category
datafind = 10
sire     = 20

[pipeline]
; tagging information for the configure script
version = 
cvs-tag = $Name$
user-tag = 
slides = 1
retry-subdag = 1 
retry-jobs = 1
retry-plot-jobs = 2
collapse-thinca = 20
collapse-sire   = 50
; lsync-cache-file = /var/LDR/diskcache.txt
search-file-tag = INSPIRAL
coinc-file-tag = THINCA
time-column = end_time


;Set matplotlibdir to a local directory to avoid NFS issues with the TeX part 
;of matplotlib. Ensure this directory exists on all nodes!
;matplotlibdir =

; INSPINJ SECTIONS
;;;;;;;;;;;;;;;;;;

[injections]
bnslininj  = 1234
bnsloginj  = 4321
nsbhlininj = 2345
nsbhloginj = 5432
bbhlininj  = 3456
bbhloginj  = 6543
spininj    = 4567

[bnslininj]
f-lower = 30
waveform = TaylorT4threePointFivePN
d-distr = uniform
min-distance = 1000
max-distance = 60000
l-distr = random
i-distr = uniform
m-distr = componentMass
min-mass1 = 1.0
max-mass1 = 3.1
min-mass2 = 1.0
max-mass2 = 3.1
min-mtotal = 2.0
max-mtotal = 6.2
disable-spin =
t-distr = uniform
time-step = 837.155
time-interval = 300

[bnsloginj]
f-lower = 30
waveform = TaylorT4threePointFivePN
d-distr = log10
min-distance = 5000
max-distance = 75000
l-distr = random
i-distr = uniform
m-distr = componentMass
min-mass1 = 1.0
max-mass1 = 3.1
min-mass2 = 1.0
max-mass2 = 3.1
min-mtotal = 2.0
max-mtotal = 6.2
disable-spin =
t-distr = uniform
time-step = 837.155
time-interval = 300

[nsbhlininj]
f-lower = 30
waveform = EOBNRpseudoFourPN
d-distr = uniform
min-distance = 1000
max-distance = 70000
l-distr = random
i-distr = uniform
m-distr = componentMass
min-mass1 = 1.0
max-mass1 = 3.1
min-mass2 = 2.9
max-mass2 = 25.0
min-mtotal = 2.0
max-mtotal = 25.0
disable-spin =
t-distr = uniform
time-step = 837.155
time-interval = 300

[nsbhloginj]
f-lower = 30
waveform = EOBNRpseudoFourPN
d-distr = log10
min-distance = 10000
max-distance = 100000
l-distr = random
i-distr = uniform
m-distr = componentMass
min-mass1 = 1.0
max-mass1 = 3.1
min-mass2 = 2.9
max-mass2 = 25.0
min-mtotal = 2.0
max-mtotal = 25.0
disable-spin =
t-distr = 
time-step = 837.155
time-interval = 300

[bbhlininj]
f-lower = 30
waveform = EOBNRpseudoFourPN
d-distr = uniform
min-distance = 1000
max-distance = 80000
l-distr = random
i-distr = uniform
m-distr = componentMass
min-mass1 = 2.9
max-mass1 = 25.0
min-mass2 = 2.9
max-mass2 = 25.0
min-mtotal = 2.0
max-mtotal = 25.0
disable-spin =
t-distr = 
time-step = 837.155
time-interval = 300

[bbhloginj]
f-lower = 30
waveform = EOBNRpseudoFourPN
d-distr = log10
min-distance = 15000
max-distance = 120000
l-distr = random
i-distr = uniform
m-distr = componentMass
min-mass1 = 2.9
max-mass1 = 25.0
min-mass2 = 2.9
max-mass2 = 25.0
min-mtotal = 2.0
max-mtotal = 25.0
disable-spin =
t-distr = 
time-step = 837.155
time-interval = 300

[spininj]
f-lower = 30
waveform = SpinTaylorthreePointFivePN
d-distr = log10
min-distance = 1000
max-distance = 100000
l-distr = random
i-distr = uniform
m-distr = componentMass
min-mass1 = 1.0
max-mass1 = 25.0
min-mass2 = 1.0
max-mass2 = 25.0
min-mtotal = 2.0
max-mtotal = 25.0
enable-spin =
min-spin1=0
max-spin1=1
min-spin2=0
max-spin2=1
t-distr = 
time-step = 837.155
time-interval = 300

; HIPE SECTIONS
;;;;;;;;;;;;;;;

[input]
ligo-channel = LDAS-STRAIN
ligo-type = LDAS_C02_L2
ligo-qscan-type = RDS_R_L1
geo-channel = 
geo-type = 
virgo-type = HrecV2
virgo-channel = h_16384Hz
;fixed-bank = full_path_to_file/TMPLTBANK.xml.gz

[calibration]
; location of the calibration cache and the cache files
; if using h(t) data, then no calibration cache required

[datafind]
; we now get the server from the environment variable LIGO_DATAFIND_SERVER
;server = ldr.ligo.caltech.edu
; type of data to use -- for LDAS-GRID, nothing required here.
;match=localhost
;url-type = file
; if there are gaps in the requested data, fail in ligo_data_find
gaps =

[data]
; data conditioning parameters common to tmpltbank and inspiral
pad-data = 8
segment-length = 1048576
number-of-segments = 15
sample-rate = 4096
resample-filter = ldas
spectrum-type = median

[ligo-data]
calibrated-data = real_8
; Below needed for calibrated data 
dynamic-range-exponent = 69.0
strain-high-pass-freq = 30
strain-high-pass-order = 8
strain-high-pass-atten = 0.1
; Below filters after injections injected in the data
enable-high-pass = 30.0
high-pass-order = 8
high-pass-attenuation = 0.1
; Below specifies the frequency at which to start the matched filter integration
low-frequency-cutoff = 40.0

[virgo-data]
low-frequency-cutoff = 50.0
dynamic-range-exponent = 69.0
enable-high-pass = 30.0
high-pass-order = 8
strain-high-pass-order = 8
strain-high-pass-freq = 30
strain-high-pass-atten = 0.1
calibrated-data = real_4
high-pass-attenuation = 0.1

[geo-data]

[tmpltbank]
; template bank generation parameters -- added to all tmpltbank jobs
grid-spacing = Hexagonal
minimal-match = 0.97
high-frequency-cutoff = 2048.0
order = twoPN
approximant = TaylorF2
space = Tau0Tau3
write-compress = 
candle-snr = 8
candle-minmass = 1
candle-maxmass = 12
standard-candle =
num-freq-cutoffs = 1
max-high-freq-cutoff = SchwarzISCO
min-high-freq-cutoff = SchwarzISCO
minimum-mass = 1.0
maximum-mass = 25.0
max-total-mass = 25.0

[h1-tmpltbank]
; h1 specific tmpltbank parameters

[h2-tmpltbank]
; h2 specific tmpltbank parameters

[l1-tmpltbank]
; l1 specific tmpltbank parameters

[v1-tmpltbank]
; v1 specific tmpltbank parameters

[inspiral]
; inspiral analysis parameters -- added to all inspiral jobs
approximant = FindChirpSP
order = threePointFivePN
segment-overlap = 524288
inverse-spec-length = 16
enable-output = 
cluster-method = template
maximization-interval = 30
write-compress = 
bank-veto-subbank-size = 20
bank-veto-time-freq =
autochisq-length = 100
autochisq-stride = 2
autochisq-two-sided =
chisq-bins = 16
chisq-delta = 0.2
snr-threshold = 5.5
chisq-threshold = 10.0
enable-rsq-veto =
rsq-veto-window = 6.0
rsq-veto-threshold = 15.0
do-rsq-veto =
rsq-veto-time-thresh = 0.0002
rsq-veto-max-snr = 12.0
enable-filter-inj-only =

[h1-inspiral]
; h1 specific inspiral paramters

[h2-inspiral]
; h2 specific inspiral parameters

[l1-inspiral]
; l1 specific inspiral parameters

[v1-inspiral]
; v1 specific inspiral parameters
<<<<<<< HEAD
=======
chisq-delta = 0.2
snr-threshold = 5.5
chisq-threshold = 10.0

[inca]
; common coincidence parameters -- added to all inca jobs
write-compress = 
>>>>>>> bb5817d3

[ligolw_cafe]
num-slides-files = 2
slides-file-0 = full_path_to_file/TISI_ZEROLAG.xml.gz
slides-file-1 = full_path_to_file/TISI_100-SLIDES.xml.gz
extentlimit = 10000

[ligolw_add]

[thinca]
; common coincidence parameters -- added to all thinca jobs
weighted-snr = newsnr
magic-number = 6.0
e-thinca-parameter = 0.5
depop-sngl-inspiral = 
make-expr-tables = 
;exact-match = 

[sire]
; parameters for sire
cluster-time = 4000
cluster-algorithm = snr

[sire-inj]
; clustering parameters for sire
injection-window = 100

; PLOTTING SECTIONS 
;;;;;;;;;;;;;;;;;;;

[plotnumtemplates]
ifo-times = H1L1V1
enable-output=

[plotnumtemplates-meta]
cache-patterns = bank
bank-program-tag = TMPLTBANK 

[plotinspiralrange]
range-vs-time =
range-hist =
range-min = 0
range-max = 50
nbins = 50
ifo-times = H1L1V1
enable-output =
range-mass = 

[plotinspiralrange-meta]
cache-patterns = trig
trig-program-tag = INSPIRAL_FIRST

[plotinspiral]
cum-hist-snr=
hist-snr=
log-snr-chisq=
nbins=200
threshold=5.5
log-y=
enable-output=
snr-time=
log-x=

[plotinspiral-meta]
cache-patterns = trig
trig-program-tag = SIRE

[plotthinca]
snr-snr=
slide-snr=
statistic=new_snr
chisq-index=6.
dist-dist=
slide-dist=
snr-time=
plot-type=log
nbins=20
plot-slides=
add-zero-lag=
snr-dist=
enable-output=
min-snr=5.5

[plotthinca-meta]
cache-patterns = coinc,slide
coinc-program-tag = COIRE
slide-program-tag = COIRE_SLIDE

[plotethinca]
;This code should eventually take zero lag too?
time-slides=
ethinca-vs-stat=
statistic=new_snr
chisq-index=6.
hist=
num-bins=20
h1-slide-time=0
l1-slide-time=5
v1-slide-time=10
injection-window=100
x-value=snr
enable-output=
log-x=

[plotethinca-meta]
cache-patterns = inj,slide
inj-program-tag = COIRE_INJECTIONS_*_FOUND
slide-program-tag = COIRE_SLIDE

[plotinspmissed]

[ploteffdistcut]

[plotinspinj]
plot-mchirp=
hist-mchirp=
mchirp-mchirp=
chirp-snr-mtotal=
time-snr-mtotal=
plot-eta=
hist-eta=
eta-snr-mtotal=
plot-time=
hist-time=
time-snr-mtotal=
plot-dist=
hist-dist=
dist-dist=
log-x=
log-y=
title-text=
enable-output=

[plotinspinj-meta]
cache-patterns= found
found-program-tag= SIRE_INJECTIONS_*_FOUND

[plotsnrchi]
hist-effsnr =
hist-newsnr =
snr-chisq =
bank-chisq =
cont-chisq =
snr-rsq =
effsnr-lines =
newsnr-lines =
denominator-constant = 250.
chisq-index = 6.
nbins = 40
masshist-newsnr =
rsq-threshold = 0.0002
rsq-max-snr = 12
rsq-coeff = 0.0075
rsq-pow = 1.124764
ifo-times =
enable-output =

[plotsnrchi-meta]
cache-patterns = trig,found,slide
trig-program-tag = THINCA_SECOND
found-program-tag = COIRE_INJECTIONS_*_FOUND_SECOND
slide-program-tag = THINCA_SLIDE_SECOND

; PIPEDOWN SECTIONS
;;;;;;;;;;;;;;;;;;;;;;;;;;;

[plot_input]
;   options common to pipedown plotting commands
enable-output =

[ligolw_sqlite]
;   set options for ligolw_sqlite jobs
;preserve_ids =
;replace =

[dbsimplify]
;   set options for dbsimplify jobs
vacuum =

[compute_durations]
;   set options for compute_durations jobs
live-time-program = inspiral

[dbaddinj]
;   set options for dbaddinj jobs
sim-table = sim_inspiral

[injfind]
;   set options for inspinjfind jobs
match-algorithm = inspiral
time-window = 1
; TD: default was 9s !
;force =
;comment = None

[dbinjfind]
exact_insp =
nearby_insp =

[exact_insp]
simulation-table = sim_inspiral
recovery-table = sngl_inspiral
match-criteria = endTime:endTime:0.01
map-label = insp_exact
rough-match = geocent_end_time:end_time:10
check-all-data = endTime:0.01
rough-all-data-check = end_time:10

[nearby_insp]
simulation-table = sim_inspiral
recovery-table = sngl_inspiral
match-criteria = endTime:endTime:1.0
map-label = insp_nearby
rough-match = geocent_end_time:end_time:10

;[repop_coinc]
;   set options for repop-coinc jobs

[cluster_coincs]
snr_cluster =

[snr_cluster]
;   set static options for cluster_coinc jobs
;   following are required options
cluster-window = 10000
ranking-table = coinc_inspiral
ranking-stat = snr
rank-by = MAX
;   following are optional
param-name = mchirp
param-ranges = [0,3.48);[3.48,7.4);[7.4,20]
group-by-ifos =
;exclude-coincs = [ALLinH1,H2];[H1,H2inALL];[H2,L1inH1,H2,L1]
vacuum =

[cfar-uncombined]
;   set static options for cfar jobs that 
;   compute uncombined false alarm rates
output-column = false_alarm_rate
ranking-table = coinc_inspiral
ranking-stat = snr
rank-by = MAX
;   the following 3 options define a 'category':
;   the first 2, what parameter to bin by
;   the last, whether or not to bin by coincident
;   ifos
param-name = mchirp
param-ranges = [0,3.48);[3.48,7.4);[7.4,20]
group-by-ifos =
;exclude-coincs = [ALLinH1,H2];[H1,H2inALL];[H2,L1inH1,H2,L1]

[cfar-combined]
;   set static options for cfar jobs that 
;   compute combined false alarm rates
output-column = combined_far
ranking-table = coinc_inspiral
ranking-stat = false_alarm_rate
rank-by = MIN
;   no categories are defined when combining;
;   however, if only want to combine over param-bins,
;   uncomment group-by-ifos
;group-by-ifos =

[cbc_print]
;   set static options common for printlc, printsims, and printmissed
daily-ihope-pages-location = https://ldas-jobs.ligo.caltech.edu/~cbc/ihope_daily

[printlc]
;   set static options for printlc jobs
coinc-table = coinc_inspiral
ranking-stat = combined_far
rank-by = MIN
convert-durations = days
limit = 10
sngl-table = sngl_inspiral
get-sngl-info =

[printsims]
;   set static options for printsims jobs
ranking-stat = combined_far
rank-by = MIN
sort-by = injected_decisive_distance
convert-durations = days
sngl-table = sngl_inspiral
simulation-table = sim_inspiral
recovery-table = coinc_inspiral
param-name = combined_far
param-ranges = !0
;rank-range = !1
;Which injection mapping to use; if using injfind:
map-label = 'sim_inspiral<-->coinc_event coincidences (nearby)'
; if using dbinjfind
;map-label= 'nearby_insp'

[printmissed]
;   set static options for printmissed jobs
simulation-table = sim_inspiral
recovery-table = coinc_inspiral
livetime-program = inspiral
limit = 10
;Which injection mapping to use; if using injfind:
map-label = 'sim_inspiral<-->coinc_event coincidences (nearby)'
; if using dbinjfind
;map-label= 'nearby_insp

[plotfm]
; establish what plotfm jobs to do; the following options
; must have corresponding sections with options given
; each section name will be added to the plotfm user_tag
fm_dist_v_param =
fm_dist_v_end_time =
fm_dist_v_dt =
fm_lin_plots =

[fm_dist_v_param]
; plot injected decisive distance vs chirp mass
variables = 'injected_mchirp:Chirp Mass ($M_\odot$); injected_decisive_distance:Injected Decisive Distance (Mpc)'
logy =
logz =
colorbar =
; add lines at each mass bin boundary
plot-y-function = '3.48:$3.48$' --plot-y-function '7.4:$7.4$'
ranking-stat = 'combined_far:Combined FAR (yr$^{-1}$)'
rank-by = MIN
simulation-table = sim_inspiral
recovery-table = coinc_inspiral
livetime-program = inspiral
;Which injection mapping to use; if using injfind:
map-label = 'sim_inspiral<-->coinc_event coincidences (nearby)'
; if using dbinjfind
;map-label= 'nearby_insp'

[fm_dist_v_end_time]
; plot injected decisive distance vs end_time in days
variables = 'injected_gps_time:gps_days; injected_decisive_distance:Injected Decisive Distance (Mpc)'
ranking-stat = 'combined_far:Combined FAR (yr$^{-1}$)'
rank-by = MIN
logy =
logz =
colorbar =
; split up by mass-bin
param-name = injected_mchirp
param-ranges = [0,3.48);[3.48,7.4);[7.4,20]
simulation-table = sim_inspiral
recovery-table = coinc_inspiral
livetime-program = inspiral
;Which injection mapping to use; if using injfind:
map-label = 'sim_inspiral<-->coinc_event coincidences (nearby)'
; if using dbinjfind
;map-label= 'nearby_insp'

[fm_dist_v_dt]
; plot injected decisive distance v. difference in recovered/injected end-times
variables = '(recovered_end_time+recovered_end_time_ns*1e-9)-(injected_gps_time+injected_gps_time_ns*1e-9): Recovered - Injected End Time (s); injected_decisive_distance:Injected Decisive Distance (Mpc)'
ranking-stat = 'combined_far:Combined FAR (yr$^{-1}$)'
rank-by = MIN
logy =
logz =
colorbar =
simulation-table = sim_inspiral
recovery-table = coinc_inspiral
livetime-program = inspiral
;Which injection mapping to use; if using injfind:
map-label = 'sim_inspiral<-->coinc_event coincidences (nearby)'
; if using dbinjfind
;map-label= 'nearby_insp'

[fm_lin_plots]
; plot linear fm plots
variables = '(recovered_end_time+recovered_end_time_ns*1e-9)-(injected_gps_time+injected_gps_time_ns*1e-9): Recovered - Injected End Time (s); injected_mchirp: Injected Chirp Mass ($M_\odot$)' --variables '(recovered_end_time+recovered_end_time_ns*1e-9)-(injected_gps_time+injected_gps_time_ns*1e-9): Recovered - Injected End Time (s); sim_tag: Injection Type' --variables '(recovered_end_time+recovered_end_time_ns*1e-9)-(injected_gps_time+injected_gps_time_ns*1e-9): Recovered - Injected End Time (s); (recovered_mchirp-injected_mchirp)/injected_mchirp: Chirp Mass Frac. Difference ($\frac{mchirp_{rec}-mchirp_{inj}}{mchirp_{inj}}$)' --variables 'sim_tag: Injection Type; (recovered_mchirp-injected_mchirp)/injected_mchirp: Chirp Mass Frac. Difference ($\frac{mchirp_{rec}-mchirp_{inj}}{mchirp_{inj}}$)'
ranking-stat = 'combined_far:Combined FAR (yr$^{-1}$)'
rank-by = MIN
logz =
colorbar =
simulation-table = sim_inspiral
recovery-table = coinc_inspiral
livetime-program = inspiral
;Which injection mapping to use; if using injfind:
map-label = 'sim_inspiral<-->coinc_event coincidences (nearby)'
; if using dbinjfind
;map-label= 'nearby_insp'

[minifollowups]
;   set static options for minifollowup jobs

[plotslides]
;   set static options for plotslide jobs
coinc-table = coinc_inspiral

[plotcumhist]
;   set static options for plotcumhist jobs
num-bins = 20
coinc-table = coinc_inspiral
ranking-stat = snr
rank-by = MAX
square-stats =
;param-name = mchirp
;param-ranges = [0,3.48);[3.48,7.4);[7.4,20]

[plotifar]
;   set static options for plotifar jobs
coinc-table = coinc_inspiral
param-name = mchirp
param-ranges = [0,3.48);[3.48,7.4);[7.4,20]
plot-uncombined =
group-by-ifos =
plot-combined =
plot-slides =
show-min-bkg =
show-max-bkg =
show-two-sigma-error =
;x-min =
;x-max =
;y-min =
;y-max =

[hardware-injection-page]

[omega-setup]
;ligo-channel = LSC-DARM_ERR,LSC-PRC_CTRL,PEM-LVEA_SEISZ
;ligo-type = RDS_R_L1
;virgo-type = HrecV3
;virgo-channel = h_16384Hz
;Note that if the above fields are commented the channel and types from
;the input section will be used. This will be the default behaviour
plot-time-ranges = 2,20
sample-frequency = 4096
search-time-range = 64
search-frequency-range = 32,Inf
search-q-range = 4,64
search-max-energy-loss = 0.2
white-noise-far = 0.001
search-window-duration = 0.5
plot-normalized-energy-range = 0,25.5

[omega-scans]
; THIS SECTION MUST BE LEFT BLANK!!!!!!!!

[search-volume]
total-mass-bins = '2,5,8,11,14,17,20,25'
component-mass1-bins = '1,3,8,13,18,23'
bin-by-chirp-mass =
bin-by-bns-bbh =

[upper-limit]
cal-err = 0.42
wave-err = 0.1

[mvsc_dag]
number-of-trees = 100
criterion-for-optimization = 6
leaf-size = 5
sampled-parameters = 12
all-instruments = H1,L1,V1

[mvsc_get_doubles]
number = 10
;apply-weights =
;check-weights =
exact-tag = exact_insp
nearby-tag = nearby_insp
;start-time = 0
;end-time  = 999999999
<|MERGE_RESOLUTION|>--- conflicted
+++ resolved
@@ -436,16 +436,6 @@
 
 [v1-inspiral]
 ; v1 specific inspiral parameters
-<<<<<<< HEAD
-=======
-chisq-delta = 0.2
-snr-threshold = 5.5
-chisq-threshold = 10.0
-
-[inca]
-; common coincidence parameters -- added to all inca jobs
-write-compress = 
->>>>>>> bb5817d3
 
 [ligolw_cafe]
 num-slides-files = 2
