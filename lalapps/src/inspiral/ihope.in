#!/usr/bin/env @PYTHONPROG@
"""
ihope.in - weekly automate pipeline driver script

This script generates the condor DAG necessary to analyze a given amount
of LIGO and GEO data.  It takes in the start and end times, generates the
segment lists, runs the zero-lag, time shift and injection analyses, generates
summary information and plots and follows up the loudest events.
"""
__author__ = 'Stephen Fairhurst <sfairhur@gravity.phys.uwm.edu>'
__date__ = '$Date$'
__version__ = '$Revision$'

##############################################################################
# import standard modules and append the lalapps prefix to the python path
import os, sys, copy, shutil
import ConfigParser
import optparse
import tempfile
import urllib
import time
import calendar
import shutil
import M2Crypto

sys.path.append('@PYTHONLIBDIR@')

##############################################################################
# import the modules we need to build the pipeline
from glue import segments
from glue import segmentsUtils
from glue import pipeline
import inspiralutils 


##############################################################################
#
#  MAIN PROGRAM
#
##############################################################################
usage = """usage: %prog [options] 

lalapps_ihope is designed to run the inspiral analysis end to end.  It
performs several distinct steps.  The default is for the full search to
be run, various steps can be skipped by specifying --skip options.  The
required arguments are:

--config-file 
--log path
--gps-start-time
--gps-end-time

The options to run the analysis are specified in the config-file
(normally ihope.ini) file.

1) Generate the segments for which the analysis should be done.  This
can be skipped using --skip-generate-segments.  The option
--use-available-data will restrict the search to those times for which
there is data on the cluster the analysis is being run.

2) Generate the veto segments.  Can be skipped with
--skip-generate-veto-segments.

3) Find the data on the cluster.  Can be skipped with --skip-datafind.

4) Generate the template banks.  Can be skipped with --skip-tmpltbank.

5) The search itself.  Can be skipped with --skip-search.

6) The application of the data quality vetoes.  Can be skipped with
--skip-data-quality.

7) Make plots of the output.  Can be skipped with --skip-plots.

8) Followup the loudest events (currently not working).  Can be skipped
with --skip-followup.

For options 5-8, you can run 3 types of analysis:
a) playground and playground time slides. Skipped with --skip-playground
b) full data and full data time slides.  Skipped with --skip-full-data
c) software injections. Skipped with --skip-injections
"""

parser = optparse.OptionParser( usage=usage, \
      version= "%prog CVS\n" +
      "$Id$\n" +
      "$Name$\n")

# arguments
parser.add_option("-f", "--config-file",action="store",type="string",\
    metavar=" FILE", help="use configuration file FILE")

parser.add_option("-p", "--log-path",action="store",type="string",\
    metavar=" PATH", \
    help="directory to write condor log file, should be a local directory")

parser.add_option("-l", "--node-local-dir",action="store",type="string",\
    metavar=" NODEPATH", \
    help='''directory to write the temporary sql databases. This must be a
directory that is local to all nodes.''')

parser.add_option("-o", "--node-access-path",action="store",type="string",\
    metavar=" OUTPATH", \
    help="node path for outputting the temporary coherent files to.")

parser.add_option("-u", "--username",action="store",type="string",\
    metavar=" USERNAME", help='''username on cluster for constructing the
full path-name for outputting the temporary coherent files.''')

parser.add_option("-s", "--gps-start-time",action="store",type="int",\
    metavar=" GPS_START", help="begin analysis at GPS_START")

parser.add_option("-e", "--gps-end-time",action="store",type="int",\
    metavar=" GPS_END", help="end analysis at GPS_END")

parser.add_option("-D", "--use-available-data",action="store_true",\
    default=False, help="analyze only the data available on the cluster")

parser.add_option("-R", "--reverse-analysis",action="store_true",\
    default=False, help="do the entrire analysis using reverse chirp method")

parser.add_option("-S", "--skip-generate-segments",action="store_false",\
    default=True, dest="generate_segments", \
    help="skip generation segments for analysis")

parser.add_option("-V", "--skip-generate-veto-segments",action="store_false",\
    default=True, dest="generate_veto_segments", \
    help="skip generation segments for analysis")

parser.add_option("-B", "--skip-datafind",action="store_false",\
    default=True, dest="run_datafind", help="skip the datafind step")

parser.add_option("-T", "--skip-tmpltbank",action="store_false",\
    default=True, dest="run_tmpltbank", help="skip the template bank generation")

parser.add_option("-F", "--skip-full-data",action="store_false",\
    default=True, dest="run_full_data", help="skip the full data + slides")

parser.add_option("-P", "--skip-playground",action="store_false",\
    default=True, dest="run_playground", help="skip the playground analysis")

parser.add_option("-I", "--skip-injections",action="store_false",\
    default=True, dest="run_injections", \
    help="skip the inspiral analysis with software injections")

parser.add_option("-A", "--skip-search",action="store_false",\
    default=True, dest="run_search",
    help="skip the search of the data (i.e. don't run inspiral hipe)")

parser.add_option("-Q", "--skip-data-quality",action="store_false",\
    default=True, dest="run_data_quality", \
    help="skip generation dq veto segments and use in analysis ")

parser.add_option("-Z", "--skip-plots",action="store_false",\
    default=True, dest="run_plots",  help="skip the plotting step")

parser.add_option("-U", "--skip-followup",action="store_false",\
    default=True, dest="run_followup",  help="skip the inspiral followup")

parser.add_option("-H", "--skip-pipedown",action="store_false",\
    default=True, dest="run_pipedown",  help="skip running pipedown")

parser.add_option("-W","--skip-hardware-injections",action="store_false",\
    default=True,dest="run_hardware_inj", help="Skip the hardware injection script")

parser.add_option("-w","--skip-omega-scans",action="store_false",\
    default=True,dest="do_omega_scans", help="Skip the omega scan setup.")

parser.add_option("-x", "--dax",action="store_true",\
    default=False, help="Delete the ligo_data_find jobs and populate frame LFNs in the DAX")

parser.add_option("-g", "--grid-site",action="store",type="string",\
    metavar="SITE", help="Specify remote site in conjunction with --dax option")

parser.add_option("--data-checkpoint", action="store_true",default=False,\
    help="checkpoint the inspiral code")

command_line = sys.argv[1:]
(opts,args) = parser.parse_args()

##############################################################################
# Sanity check of input arguments
if not opts.config_file:
  print >> sys.stderr, "No configuration file specified."
  print >> sys.stderr, "Use --config-file FILE to specify location."
  sys.exit(1)

if not opts.log_path:
  print >> sys.stderr, "No log file path specified."
  print >> sys.stderr, "Use --log-path PATH to specify a location."
  sys.exit(1)

if opts.run_pipedown:
  if not opts.node_local_dir:
    print >> sys.stderr, "No local dir specified. If running with pipedown"
    print >> sys.stderr, "use --node-local-dir to specify a local directory"
    print >> sys.stderr, "Use --help for more information"
    sys.exit(1)

if not opts.gps_start_time:
  print >> sys.stderr, "No GPS start time specified for the analysis"
  print >> sys.stderr, "Use --gps-start-time GPS_START to specify a location."
  sys.exit(1)

if not opts.gps_end_time:
  print >> sys.stderr, "No GPS end time specified for the analysis"
  print >> sys.stderr, "Use --gps-end-time GPS_END to specify a location."
  sys.exit(1)

if opts.gps_end_time < opts.gps_start_time:
  print >> sys.stderr, "The GPS end time must be after the GPS start time"
  sys.exit(1)

if not opts.node_access_path:
  print >> sys.stdout, "WARNING! No node-access-path specified:"
  print >> sys.stdout, "  Use --node-access-path and --username to speed up"
  print >> sys.stdout, "  the coherent-stage."

if not opts.username:
  print >> sys.stdout, "WARNING! No username specified:"
  print >> sys.stdout, "  Use --node-access-path and --username to speed up"
  print >> sys.stdout, "  the coherent-stage."

opts.complete_cache = (opts.run_data_quality or opts.run_plots or opts.run_pipedown or opts.run_search)

##############################################################################
# check the user has a valid grid proxy

def check_grid_proxy(path):
  try:
    proxy = M2Crypto.X509.load_cert(path)
  except Exception, e:
    msg = "Unable to load proxy from path %s : %s" % (path, e)
    raise RuntimeError, msg

  try:
    proxy.get_ext("proxyCertInfo")
  except LookupError:
    msg = "Proxy %s is not RFC compliant" % path
    raise RuntimeError, msg

  try:
    expireASN1 = proxy.get_not_after().__str__()
    expireGMT  = time.strptime(expireASN1, "%b %d %H:%M:%S %Y %Z")
    expireUTC  = calendar.timegm(expireGMT)
    now = int(time.time())
  except Exception, e:
    msg = "could not determine time left on proxy: %s" % e
    raise RuntimeError, msg

  return expireUTC - now

time_needed = 3600 * 6
tmp_proxy_time_left = proxy_time_left = 0
my_uid = os.getuid()
proxy_path = "/tmp/x509up_u%d" % my_uid 

try:
  # check to see how much time is left on the environment's proxy
  if os.environ.has_key('X509_USER_PROXY'):
    tmp_proxy_path = os.environ['X509_USER_PROXY']
    if os.access(tmp_proxy_path, os.R_OK):
      try:
        tmp_proxy_time_left = check_grid_proxy(tmp_proxy_path)
      except:
        tmp_proxy_time_left = 0

  # check to see how much time there is left on the proxy in /tmp
  if os.access(proxy_path, os.R_OK):
    try:
      proxy_time_left = check_grid_proxy(proxy_path)
    except:
      proxy_time_left = 0

  # use the one with the most time left
  if tmp_proxy_time_left > 0 and tmp_proxy_time_left > proxy_time_left:
    shutil.copy(tmp_proxy_path,proxy_path)

  # check that the proxy is valid and that enough time remains
  time_left = check_grid_proxy(proxy_path)
  if time_left < 0:
    raise RuntimeError, "Proxy has expired."
  elif time_left < time_needed:
    msg = "Not enough time left on grid proxy (%d seconds)." % time_left
    raise RuntimeError, msg
  else:
    os.environ['X509_USER_PROXY'] = proxy_path

except:
  print >> sys.stderr, """
Error: Could not find a valid grid proxy. Please run 

   unset X509_USER_PROXY
   grid-proxy-init -rfc -hours 72

to generate a new grid proxy certificate.

You may need to log out and do this on your home machine if your .globus
directory is not present on the machine where you are running ihope.

You can check the status of your grid proxy by running

  grid-proxy-info

At least %d seconds must be left before your proxy expires to run ihope.
""" % time_needed
  raise

##############################################################################
# set up the analysis directory
analysisDirectory = str(opts.gps_start_time) + "-" + str(opts.gps_end_time)
inspiralutils.mkdir(analysisDirectory)

# copy the ini file into the directory
shutil.copy( opts.config_file, analysisDirectory )
opts.config_file = opts.config_file.split("/")[-1]

os.chdir(analysisDirectory)
inspiralutils.mkdir('logs')

# parse the ini file:
cp = ConfigParser.ConfigParser()
cp.read(opts.config_file)

# set gps start and end times in the cp object.
cp.set("input", "gps-start-time", str(opts.gps_start_time) )
cp.set("input", "gps-end-time", str(opts.gps_end_time) )
cp.set("input", "output-path", str(opts.node_access_path) )
cp.set("input", "username", str(opts.username) )

# Check for --disable-dag-categories

opts.do_dag_categories = not cp.has_option(
              "hipe-arguments","disable-dag-categories")

# Tell matplotlib to put its cache files in the the local dir
cp.set("pipeline", "matplotlibdir", opts.node_local_dir )

# Add local dir to pipeline
if opts.run_pipedown:
  cp.set("pipeline", "node-tmp-dir", opts.node_local_dir)

##############################################################################
# create a directory called executables and copy them over
inspiralutils.mkdir("executables")
os.chdir("../")
for (job, executable) in cp.items("condor"):
  if job != "universe":
    shutil.copy( executable, analysisDirectory + "/executables" )
    if job == "hardware_inj_page":
      executable = "executables/" + executable.split("/")[-1]
    else:
      executable = "../executables/" + executable.split("/")[-1]
    cp.set("condor", job, executable)

os.chdir(analysisDirectory)

##############################################################################
# create a log file that the Condor jobs will write to
basename = opts.config_file.rstrip(".ini")
logname = basename + '.dag.log.'
try:
  os.mkdir(opts.log_path)
except:
  pass
tempfile.tempdir = opts.log_path
logfile = tempfile.mktemp(prefix=logname)
fh = open( logfile, "w" )
fh.close()

##############################################################################
# create the DAG writing the log to the specified directory
dag = pipeline.CondorDAG(logfile)
dag.set_dag_file(basename)
dag.set_dax_file(basename)

##############################################################################
# Set up the IFOs and get the appropriate segments
ifos = [] 

for option in ["g1-data","h1-data","h2-data","l1-data","v1-data"]:
  if cp.has_option("ifo-details",option): ifos.append(option[0:2].upper() )

if cp.has_option("ifo-details","analyze-all"): 
  print >> sys.stderr, \
      "The inspiral pipeline does not yet support coincidence between"
  print >> sys.stderr, "all five IFOs. Do not use the analyze-all option."
  sys.exit(1)

ifos.sort()

print "Setting up an analysis for " + str(ifos) + " from " + \
    str(opts.gps_start_time) + " to "  + str(opts.gps_end_time)
print
sys.stdout.flush()

##############################################################################
# create a local execute directory for the pipeline
tmp_exec_dir = tempfile.mkdtemp( prefix="%s-%s-%s-%d." % (''.join(ifos),
  basename, opts.gps_start_time, 
  int(opts.gps_end_time) - int(opts.gps_start_time)) )
os.chmod(tmp_exec_dir, 0755)

##############################################################################
# Determine the segments to analyze

# first, copy the segment files and make sure that the ini file reflects the
# new path, relative to the DAG directories.

inspiralutils.mkdir("segments")
os.chdir("..")
for vetoes, infile in cp.items("segments"):
  inspiralutils.copyCategoryFiles(cp,vetoes,"segments",infile,\
                analysisDirectory)

os.chdir(analysisDirectory)
os.chdir("segments")

# Determine which veto categories to filter
veto_categories = [int(cat) for cat in cp.get('segments','veto-categories').split(',')] 
veto_categories.sort()

# Download the veto definer xml file
vetoDefFile = inspiralutils.downloadVetoDefFile(cp, opts.generate_segments)

# Generate veto xml files for each ifo and for each category
inspiralutils.generate_veto_cat_files(cp, vetoDefFile, \
    opts.generate_veto_segments)

# Generate a combined veto file for each ifo for use by pipedown
gps_start = int(opts.gps_start_time)
gps_end = int(opts.gps_end_time)
duration = gps_end - gps_start

dqVetoes = {}
dqVetoes["combined-veto-file"] = {}
for category in [1] + veto_categories:
  ifos_string = ''
  veto_cat_files = []
  veto_cat_filename = str(gps_start) + '-' + str(duration) + '.xml'
  for ifo in ifos:
    veto_cat_files.append('-'.join([ifo, 'VETOTIME_CAT' + str(category), veto_cat_filename]))
    ifos_string += ifo
  dqVetoes["combined-veto-file"][category] = '-'.join([ifos_string, 'VETOTIME_CAT_' + str(category), veto_cat_filename])
  concat_veto_call = ' '.join([ cp.get("condor", "ligolw_add"),
    "--output", dqVetoes["combined-veto-file"][category]] + veto_cat_files )
  inspiralutils.make_external_call(concat_veto_call)

  # FIXME: remove this block  when the veto files from
  # ligolw_segments_from_cats have contain a segment table with start_time_ns
  # and end_time_ns, and when the process table doesn't need the domain, jobid,
  # and is_online columns added

  compat_veto_call = ' '.join([cp.get("condor", "ligolw_segments_compat"), dqVetoes["combined-veto-file"][category]])
  inspiralutils.make_external_call(compat_veto_call)

segFile = {}

for ifo in ifos:
  segFile[ifo], dqVetoes[ifo] = inspiralutils.findSegmentsToAnalyze(
      cp, ifo, veto_categories,
      opts.generate_segments, opts.use_available_data,
      opts.generate_veto_segments)
  # set correct name as we're in the segments directory:
  segFile[ifo] = "../segments/" + segFile[ifo]
  cp.set("input", ifo.lower() + "-segments", segFile[ifo])
  for key in dqVetoes[ifo].keys():
    dqVetoes[ifo][key] = "../segments/" + dqVetoes[ifo][key]
for key in dqVetoes["combined-veto-file"].keys():
  dqVetoes["combined-veto-file"][key] = "../segments/" + dqVetoes["combined-veto-file"][key]

os.chdir("..")

hw_inj_dir = "hardware_injection_summary"
if opts.run_hardware_inj:
  inspiralutils.mkdir(hw_inj_dir)
  inspiralutils.get_hwinj_segments(cp,ifos,hw_inj_dir)

if opts.do_omega_scans:
  if not os.path.isdir('omega_setup'):
    os.mkdir('omega_setup')
  os.chdir('omega_setup')
  inspiralutils.omega_scan_setup(cp,ifos)
  os.chdir('..')

# create the list of files that will be concatenated into the ihope cache
cachelist = []
cachefilename = basename + '.cache'

##############################################################################
# Run lalapps_inspiral_hipe for datafind and template bank generation
if opts.run_datafind or opts.run_tmpltbank:
  print "Running inspiral hipe for datafind/template bank run"
  hipeDfNode = inspiralutils.hipe_setup("datafind", cp, ifos, \
      opts.log_path, dataFind = opts.run_datafind, tmpltBank = opts.run_tmpltbank,
      dax=opts.dax, local_exec_dir=tmp_exec_dir)
  for cacheFile in hipeDfNode.get_output_files():
      cachelist.append("datafind/" + cacheFile)
  dag.add_node(hipeDfNode)

##############################################################################
# Set up the directories for each run and run lalapps_inspiral_hipe

if opts.complete_cache:
  # We need to get the names of the template bank files that are generated in
  # the datafind step, so we can link them into all the search directories
  datafind_cache_filename = "datafind/" + inspiralutils.hipe_cache(ifos, \
      None, opts.gps_start_time, opts.gps_end_time)
  tmpltbank_cache = inspiralutils.tmpltbank_cache(datafind_cache_filename)

  if opts.run_playground:
    playDir = "playground"
    if opts.run_search:
      print "Running inspiral hipe for playground run"
      hipePlayNode = inspiralutils.hipe_setup(playDir, cp, ifos, \
           opts.log_path, playOnly = True, dax=opts.dax, vetoFiles = dqVetoes, \
           tmpltbankCache = tmpltbank_cache, local_exec_dir=tmp_exec_dir)
      for cacheFile in hipePlayNode.get_output_files():
        cachelist.append(playDir + "/" + cacheFile)
      dag.add_node(hipePlayNode)
      if opts.run_datafind or opts.run_tmpltbank:
        hipePlayNode.add_parent(hipeDfNode)
    else:
      if cp.get("pipeline","user-tag"):
        usertag = ecp.get("pipeline", "user-tag") + "_" + playDir.upper()
      else:
        usertag = playDir.upper()
      cacheFile = inspiralutils.hipe_cache( ifos,usertag, \
          cp.getint("input", "gps-start-time"), \
          cp.getint("input", "gps-end-time")) 
      if os.path.isfile(playDir + "/" + cacheFile):
        cachelist.append(playDir + "/" + cacheFile)
      else:
        print>>sys.stderr, "WARNING: Cache file " + playDir + "/" + cacheFile
        print>>sys.stderr, "does not exist! This might cause later failures."


  if opts.run_full_data:
    fullDir = "full_data"
    if opts.run_search:
      print "Running inspiral hipe for analysis run"
      hipeAnalysisNode = inspiralutils.hipe_setup(fullDir, cp, ifos, \
          opts.log_path,dax=opts.dax, vetoFiles = dqVetoes, \
          tmpltbankCache = tmpltbank_cache, local_exec_dir=tmp_exec_dir)
      for cacheFile in hipeAnalysisNode.get_output_files():
        cachelist.append(fullDir + "/" + cacheFile)
      dag.add_node(hipeAnalysisNode)
      if opts.run_datafind or opts.run_tmpltbank:
        hipeAnalysisNode.add_parent(hipeDfNode)
    else:
      if cp.get("pipeline","user-tag"):
        usertag = cp.get("pipeline", "user-tag") + "_" + fullDir.upper()
      else:
        usertag = fullDir.upper()
      cacheFile = inspiralutils.hipe_cache( ifos,usertag, \
          cp.getint("input", "gps-start-time"), \
          cp.getint("input", "gps-end-time")) 
      if os.path.isfile(fullDir + "/" + cacheFile):
        cachelist.append(fullDir + "/" + cacheFile)
      else:
        print>>sys.stderr, "WARNING: Cache file " + fullDir + "/" + cacheFile
        print>>sys.stderr, "does not exist! This might cause later failures."

  
  if opts.run_injections:
    hipeInjNode = {} 
    print "Running inspiral hipe for injection runs"
    for (injDir, injSeed) in cp.items("injections"):
      if opts.run_search:
        hipeInjNode[injDir] = inspiralutils.hipe_setup(injDir, cp, ifos, \
             opts.log_path, injSeed, dax=opts.dax, vetoFiles = dqVetoes, \
             tmpltbankCache = tmpltbank_cache, local_exec_dir=tmp_exec_dir)
        for cacheFile in hipeInjNode[injDir].get_output_files():
          cachelist.append(injDir + "/" + cacheFile)
        dag.add_node(hipeInjNode[injDir])
        if opts.run_datafind or opts.run_tmpltbank:
          hipeInjNode[injDir].add_parent(hipeDfNode)
      else:
        if cp.get("pipeline","user-tag"):
          usertag = cp.get("pipeline", "user-tag") + "_" + injDir.upper()
        else:
          usertag = injDir.upper()
        cacheFile = inspiralutils.hipe_cache( ifos,usertag, \
            cp.getint("input", "gps-start-time"), \
            cp.getint("input", "gps-end-time")) 
        if os.path.isfile(injDir + "/" + cacheFile):
          cachelist.append(injDir + "/" + cacheFile)
        else:
          print>>sys.stderr, "WARNING: Cache file " + injDir + "/" + cacheFile
          print>>sys.stderr, "does not exist! This might cause later failures."


################################################################################
# Setting up directories for reverse analysis

if opts.reverse_analysis:

  if opts.run_play_analysis:
    cp.set ("inspiral","reverse-chirp-bank","")
    print "Running inspiral hipe for reverse playground run"
    hipePlayNode = inspiralutils.hipe_setup("playground_reverse", cp, ifos, \
<<<<<<< HEAD
         opts.log_path, playOnly = True, dax = opts.dax, vetoFiles = dqVetoes, \
         tmpltbankCache = tmpltbank_cache, local_exec_dir=tmp_exec_dir)
=======
         opts.log_path, playOnly = True, dax = opts.dax, \
         tmpltbankCache = tmpltbank_cache, local_exec_dir=tmp_exec_dir, \
         data_checkpoint = opts.data_checkpoint)
>>>>>>> 66044b7d
    for cacheFile in hipePlayNode.get_output_files():
      cachelist.append("playground_reverse/" + cacheFile)
    dag.add_node(hipePlayNode)
    if opts.run_datafind or opts.run_tmpltbank:
      hipePlayNode.add_parent(hipeDfNode)

  if opts.run_full_data:
    cp.set ("inspiral","reverse-chirp-bank","")
    print "Running inspiral hipe for reverse analysis run"
    hipeAnalysisNode = inspiralutils.hipe_setup("full_data_reverse", cp, ifos, \
<<<<<<< HEAD
        opts.log_path, dax=opts.dax, vetoFiles = dqVetoes, \
        tmpltbankCache = tmpltbank_cache, local_exec_dir=tmp_exec_dir)
=======
        opts.log_path, dax=opts.dax, \
        tmpltbankCache = tmpltbank_cache, local_exec_dir=tmp_exec_dir, \
        data_checkpoint = opts.data_checkpoint)
>>>>>>> 66044b7d
    for cacheFile in hipeAnalysisNode.get_output_files():
      cachelist.append("full_data_reverse/" + cacheFile)
    dag.add_node(hipeAnalysisNode)
    if opts.run_datafind or opts.run_tmpltbank:
      hipeAnalysisNode.add_parent(hipeDfNode)

  if opts.run_injections:
    hipeInjNode = {}
    cp.set ("inspiral","reverse-chirp-bank","")
    print "Running inspiral hipe for reverse injection runs"
    for (injDir, injSeed) in cp.items("injections_reverse"):
      hipeInjNode[injDir] = inspiralutils.hipe_setup(injDir, cp, ifos, \
<<<<<<< HEAD
           opts.log_path, injSeed, dax=opts.dax, vetoFiles = dqVetoes, \
           tmpltbankCache = tmpltbank_cache, local_exec_dir=tmp_exec_dir)
=======
           opts.log_path, injSeed, dax=opts.dax, \
           tmpltbankCache = tmpltbank_cache, local_exec_dir=tmp_exec_dir, \
           data_checkpoint = opts.data_checkpoint)
>>>>>>> 66044b7d
      for cacheFile in hipeInjNode[injDir].get_output_files():
        cachelist.append(injDir + "/" + cacheFile)
      dag.add_node(hipeInjNode[injDir])
      if opts.run_datafind or opts.run_tmpltbank:
        hipeInjNode[injDir].add_parent(hipeDfNode)

##############################################################################
# Run the data quality vetoes
if opts.complete_cache:
  hipePlayVetoNode = {}
  hipeAnalysisVetoNode = {}
  hipeInjVetoNode = {}

  for category in veto_categories:
    hipeInjVetoNode[category] = {}
    if opts.run_data_quality:
      print "Setting up the category " + str(category) + " veto dags"

    if opts.run_playground:
      playDir = "playground"
      if opts.run_data_quality:
        print "Running inspiral hipe for play with vetoes"
        hipePlayVetoNode[category] = inspiralutils.hipe_setup(playDir, cp, \
            ifos, opts.log_path, playOnly = True, vetoCat = category, \
            vetoFiles = dqVetoes, dax=opts.dax, local_exec_dir=tmp_exec_dir)
        for cacheFile in hipePlayVetoNode[category].get_output_files():
          cachelist.append(playDir + "/" + cacheFile)
        dag.add_node(hipePlayVetoNode[category])
        if category >= 2 and opts.run_search:
          hipePlayVetoNode[category].add_parent(hipePlayNode)
      elif not opts.run_search:
        if cp.get("pipeline","user-tag"):
          usertag = cp.get("pipeline", "user-tag") + "_" + playDir.upper()
        else:
          usertag = playDir.upper() 
        usertag += "_CAT_" + str(category) + "_VETO"
        cacheFile = inspiralutils.hipe_cache( ifos,usertag, \
            cp.getint("input", "gps-start-time"), \
            cp.getint("input", "gps-end-time"))  
        if os.path.isfile(playDir + "/" + cacheFile):
          cachelist.append(playDir + "/" + cacheFile)
        else:
          print>>sys.stderr, "WARNING: Cache file " + playDir + "/" + cacheFile
          print>>sys.stderr, "does not exist! This might cause later failures."



    if opts.run_full_data:
      fullDir = "full_data"
      if opts.run_data_quality:
        print "Running inspiral hipe for full data with vetoes"
        hipeAnalysisVetoNode[category] = inspiralutils.hipe_setup(fullDir, \
            cp, ifos, opts.log_path, vetoCat = category, vetoFiles = dqVetoes, \
            dax = opts.dax, local_exec_dir=tmp_exec_dir)
        for cacheFile in hipeAnalysisVetoNode[category].get_output_files():
          cachelist.append(fullDir + "/" + cacheFile)
        dag.add_node(hipeAnalysisVetoNode[category])
        if category >= 2 and opts.run_search:
          hipeAnalysisVetoNode[category].add_parent(hipeAnalysisNode)
      elif not opts.run_search:
        if cp.get("pipeline","user-tag"):
          usertag = cp.get("pipeline", "user-tag") + "_" + fullDir.upper()
        else:
          usertag = fullDir.upper()
        usertag += "_CAT_" + str(category) + "_VETO"
        cacheFile = inspiralutils.hipe_cache( ifos,usertag, \
            cp.getint("input", "gps-start-time"), \
            cp.getint("input", "gps-end-time")) 
        if os.path.isfile(fullDir + "/" + cacheFile):
          cachelist.append(fullDir + "/" + cacheFile)
        else:
          print>>sys.stderr, "WARNING: Cache file " + fullDir + "/" + cacheFile
          print>>sys.stderr, "does not exist! This might cause later failures."


			      
    if opts.run_injections:
      if opts.run_data_quality:
        print "Running inspiral hipe for injections with vetoes"
      for (injDir, injSeed) in cp.items("injections"):
        if opts.run_data_quality:
          hipeInjVetoNode[category][injDir] = inspiralutils.hipe_setup(injDir, \
              cp, ifos, opts.log_path, \
              injSeed= injSeed, vetoCat = category, vetoFiles = dqVetoes, \
              dax=opts.dax, local_exec_dir=tmp_exec_dir )
          for cacheFile in hipeInjVetoNode[category][injDir].get_output_files():
            cachelist.append(injDir + "/" + cacheFile)
          dag.add_node(hipeInjVetoNode[category][injDir])
          if category >= 2 and opts.run_search:
            hipeInjVetoNode[category][injDir].add_parent(hipeInjNode[injDir])
        elif not opts.run_search:
          if cp.get("pipeline","user-tag"):
            usertag = cp.get("pipeline", "user-tag") + "_" + injDir.upper()
          else:
            usertag = injDir.upper()
          usertag += "_CAT_" + str(category) + "_VETO"
          cacheFile = inspiralutils.hipe_cache( ifos,usertag, \
              cp.getint("input", "gps-start-time"), \
              cp.getint("input", "gps-end-time")) 
          if os.path.isfile(injDir + "/" + cacheFile):
            cachelist.append(injDir + "/" + cacheFile)
          else:
            print>>sys.stderr, "WARNING: Cache file " + injDir + "/" + cacheFile
            print>>sys.stderr, "does not exist! This might cause later failures."


#############################################################################
# run the data quality vetoes for reverse chirp analysis

if opts.reverse_analysis:
  if opts.run_data_quality:
    hipePlayVetoNode = {}
    hipeAnalysisVetoNode = {}
    hipeInjVetoNode = {}

    for category in veto_categories:
      print "Setting up the category " + str(category) + " veto dags" + " for reverse chirp analysis"
      cp.set ("inspiral","reverse-chirp-bank","")
      if opts.run_play_analysis:
        print "Running inspiral hipe for playground  with vetoes for reverse analysis"

        hipePlayVetoNode[category] = inspiralutils.hipe_setup("playground_reverse", cp, \
            ifos, opts.log_path, playOnly = True, vetoCat = category, \
            vetoFiles = dqVetoes, local_exec_dir=tmp_exec_dir)
        for cacheFile in hipePlayVetoNode[category].get_output_files():
          cachelist.append("playground-reverse/" + cacheFile)
        dag.add_node(hipePlayVetoNode[category])
        if category==2 and opts.run_search:
          hipePlayVetoNode[category].add_parent(hipePlayNode)
        elif category>2:
          hipePlayVetoNode[category].add_parent(hipePlayVetoNode[category-1])

      if opts.run_full_data:
        print "Running inspiral hipe for full data with vetoes for reverse analysis"
        hipeAnalysisVetoNode[category] = inspiralutils.hipe_setup("full_data_reverse", \
            cp, ifos, opts.log_path, vetoCat = category, vetoFiles = dqVetoes, \
            local_exec_dir=tmp_exec_dir)
        for cacheFile in hipeAnalysisVetoNode[category].get_output_files():
          cachelist.append("full_data_reverse/" + cacheFile)
        dag.add_node(hipeAnalysisVetoNode[category])
        if category==2 and opts.run_search:
          hipeAnalysisVetoNode[category].add_parent(hipeAnalysisNode)
        elif category>2:
          hipeAnalysisVetoNode[category].add_parent( \
              hipeAnalysisVetoNode[category-1])

      if opts.run_injections:
        print "Running inspiral hipe for injections with vetoes for reverse analysis"
        for (injDir, injSeed) in cp.items("injections-reverse"):
          if category == 2: hipeInjVetoNode[injDir] = {}
          hipeInjVetoNode[injDir][category] = inspiralutils.hipe_setup(injDir, \
              cp, ifos, opts.log_path, \
              injSeed= injSeed, vetoCat = category, vetoFiles = dqVetoes, \
              local_exec_dir=tmp_exec_dir)
          for cacheFile in hipeInjVetoNode[injDir][category].get_output_files():
            cachelist.append(injDir + "/" + cacheFile)
          dag.add_node(hipeInjVetoNode[injDir][category])
          if category==2 and opts.run_search:
            hipeInjVetoNode[injDir][category].add_parent(hipeInjNode[injDir])
          elif category>2:
            hipeInjVetoNode[injDir][category].add_parent(\
                hipeInjVetoNode[injDir][category-1])

##############################################################################
# cat the cache files together
  

if len(cachelist):
  command = "cat " + " ".join(cachelist) + " > " + cachefilename
  os.popen(command)
  
##############################################################################
# Run lalapps_pipedown

if opts.run_pipedown:
  # Set up parents correctly
  parentNodes = []
  if opts.run_search:
    if opts.run_full_data:
      parentNodes.append(hipeAnalysisNode)
    if opts.run_playground:
      parentNodes.append(hipePlayNode)

  if opts.run_data_quality:
    if opts.run_playground:
      for category in veto_categories:
        parentNodes.append(hipePlayVetoNode[category])
    if opts.run_full_data:
      for category in veto_categories:
        parentNodes.append(hipeAnalysisVetoNode[category])

  if opts.run_injections:
    for (injDir, injSeed) in cp.items("injections"):
      if opts.run_search:
        parentNodes.append(hipeInjNode[injDir])
      if opts.run_data_quality:
        for category in veto_categories:
          parentNodes.append(hipeInjVetoNode[category][injDir])

  if len(parentNodes) == 0:
    parentNodes = None

  playgroundOnly = False

  print "Running lalapps_pipedown"
  dag = inspiralutils.pipedownSetup(dag,cp,opts.log_path,"pipedown",\
                            "../" + cachefilename,parentNodes,playgroundOnly)

##############################################################################
# Set up the directories for plotting and run lalapps_plot
if opts.run_plots:
  if opts.run_playground:

    # set up parents correctly
    if opts.run_search: 
      parentNodes = [hipePlayNode]
    else: parentNodes = None

    if opts.run_data_quality:
      parentVetoNodes = [hipePlayVetoNode]
    else: parentVetoNodes = None
    
    # make the playground slide/zerolag plots
    print "Making plots depending only on the playground"
    dag = inspiralutils.zeroSlidePlots(dag, "playground_summary_plots", cp, \
        opts.log_path, "PLAYGROUND", "PLAYGROUND", "../" + cachefilename, \
        opts.do_dag_categories, parentNodes, parentVetoNodes, \
        veto_categories, ifos)

  if opts.run_playground and opts.run_full_data:

    # set up parents correctly
    if opts.run_search: 
      parentNodes = [hipePlayNode, hipeAnalysisNode]
    else: parentNodes = None

    if opts.run_data_quality and opts.run_playground:
      parentVetoNodes = [hipePlayVetoNode, hipeAnalysisVetoNode]
    else: parentVetoNodes = None

    # make the playground slide/zerolag plots
    print "Making plots with full data slides, playground zero lag"
    dag = inspiralutils.zeroSlidePlots(dag, "full_data_slide_summary_plots", \
        cp, opts.log_path, "PLAYGROUND", "FULL_DATA", "../" + cachefilename, \
        opts.do_dag_categories, parentNodes, parentVetoNodes, \
        veto_categories, ifos)
 
  if opts.run_full_data:

    # set up parents correctly
    parentNodes = None
    parentVetoNodes = None
    if opts.run_full_data:
      if opts.run_search:
        parentNodes = [hipeAnalysisNode]
      if opts.run_data_quality:
        parentVetoNodes = [hipeAnalysisVetoNode]

    # make the full data slide/zerolag plots
    print "Making full data zero lag plots."
    dag = inspiralutils.zeroSlidePlots(dag, "full_data_summary_plots", cp, \
          opts.log_path, "FULL_DATA", "FULL_DATA", "../" + cachefilename, \
          opts.do_dag_categories, parentNodes, parentVetoNodes, veto_categories , ifos)


  # Setting up plots for software injection run.
  if opts.run_injections:
    print "Making plots depending on the injection runs"
    if opts.run_full_data:
      slideSuffix = "FULL_DATA"
    elif opts.run_playground:
      slideSuffix = "PLAYGROUND"
    else:
      slideSuffix = "NONE_AVAILABLE"
    if opts.run_playground:
      zeroLagSuffix = "PLAYGROUND"
    else:
      zeroLagSuffix = "NONE_AVAILABLE"
    for (injDir, injSeed) in cp.items("injections"):
  
      # set up parents correctly
      if opts.run_search: 
        parentNodes=[hipeInjNode[injDir]]
        if opts.run_full_data:
          parentNodes.append(hipeAnalysisNode)
        if opts.run_playground:
          parentNodes.append(hipePlayNode)
      else: parentNodes = None

      if opts.run_data_quality:
        parentVetoNodes = [hipeInjVetoNode[veto_categories[-1]][injDir]]
        if opts.run_full_data:
          parentVetoNodes.append(hipeAnalysisVetoNode[veto_categories[-1]])
        if opts.run_playground:
          parentVetoNodes.append(hipePlayVetoNode[veto_categories[-1]])
      else: parentVetoNodes = None

      dag = inspiralutils.injZeroSlidePlots(dag, injDir + "_summary_plots", \
          cp, opts.log_path, injDir.upper(), zeroLagSuffix, slideSuffix, \
          "../" + cachefilename, opts.do_dag_categories, parentNodes, 
          parentVetoNodes, veto_categories, ifos)

    print "Making plots of all injection runs together"

    # set up parents correctly
    if opts.run_search: 
      parentNodes = hipeInjNode.values()
      if opts.run_full_data:
        parentNodes.append(hipeAnalysisNode)
      if opts.run_playground:
        parentNodes.append(hipePlayNode)
    else: parentNodes = None

    if opts.run_data_quality:
      parentVetoNodes = hipeInjVetoNode[veto_categories[-1]].values()
      if opts.run_playground:
        parentVetoNodes.append(hipePlayVetoNode[veto_categories[-1]])
      if opts.run_full_data:
        parentVetoNodes.append(hipeAnalysisVetoNode[veto_categories[-1]])
    else: parentVetoNodes = None

    dag = inspiralutils.injZeroSlidePlots(dag, "allinj_summary_plots", cp, \
        opts.log_path, "*INJ", zeroLagSuffix, slideSuffix, \
        "../" + cachefilename, opts.do_dag_categories, parentNodes, 
        parentVetoNodes, veto_categories, ifos)

  if opts.do_dag_categories:
    dag.add_maxjobs_category('plotting',2)

##############################################################################
# Set up jobs for HW injection page

if opts.run_hardware_inj:
  # Set up parents correctly
  parentNodes = []
  if opts.run_search:
    if opts.run_full_data:
      parentNodes.append(hipeAnalysisNode)

    if opts.run_full_data:
      for category in veto_categories:
        parentNodes.append(hipeAnalysisVetoNode[category])

  HWinjNodes = inspiralutils.hwinj_page_setup(cp,ifos,veto_categories,hw_inj_dir)
  for node in HWinjNodes:
    for parent in parentNodes:
      node.add_parent(parent)
    dag.add_node(node)

##############################################################################
# Set up the directories for followup and run lalapps_followup_pipe
if opts.run_followup:
  followupNode = inspiralutils.followup_setup("followup", cp, opts, "full_data")
  # FIXME: the cache files need to be appended to cachelist
  dag.add_node(followupNode)
  if opts.run_search:
    followupNode.add_parent(hipeAnalysisNode)

##############################################################################
# set the number of retries for each of the sub-dags run by ihope
try:
  num_retries = int(cp.get('pipeline','retry-subdag'))
  for node in dag.get_nodes():
    node.set_retry(num_retries)
except:
  # do not retry nodes
  pass

##############################################################################
# Write the files needed to invoke pegasus

ifo_frame_type_dict = {}
for ifo in ifos:
  ifo_frame_type_dict[ifo] = inspiralutils.get_data_options(cp,ifo)[1]

pfnfile = inspiralutils.create_frame_pfn_file(ifo_frame_type_dict,opts.gps_start_time,opts.gps_end_time)
peg_frame_cache = inspiralutils.create_pegasus_cache_file(pfnfile)

peg_fh = open("pegasus_submit_dax", "w")

#set up site and dir options
if opts.grid_site:
  exec_site=opts.grid_site
  dirs_entry='--relative-dir ' + os.path.basename(tmp_exec_dir) + ' --relative-submit-dir .'
else:
  exec_site='local'
  dirs_entry='--relative-dir .' 

print >> peg_fh, """#!/bin/bash

TMP_EXEC_DIR=%s
IHOPE_RUN_DIR=%s
UEBER_CONCRETE_DAG=%s

usage()
{
  echo "Usage: pegasus_submit_dag [-f] [-h]"
  echo
  echo "  -f, --force           Force re-plan and resubmit of DAX"
  echo "  -h, --help            Print this message"
  echo
}

if [ $# -gt 1 ] ; then
  usage
  exit 1
fi

if [ $# -eq 1 ] ; then
 if [ $1 = "-h" ] || [ $1 = "--help" ] ; then
   usage
   exit 0
 fi

 if [ $1 = "-f" ] || [ $1 = "--force" ] ; then 
   echo "WARNING: removing any existing workflow files!"
   pegasus-remove ${TMP_EXEC_DIR}/.
   echo "Sleeping for 60 seconds to give running DAGs chance to exit..."
   sleep 60
   rm -rf ${TMP_EXEC_DIR}
   mkdir ${TMP_EXEC_DIR}
   chmod 755 ${TMP_EXEC_DIR}
 else
   usage
   exit 1
 fi
fi

if [ -f ${TMP_EXEC_DIR}/${UEBER_CONCRETE_DAG}.lock ] ; then
  echo
  echo "ERROR: A dagman lock file already exists which may indicate that your"
  echo "workflow is already running. Please check the status of your DAX with"
  echo
  echo "    pegasus-status ${TMP_EXEC_DIR}/."
  echo
  echo "If necessary, you can remove the workflow with"
  echo
  echo "    pegasus-remove ${TMP_EXEC_DIR}/."
  echo
  echo "You can also run"
  echo
  echo "    pegasus_submit_dax -f"
  echo
  echo "to force the workflow to re-run. This will remove any existing"
  echo "workflow log and error files. If these need to be preserved,"
  echo "you must back them up first before running with -f."
  echo
  exit 1
fi

ID=`id -u`

if [ -n "$X509_USER_PROXY" ] && [ ! -e /tmp/x509up_u"$ID" ] ; then
   cp $X509_USER_PROXY /tmp/x509up_u${ID}
fi

export X509_USER_PROXY=/tmp/x509up_u${ID}
export _CONDOR_DAGMAN_LOG_ON_NFS_IS_ERROR=FALSE
export _CONDOR_DAGMAN_COPY_TO_SPOOL=False

if [ -f ${TMP_EXEC_DIR}/${UEBER_CONCRETE_DAG} ] ; then
  pegasus-run --conf ${IHOPE_RUN_DIR}/pegasus.properties --nodatabase ${TMP_EXEC_DIR}/.
else
  pegasus-plan --conf ${IHOPE_RUN_DIR}/pegasus.properties \\
               --dax %s \\
               --dir ${TMP_EXEC_DIR} \\
               %s -s %s --nocleanup -f --submit

  ln -sf ${TMP_EXEC_DIR}/${UEBER_CONCRETE_DAG}.dagman.out ${UEBER_CONCRETE_DAG}.dagman.out
fi
""" % ( tmp_exec_dir, os.getcwd(), 
        dag.get_dax_file().replace('.dax','') + '-0.dag', 
        dag.get_dax_file(), dirs_entry, exec_site )
peg_fh.close()
os.chmod("pegasus_submit_dax",0755)

###############################################################################
# write a shell script that can return the basedir and uber-concrete-dag

basedir_fh = open("pegasus_basedir", "w")

print >> basedir_fh, """#!/bin/bash

TMP_EXEC_DIR=%s
UEBER_CONCRETE_DAG=%s

usage()
{
  echo "Usage: pegasus_basedir [-d]"
  echo
  echo "Prints the name of the Pegasus basedir where the condor files can be found"
  echo
  echo "  -d, --dag             Append the name of the concrete DAG to the basedir"
  echo "  -h, --help            Print this message"
  echo
}

if [ $# -gt 1 ] ; then
  usage
  exit 1
fi


if [ $# -eq 1 ] ; then
 if [ $1 = "-h" ] || [ $1 = "--help" ] ; then
   usage
   exit 0
 fi

 if [ $1 = "-d" ] || [ $1 = "--dag" ] ; then
   echo ${TMP_EXEC_DIR}/${UEBER_CONCRETE_DAG}
   exit 0
 else
   usage
   exit 1
 fi
fi

echo ${TMP_EXEC_DIR}
exit 0
""" % ( tmp_exec_dir, dag.get_dax_file().replace('.dax','') + '-0.dag' )
basedir_fh.close()
os.chmod("pegasus_basedir",0755)

pegprop_fh = open("pegasus.properties", "w")
print >> pegprop_fh, """
###############################################################################
# pegasus properties file generated by ihope
pegasus.catalog.replica=File
pegasus.catalog.replica.file=%s

pegasus.catalog.site=XML3

pegasus.transfer.force=true
pegasus.transfer.links=true
pegasus.transfer.refiner=Bundle

pegasus.dagman.retry=3
pegasus.dagman.maxpre=1
pegasus.condor.arguments.quote=true

pegasus.selector.site=RoundRobin
pegasus.selector.replica=Default

pegasus.clusterer.job.aggregator.seqexec.firstjobfail=true

pegasus.dir.submit.subwf.labelbased=true
pegasus.dir.submit.logs=%s

pegasus.catalog.site.file=%s/site-local.xml
""" % (os.path.join(os.getcwd(),peg_frame_cache),opts.log_path,os.getcwd())

if opts.dax:
  print >> pegprop_fh, """\

# pegasus 4.x variables
#pegasus.data.configuration=condorio
"""
else:
  print >> pegprop_fh, """\

# pegasus 3.x variables
pegasus.gridstart.kickstart.stat=false
pegasus.transfer.symlink.impl=Symlink"""

pegprop_fh.close()

##############################################################################
# Write the dag and sub files
dag.write_sub_files()
dag.write_dag()

print 
print "Created a workflow file which can be submitted by executing"
print "\n    cd " + analysisDirectory
print """
and then

    ./pegasus_submit_dax

from a condor submit machine. 

From the analysis directory on the condor submit machine, you can run the
command

    pegasus-status --long -t -i `./pegasus_basedir`

to check the status of your workflow. Once the workflow has finished you 
can run the command

    pegasus-analyzer -t -i `./pegasus_basedir`

to debug any failed jobs.
"""

##############################################################################
# write out a log file for this script
log_fh = open(basename + '.pipeline.log', 'w')
  
# FIXME: the following code uses obsolete CVS ID tags.
# It should be modified to use git version information.
log_fh.write( "$Id$" \
    + "\n" )
log_fh.write( "$Name$" + "\n\n" )
log_fh.write( "Invoked with arguments:" )
for arg in command_line:
  if arg[0] == '-':
    log_fh.write( "\n" )
  log_fh.write( arg + ' ')

log_fh.write( "\n" )
log_fh.write( "Config file has CVS strings:\n" )
log_fh.write( cp.get('pipeline','version') + "\n" )
log_fh.write( cp.get('pipeline','cvs-tag') + "\n\n" )

##############################################################################<|MERGE_RESOLUTION|>--- conflicted
+++ resolved
@@ -599,14 +599,9 @@
     cp.set ("inspiral","reverse-chirp-bank","")
     print "Running inspiral hipe for reverse playground run"
     hipePlayNode = inspiralutils.hipe_setup("playground_reverse", cp, ifos, \
-<<<<<<< HEAD
          opts.log_path, playOnly = True, dax = opts.dax, vetoFiles = dqVetoes, \
-         tmpltbankCache = tmpltbank_cache, local_exec_dir=tmp_exec_dir)
-=======
-         opts.log_path, playOnly = True, dax = opts.dax, \
          tmpltbankCache = tmpltbank_cache, local_exec_dir=tmp_exec_dir, \
          data_checkpoint = opts.data_checkpoint)
->>>>>>> 66044b7d
     for cacheFile in hipePlayNode.get_output_files():
       cachelist.append("playground_reverse/" + cacheFile)
     dag.add_node(hipePlayNode)
@@ -617,14 +612,9 @@
     cp.set ("inspiral","reverse-chirp-bank","")
     print "Running inspiral hipe for reverse analysis run"
     hipeAnalysisNode = inspiralutils.hipe_setup("full_data_reverse", cp, ifos, \
-<<<<<<< HEAD
         opts.log_path, dax=opts.dax, vetoFiles = dqVetoes, \
-        tmpltbankCache = tmpltbank_cache, local_exec_dir=tmp_exec_dir)
-=======
-        opts.log_path, dax=opts.dax, \
         tmpltbankCache = tmpltbank_cache, local_exec_dir=tmp_exec_dir, \
         data_checkpoint = opts.data_checkpoint)
->>>>>>> 66044b7d
     for cacheFile in hipeAnalysisNode.get_output_files():
       cachelist.append("full_data_reverse/" + cacheFile)
     dag.add_node(hipeAnalysisNode)
@@ -637,14 +627,9 @@
     print "Running inspiral hipe for reverse injection runs"
     for (injDir, injSeed) in cp.items("injections_reverse"):
       hipeInjNode[injDir] = inspiralutils.hipe_setup(injDir, cp, ifos, \
-<<<<<<< HEAD
            opts.log_path, injSeed, dax=opts.dax, vetoFiles = dqVetoes, \
-           tmpltbankCache = tmpltbank_cache, local_exec_dir=tmp_exec_dir)
-=======
-           opts.log_path, injSeed, dax=opts.dax, \
            tmpltbankCache = tmpltbank_cache, local_exec_dir=tmp_exec_dir, \
            data_checkpoint = opts.data_checkpoint)
->>>>>>> 66044b7d
       for cacheFile in hipeInjNode[injDir].get_output_files():
         cachelist.append(injDir + "/" + cacheFile)
       dag.add_node(hipeInjNode[injDir])
