--- conflicted
+++ resolved
@@ -657,11 +657,7 @@
         for cacheFile in hipePlayVetoNode[category].get_output_files():
           cachelist.append(playDir + "/" + cacheFile)
         dag.add_node(hipePlayVetoNode[category])
-<<<<<<< HEAD
-        if category >= 2 and opts.run_search: 
-=======
         if category >= 2 and opts.run_search:
->>>>>>> 4fd1e46a
           hipePlayVetoNode[category].add_parent(hipePlayNode)
       elif not opts.run_search:
         if cp.get("pipeline","user-tag"):
@@ -690,11 +686,7 @@
         for cacheFile in hipeAnalysisVetoNode[category].get_output_files():
           cachelist.append(fullDir + "/" + cacheFile)
         dag.add_node(hipeAnalysisVetoNode[category])
-<<<<<<< HEAD
-        if category >= 2 and opts.run_search: 
-=======
         if category >= 2 and opts.run_search:
->>>>>>> 4fd1e46a
           hipeAnalysisVetoNode[category].add_parent(hipeAnalysisNode)
       elif not opts.run_search:
         if cp.get("pipeline","user-tag"):
@@ -725,11 +717,7 @@
           for cacheFile in hipeInjVetoNode[category][injDir].get_output_files():
             cachelist.append(injDir + "/" + cacheFile)
           dag.add_node(hipeInjVetoNode[category][injDir])
-<<<<<<< HEAD
-          if category >= 2 and opts.run_search: 
-=======
           if category >= 2 and opts.run_search:
->>>>>>> 4fd1e46a
             hipeInjVetoNode[category][injDir].add_parent(hipeInjNode[injDir])
         elif not opts.run_search:
           if cp.get("pipeline","user-tag"):
