/*
*  Copyright (C) 2007 Andres C. Rodriguez, Stas Babak, Badri Krishnan, Sukanta Bose, Chad Hanna, Darren Woods, Alexander Dietz, Drew Keppel, Duncan Brown, Eirini Messaritaki, Gareth Jones, Jolien Creighton, Patrick Brady, Anand Sengupta, Stephen Fairhurst, Craig Robinson , Sean Seader, Thomas Cokelaer
*
*  This program is free software; you can redistribute it and/or modify
*  it under the terms of the GNU General Public License as published by
*  the Free Software Foundation; either version 2 of the License, or
*  (at your option) any later version.
*
*  This program is distributed in the hope that it will be useful,
*  but WITHOUT ANY WARRANTY; without even the implied warranty of
*  MERCHANTABILITY or FITNESS FOR A PARTICULAR PURPOSE.  See the
*  GNU General Public License for more details.
*
*  You should have received a copy of the GNU General Public License
*  along with with program; see the file COPYING. If not, write to the
*  Free Software Foundation, Inc., 59 Temple Place, Suite 330, Boston,
*  MA  02111-1307  USA
*/

/*-----------------------------------------------------------------------
 *
 * File Name: inspiral.c
 *
 * Author: Brown, D. A.
 *
 * Revision: $Id$
 *
 *-----------------------------------------------------------------------
 */

#include <config.h>
#include <stdio.h>
#include <stdlib.h>
#include <string.h>
#include <getopt.h>
#include <unistd.h>
#include <sys/types.h>
#include <sys/stat.h>
#include <sys/param.h>
#include <fcntl.h>
#include <regex.h>
#include <time.h>
#include <math.h>

#include <lalapps.h>
#include <series.h>
#include <processtable.h>
#include <lalappsfrutils.h>

#include <lal/LALConfig.h>
#include <lal/LALStdio.h>
#include <lal/LALStdlib.h>
#include <lal/LALError.h>
#include <lal/LALDatatypes.h>
#include <lal/AVFactories.h>
#include <lal/LALConstants.h>
#include <lal/FrameStream.h>
#include <lal/ResampleTimeSeries.h>
#include <lal/Calibration.h>
#include <lal/FrameCalibration.h>
#include <lal/Window.h>
#include <lal/TimeFreqFFT.h>
#include <lal/IIRFilter.h>
#include <lal/BandPassTimeSeries.h>
#include <lal/LIGOMetadataTables.h>
#include <lal/LIGOMetadataUtils.h>
#include <lal/LIGOLwXML.h>
#include <lal/LIGOLwXMLInspiralRead.h>
#include <lal/Date.h>
#include <lal/Units.h>
#include <lal/FindChirp.h>
#include <lal/FindChirpSP.h>
#include <lal/FindChirpTD.h>
#include <lal/FindChirpBCV.h>
#include <lal/FindChirpBCVSpin.h>
#include <lal/FindChirpPTF.h>
#include <lal/FindChirpChisq.h>
#include <lal/GenerateInspiral.h>
#include <lal/LALTrigScanCluster.h>
#include <lal/NRWaveIO.h>
#include <lal/NRWaveInject.h>
#include <lal/LALFrameL.h>

#include <LALAppsVCSInfo.h>

#include "inspiral.h"

RCSID( "$Id$" );

#define CVS_ID_STRING "$Id$"
#define CVS_NAME_STRING "$Name$"
#define CVS_REVISION "$Revision$"
#define CVS_SOURCE "$Source$"
#define CVS_DATE "$Date$"
#define PROGRAM_NAME "inspiral"

/* define the parameters for a 1.4,.4 sloar mass standard candle with snr 8 */
#define CANDLE_MASS1 1.4
#define CANDLE_MASS2 1.4
#define CANDLE_RHOSQ 64.0

#define ADD_SUMM_VALUE( sv_name, sv_comment, val, intval ) \
if ( this_summ_value ) \
{ \
  this_summ_value = this_summ_value->next = (SummValueTable *) \
  LALCalloc( 1, sizeof(SummValueTable) );\
} \
else \
{ \
  summvalue.summValueTable = this_summ_value = (SummValueTable *) \
  LALCalloc( 1, sizeof(SummValueTable) );\
} \
snprintf( this_summ_value->program, LIGOMETA_PROGRAM_MAX, "%s", \
  PROGRAM_NAME );\
this_summ_value->version = 0;\
this_summ_value->start_time = searchsumm.searchSummaryTable->out_start_time;\
this_summ_value->end_time = searchsumm.searchSummaryTable->out_end_time;\
this_summ_value->value = (REAL4) val;\
this_summ_value->intvalue = (INT4) intval;\
snprintf( this_summ_value->name, LIGOMETA_SUMMVALUE_NAME_MAX, "%s", \
    sv_name );\
snprintf( this_summ_value->ifo, LIGOMETA_IFO_MAX, "%s", ifo );\
snprintf( this_summ_value->comment, LIGOMETA_SUMMVALUE_COMM_MAX, \
    "%s", sv_comment );\

#ifdef __GNUC__
#define UNUSED __attribute__ ((unused))
#else
#define UNUSED
#endif

int arg_parse_check( int argc, char *argv[], MetadataTable procparams );

#ifdef LALAPPS_CONDOR
extern int condor_compress_ckpt;
void init_image_with_file_name( char *ckpt_file_name );
void ckpt_and_exit( void );
#endif

typedef struct
tagFrameHNode
{
  FrameH *frHeader;
  struct tagFrameHNode *next;
}
FrameHNode;



/*
 *
 * variables that control program behaviour
 *
 */


/* debugging */
extern int vrbflg;                      /* verbocity of lal function    */

/* checkpointing */
INT4  dataCheckpoint = 0;               /* condor checkpoint after data */
CHAR  ckptPath[FILENAME_MAX];           /* input and ckpt file path     */
CHAR  outputPath[FILENAME_MAX];         /* output data file path        */
CHAR  outputDir[FILENAME_MAX];          /* output dir on compute nodes for cdata*/
CHAR  username[FILENAME_MAX];           /* username for output data file path */

/* input data parameters */
INT8  gpsStartTimeNS   = 0;             /* input data GPS start time ns */
LIGOTimeGPS gpsStartTime;               /* input data GPS start time    */
INT8  gpsEndTimeNS     = 0;             /* input data GPS end time ns   */
LIGOTimeGPS gpsEndTime;                 /* input data GPS end time      */
INT4  padData = 0;                      /* saftety margin on input data */
CHAR  *fqChanName       = NULL;         /* name of data channel         */
INT4  globFrameData     = 0;            /* glob *.gwf to get frame data */
CHAR  *frInCacheName    = NULL;         /* cache file containing frames */
CHAR  *frInType         = NULL;         /* type of data frames          */
INT4  numPoints         = -1;           /* points in a segment          */
INT4  numSegments       = -1;           /* number of segments           */
INT4  ovrlap            = -1;           /* overlap between segments     */
CHAR  ifo[3];                           /* two character ifo code       */
CHAR *channelName = NULL;               /* channel string               */
UINT4 inputDataLength = 0;              /* number of points in input    */
REAL4 strainHighPassFreq = -1;          /* h(t) high pass frequency     */
INT4  strainHighPassOrder = -1;         /* h(t) high pass filter order  */
REAL4 strainHighPassAtten = -1;         /* h(t) high pass attenuation   */
enum { undefined, real_4, real_8 } calData = undefined; /* cal data type*/

/* data conditioning parameters */
LIGOTimeGPS slideData   = {0,0};        /* slide data for time shifting */
INT4   resampFiltType   = -1;           /* low pass filter used for res */
INT4   sampleRate       = -1;           /* sample rate of filter data   */
INT4   highPass         = -1;           /* enable high pass on raw data */
REAL4  highPassFreq     = 0;            /* high pass frequency          */
INT4   highPassOrder    = -1;           /* order of the td iir filter   */
REAL4  highPassAtten    = -1;           /* attenuation of the td filter */

REAL4  fLow             = -1;           /* low frequency cutoff         */

/* which type of PSD to use */
enum
{
  specType_mean,
  specType_median,
  specType_gaussian,
  specType_LIGO,
  specType_AdvLIGO,
  specType_undefined
} specType = specType_undefined;

/* set the spectrum for colored Gaussian noise */
enum
{
  colorSpec_LIGO,
  colorSpec_AdvLIGO,
  colorSpec_undefined
} colorSpec = colorSpec_undefined;

INT4   badMeanPsd       = 0;            /* use a mean with no overlap   */
INT4   invSpecTrunc     = -1;           /* length of inverse spec (s)   */
REAL4  dynRangeExponent = -1;           /* exponent of dynamic range    */
CHAR  *calCacheName     = NULL;         /* location of calibration data */
INT4   globCalData      = 0;            /* glob for calibration frames  */
INT4   pointCal         = 0;            /* don't average cal over chunk */
CHAR  *injectionFile    = NULL;         /* name of file containing injs */
CHAR **tdFollowUpFiles  = NULL;         /* name of file containing td f */
INT4   numTDFiles       = 0;            /* Number of files to follow up */
int    injectOverhead   = 0;            /* inject h+ into detector      */
REAL4  mmFast           = -1.0;         /* match for the --fast option  */
INT4   hardwareInjection= 0;            /* hardware injection flag      */
Approximant injApproximant;             /* injected waveform approximant*/

/* matched filter parameters */
CHAR *bankFileName      = NULL;         /* name of input template bank  */
INT4  startTemplate     = -1;           /* index of first template      */
INT4  stopTemplate      = -1;           /* index of last template       */
INT4  numChisqBins      = -1;           /* number of chisq bins         */
REAL4 chisqDelta        = -1;           /* set chisq delta param        */
REAL4 snrThresh         = -1;           /* signal to noise thresholds   */
REAL4 chisqThresh       = -1;           /* chisq veto thresholds        */
FindChirpClustering clusterMethod;      /* chosen clustering algorithm  */
REAL4 clusterWindow     = -1;           /* cluster over time window     */
Approximant approximant;                /* waveform approximant         */
CHAR *approximantName   = NULL;         /* waveform approximant name    */
LALPNOrder order;                       /* pN order of waveform         */
CHAR *orderName = NULL;                 /* pN order of the waveform     */
INT4 bcvConstraint      = 0;            /* constraint BCV filter        */
INT4 flagFilterInjOnly  = -1;           /* flag for filtering inj. only */
REAL4  CDataLength      = 1;            /* set length of c-data snippet (sec) */

/* rsq veto params */
INT4 enableRsqVeto      = -1;           /* enable the r^2 veto          */
REAL4 rsqVetoWindow     = -1;           /* r^2 veto time window         */
REAL4 rsqVetoThresh     = -1;           /* r^2 veto threshold           */
INT4 doRsqVeto          = 0;            /* do the r^2 veto              */
REAL4 rsqVetoTimeThresh = -1;           /* r^2 veto time threshold      */
REAL4 rsqVetoMaxSNR     = -1;           /* r^2 veto maximum snr         */
REAL4 rsqVetoCoeff      = -1;           /* r^2 veto coefficient         */
REAL4 rsqVetoPow        = -1;           /* r^2 veto power               */

/* generic simulation parameters */
enum { unset, urandom, user } randSeedType = unset;    /* sim seed type */
INT4  randomSeed        = 0;            /* value of sim rand seed       */
REAL4 gaussVar          = 64.0;         /* variance of Gaussian noise   */
INT4  whiteGaussian     = 0;            /* make input data Gaussian     */
INT4  unitResponse      = 0;            /* set the response to unity    */
INT4  coloredGaussian   = 0;            /* generate colored Gaussian    */
                                        /* noise                        */
/* template bank simulation params */
INT4  bankSim           = 0;            /* number of template bank sims */
CHAR *bankSimFileName   = NULL;         /* file contining sim_inspiral  */
FindChirpBankSimParams bankSimParams = { 0, 0, -1, -1, NULL, -1, NULL, NULL, -1 };
                                        /* template bank sim params     */

/* reverse chirp bank option */
INT4 reverseChirpBank      = 0;         /* enable the reverse chirp     */
                                        /* template bank option         */

/* taper/band pass template options */
INT4  bandPassTmplt           = 0;
InspiralApplyTaper taperTmplt = INSPIRAL_TAPER_NONE;

/* template bank veto options */
UINT4 subBankSize          = 0;         /* num templates in a subbank   */
UINT4 autochisqLength      = 0;         /* num templates in a subbank   */
UINT4 autochisqStride      = 1;         /* Stride for autochisq         */
INT4  autochisqTwo         = 0;         /* flag for two sided auto chsq */
INT4  timeFreqBankVeto     = 0;         /* flag for experimental bank veto option */

UINT4 ccFlag = 0;
/* output parameters */
CHAR  *userTag          = NULL;         /* string the user can tag with */
CHAR  *ifoTag           = NULL;         /* string to tag parent IFOs    */
CHAR   fileName[FILENAME_MAX];          /* name of output files         */
INT4   outCompress      = 0;
INT4   maximizationInterval = 0;        /* Max over template in this    */
                                        /* maximizationInterval Nanosec */
                                        /* interval                     */
trigScanType trigScanMethod = trigScanNone;
                                        /* Switch for clustering        */
                                        /* triggers in template         */
                                        /* parameters and end time      */
REAL8  trigScanDeltaEndTime = -1.0;      /* Use this interval (msec)     */
                                        /* over trigger end time while  */
                                        /* using trigScanCluster        */
REAL8  trigScanMetricScalingFac = -1.0;
/* Use this scaling factor for the volume spanned by a trigger in the   */
/* parameter space. When set to x, the volume is taken to be that of the*/
/* ambiguity ellipsoid at a 'minimal match' of (1.0-x).                 */
                                        /* original bank entered at the */
                                        /* command line                 */
INT2  trigScanAppendStragglers = -1;    /* Switch to append cluster     */
                                        /* out-liers (stragglers)       */

INT8   trigStartTimeNS  = 0;            /* write triggers only after    */
INT8   trigEndTimeNS    = 0;            /* write triggers only before   */
INT8   outTimeNS        = 0;            /* search summ out time         */
int    enableOutput     = -1;           /* write out inspiral events    */
MetadataTableType outputMask = sngl_inspiral_table; /* default to all   */
int    writeRawData     = 0;            /* write the raw data to a file */
int    writeFilterData  = 0;            /* write post injection data    */
int    writeResponse    = 0;            /* write response function used */
int    writeSpectrum    = 0;            /* write computed psd to file   */
int    writeRhosq       = 0;            /* write rhosq time series      */
int    writeChisq       = 0;            /* write chisq time series      */
int    writeCData       = 0;            /* write complex time series c  */
int    writeCohTrigs    = 0;            /* write triggers for coherent stage  */
int    writeTemplate    = 0;            /* write the template time series */

/* other command line args */
CHAR comment[LIGOMETA_COMMENT_MAX];     /* process param comment        */

int main( int argc, char *argv[] )
{
  /* lal function variables */
  LALStatus             status = blank_status;

  /* frame input data */
  FrCache      *frInCache = NULL;
  FrCache      *frGlobCache = NULL;
  FrCache      *calCache = NULL;
  FrStream     *frStream = NULL;
  FrChanIn      frChan;
  FrCacheSieve  sieve;
  const size_t  calGlobLen = FILENAME_MAX;
  CHAR         *calGlobPattern;

  /* frame output data */
  struct FrFile *frOutFile  = NULL;
  struct FrameH *outFrame   = NULL;
  FrameHNode *coherentFrames = NULL;
  FrameHNode *thisCoherentFrame = NULL;
  UINT4          nRhosqFr = 0;
  UINT4          nChisqFr = 0;
  REAL4TimeSeries                 templateTimeSeries;
  REAL4Vector                  *templateTimeSeriesVector = NULL;
  /* raw input data storage */
  REAL4TimeSeries               chan;
  REAL8TimeSeries               strainChan;
  REAL4FrequencySeries          spec;
  COMPLEX8FrequencySeries       resp;
  DataSegmentVector            *dataSegVec = NULL;
  COMPLEX8TimeSeries           *coherentInputData = NULL;

  /* structures for preconditioning */
  COMPLEX8FrequencySeries       injResp;
  COMPLEX8FrequencySeries      *injRespPtr;
  ResampleTSParams              resampleParams;
  AverageSpectrumParams         avgSpecParams;

  /* findchirp data structures */
  FindChirpInitParams          *fcInitParams   = NULL;
  FindChirpSegmentVector       *fcSegVec       = NULL;
  FindChirpDataParams          *fcDataParams   = NULL;
  FindChirpTmpltParams         *fcTmpltParams  = NULL;
  FindChirpFilterParams        *fcFilterParams = NULL;
  FindChirpFilterInput         *fcFilterInput  = NULL;
  FindChirpStandardCandle       candle;

  /* inspiral template structures */
  INT4                          numTmplts    = 0;
  InspiralTemplate             *bankHead     = NULL;
  InspiralTemplate             *bankCurrent  = NULL;

  /* template bank veto structures */
  UINT4                         maxSubBankSize = 0;
  UINT4                         subBankIndex = 0;
  FindChirpSubBank             *subBankHead = NULL;
  FindChirpSubBank             *subBankCurrent = NULL;
  FindChirpBankVetoData         bankVetoData;

  /* inspiral events */
  INT4                          numEvents   = 0;
  SnglInspiralTable            *event       = NULL;
  SnglInspiralTable            *eventList   = NULL;
  SnglInspiralTable            *tempTmplt   = NULL;
  MetadataTable                 savedEvents;

  /* output data */
  MetadataTable         proctable;
  MetadataTable         procparams;
  MetadataTable         searchsumm;
  MetadataTable         searchsummvars;
  MetadataTable         siminspiral;
  MetadataTable         siminstparams;
  MetadataTable         summvalue;
  MetadataTable         filtertable;
  SearchSummvarsTable  *this_search_summvar = NULL;
  SummValueTable       *this_summ_value = NULL;
  ProcessParamsTable   *this_proc_param = NULL;
  LIGOLwXMLStream       results;

  /* counters and other variables */
  const LALUnit strainPerCount = {0,{0,0,0,0,0,1,-1},{0,0,0,0,0,0,0}};
  UINT4 i, j, k;
  INT4  UNUSED cDataForFrame = 0;
  CHAR  fname[FILENAME_MAX];
  CHAR  cdataStr[LALNameLength];
  REAL8 inputLengthNS;
  UINT4 numInputPoints;
  const REAL8 epsilon = 1.0e-8;
  UINT4 resampleChan = 0;
  REAL8 tsLength;
  INT8  durationNS = 0;
  CalibrationUpdateParams calfacts, inj_calfacts;
  REAL4 alpha = 0;
  REAL4 alphabeta = 0;
  REAL4 inj_alpha = 0;
  REAL4 inj_alphabeta = 0;
  CHAR tmpChName[LALNameLength];
  REAL8 inputDeltaT;
  REAL8 dynRange = 1.0;
  REAL8 trigTime = 0.0;
  REAL8 lowerBound = 0.0;
  REAL8 upperBound = 0.0;

  /* random number generator parameters */
  RandomParams *randParams = NULL;

  /* template bank simulation variables */
  UINT4 bankSimCutLowIndex = 0;
  INT4  bankSimCount = 0;
  REAL4 matchNorm = 0;
  SnglInspiralTable  *loudestEventHead = NULL;
  SnglInspiralTable  *thisLoudestEvent = NULL;
  SimInspiralTable   *thisSimInspiral = NULL;
  SimInstParamsTable *thisSimInstParams = NULL;
  SimInspiralTable   *bankSimHead = NULL;
  SimInspiralTable   *thisBankSim = NULL;
  FindChirpBankSimParams *bankSimParamsPtr = NULL;

  /* injection information */
  int                  numInjections = 0;
  SimInspiralTable    *injections = NULL;
  SimInspiralTable    *thisInj = NULL;

  /* Time domain follow-up events */
  SnglInspiralTable    *tdFollowUpEvents = NULL;
  SnglInspiralTable    *thisFollowUpEvent  = NULL;

  /* --fast option related variables */
  UINT4  *analyseThisTmplt = NULL;
  INT4    thisTemplateIndex = 0;
  UINT4   analyseTag;

  /* Get hostname for outputting frame-files */
  char hostname[1024];
  char hostnameTmp[1024];
  char runpath[MAXPATHLEN];
  char runpathTmp[MAXPATHLEN];

  /*
   *
   * initialization
   *
   */


  /* set up inital debugging values */
  lal_errhandler = LAL_ERR_EXIT;
  set_debug_level( "1" );

  /* create the process and process params tables */
  proctable.processTable = (ProcessTable *) calloc( 1, sizeof(ProcessTable) );
  XLALGPSTimeNow(&(proctable.processTable->start_time));
  XLALPopulateProcessTable(proctable.processTable, PROGRAM_NAME, LALAPPS_VCS_IDENT_ID,
      LALAPPS_VCS_IDENT_STATUS, LALAPPS_VCS_IDENT_DATE, 0);
  this_proc_param = procparams.processParamsTable = (ProcessParamsTable *)
    calloc( 1, sizeof(ProcessParamsTable) );
  memset( comment, 0, LIGOMETA_COMMENT_MAX * sizeof(CHAR) );

  /* create the search summary and zero out the summvars table */
  searchsumm.searchSummaryTable = (SearchSummaryTable *)
    calloc( 1, sizeof(SearchSummaryTable) );
  searchsummvars.searchSummvarsTable = NULL;

  /* create the filter table */
  filtertable.filterTable = (FilterTable *)
    calloc( 1, sizeof(FilterTable) );

  /* zero out the checkpoint and output paths */
  memset( ckptPath, 0, FILENAME_MAX * sizeof(CHAR) );
  memset( outputPath, 0, FILENAME_MAX * sizeof(CHAR) );
  memset( outputDir, 0, FILENAME_MAX * sizeof(CHAR) );
  memset( username, 0, FILENAME_MAX * sizeof(CHAR) );

  /* call the argument parse and check function */
  arg_parse_check( argc, argv, procparams );

  /* wind to the end of the process params table */
  for ( this_proc_param = procparams.processParamsTable; this_proc_param->next;
      this_proc_param = this_proc_param->next );

  /* can use LALMalloc() and LALCalloc() from here onwards */

  /* populate the filter table */
  snprintf( filtertable.filterTable->program, LIGOMETA_PROGRAM_MAX, "%s",
            PROGRAM_NAME );
  filtertable.filterTable->start_time = gpsStartTime.gpsSeconds;
  snprintf( filtertable.filterTable->filter_name, LIGOMETA_COMMENT_MAX,
      "%s%s", approximantName, orderName );

  /* fill the comment, if a user has specified on, or leave it blank */
  if ( ! *comment )
  {
    snprintf( proctable.processTable->comment, LIGOMETA_COMMENT_MAX, " " );
    snprintf( filtertable.filterTable->comment, LIGOMETA_COMMENT_MAX, " " );
  }
  else
  {
    snprintf( proctable.processTable->comment, LIGOMETA_COMMENT_MAX,
              "%s", comment );
    snprintf( filtertable.filterTable->comment, LIGOMETA_COMMENT_MAX,
              "%s", comment );
  }

  /* put the name of the search in the search_summary comment */
  snprintf( searchsumm.searchSummaryTable->comment, LIGOMETA_COMMENT_MAX,
            "%s%s", approximantName, orderName );

  /* set the name of the output file */
  if ( userTag && ifoTag )
  {
    snprintf( fileName, FILENAME_MAX, "%s-INSPIRAL_%s_%s-%d-%d", ifo,
              ifoTag, userTag, gpsStartTime.gpsSeconds,
              gpsEndTime.gpsSeconds - gpsStartTime.gpsSeconds );
  }
  else if ( userTag && !ifoTag )
  {
    snprintf( fileName, FILENAME_MAX, "%s-INSPIRAL_%s-%d-%d", ifo,
              userTag,  gpsStartTime.gpsSeconds,
              gpsEndTime.gpsSeconds - gpsStartTime.gpsSeconds );
  }
  else if ( !userTag && ifoTag )
  {
    snprintf( fileName, FILENAME_MAX, "%s-INSPIRAL_%s-%d-%d", ifo,
              ifoTag,  gpsStartTime.gpsSeconds,
              gpsEndTime.gpsSeconds - gpsStartTime.gpsSeconds );
  }
  else
  {
    snprintf( fileName, FILENAME_MAX, "%s-INSPIRAL-%d-%d", ifo,
              gpsStartTime.gpsSeconds,
              gpsEndTime.gpsSeconds - gpsStartTime.gpsSeconds );
  }

  /* the number of nodes for a standalone job is always 1 */
  searchsumm.searchSummaryTable->nnodes = 1;

  /* fill the ifos field of the search summary table */
  snprintf( searchsumm.searchSummaryTable->ifos, LIGOMETA_IFOS_MAX, "%s", ifo );

  /* make sure all the output table pointers are null */
  savedEvents.snglInspiralTable = NULL;
  siminspiral.simInspiralTable = NULL;
  siminstparams.simInstParamsTable = NULL;

  /* create the standard candle and database table */
  memset( &candle, 0, sizeof(FindChirpStandardCandle) );
  strncpy( candle.ifo, ifo, 2 );
  candle.tmplt.mass1 = CANDLE_MASS1;
  candle.tmplt.mass2 = CANDLE_MASS2;
  candle.rhosq       = CANDLE_RHOSQ;
  candle.tmplt.totalMass = candle.tmplt.mass1 + candle.tmplt.mass2;
  candle.tmplt.mu = candle.tmplt.mass1 * candle.tmplt.mass2 /
    candle.tmplt.totalMass;
  candle.tmplt.eta = candle.tmplt.mu / candle.tmplt.totalMass;

  /* create the dynamic range exponent */
  dynRange = pow( 2.0, dynRangeExponent );

  /*
   *
   * create a template bank
   *
   */


  /* read in the template bank from a ligo lw xml file */
  numTmplts = InspiralTmpltBankFromLIGOLw( &bankHead, bankFileName,
      startTemplate, stopTemplate );
  if ( numTmplts < 0 )
  {
    fprintf( stderr, "error: unable to read templates from %s\n",
        bankFileName );
    exit( 1 );
  }
  else if ( numTmplts == 0 )
  {
    /* if there are no tmplts, store the time we would have analyzed and exit */
    fprintf( stdout, "no templates found in template bank file: %s\n"
        "exiting without searching for events.\n", bankFileName );

    searchsumm.searchSummaryTable->out_start_time.gpsSeconds =
      gpsStartTime.gpsSeconds + (numPoints / (4 * sampleRate));

    outTimeNS = XLALGPSToINT8NS( &(searchsumm.searchSummaryTable->out_start_time) );

    if ( ! bankSim && ( trigStartTimeNS && (trigStartTimeNS > outTimeNS) ) )
    {
      XLALINT8NSToGPS( &(searchsumm.searchSummaryTable->out_start_time),
                       trigStartTimeNS );
    }

    searchsumm.searchSummaryTable->out_end_time.gpsSeconds =
      gpsEndTime.gpsSeconds - (numPoints / (4 * sampleRate));

    outTimeNS = XLALGPSToINT8NS( &(searchsumm.searchSummaryTable->out_end_time) );

    if ( ! bankSim && ( trigEndTimeNS && (trigEndTimeNS < outTimeNS) ) )
    {
      XLALINT8NSToGPS( &(searchsumm.searchSummaryTable->out_end_time),
                       trigEndTimeNS );
    }

    if( writeCData ) 
    {
      goto cleanexit;
    }

  }

  if ( vrbflg ) fprintf( stdout, "parsed %d templates from %s\n",
      numTmplts, bankFileName );


  /*
   *
   * read in the input data channel
   *
   */


  /* set the time series parameters of the input data and resample params */
  memset( &resampleParams, 0, sizeof(ResampleTSParams) );
  resampleParams.deltaT = 1.0 / (REAL8) sampleRate;

  /* set the params of the input data time series */
  memset( &chan, 0, sizeof(REAL4TimeSeries) );
  memset( &strainChan, 0, sizeof(REAL8TimeSeries) );
  chan.epoch = gpsStartTime;
  chan.epoch.gpsSeconds -= padData;   /* subtract pad seconds from start */
  /* subtract slide from start */
  chan.epoch.gpsSeconds -= slideData.gpsSeconds;
  chan.epoch.gpsNanoSeconds -= slideData.gpsNanoSeconds;
  /* copy the start time into the REAL8 h(t) time series */
  strainChan.epoch = chan.epoch;

  if ( globFrameData )
  {
    CHAR ifoRegExPattern[6];

    if ( vrbflg ) fprintf( stdout, "globbing for *.gwf frame files from %c "
        "of type %s in current directory\n", fqChanName[0], frInType );

    frGlobCache = NULL;

    /* create a frame cache by globbing all *.gwf files in the pwd */
    LAL_CALL( LALFrCacheGenerate( &status, &frGlobCache, NULL, NULL ),
        &status );

    /* check we globbed at least one frame file */
    if ( ! frGlobCache->numFrameFiles )
    {
      fprintf( stderr, "error: no frame file files of type %s found\n",
          frInType );
      exit( 1 );
    }

    /* sieve out the requested data type */
    memset( &sieve, 0, sizeof(FrCacheSieve) );
    snprintf( ifoRegExPattern,
              sizeof(ifoRegExPattern) / sizeof(*ifoRegExPattern), ".*%c.*",
              fqChanName[0] );
    sieve.srcRegEx = ifoRegExPattern;
    sieve.dscRegEx = frInType;
    LAL_CALL( LALFrCacheSieve( &status, &frInCache, frGlobCache, &sieve ),
        &status );

    /* check we got at least one frame file back after the sieve */
    if ( ! frInCache->numFrameFiles )
    {
      fprintf( stderr, "error: no frame files of type %s globbed as input\n",
          frInType );
      exit( 1 );
    }

    LAL_CALL( LALDestroyFrCache( &status, &frGlobCache ), &status );
  }
  else
  {
    if ( vrbflg ) fprintf( stdout,
        "reading frame file locations from cache file: %s\n", frInCacheName );

    /* read a frame cache from the specified file */
    LAL_CALL( LALFrCacheImport( &status, &frInCache, frInCacheName), &status );
  }

  /* open the input data frame stream from the frame cache */
  LAL_CALL( LALFrCacheOpen( &status, &frStream, frInCache ), &status );

  /* set the mode of the frame stream to fail on gaps or time errors */
  frStream->mode = LAL_FR_VERBOSE_MODE;

  /* enable frame-file checksum checking */
  XLALFrSetMode( frStream, frStream->mode | LAL_FR_CHECKSUM_MODE );

  /* seek to required epoch and set chan name */
  LAL_CALL( LALFrSeek( &status, &(chan.epoch), frStream ), &status );
  frChan.name = fqChanName;

  if ( calData == real_8 )
  {
    /* determine the sample rate of the raw data */
    LAL_CALL( LALFrGetREAL8TimeSeries( &status, &strainChan, &frChan,
          frStream ), &status );

    /* copy the data paramaters from the h(t) channel to input data channel */
    snprintf( chan.name, LALNameLength, "%s", strainChan.name );
    chan.epoch          = strainChan.epoch;
    chan.deltaT         = strainChan.deltaT;
    chan.f0             = strainChan.f0;
    chan.sampleUnits    = strainChan.sampleUnits;
  }
  else
  {
    /* determine the sample rate of the raw data */
    LAL_CALL( LALFrGetREAL4TimeSeries( &status, &chan, &frChan, frStream ),
        &status );
  }

  /* store the input sample rate */
  this_search_summvar = searchsummvars.searchSummvarsTable =
    (SearchSummvarsTable *) LALCalloc( 1, sizeof(SearchSummvarsTable) );
  snprintf( this_search_summvar->name, LIGOMETA_NAME_MAX,
      "raw data sample rate" );
  this_search_summvar->value = inputDeltaT = chan.deltaT;

  /* determine if we need to resample the channel */
  if ( vrbflg )
  {
    fprintf( stdout, "resampleParams.deltaT = %e\n", resampleParams.deltaT );
    fprintf( stdout, "chan.deltaT = %e\n", chan.deltaT );
  }
  if ( ! ( fabs( resampleParams.deltaT - chan.deltaT ) < epsilon ) )
  {
    resampleChan = 1;
    if ( vrbflg )
      fprintf( stdout, "input channel will be resampled\n" );

    if ( resampFiltType == 0 )
    {
      resampleParams.filterType = LDASfirLP;
    }
    else if ( resampFiltType == 1 )
    {
      resampleParams.filterType = defaultButterworth;
    }
  }

  /* determine the number of points to get and create storage for the data */
  inputLengthNS =
    (REAL8) ( gpsEndTimeNS - gpsStartTimeNS + 2000000000LL * padData );
  numInputPoints = (UINT4) floor( inputLengthNS / (chan.deltaT * 1.0e9) + 0.5 );
  if ( calData == real_8 )
  {
    /* create storage for the REAL8 h(t) input data */
    LAL_CALL( LALDCreateVector( &status, &(strainChan.data), numInputPoints ),
        &status );
  }
  LAL_CALL( LALSCreateVector( &status, &(chan.data), numInputPoints ),
      &status );

  if ( vrbflg ) fprintf( stdout, "input channel %s has sample interval "
      "(deltaT) = %e\nreading %d points from frame stream\n", fqChanName,
      chan.deltaT, numInputPoints );

  if ( calData == real_8 )
  {
    /* read in the REAL8 h(t) data here */
    PassBandParamStruc strainHighpassParam;

    /* read the REAL8 h(t) data from the time series into strainChan      */
    /* which already has the correct amount of memory allocated */
    if ( vrbflg ) fprintf( stdout, "reading REAL8 h(t) data from frames... " );

    LAL_CALL( LALFrGetREAL8TimeSeries( &status, &strainChan, &frChan,
          frStream ), &status);

    if ( vrbflg ) fprintf( stdout, "done\n" );

    /* high pass the h(t) data using the parameters specified on the cmd line*/
    strainHighpassParam.nMax = strainHighPassOrder;
    strainHighpassParam.f1 = -1.0;
    strainHighpassParam.f2 = (REAL8) strainHighPassFreq;
    strainHighpassParam.a1 = -1.0;
    strainHighpassParam.a2 = (REAL8)(1.0 - strainHighPassAtten);
    if ( vrbflg ) fprintf( stdout,
        "applying %d order high pass to REAL8 h(t) data: "
        "%3.2f of signal passes at %4.2f Hz\n",
        strainHighpassParam.nMax, strainHighpassParam.a2,
        strainHighpassParam.f2 );

    LAL_CALL( LALButterworthREAL8TimeSeries( &status, &strainChan,
          &strainHighpassParam ), &status );

    /* cast the REAL8 h(t) data to REAL4 in the chan time series       */
    /* which already has the correct amount of memory allocated */
    for ( j = 0 ; j < numInputPoints ; ++j )
    {
      chan.data->data[j] = (REAL4) ( strainChan.data->data[j] * dynRange );
    }

    /* re-copy the data paramaters from the h(t) channel to input data channel*/
    snprintf( chan.name, LALNameLength, "%s", strainChan.name );
    chan.epoch          = strainChan.epoch;
    chan.deltaT         = strainChan.deltaT;
    chan.f0             = strainChan.f0;
    chan.sampleUnits    = strainChan.sampleUnits;

    /* free the REAL8 h(t) input data */
    LAL_CALL( LALDDestroyVector( &status, &(strainChan.data) ), &status );
    strainChan.data = NULL;
  }
  else
  {
    /* read the data channel time series from frames */
    LAL_CALL( LALFrGetREAL4TimeSeries( &status, &chan, &frChan, frStream ),
        &status );
    if ( calData == real_4 )
    {
      /* multiply the input data by dynRange */
      for ( j = 0 ; j < numInputPoints ; ++j )
      {
        chan.data->data[j] *= dynRange;
      }
    }
  }
  memcpy( &(chan.sampleUnits), &lalADCCountUnit, sizeof(LALUnit) );

  /* store the start and end time of the raw channel in the search summary */
  /* FIXME:  loss of precision;  consider
  searchsumm.searchSummaryTable->in_start_time = searchsumm.searchSummaryTable->in_end_time = chan.epoch;
  XLALGPSAdd(&searchsumm.searchSummaryTable->in_end_time, chan.deltaT * (REAL8) chan.data->length);
  */
  searchsumm.searchSummaryTable->in_start_time = chan.epoch;
  tsLength = XLALGPSGetREAL8( &(chan.epoch) );
  tsLength += chan.deltaT * (REAL8) chan.data->length;
  XLALGPSSetREAL8(&(searchsumm.searchSummaryTable->in_end_time), tsLength );

  /* close the frame file stream and destroy the cache */
  LAL_CALL( LALFrClose( &status, &frStream ), &status );
  LAL_CALL( LALDestroyFrCache( &status, &frInCache ), &status );

  /* write the raw channel data as read in from the frame files */
  if ( writeRawData ) outFrame = fr_add_proc_REAL4TimeSeries( outFrame,
      &chan, "ct", "RAW" );

  if ( vrbflg ) fprintf( stdout, "read channel %s from frame stream\n"
      "got %d points with deltaT %e\nstarting at GPS time %d sec %d ns\n",
      chan.name, chan.data->length, chan.deltaT,
      chan.epoch.gpsSeconds, chan.epoch.gpsNanoSeconds );


  /*
   *
   * create the random seed if it will be needed
   *
   */


  if ( randSeedType != unset )
  {
    /* store the seed in the search summvars table */
    this_search_summvar = this_search_summvar->next =
      (SearchSummvarsTable *) LALCalloc( 1, sizeof(SearchSummvarsTable) );
    snprintf( this_search_summvar->name, LIGOMETA_NAME_MAX,
        "template bank simulation seed" );

    if ( randSeedType == urandom )
    {
      FILE   *fpRand = NULL;
      INT4    randByte;

      if ( vrbflg )
        fprintf( stdout, "obtaining random seed from /dev/urandom: " );

      randomSeed = 0;
      fpRand = fopen( "/dev/urandom", "r" );
      if ( fpRand )
      {
        for ( randByte = 0; randByte < 4 ; ++randByte )
        {
          INT4 tmpSeed = (INT4) fgetc( fpRand );
          randomSeed += tmpSeed << ( randByte * 8 );
        }
        fclose( fpRand );
      }
      else
      {
        perror( "error obtaining random seed from /dev/urandom" );
        exit( 1 );
      }
    }
    else if ( randSeedType == user )
    {
      if ( vrbflg )
        fprintf( stdout, "using user specified random seed: " );
    }
    else
    {
      /* should never get here */
      fprintf( stderr, "error obtaining random seed\n" );
      exit( 1 );
    }

    this_search_summvar->value = randomSeed;
    if ( vrbflg ) fprintf( stdout, "%d\n", randomSeed );

    /* create the tmplt bank random parameter structure */
    LAL_CALL( LALCreateRandomParams( &status, &randParams, randomSeed ),
        &status );
  }

  /* replace the input data with Gaussian noise if necessary */
  if ( whiteGaussian )
  {
    if ( vrbflg ) fprintf( stdout,
        "setting input data to white Gaussian noise with variance %e... ",
        gaussVar );
    memset( chan.data->data, 0, chan.data->length * sizeof(REAL4) );
    LAL_CALL( LALNormalDeviates( &status, chan.data, randParams ), &status );
    for ( j = 0; j < chan.data->length; ++j )
    {
      chan.data->data[j] *= gaussVar;
    }
    if ( vrbflg ) fprintf( stdout, "done\n" );

    /* write the raw channel data as read in from the frame files */
    if ( writeRawData ) outFrame = fr_add_proc_REAL4TimeSeries( outFrame,
        &chan, "ct", "RAW_GAUSSIAN" );
  }

  /* replace data with colored Gaussian noise if requested */
  if ( coloredGaussian )
  {
    COMPLEX8Sequence *ntilde         = NULL;
    REAL4Sequence    *ntilde_re      = NULL;
    REAL4Sequence    *ntilde_im      = NULL;
    REAL8Sequence    *spectrum       = NULL;
    REAL4FFTPlan     *invPlan        = NULL;
    INT4              length         = chan.data->length;
    REAL8             deltaT         = chan.deltaT;
    REAL8             deltaF         = 1.0 / (deltaT * (REAL8) length);
    INT4              kmin           = strainHighPassFreq / deltaF > 1 ?
                                       strainHighPassFreq / deltaF : 1 ;

    if ( vrbflg ) fprintf( stdout, "replacing data with colored Gaussian noise...." );

    /* Generate white Gaussian noise with unit variance */

    LAL_CALL( LALSCreateVector( &status, &ntilde_re, length / 2 + 1 ),
        &status );
    LAL_CALL( LALNormalDeviates( &status, ntilde_re, randParams ), &status );
    LAL_CALL( LALSCreateVector( &status, &ntilde_im, length / 2 + 1 ),
        &status );
    LAL_CALL( LALNormalDeviates( &status, ntilde_im, randParams ), &status );

    /* create storage for the frequency domain noise and psd*/
    LAL_CALL( LALCCreateVector( &status, &ntilde, length / 2 + 1 ),
        &status );
    LAL_CALL( LALDCreateVector( &status, &spectrum, length / 2 + 1 ),
        &status );
    if (colorSpec == colorSpec_LIGO )
    {
      /* set the spectrum to the Initial LIGO design noise curve */
      REAL8 psd_value;
      LALLIGOIPsd( NULL, &psd_value, strainHighPassFreq );
      for ( k = 0; k < (UINT4)kmin ; ++k )
      {
        spectrum->data[k] = 9.0e-46 * psd_value * dynRange * dynRange;
      }
      for ( k = kmin; k < spectrum->length ; ++k )
      {
        REAL8 psd_freq = (REAL8) k * deltaF;
        LALLIGOIPsd( NULL, &psd_value, psd_freq );
        spectrum->data[k] = 9.0e-46 * psd_value * dynRange * dynRange;
      }
    }
    else if( colorSpec == colorSpec_AdvLIGO )
    {
      /* set the spectrum to the Advanced LIGO design noise curve */
      REAL8 psd_value;
      LALAdvLIGOPsd( NULL, &psd_value, strainHighPassFreq );
      for ( k = 0; k < (UINT4)kmin ; ++k )
      {
        spectrum->data[k] = 9.0e-46 * psd_value * dynRange * dynRange;
      }
      for ( k = kmin; k < spectrum->length ; ++k )
      {
        REAL8 psd_freq = (REAL8) k * deltaF;
        LALAdvLIGOPsd( NULL, &psd_value, psd_freq );
        spectrum->data[k] = 9.0e-46 * psd_value * dynRange * dynRange;
      }
    }

    /* Color white noise with given psd */
    for ( k=0; k < ntilde->length; k++ )
    {
      ntilde->data[k].re = ntilde_re->data[k] * sqrt(( (REAL4) length * 0.25 /
                           (REAL4) deltaT ) * (REAL4) spectrum->data[k] );
      ntilde->data[k].im = ntilde_im->data[k] * sqrt(( (REAL4) length * 0.25 /
                           (REAL4) deltaT ) * (REAL4) spectrum->data[k] );
    }
    /* setting d.c. and Nyquist to zero */
    ntilde->data[0].im = ntilde->data[length / 2].im = 0.0;

    /* Fourier transform back in the time domain */
    LAL_CALL( LALCreateReverseRealFFTPlan( &status, &invPlan, length, 0 ),
        &status );
    LAL_CALL( LALReverseRealFFT( &status, chan.data, ntilde, invPlan ), &status);
    /* normalize the noise */
    for ( j = 0; j < (UINT4)length; ++j )
    {
      chan.data->data[j] /= (REAL4) length ;
    }

    if ( vrbflg ) fprintf( stdout, "done\n" );

    /* write the simulated noise to frame file*/
    if ( writeRawData ) outFrame = fr_add_proc_REAL4TimeSeries( outFrame,
        &chan, "ct", "RAW_COLORED_GAUSSIAN" );

    LALSDestroyVector( &status, &ntilde_re );
    LALSDestroyVector( &status, &ntilde_im );
    LALCDestroyVector( &status, &ntilde );
    LALDDestroyVector( &status, &spectrum);
    LALDestroyRealFFTPlan( &status, &invPlan);
  }


  /*
   *
   * generate the response function for the requested time
   *
   */

  /* create storage for the response function */

  memset( &resp, 0, sizeof(COMPLEX8FrequencySeries) );
  LAL_CALL( LALCCreateVector( &status, &(resp.data), numPoints / 2 + 1 ),
      &status );

  /* set the parameters of the response to match the data */
  resp.epoch.gpsSeconds = chan.epoch.gpsSeconds + padData;
  resp.epoch.gpsNanoSeconds = chan.epoch.gpsNanoSeconds;
  resp.deltaF = (REAL8) sampleRate / (REAL8) numPoints;
  resp.sampleUnits = strainPerCount;
  strcpy( resp.name, chan.name );

  /* generate the response function for the current time */
  if ( vrbflg ) fprintf( stdout, "generating response at time %d sec %d ns\n",
      resp.epoch.gpsSeconds, resp.epoch.gpsNanoSeconds );

  /* initialize the calfacts */
  memset( &calfacts, 0, sizeof(CalibrationUpdateParams) );
  calfacts.ifo = ifo;

  /* determine length of chunk */
  if ( pointCal )
  {
    calfacts.duration.gpsSeconds = 1;
    calfacts.duration.gpsNanoSeconds = 0;
  }
  else
  {
    durationNS = gpsEndTimeNS - gpsStartTimeNS;
    XLALINT8NSToGPS( &(calfacts.duration), durationNS );
  }

  if ( calData )
  {
    /* if we are using calibrated data set the response to unity */
    for( k = 0; k < resp.data->length; ++k )
    {
      resp.data->data[k].re = (REAL4) (1.0 / dynRange);
      resp.data->data[k].im = 0.0;
    }
    if ( writeResponse ) outFrame = fr_add_proc_COMPLEX8FrequencySeries(
        outFrame, &resp, "strain/ct", "RESPONSE_h(t)" );
  }
  else
  {
    /* create the lal calibration frame cache */
    if ( globCalData )
    {
      calGlobPattern = (CHAR *) LALCalloc( calGlobLen, sizeof(CHAR) );
      snprintf( calGlobPattern, calGlobLen, "*CAL*%s*.gwf", ifo );
      if ( vrbflg ) fprintf( stdout, "globbing for %s calibration frame files "
          "in current directory\n", calGlobPattern );
    }
    else
    {
      calGlobPattern = NULL;
      if ( vrbflg ) fprintf( stdout,
          "reading calibration data from cache: %s\n", calCacheName );
    }

    LAL_CALL( LALCreateCalibFrCache( &status, &calCache, calCacheName,
          NULL, calGlobPattern ), &status );

    if ( calGlobPattern ) LALFree( calGlobPattern );

    /* store the name of the calibration files used */
    for ( i = 0; i < calCache->numFrameFiles; ++i )
    {
      this_search_summvar = this_search_summvar->next =
        (SearchSummvarsTable *) LALCalloc( 1, sizeof(SearchSummvarsTable) );
      snprintf( this_search_summvar->name, LIGOMETA_NAME_MAX,
                "calibration frame %d", i );
      snprintf( this_search_summvar->string, LIGOMETA_STRING_MAX, "%s",
                calCache->frameFiles[i].url );
    }

    /* get the response from the frame data */
    LAL_CALL( LALExtractFrameResponse( &status, &resp, calCache,
          &calfacts), &status );
    LAL_CALL( LALDestroyFrCache( &status, &calCache), &status );
    alpha = (REAL4) calfacts.alpha.re;
    alphabeta = (REAL4) calfacts.alphabeta.re;
    if ( vrbflg ) fprintf( stdout,
        "for calibration of data, alpha = %f and alphabeta = %f\n",
        alpha, alphabeta);

    if ( writeResponse )
      outFrame = fr_add_proc_COMPLEX8FrequencySeries( outFrame, &resp,
          "strain/ct", "RESPONSE" );
  }

  if ( unitResponse )
  {
    /* replace the response function with unity if */
    /* we are filtering white Gaussian noise             */
    if ( vrbflg ) fprintf( stdout, "setting response to unity... " );
    for ( k = 0; k < resp.data->length; ++k )
    {
      resp.data->data[k].re = 1.0;
      resp.data->data[k].im = 0;
    }
    if ( vrbflg ) fprintf( stdout, "done\n" );

    if ( writeResponse ) outFrame = fr_add_proc_COMPLEX8FrequencySeries(
        outFrame, &resp, "strain/ct", "RESPONSE_UNITY" );
  }
  if ( ( specType == specType_LIGO ) || ( specType == specType_AdvLIGO ) )
  {
    /* replace the response function with 1/dynRange if we are using the */
    /* design LIGO or AdvLIGO psd                                        */
    if ( vrbflg ) fprintf( stdout, "setting response to inverse dynRange... " );
    for( k = 0; k < resp.data->length; ++k )
    {
      resp.data->data[k].re = (REAL4) (1.0 / dynRange);
      resp.data->data[k].im = 0.0;
    }
    if ( vrbflg ) fprintf( stdout, "done\n" );
    if ( writeResponse ) outFrame = fr_add_proc_COMPLEX8FrequencySeries(
        outFrame, &resp, "strain/ct", "RESPONSE_UNITY" );
  }

  /* slide the channel back to the fake time for background studies */
  chan.epoch.gpsSeconds += slideData.gpsSeconds;
  chan.epoch.gpsNanoSeconds += slideData.gpsNanoSeconds;


  if ( tdFollowUpFiles )
  {
    INT4 injSafety = 10;
    LIGOTimeGPS startKeep = gpsStartTime;
    LIGOTimeGPS endKeep   = gpsEndTime;

    startKeep.gpsSeconds -= injSafety;
    endKeep.gpsSeconds   += injSafety;

    /* read in the time domain follow-up data from XML */
    for (i = 0; i < (UINT4)numTDFiles; i++ )
    {
      INT4 thisTDNum = 0;
      if ( !tdFollowUpEvents )
      {
        thisTDNum = LALSnglInspiralTableFromLIGOLw(&tdFollowUpEvents,
             tdFollowUpFiles[i], 0, -1);
        thisFollowUpEvent = tdFollowUpEvents;
      }
      else
      {
        thisTDNum = LALSnglInspiralTableFromLIGOLw(&(thisFollowUpEvent->next),
             tdFollowUpFiles[i], 0, -1);
      }
      if ( thisTDNum < 0 )
      {
        fprintf( stderr, "Error reading file %s\n", tdFollowUpFiles[i] );
        exit( 1 );
      }

      if ( thisTDNum )
      {
        while ( thisFollowUpEvent->next )
        {
          thisFollowUpEvent = thisFollowUpEvent->next;
        }
      }
    }

    tdFollowUpEvents = XLALTimeCutSingleInspiral( tdFollowUpEvents,
        &startKeep, &endKeep);
  }

  /*
   *
   * inject signals into the raw, unresampled data
   *
   */


  if ( injectionFile )
  {
    /* get injections within 500 seconds of either end of the segment.   */
    /* a 0.4,0.4 MACHO starting at 30.0 Hz has length 435.374683 seconds */
    /* so this should be plenty of safety. better to waste cpu than miss */
    /* injected signals...                                               */
    INT4 injSafety = 500;

    /* read in the injection data from XML */
    numInjections = SimInspiralTableFromLIGOLw( &injections, injectionFile,
        gpsStartTime.gpsSeconds - injSafety,
        gpsEndTime.gpsSeconds + injSafety );

    if ( numInjections < 0 )
    {
      fprintf( stderr, "error: cannot read injection file" );
      exit( 1 );
    }
    else if ( numInjections && !hardwareInjection )
    {
      /* see if we need a higher resolution response to do the injections */
      if ( resampleChan )
      {
        /* we need a different resolution of response function for injections */
        UINT4 rateRatio = floor( resampleParams.deltaT / chan.deltaT + 0.5 );
        UINT4 rawNumPoints = rateRatio * numPoints;

        if ( vrbflg ) fprintf( stdout, "rateRatio = %d\nrawNumPoints = %d\n"
            "chan.deltaT = %e\n", rateRatio, rawNumPoints, chan.deltaT );

        memset( &injResp, 0, sizeof(COMPLEX8FrequencySeries) );
        LAL_CALL( LALCCreateVector( &status, &(injResp.data),
              rawNumPoints / 2 + 1 ), &status );
        injResp.epoch = resp.epoch;
        injResp.deltaF = 1.0 / ( rawNumPoints * chan.deltaT );
        injResp.sampleUnits = strainPerCount;
        strcpy( injResp.name, chan.name );

        if ( calData || coloredGaussian )
        {
          /* if we are using calibrated data set the response to unity */
          if ( vrbflg ) fprintf( stdout,
              "setting injection response to inverse dynRange..." );
          for ( k = 0; k < injResp.data->length; ++k )
          {
            injResp.data->data[k].re = (REAL4)(1.0/dynRange);
            injResp.data->data[k].im = 0.0;
          }
          injRespPtr = &injResp;
          if ( vrbflg ) fprintf( stdout, "done\n" );
          if ( writeResponse )
            outFrame = fr_add_proc_COMPLEX8FrequencySeries( outFrame,
                &injResp, "strain/ct", "RESPONSE_INJ_CAL" );
        }
        else
        {
          /* generate the response function for the current time */
          if ( vrbflg ) fprintf( stdout,
              "generating high resolution response at time %d sec %d ns\n"
              "length = %d points, deltaF = %e Hz\n",
              resp.epoch.gpsSeconds, resp.epoch.gpsNanoSeconds,
              injResp.data->length, injResp.deltaF );

          /* initialize the inj_calfacts */
          memset( &inj_calfacts, 0, sizeof(CalibrationUpdateParams) );
          inj_calfacts.ifo = ifo;
          XLALINT8NSToGPS( &(inj_calfacts.duration), durationNS );

          /* create the lal calibration frame cache */
          if ( globCalData )
          {
            calGlobPattern = (CHAR *) LALCalloc( calGlobLen, sizeof(CHAR) );
            snprintf( calGlobPattern, calGlobLen, "*CAL*%s*.gwf", ifo );
            if ( vrbflg ) fprintf( stdout,
                "globbing for %s calibration frame files "
                "in current directory\n", calGlobPattern );
          }
          else
          {
            calGlobPattern = NULL;
            if ( vrbflg ) fprintf( stdout,
                "reading calibration data from cache: %s\n", calCacheName );
          }

          LAL_CALL( LALCreateCalibFrCache( &status, &calCache, calCacheName,
                NULL, calGlobPattern ), &status );

          if ( calGlobPattern ) LALFree( calGlobPattern );

          /* store the name of the calibration files used */
          for ( i = 0; i < calCache->numFrameFiles; ++i )
          {
            this_search_summvar = this_search_summvar->next =
              (SearchSummvarsTable *)
              LALCalloc( 1, sizeof(SearchSummvarsTable) );
            snprintf( this_search_summvar->name, LIGOMETA_NAME_MAX,
                      "injection calibration frame %d", i );
            snprintf( this_search_summvar->string, LIGOMETA_STRING_MAX,
                      "%s", calCache->frameFiles[i].url );
          }

          /* extract the calibration from frames */
          LAL_CALL( LALExtractFrameResponse( &status, &injResp, calCache,
                &inj_calfacts ), &status );
          LAL_CALL( LALDestroyFrCache( &status, &calCache), &status );

          inj_alpha = (REAL4) calfacts.alpha.re;
          inj_alphabeta = (REAL4) calfacts.alphabeta.re;
          if ( vrbflg ) fprintf( stdout,
              "for injections, alpha = %f and alphabeta = %f\n",
              inj_alpha, inj_alphabeta);

          injRespPtr = &injResp;

          if ( writeResponse )
            outFrame = fr_add_proc_COMPLEX8FrequencySeries(
                outFrame, &injResp, "strain/ct", "RESPONSE_INJ" );
        }

        if ( whiteGaussian )
        {
          /* replace the response function with unity if */
          /* we are filtering white Gaussian noise             */
          if ( vrbflg ) fprintf( stdout, "setting response to unity... " );
          for ( k = 0; k < injResp.data->length; ++k )
          {
            injResp.data->data[k].re = 1.0;
            injResp.data->data[k].im = 0;
          }
          if ( vrbflg ) fprintf( stdout, "done\n" );

          if ( writeResponse ) outFrame = fr_add_proc_COMPLEX8FrequencySeries(
              outFrame, &injResp, "strain/ct", "RESPONSE_INJ_GAUSSIAN" );
        }
      }
      else
      {
        /* the data is already at the correct sample rate, just do injections */
        injRespPtr = &resp;
        memset( &injResp, 0, sizeof(COMPLEX8FrequencySeries) );
      }

      /* inject the signals, preserving the channel name (Tev mangles it) */
      snprintf( tmpChName, LALNameLength, "%s", chan.name );

      /* if injectOverhead option, then set chan.name to "ZENITH".
       * This causes no detector site to be found in the injection code so
       * that the injection is done directly overhead (i.e. with a response
       * function of F+ = 1; Fx = 0) */
      if ( injectOverhead )
      {
        snprintf( chan.name, LALNameLength, "ZENITH" );
      }

      /* read the event waveform approximant to see if we've been asked to
       perform NumRel injections */
      LAL_CALL( LALGetApproximantFromString( &status, injections->waveform,
                                  &injApproximant ), &status);

      if (injApproximant == NumRel)
      {
        REAL4TimeVectorSeries *tempStrain=NULL;

        /* loop over injections */
        for ( thisInj = injections; thisInj; thisInj = thisInj->next )
          {
            LAL_CALL( AddNumRelStrainModes( &status, &tempStrain, thisInj),
                      &status);

            LAL_CALL( LALInjectStrainGW( &status, &chan, tempStrain, thisInj,
                      ifo, dynRange), &status);

            XLALDestroyREAL4VectorSequence ( tempStrain->data);
            tempStrain->data = NULL;
            LALFree(tempStrain);
            tempStrain = NULL;

          } /* loop over injectionsj */
      }
      else
      {
        LAL_CALL( LALFindChirpInjectSignals( &status, &chan, injections,
                                             injRespPtr ), &status );
      }
      snprintf( chan.name,  LALNameLength, "%s", tmpChName );

      if ( vrbflg ) fprintf( stdout, "injected %d signals from %s into %s\n",
          numInjections, injectionFile, chan.name );

      /* write the raw channel data plus injections to the output frame file */
      if ( writeRawData ) outFrame = fr_add_proc_REAL4TimeSeries( outFrame,
          &chan, "ct", "RAW_INJ" );

      if ( injResp.data )
        LAL_CALL( LALCDestroyVector( &status, &(injResp.data) ), &status );
    }
    else
    {
      if ( vrbflg && !hardwareInjection ) fprintf( stdout,
              "no injections in this chunk\n" );
    }
  }


  /*
   *
   * resample the data to the requested rate
   *
   */


  if ( resampleChan )
  {
    if (vrbflg) fprintf( stdout, "resampling input data from %e to %e\n",
        chan.deltaT, resampleParams.deltaT );

    LAL_CALL( LALResampleREAL4TimeSeries( &status, &chan, &resampleParams ),
        &status );

    if ( vrbflg ) fprintf( stdout, "channel %s resampled:\n"
        "%d points with deltaT %e\nstarting at GPS time %d sec %d ns\n",
        chan.name, chan.data->length, chan.deltaT,
        chan.epoch.gpsSeconds, chan.epoch.gpsNanoSeconds );

    /* write the resampled channel data as read in from the frame files */
    if ( writeRawData ) outFrame = fr_add_proc_REAL4TimeSeries( outFrame,
        &chan, "ct", "RAW_RESAMP" );
  }

  /* store the filter data sample rate */
  this_search_summvar = this_search_summvar->next =
    (SearchSummvarsTable *) LALCalloc( 1, sizeof(SearchSummvarsTable) );
  snprintf( this_search_summvar->name, LIGOMETA_NAME_MAX,
      "filter data sample rate" );
  this_search_summvar->value = chan.deltaT;


  /*
   *
   * we have all the input data that we need, so checkpoint if requested
   *
   */


  if ( dataCheckpoint )
  {
#ifdef LALAPPS_CONDOR
    condor_compress_ckpt = 1;
    if ( ckptPath[0] )
    {
      snprintf( fname, FILENAME_MAX, "%s/%s.ckpt", ckptPath, fileName );
    }
    else
    {
      snprintf( fname, FILENAME_MAX, "%s.ckpt", fileName );
    }
    if ( vrbflg ) fprintf( stdout, "checkpointing to file %s\n", fname );
    init_image_with_file_name( fname );
    ckpt_and_exit();
#else
    fprintf( stderr, "--data-checkpoint cannot be used unless "
        "lalapps is condor compiled\n" );
    exit( 1 );
#endif
  }


  /*
   *
   * high pass the data, removed pad from time series and check length of data
   *
   */


  /* iir filter to remove low frequencies from data channel */
  if ( highPass )
  {
    PassBandParamStruc highpassParam;
    highpassParam.nMax = highPassOrder;
    highpassParam.f1 = -1.0;
    highpassParam.f2 = (REAL8) highPassFreq;
    highpassParam.a1 = -1.0;
    highpassParam.a2 = (REAL8)(1.0 - highPassAtten); /* a2 is not attenuation */

    if ( vrbflg ) fprintf( stdout, "applying %d order high pass: "
        "%3.2f of signal passes at %4.2f Hz\n",
        highpassParam.nMax, highpassParam.a2, highpassParam.f2 );

    LAL_CALL( LALDButterworthREAL4TimeSeries( &status, &chan, &highpassParam ),
        &status );
  }

  /* remove pad from requested data from start and end of time series */
  memmove( chan.data->data, chan.data->data + padData * sampleRate,
      (chan.data->length - 2 * padData * sampleRate) * sizeof(REAL4) );
  LALRealloc( chan.data->data,
      (chan.data->length - 2 * padData * sampleRate) * sizeof(REAL4) );
  chan.data->length -= 2 * padData * sampleRate;
  chan.epoch.gpsSeconds += padData;

  if ( vrbflg ) fprintf( stdout, "after removal of %d second padding at "
      "start and end:\ndata channel sample interval (deltaT) = %e\n"
      "data channel length = %d\nstarting at %d sec %d ns\n",
      padData , chan.deltaT , chan.data->length,
      chan.epoch.gpsSeconds, chan.epoch.gpsNanoSeconds );

  if ( writeFilterData ) outFrame = fr_add_proc_REAL4TimeSeries( outFrame,
      &chan, "ct", "FILTER" );

  /* check data length */
  if ( chan.data->length != inputDataLength )
  {
    fprintf( stderr, "error: computed channel length and requested\n"
        "input data length do not match:\nchan.data->length = %d\n"
        "inputDataLength = %d\nyou have found a bug in the code.\n"
        "please report this to <duncan@gravity.phys.uwm.edu>\n",
        chan.data->length, inputDataLength );
    exit( 1 );
  }

  /* store the start and end time of the filter channel in the search summ */
  /* noting that we don't look for events in the first and last quarter    */
  /* of each findchirp segment of the input data                           */
  /* FIXME:  loss of precision;  consider
  searchsumm.searchSummaryTable->out_start_time = chan.epoch;
  XLALGPSAdd(&searchsumm.searchSummaryTable->out_start_time, (REAL8) (numPoints / 4) * chan.deltaT);
  */
  tsLength = XLALGPSGetREAL8( &(chan.epoch) );
  tsLength += (REAL8) (numPoints / 4) * chan.deltaT;
  XLALGPSSetREAL8( &(searchsumm.searchSummaryTable->out_start_time), tsLength );

  outTimeNS = XLALGPSToINT8NS( &(searchsumm.searchSummaryTable->out_start_time) );

  if ( ! bankSim && ( trigStartTimeNS && (trigStartTimeNS > outTimeNS) ) )
  {
    /* override with trigger start time */
    XLALINT8NSToGPS( &(searchsumm.searchSummaryTable->out_start_time),
          trigStartTimeNS );
  }

  /* FIXME:  loss of precision;  consider
  searchsumm.searchSummaryTable->out_end_time = chan.epoch;
  XLALGPSAdd(&searchsumm.searchSummaryTable->out_end_time, chan.deltaT * ((REAL8) chan.data->length - (REAL8) (numPoints/4)));
  */
  tsLength = XLALGPSGetREAL8( &(chan.epoch) );
  tsLength += chan.deltaT * ((REAL8) chan.data->length - (REAL8) (numPoints/4));
  XLALGPSSetREAL8( &(searchsumm.searchSummaryTable->out_end_time), tsLength );

  outTimeNS = XLALGPSToINT8NS( &(searchsumm.searchSummaryTable->out_end_time) );

  if ( ! bankSim && ( trigEndTimeNS && (trigEndTimeNS < outTimeNS) ) )
  {
    /* override with trigger end time */
    XLALINT8NSToGPS( &(searchsumm.searchSummaryTable->out_end_time),
                     trigEndTimeNS );
  }

  /*
   *
   * create and populate findchip initialization structure
   *
   */


  if ( ! ( fcInitParams = (FindChirpInitParams *)
        LALCalloc( 1, sizeof(FindChirpInitParams) ) ) )
  {
    fprintf( stderr, "could not allocate memory for findchirp init params\n" );
    exit( 1 );
  }

  fcInitParams->numPoints      = numPoints;
  fcInitParams->numSegments    = numSegments;
  fcInitParams->numChisqBins   = numChisqBins;
  fcInitParams->createRhosqVec = writeRhosq;
  fcInitParams->ovrlap         = ovrlap;
  fcInitParams->approximant    = approximant;
  fcInitParams->order          = order;
  fcInitParams->createCVec     = writeCData;


  /*
   *
   * power spectrum estimation
   *
   */


  /* initialize findchirp data conditioning routine */
  LAL_CALL( LALFindChirpDataInit( &status, &fcDataParams, fcInitParams ),
      &status );
  fcDataParams->invSpecTrunc = invSpecTrunc * sampleRate;
  fcDataParams->fLow = fLow;

  /* create storage for the power spectral estimate */
  memset( &spec, 0, sizeof(REAL4FrequencySeries) );
  LAL_CALL( LALSCreateVector( &status, &(spec.data), numPoints / 2 + 1 ),
      &status );

  /* compute the windowed power spectrum for the data channel */
  avgSpecParams.window = NULL;
  switch ( specType )
  {
    case specType_mean:
      avgSpecParams.method = useMean;
      if ( vrbflg ) fprintf( stdout, "computing mean psd" );
      break;
    case specType_median:
      avgSpecParams.method = useMedian;
      if ( vrbflg ) fprintf( stdout, "computing median psd" );
      break;
    case specType_gaussian:
    case specType_LIGO:
    case specType_AdvLIGO:
      avgSpecParams.method = useUnity;
      if ( vrbflg ) fprintf( stdout, "computing constant psd with unit value" );
      break;
    default:
      fprintf( stderr, "Error: unknown PSD estimation type: %d\n", specType );
      exit( 1 );
  }

  /* use the fft plan created by findchirp */
  avgSpecParams.plan = fcDataParams->fwdPlan;

  if ( badMeanPsd )
  {
    avgSpecParams.overlap = 0;
    if ( vrbflg ) fprintf( stdout, " without overlap\n" );
  }
  else
  {
    avgSpecParams.overlap = numPoints / 2;
    if ( vrbflg )
      fprintf( stdout, " with overlap %d\n", avgSpecParams.overlap );
  }

  avgSpecParams.window = XLALCreateHannREAL4Window(numPoints);
  LAL_CALL( LALREAL4AverageSpectrum( &status, &spec, &chan, &avgSpecParams ),
      &status );
  XLALDestroyREAL4Window( avgSpecParams.window );
  strcpy( spec.name, chan.name );

  if ( specType == specType_gaussian )
  {
    /* multiply the unit power spectrum by the variance to get the white psd */
    REAL4 gaussVarSq = gaussVar * gaussVar;
    for ( k = 0; k < spec.data->length; ++k )
    {
      spec.data->data[k] *= 2.0 * gaussVarSq * (REAL4) inputDeltaT;
    }
    if ( vrbflg )
      fprintf( stdout, "set psd to constant value = %e\n", spec.data->data[0] );
  }
  else if ( specType == specType_LIGO )
  {
    /* replace the spectrum with the Initial LIGO design noise curve */
    INT4  k_min          = strainHighPassFreq / spec.deltaF > 1 ?
                           strainHighPassFreq / spec.deltaF : 1 ;
    REAL8 sim_psd_value, sim_psd_freq;
    LALLIGOIPsd( NULL, &sim_psd_value, strainHighPassFreq );

    for ( k = 0; k < (UINT4)k_min; ++k )
    {
      spec.data->data[k] = (REAL4) (9.0e-46 * sim_psd_value * dynRange *
                                    dynRange);
    }
    for ( k = k_min; k < spec.data->length; ++k )
    {
      sim_psd_freq = (REAL8) k * spec.deltaF;
      LALLIGOIPsd( NULL, &sim_psd_value, sim_psd_freq );
      spec.data->data[k] = (REAL4) (9.0e-46 * sim_psd_value * dynRange *
                                    dynRange);
    }
    if ( vrbflg ) fprintf( stdout, "set psd to Initial LIGO design\n" );
  }
  else if ( specType == specType_AdvLIGO )
  {
    /* replace the spectrum with the Advanced LIGO design noise curve */
    INT4  k_min          = strainHighPassFreq / spec.deltaF > 1 ?
                           strainHighPassFreq / spec.deltaF : 1 ;
    REAL8 sim_psd_value, sim_psd_freq;
    LALAdvLIGOPsd( NULL, &sim_psd_value, strainHighPassFreq );

    for ( k = 0; k < (UINT4)k_min; ++k )
    {
      spec.data->data[k] = (REAL4) (9.0e-46 * sim_psd_value * dynRange *
                                    dynRange);
    }
    for ( k = k_min; k < spec.data->length; ++k )
    {
      sim_psd_freq = (REAL8) k * spec.deltaF;
      LALAdvLIGOPsd( NULL, &sim_psd_value, sim_psd_freq );
      spec.data->data[k] = (REAL4) (9.0e-46 * sim_psd_value * dynRange *
                                    dynRange);
    }
    if ( vrbflg ) fprintf( stdout, "set psd to Advanced LIGO design\n" );
  }

  /* write the spectrum data to a file */
  if ( writeSpectrum ) outFrame = fr_add_proc_REAL4FrequencySeries( outFrame,
      &spec, "ct^2/Hz", "PSD" );


  /*
   *
   * initialize the template bank simulation
   *
   */


  if ( bankSim )
  {
    if ( vrbflg ) fprintf( stdout, "initializing template bank simulation\n" );

    /* use the created random parameters */
    bankSimParams.randParams = randParams;

    /* override the initialization parameters for a bank simulation */
    fcInitParams->numSegments  = 1;
    fcInitParams->ovrlap       = 0;
    fcInitParams->numChisqBins = 0;
    snrThresh                  = 0;
    chisqThresh                = LAL_REAL4_MAX;
    chisqDelta                 = LAL_REAL4_MAX;

    if ( bankSimFileName )
    {
      /* read in the simuation parameters from a sim_inspiral_table */
      bankSim = SimInspiralTableFromLIGOLw( &bankSimHead, bankSimFileName,
          0, 0 );
      for ( thisBankSim = bankSimHead; thisBankSim;
          thisBankSim = thisBankSim->next )
      {
        /* set the time of the injection to zero so it is injected in  */
        /* the middle of the data segment: the other times are ignored */
        thisBankSim->geocent_end_time.gpsSeconds = 0;
        thisBankSim->geocent_end_time.gpsNanoSeconds = 0;
      }
      thisBankSim = bankSimHead;
      if ( vrbflg ) fprintf( stdout, "Read %d bank sim parameters from %s\n",
            bankSim, bankSimFileName );
    }
    else
    {
      /* use the bank sim params to generate the simulated signals */
      bankSimParamsPtr = &bankSimParams;
      if ( vrbflg )
        fprintf( stdout, "internally generating bank sim siganls\n" );
    }

    bankSimCutLowIndex = XLALFindChirpBankSimInitialize( &spec, &resp, fLow );

    if ( vrbflg )
      fprintf( stdout, "psd low frequency cutoff index = %d\n", bankSimCutLowIndex );
    if ( writeSpectrum ) outFrame = fr_add_proc_REAL4FrequencySeries( outFrame,
        &spec, "strain^2/Hz", "PSD_SIM" );
    if ( writeResponse ) outFrame = fr_add_proc_COMPLEX8FrequencySeries(
        outFrame, &resp, "strain/ct", "RESPONSE_SIM" );
  }


  /*
   *
   * create the data structures needed for findchirp
   *
   */


  if ( vrbflg ) fprintf( stdout, "initializing findchirp... " );

  /* create the data segment vector from the input data */
  LAL_CALL( LALInitializeDataSegmentVector( &status, &dataSegVec,
        &chan, &spec, &resp, fcInitParams ), &status );

  /* set the analyze flag according to what we are doing */
  if ( tdFollowUpFiles || injectionFile )
  {
    if (tdFollowUpFiles)
    {
      /* Only analyze segments containing coincident BCV triggers */
      XLALFindChirpSetFollowUpSegment (dataSegVec, &tdFollowUpEvents);
    }
    else
    {
      /* set the analyzeSegment flag only on segments with injections */
      XLALFindChirpSetAnalyzeSegment (dataSegVec, injections);
    }
  }

  /* create the findchirp data storage */
  LAL_CALL( LALCreateFindChirpSegmentVector( &status, &fcSegVec,
        fcInitParams ), &status );

  /* initialize the template functions */
  LAL_CALL( LALFindChirpTemplateInit( &status, &fcTmpltParams,
        fcInitParams ), &status );

  fcDataParams->dynRange = fcTmpltParams->dynRange = dynRange;
  fcTmpltParams->deltaT = chan.deltaT;
  fcTmpltParams->fLow = fLow;
  fcTmpltParams->reverseChirpBank = reverseChirpBank;
  fcTmpltParams->order = order;
  fcTmpltParams->bandPassTmplt = bandPassTmplt;
  fcTmpltParams->taperTmplt = taperTmplt;

  /* initialize findchirp filter functions */
  LAL_CALL( LALFindChirpFilterInit( &status, &fcFilterParams, fcInitParams ),
      &status );
  fcFilterParams->deltaT = chan.deltaT;
  fcFilterParams->chisqParams->approximant = approximant;

  /* set up parameters for the filter output veto */
  if ( enableRsqVeto )
  {
    fcFilterParams->filterOutputVetoParams = (FindChirpFilterOutputVetoParams *)
      LALCalloc( 1, sizeof(FindChirpFilterOutputVetoParams) );
    fcFilterParams->filterOutputVetoParams->rsqvetoWindow = rsqVetoWindow;
    fcFilterParams->filterOutputVetoParams->rsqvetoThresh = rsqVetoThresh;
    if ( doRsqVeto )
    {
      fcFilterParams->filterOutputVetoParams->rsqvetoTimeThresh = rsqVetoTimeThresh;
      fcFilterParams->filterOutputVetoParams->rsqvetoMaxSNR = rsqVetoMaxSNR;
      fcFilterParams->filterOutputVetoParams->rsqvetoCoeff = rsqVetoCoeff;
      fcFilterParams->filterOutputVetoParams->rsqvetoPow = rsqVetoPow;
    }
  }
  else
  {
    fcFilterParams->filterOutputVetoParams = NULL;
  }

  LAL_CALL( LALFindChirpChisqVetoInit( &status, fcFilterParams->chisqParams,
        fcInitParams->numChisqBins, fcInitParams->numPoints ),
      &status );

  /* initialize findchirp clustering params */
  fcFilterParams->clusterMethod = clusterMethod;
  fcFilterParams->clusterWindow = clusterWindow;

  /* parse the thresholds */
  fcFilterParams->rhosqThresh = snrThresh * snrThresh;
  fcFilterParams->chisqThresh = chisqThresh;
  fcFilterParams->chisqDelta  = chisqDelta;

  if ( vrbflg ) fprintf( stdout, "done\n" );


  /*
   *
   * matched filtering engine
   *
   */


  /* begin loop over number of template bank simulation */
  /* if we are not doing a template bank simulation,    */
  /* this exectues the main part of the filtering code  */
  /* just one (which is what we want to do)             */
  bankSimCount = 0;
  do
  {
    if ( bankSim )
    {
      if ( vrbflg )
        fprintf( stdout, "bank simulation %d/%d\n", bankSimCount, bankSim );

      /* zero out the input data segment and the injection params */
      if ( vrbflg ) fprintf( stdout,
          "zeroing data stream and adding random injection for bank sim... " );
      memset( chan.data->data, 0, chan.data->length * sizeof(REAL4) );

      /* inject a random signal if we are doing a template bank simulation */
      if ( ! siminspiral.simInspiralTable )
        thisSimInspiral = siminspiral.simInspiralTable =
          XLALFindChirpBankSimInjectSignal( dataSegVec, &resp, thisBankSim,
              bankSimParamsPtr );
      else
        thisSimInspiral = thisSimInspiral->next =
          XLALFindChirpBankSimInjectSignal( dataSegVec, &resp, thisBankSim,
              bankSimParamsPtr );

      /* write the channel data plus injection to the output frame file */
      if ( writeRawData ) outFrame = fr_add_proc_REAL4TimeSeries( outFrame,
          &chan, "ct", "SIM" );
      if ( vrbflg ) fprintf( stdout, "done\n" );
    }


    /*
     *
     * condition data segments for filtering
     *
     */


    switch ( approximant )
    {
      case TaylorT1:
      case TaylorT2:
      case TaylorT3:
      case GeneratePPN:
      case PadeT1:
      case EOB:
      case EOBNR:
      case FindChirpPTF:
<<<<<<< HEAD
      case PhenSpinTaylorRD:
=======
      case IMRPhenomB:
>>>>>>> f23681c4
        if ( vrbflg )
          fprintf( stdout, "findchirp conditioning data for TD or PTF\n" );
        LAL_CALL( LALFindChirpTDData( &status, fcSegVec, dataSegVec,
              fcDataParams ), &status );
        break;

      case FindChirpSP:
        if ( vrbflg )
          fprintf( stdout, "findchirp conditioning data for SP\n" );
        LAL_CALL( LALFindChirpSPData( &status, fcSegVec, dataSegVec,
              fcDataParams ), &status );
        break;

      case BCV:
        if ( vrbflg )
          fprintf( stdout, "findchirp conditioning data for BCV\n" );
        LAL_CALL( LALFindChirpBCVData( &status, fcSegVec, dataSegVec,
              fcDataParams ), &status );
        break;

      case BCVSpin:
        if ( vrbflg )
          fprintf( stdout, "findchirp conditioning data for BCVSpin\n" );
        LAL_CALL( LALFindChirpTDData( &status, fcSegVec, dataSegVec,
              fcDataParams ), &status );
        break;
      default:
        fprintf( stderr, "error: unknown waveform approximant for data\n" );
        exit( 1 );
        break;
    }

    if ( bankSim )
    {
      if ( vrbflg ) fprintf( stdout,
          "computing minimal match normalization... " );

      matchNorm = XLALFindChirpBankSimSignalNorm( fcDataParams, fcSegVec,
          bankSimCutLowIndex );

      if ( vrbflg ) fprintf( stdout, "%e\n", matchNorm );
    }
    else
    {
      if ( approximant == FindChirpSP )
      {
        /* compute the standard candle */
        REAL4 cannonDist = 1.0; /* Mpc */
        REAL4 m  = (REAL4) candle.tmplt.totalMass;
        REAL4 mu = (REAL4) candle.tmplt.mu;
        REAL4 distNorm = 2.0 * LAL_MRSUN_SI / (cannonDist * 1e6 * LAL_PC_SI);
        REAL4 candleTmpltNorm = sqrt( (5.0*mu) / 96.0 ) *
          pow( m / (LAL_PI*LAL_PI) , 1.0/3.0 ) *
          pow( LAL_MTSUN_SI / (REAL4) chan.deltaT, -1.0/6.0 );

        distNorm *= fcTmpltParams->dynRange;
        candleTmpltNorm *= candleTmpltNorm;
        candleTmpltNorm *= distNorm * distNorm;

        candle.sigmasq = 4.0 * ( (REAL4) chan.deltaT / (REAL4) numPoints );
        candle.sigmasq *= candleTmpltNorm *
          fcSegVec->data->segNorm->data[fcSegVec->data->segNorm->length-1];

        candle.distance = sqrt( candle.sigmasq / candle.rhosq );

        if ( vrbflg )
        {
          fprintf( stdout, "candle m = %e\ncandle mu = %e\n"
              "candle.rhosq = %e\nchan.deltaT = %e\nnumPoints = %d\n"
              "fcSegVec->data->segNorm->data[fcSegVec->data->segNorm->length-1]"
              " = %e\ncandleTmpltNorm = %e\ncandle.distance = %e Mpc\n"
              "candle.sigmasq = %e\n",
              m, mu, candle.rhosq, chan.deltaT, numPoints,
              fcSegVec->data->segNorm->data[fcSegVec->data->segNorm->length-1],
              candleTmpltNorm, candle.distance, candle.sigmasq );
          fflush( stdout );
        }
      }
      else if ( approximant == BCV )
      {
        /* compute the standard candle for a  5-5 Msun inspiral*/
        REAL4 cannonDist = 1.0; /* Mpc */
        REAL4 m  = 10.0;
        REAL4 mu = 2.5;
        REAL4 k1 = numPoints * chan.deltaT ;
        UINT4 kmax = 432 * k1 ; /* 432 = fISCO for 5-5 */
        REAL4 distNorm = 2.0 * LAL_MRSUN_SI / (cannonDist * 1e6 * LAL_PC_SI);
        REAL4 candleTmpltNorm = sqrt( (5.0*mu) / 96.0 ) *
          pow( m/(LAL_PI*LAL_PI) , 1.0/3.0 ) *
          pow(LAL_MTSUN_SI / (REAL4) chan.deltaT, -1.0/6.0);
        distNorm *= fcTmpltParams->dynRange;
        candleTmpltNorm *= candleTmpltNorm;
        candleTmpltNorm *= distNorm * distNorm;
        candle.sigmasq = 4.0 * ( (REAL4) chan.deltaT / (REAL4) numPoints );
        candle.sigmasq *= candleTmpltNorm *
          fcSegVec->data->segNorm->data[kmax];
        candle.distance = sqrt( candle.sigmasq / candle.rhosq );

        /* for 5-5 Msun... */
        candle.tmplt.mass1 = 5.0;
        candle.tmplt.mass2 = 5.0;
        candle.tmplt.totalMass = 10.0;
        candle.tmplt.mu = 2.5;
        candle.tmplt.eta = 0.25;

        if ( vrbflg )
        {
          fprintf( stdout, "candle m = %e\ncandle mu = %e\n"
              "candle.rhosq = %e\nchan.deltaT = %e\nnumPoints = %d\n"
              "fcSegVec->data->segNorm->data[kmax] = %e\n"
              "kmax = %d\ncandleTmpltNorm = %e\ncandle.distance = %e Mpc \n"
              "candle.sigmasq=%e\n",
              m,mu,candle.rhosq,chan.deltaT,
              numPoints,fcSegVec->data->segNorm->data[kmax],kmax,
              candleTmpltNorm,candle.distance,candle.sigmasq);
          fflush(stdout);
        }
      }
      else
      {
        if ( vrbflg )
        {
          fprintf( stdout, "standard candle not calculated;\n"
              "chan.deltaT = %e\nnumPoints = %d\n",
              chan.deltaT, numPoints );
          fflush( stdout );
        }
      }
    }


    /*================================================================
     * This is a dense bit of logical constructs and basically
     * implements the following truth table
     *
     *   Injection   Follow-Up    --fast      Action
     *   ---------   ---------    --------  ----------
     *      T           F           F        SetAnalyseTemplate()
     *      T           F           T              "
     *      T           T           F              "
     *      T           T           T        TagTemplateAndSegment()
     *      F           T           T              "
     *      F           T           F        Do Nothing
     *      F           F           F        Do Nothing
     *      F           F           T        Irrelevant (do nothing)
     *================================================================*/
    if ( numTmplts > 0 &&
        ( injectionFile  || (tdFollowUpFiles && mmFast >= 0.0) ) )
    {
      /* Make space for analyseThisTmplt */
      analyseThisTmplt = (UINT4 *) LALCalloc (numTmplts, sizeof(UINT4));

      /* If we are performing a follow up, we only want to follow up templates
       * near coincident events, regardless of the injection file used
       */
      if ( injectionFile && (!tdFollowUpFiles || mmFast < 0) )
      {

      /* set the analyseThisTmplt flag on templates     */
      /* that are 'close' to the injections             */
        LAL_CALL( LALFindChirpSetAnalyseTemplate( &status, analyseThisTmplt,
            mmFast, fcSegVec->data[0].data->deltaF, sampleRate, fcDataParams,
            numTmplts, bankHead, numInjections, injections ), &status );

      }
      else
      {
        XLALFindChirpTagTemplateAndSegment(dataSegVec, bankHead,
            &tdFollowUpEvents, ifo, mmFast, analyseThisTmplt );
      }
    }

    /* set the autocorrelation chisq length and type */

    bankVetoData.acorrMatSize = autochisqLength;
    bankVetoData.two_sided_auto_chisq = autochisqTwo;
    bankVetoData.time_freq_bank_veto = timeFreqBankVeto;
    bankVetoData.autochisqStride = autochisqStride;

    /*
     *
     * split the template bank into subbanks for the bank veto
     *
     */

    /* only sort the bank if doing bank veto */

    if (!bankSimCount && numTmplts > 0) /*just doing this once is fine*/
    {
      if (subBankSize > 1)
	bankHead = XLALFindChirpSortTemplates( bankHead, &bankVetoData, numTmplts, subBankSize);

      if ( vrbflg ) fprintf( stdout,
        "splitting bank in to subbanks of size ~ %d\n", subBankSize );

      subBankHead = XLALFindChirpCreateSubBanks( &maxSubBankSize,
        subBankSize, numTmplts, bankHead );

      if ( vrbflg ) fprintf( stdout, "maximum subbank size = %d\n",
        maxSubBankSize );

      bankVetoData.length = maxSubBankSize;

      /* free the existing qVec structure so that we can use the bankveto one */
      XLALDestroyCOMPLEX8Vector( fcFilterParams->qtildeVec );
      fcFilterParams->qtildeVec = NULL;
      XLALDestroyCOMPLEX8Vector( fcFilterParams->qVec );
      fcFilterParams->qVec = NULL;


      /* create an array of fcFilterInput structs */
      bankVetoData.qVecArray = (COMPLEX8Vector **)
        LALCalloc( bankVetoData.length, sizeof(COMPLEX8Vector*) );
      bankVetoData.qtildeVecArray = (COMPLEX8Vector **)
        LALCalloc( bankVetoData.length, sizeof(COMPLEX8Vector*) );
      bankVetoData.fcInputArray = (FindChirpFilterInput **)
        LALCalloc( bankVetoData.length, sizeof(FindChirpFilterInput*) );
      /* create ccMat for bank veto */
      bankVetoData.ccMat =
        XLALCreateCOMPLEX8Vector( bankVetoData.length * bankVetoData.length );
      bankVetoData.normMat =
        XLALCreateVector( bankVetoData.length );
      /* point to response and spectrum */
      bankVetoData.spec = spec.data;
      bankVetoData.resp = resp.data;

      for ( i = 0; i < bankVetoData.length; ++i )
      {
        bankVetoData.qVecArray[i] =
          XLALCreateCOMPLEX8Vector( fcInitParams->numPoints );
        bankVetoData.qtildeVecArray[i] =
          XLALCreateCOMPLEX8Vector( fcInitParams->numPoints );
        LAL_CALL( LALCreateFindChirpInput( &status,
              &(bankVetoData.fcInputArray[i]), fcInitParams ), &status );
      }
    }
    /* set the workspace vectors to null before they are allocated later */
    XLALInitBankVetoData(&bankVetoData);

    /*
     *
     * search engine
     *
     */


    /* Analyze all templates from a given subbank at once. */
    for ( subBankCurrent = subBankHead, thisTemplateIndex = 0;
        subBankCurrent;
        subBankCurrent = subBankCurrent->next, thisTemplateIndex++ )
    {

      /* If we are injecting or in td-follow-up mode and the    */
      /* analyseThisTmpltFlag is down look no further:          */
      /* simply continue to the next template                   */
      if ( injectionFile )
      {
        if ( ! analyseThisTmplt[thisTemplateIndex] )
          continue;
        else
          if ( vrbflg ) fprintf( stdout,
              "\n\n === Template %d going through \n\n", thisTemplateIndex );
      }

      for ( bankCurrent = subBankCurrent->bankHead, subBankIndex = 0;
          bankCurrent; bankCurrent = bankCurrent->next, ++subBankIndex )
      {
        /* set fcFilterInput to the correct one */
        fcFilterInput = bankVetoData.fcInputArray[subBankIndex];
        if ( vrbflg ) fprintf( stdout,
            "Creating template in fcInputArray[%d] at %p\n", subBankIndex,
            (void *)fcFilterInput );

        /*  generate template */
        switch ( approximant )
        {
          case TaylorT1:
          case TaylorT2:
          case TaylorT3:
          case GeneratePPN:
          case PadeT1:
          case EOB:
          case EOBNR:
<<<<<<< HEAD
  	  case PhenSpinTaylorRD:
=======
          case IMRPhenomB:
>>>>>>> f23681c4
            LAL_CALL( LALFindChirpTDTemplate( &status, fcFilterInput->fcTmplt,
                  bankCurrent, fcTmpltParams ), &status );
            break;

          case FindChirpSP:
            LAL_CALL( LALFindChirpSPTemplate( &status, fcFilterInput->fcTmplt,
                  bankCurrent, fcTmpltParams ), &status );
            break;

          case BCV:
            LAL_CALL( LALFindChirpBCVTemplate( &status, fcFilterInput->fcTmplt,
                  bankCurrent, fcTmpltParams ), &status );
            break;

          case BCVSpin:
            LAL_CALL( LALFindChirpBCVSpinTemplate( &status,
                  fcFilterInput->fcTmplt, bankCurrent,
                  fcTmpltParams, fcDataParams ), &status );
            break;

          case FindChirpPTF:
            LAL_CALL( LALFindChirpPTFTemplate( &status, fcFilterInput->fcTmplt,
                  bankCurrent, fcTmpltParams ), &status );
            break;

          default:
            fprintf( stderr,
                "error: unknown waveform template approximant \n" );
            exit( 1 );
            break;
        }
      }

      /* Write out the template time series if requested */
      if (writeTemplate )
      {
        /* Locally scoped variables */
        CHAR snrsqStr[LALNameLength];
        COMPLEX8Vector *templateFFTDataVector = NULL;
        REAL4FFTPlan *plan = NULL;
        REAL8 deltaF;
        INT4 kmax, num_points;
        UINT4 nb2;
        snprintf( snrsqStr, LALNameLength, "TEMPLATE");
        memcpy(&templateTimeSeries, &chan, sizeof(REAL4TimeSeries));
        strcpy( templateTimeSeries.name, chan.name );
        /* Things are complicated if the template is in the Frequency domain */
        if ( approximant==FindChirpSP )
          {
          nb2 = fcTmpltParams->xfacVec->length;
          num_points = (INT4) floor( (nb2-1) * 2.0);
          templateTimeSeriesVector = XLALCreateREAL4Vector(num_points);
          templateFFTDataVector = XLALCreateCOMPLEX8Vector(nb2);
          num_points = templateTimeSeriesVector->length;

          deltaF = 1.0 / ( fcTmpltParams->deltaT * (REAL8) num_points / 2.0);
          kmax = fcFilterInput->fcTmplt->tmplt.fFinal / deltaF < num_points/2 ?
            fcFilterInput->fcTmplt->tmplt.fFinal / deltaF : num_points/2;

          for (i = 0; i < nb2; i++)
            {
            if (1 || (((i * deltaF) > fLow) && (i < kmax)))
              {
              templateFFTDataVector->data[i].re = fcFilterInput->fcTmplt->data->data[i].re * fcTmpltParams->xfacVec->data[i];
              templateFFTDataVector->data[i].im = fcFilterInput->fcTmplt->data->data[i].im * fcTmpltParams->xfacVec->data[i];
              }
            else
              {
              templateFFTDataVector->data[i].re = 0;
              templateFFTDataVector->data[i].im = 0;
              }
            }
          plan = XLALCreateReverseREAL4FFTPlan( num_points, 0);
          if ( XLALREAL4ReverseFFT( templateTimeSeriesVector, templateFFTDataVector, plan) )  fprintf(stderr, "\n\nFFT FAILED\n\n");
          templateTimeSeries.data = templateTimeSeriesVector;
          }
        /* Much easier for a TD template */
        else
          templateTimeSeries.data = fcTmpltParams->xfacVec;

        if (templateTimeSeries.data)
               outFrame = fr_add_proc_REAL4TimeSeries( outFrame,
                  &templateTimeSeries, "none", snrsqStr );
        else fprintf(stderr,"fcTmpltParams->xfacVec is NULL\n");
        /* if we had to make intermediate data products, destroy them */
        /* The template time series persists and will be destroyed later */
        if (templateFFTDataVector) XLALDestroyCOMPLEX8Vector(templateFFTDataVector);
        if (plan) XLALDestroyREAL4FFTPlan( plan );
      }


      ccFlag = 1;
      /* loop over data segments */
      for ( i = 0; i < fcSegVec->length ; ++i )
      {
        INT8 fcSegStartTimeNS;
        INT8 fcSegEndTimeNS;

        fcSegStartTimeNS = XLALGPSToINT8NS( &(fcSegVec->data[i].data->epoch) );
        fcSegEndTimeNS = fcSegStartTimeNS + (INT8)
          ( (REAL8) numPoints * 1e9 * fcSegVec->data[i].deltaT );

        /* skip segment if it is not contained in the trig start or end times */
        if ( ! bankSim &&
            ( (trigStartTimeNS && (trigStartTimeNS > fcSegEndTimeNS)) ||
            (trigEndTimeNS && (trigEndTimeNS < fcSegStartTimeNS)) ) )
        {
          if ( vrbflg ) fprintf( stdout,
              "skipping segment %d/%d [%" LAL_INT8_FORMAT "-%" LAL_INT8_FORMAT "] (outside trig time)\n",
              fcSegVec->data[i].number, fcSegVec->length,
              fcSegStartTimeNS, fcSegEndTimeNS );

          continue;
        }

        /* By default assume that we are going to analyse the   */
        /* segment with the template (analyseTag = 1)           */
        analyseTag = 1;

        /* If injections are being done or if in td follow-up mode */
        /* check if for any reason the analyseTag flag needs to be */
        /* brought down                                            */
        if ( tdFollowUpFiles || ( injectionFile  && flagFilterInjOnly ))
        {
          if ( tdFollowUpFiles )
          {
            if ( mmFast >= 0.0 )
            {
                /* Compare tmplt flag with segment number using bitwise and */
                if ( !(analyseThisTmplt[thisTemplateIndex] & ( 1u << i )))
                {
                    analyseTag = 0;
                }
            }
            else if ( !fcSegVec->data[i].analyzeSegment )
            {
              analyseTag = 0;
            }

          }
          else
          {
            if (subBankSize > 1)
               analyseTag = fcSegVec->data[i].analyzeSegment;
            else
               analyseTag = XLALCmprSgmntTmpltFlags( numInjections,
                  analyseThisTmplt[thisTemplateIndex],
                  fcSegVec->data[i].analyzeSegment );
          }
        }

        for ( bankCurrent = subBankCurrent->bankHead, subBankIndex = 0;
            bankCurrent; bankCurrent = bankCurrent->next, ++subBankIndex )
        {
          /* filter data segment */
          if ( analyseTag )
          {
            /* set fcFilterInput and qVec to the correct ones */
            fcFilterInput = bankVetoData.fcInputArray[subBankIndex];
            if ( vrbflg ) fprintf( stdout,
                "Using template in fcInputArray[%d] at %p\n", subBankIndex,
                (void *)fcFilterInput );
            fcFilterParams->qVec=bankVetoData.qVecArray[subBankIndex];
            fcFilterParams->qtildeVec=bankVetoData.qtildeVecArray[subBankIndex];
            if ( vrbflg ) fprintf( stdout,
                "Using qVec in qVecArray[%d] at %p\n", subBankIndex,
                (void *)fcFilterParams->qVec );
            if ( vrbflg ) fprintf( stdout,
                "filtering segment %d/%d [%" LAL_INT8_FORMAT "-%" LAL_INT8_FORMAT "] "
                "against template %d/%d (%e,%e)\n",
                fcSegVec->data[i].number, fcSegVec->length,
                fcSegStartTimeNS, fcSegEndTimeNS,
                bankCurrent->number, numTmplts,
                fcFilterInput->fcTmplt->tmplt.mass1,
                fcFilterInput->fcTmplt->tmplt.mass2 );

            fcFilterInput->segment = fcSegVec->data + i;


            /* decide which filtering routine to use */
            switch ( approximant )
            {
              case TaylorT1:
              case TaylorT2:
              case TaylorT3:
              case GeneratePPN:
              case PadeT1:
              case EOB:
              case EOBNR:
<<<<<<< HEAD
	      case PhenSpinTaylorRD:
=======
              case IMRPhenomB:
>>>>>>> f23681c4
                /* construct normalization for time domain templates... */
                LAL_CALL( LALFindChirpTDNormalize( &status,
                      fcFilterInput->fcTmplt, fcFilterInput->segment,
                      fcDataParams ), &status );

                /* ...and fall through to FindChirpFilterSegment() */
              case FindChirpSP:
                LAL_CALL( LALFindChirpFilterSegment( &status,
                      &eventList, fcFilterInput, fcFilterParams ), &status );
                break;

              case BCV:
                if ( ! bcvConstraint )
                {
                  LAL_CALL( LALFindChirpBCVFilterSegment( &status,
                        &eventList, fcFilterInput, fcFilterParams ), &status );
                }
                else
                {
                  LAL_CALL( LALFindChirpBCVCFilterSegment( &status,
                        &eventList, fcFilterInput, fcFilterParams ), &status );
                }
                break;

              case BCVSpin:
                LAL_CALL( LALFindChirpBCVSpinFilterSegment( &status,
                      &eventList, fcFilterInput, fcFilterParams, fcDataParams
                      ), &status );
                break;

              case FindChirpPTF:
                LAL_CALL( LALFindChirpPTFNormalize( &status,
                      fcFilterInput->fcTmplt, fcFilterInput->segment,
                      fcDataParams ), &status );
                LAL_CALL( LALFindChirpPTFFilterSegment( &status,
                      &eventList, fcFilterInput, fcFilterParams ), &status );
                break;

              default:
                fprintf( stderr,
                    "error: unknown waveform approximant for filter\n" );
                exit( 1 );
                break;
            }

            if ( writeRhosq )
            {
              CHAR snrsqStr[LALNameLength];
              snprintf( snrsqStr, LALNameLength, "SNRSQ_%d", nRhosqFr++ );
              strcpy( fcFilterParams->rhosqVec->name, chan.name );
              outFrame = fr_add_proc_REAL4TimeSeries( outFrame,
                  fcFilterParams->rhosqVec, "none", snrsqStr );
            }


            if ( writeCData && ! strcmp(ifo, bankCurrent->ifo) )
            {
              /* Discard 64s of analysis segment at both ends */
              REAL8 buffer = 64.0;
              trigTime = bankCurrent->end_time.gpsSeconds + 1e-9 *
                bankCurrent->end_time.gpsNanoSeconds;

              lowerBound = rint(fcSegStartTimeNS/1000000000L) + buffer;
              upperBound = rint(fcSegEndTimeNS/1000000000L) - buffer;

              if ( vrbflg ) fprintf(stdout,
                 "GPS end time of bankCurrent in s and ns are %d and %d; trigtime in (s) is %12.3f; lower and upper bounds in (s) is %12.3f, %12.3f\n",
                 bankCurrent->end_time.gpsSeconds,bankCurrent->end_time.gpsNanoSeconds, trigTime, lowerBound, upperBound);


              if ( trigTime >= lowerBound && trigTime <= upperBound )
                {
                  REAL8 sigmasq = 0.0;
                  REAL4 chisq=0.0;

                  if ( vrbflg ) fprintf(stdout,
                                        "The bankCurrent event id is %" LAL_UINT8_FORMAT "\n",
                                        bankCurrent->event_id->id);

                  if ( ! eventList ) {
                    chisq = 1.0;
                    if ( vrbflg ) fprintf(stdout,
                       "No eventlist found! chisq is set to %e\n",chisq);
                  }
                  else {
                    chisq = eventList->chisq;
                    if ( vrbflg ) fprintf(stdout,
                       "Eventlist found; chisq read is %e\n",chisq);
                  }

                  tempTmplt = (SnglInspiralTable *)
                    LALCalloc(1, sizeof(SnglInspiralTable) );
                  tempTmplt->event_id = (EventIDColumn *)
                    LALCalloc(1, sizeof(EventIDColumn) );
                  tempTmplt->mass1 = bankCurrent->mass1;
                  tempTmplt->end_time.gpsSeconds =
                    bankCurrent->end_time.gpsSeconds;
                  tempTmplt->end_time.gpsNanoSeconds =
                    bankCurrent->end_time.gpsNanoSeconds;
                  if (bankCurrent->event_id)
                    tempTmplt->event_id->id = bankCurrent->event_id->id;
                  else tempTmplt->event_id->id = 0;

                  if ( ! eventList ) {
                    UINT4 kmax;
                    REAL8 deltaF=0.0;

                    /* Compute sigmasq for coherent statistic */
                    deltaF = 1.0 / ( (REAL4) fcFilterParams->deltaT *
                                     (REAL4) fcFilterParams->qVec->length );

                    kmax = fcFilterInput->fcTmplt->tmplt.fFinal / deltaF <
                      fcFilterParams->qVec->length/2 ?
                      fcFilterInput->fcTmplt->tmplt.fFinal / deltaF :
                      fcFilterParams->qVec->length/2;

                    sigmasq = fcFilterInput->segment->segNorm->data[kmax] *
                      fcFilterInput->segment->segNorm->data[kmax] *
                      fcFilterInput->fcTmplt->tmpltNorm *
                      fcFilterInput->fcTmplt->norm;

                    /* If sigmasq is still zero */
                    if ( (sigmasq == 0.0) )
                      {
                        REAL4 totalMass = bankCurrent->mass1 + bankCurrent->mass2;
                        REAL4 mu = bankCurrent->mass1 * bankCurrent->mass2 / totalMass;

                        sigmasq = candle.sigmasq * pow( totalMass /
                                                        (REAL4) candle.tmplt.totalMass,2.0/3.0);
                        sigmasq *= mu / candle.tmplt.mu;
                      }
                    tempTmplt->sigmasq = sigmasq;
                  }
                  else {
                    tempTmplt->sigmasq = eventList->sigmasq;
                  }

                  tempTmplt->chisq = chisq;

                  LAL_CALL( LALFindChirpCreateCoherentInput( &status,
                        &coherentInputData, fcFilterParams->cVec,
                        tempTmplt, CDataLength/2,
                        (INT4) rint(CDataLength/(2*fcFilterParams->deltaT))), &status );
                  if ( vrbflg ) fprintf(stdout,
                                        "coherentInputData Name string is %s\n",
                                        coherentInputData->name);

                  if ( coherentInputData )
                    {
                      cDataForFrame = 1;
                      snprintf( cdataStr, LALNameLength*sizeof(CHAR),
                                "%" LAL_UINT8_FORMAT, tempTmplt->event_id->id );
                      snprintf( coherentInputData->name,
                                LALNameLength*sizeof(CHAR),
                                "%s:CBC-CData", ifo );
                      if ( ! coherentFrames )
                        {
                          thisCoherentFrame = coherentFrames = (FrameHNode *)
                            LALCalloc( 1, sizeof(FrameHNode) );
                        }
                      else
                        {
                          thisCoherentFrame = thisCoherentFrame->next =
                            (FrameHNode *) LALCalloc( 1, sizeof(FrameHNode) );
                        }
                      thisCoherentFrame->frHeader = fr_add_proc_COMPLEX8TimeSeries(
                                                                                   outFrame, coherentInputData, "none", cdataStr );

                      if ( vrbflg ) fprintf(stdout,
                         "GPS end time in s and ns are: %d and %d\n",
                         coherentInputData->epoch.gpsSeconds, coherentInputData->epoch.gpsNanoSeconds);
                      if ( vrbflg ) fprintf(stdout,
                         "Event ID used for C Data is %" LAL_UINT8_FORMAT "\n",
                         tempTmplt->event_id->id);
                      if ( vrbflg ) fprintf(stdout,
                         "C Data string is %s\n",
                        cdataStr);
                      if ( vrbflg ) fprintf(stdout,
                         "coherentInputData Name string is %s\n",
                         coherentInputData->name);

                      LAL_CALL( LALCDestroyVector( &status,
                                 &(coherentInputData->data) ), &status );
                      LALFree( coherentInputData );
                      coherentInputData = NULL;
                    }
                  LALFree( tempTmplt->event_id );
                  LALFree( tempTmplt );
                }
            }

            if ( vrbflg )
              fprintf( stdout, "epoch = %d\n",
                  fcFilterInput->segment->data->epoch.gpsSeconds );
          }
          else /* not analyzeTag */
          {
            if ( vrbflg ) fprintf( stdout,
                "skipping segment %d/%d [%" LAL_INT8_FORMAT "-%" LAL_INT8_FORMAT "]\n",
                fcSegVec->data[i].number, fcSegVec->length,
                fcSegStartTimeNS, fcSegEndTimeNS );
          }


          /*  test if filter returned any events */
          if ( eventList )
          {
            /* this can only happen for BCV and BCVSpin */
            if ( vrbflg ) fprintf( stdout,
                "segment %d rang template [m (%e,%e)] [psi (%e,%e)]\n",
                fcSegVec->data[i].number,
                fcFilterInput->fcTmplt->tmplt.mass1,
                fcFilterInput->fcTmplt->tmplt.mass2,
                fcFilterInput->fcTmplt->tmplt.psi0,
                fcFilterInput->fcTmplt->tmplt.psi3 );

            if ( vrbflg ) fprintf( stdout, "***>  dumping events  <***\n" );

            if ( ! savedEvents.snglInspiralTable )
            {
              savedEvents.snglInspiralTable = eventList;
            }
            else
            {
              event->next = eventList;
            }

            /* save a ptr to the last event in the list and count the events */
            ++numEvents;
            while ( eventList->next )
            {
              eventList = eventList->next;
              ++numEvents;
            }
            event = eventList;
            eventList = NULL;

          } /* end if ( events ) for BCV and BCVSpin */
        } /* end of loop over templates in subbank */

        /* If doing bank veto compute CC Matrix */
        if (ccFlag && (subBankCurrent->subBankSize >= 1) && analyseTag)
        {
          XLALBankVetoCCMat( &bankVetoData, 
			     fcDataParams->ampVec,
			     subBankCurrent->subBankSize, 
			     dynRange, fLow, spec.deltaF,chan.deltaT);

	  ccFlag = 0;
        }
        /* now look through the filter outputs of the subbank for events */
        for ( bankCurrent = subBankCurrent->bankHead, subBankIndex = 0;
            bankCurrent; bankCurrent = bankCurrent->next, ++subBankIndex )
        {
          if ( analyseTag )
          {
            /* set fcFilterInput and qVec to the correct ones */
            fcFilterInput = bankVetoData.fcInputArray[subBankIndex];
            if ( vrbflg ) fprintf( stdout,
                "Finding Events - Using template in fcInputArray[%d] at %p\n",
                subBankIndex, (void *)fcFilterInput );
            fcFilterParams->qtildeVec=bankVetoData.qtildeVecArray[subBankIndex];
            fcFilterParams->qVec = bankVetoData.qVecArray[subBankIndex];
            if ( vrbflg ) fprintf( stdout,
                "Finding Events - Using qVec in qVecArray[%d] at %p\n",
                subBankIndex, (void *)fcFilterParams->qVec );

            /* determine if FindChirpFilterSegment returned any events */
            switch ( approximant )
            {
              case TaylorT1:
              case TaylorT2:
              case TaylorT3:
              case GeneratePPN:
              case PadeT1:
              case EOB:
              case EOBNR:
<<<<<<< HEAD
	      case PhenSpinTaylorRD:
=======
              case IMRPhenomB:
>>>>>>> f23681c4
                /* recompute the template norm since it has been over written */
                /* ( When doing the chisq test and the bank veto for          */
                /* time domain searches that don't use the                    */
                /* the template power vec that goes as f^-(7/3) )             */
                if (subBankCurrent->subBankSize > 1)
                {
                LAL_CALL( LALFindChirpTDNormalize( &status,
                      fcFilterInput->fcTmplt, fcFilterInput->segment,
                      fcDataParams ), &status );
                }
              case FindChirpSP:
                /* find any events in the time series of snr and chisq */
                LAL_CALL( LALFindChirpClusterEvents( &status,
                      &eventList, fcFilterInput, fcFilterParams,
                      &bankVetoData, subBankIndex, writeCData ), &status );

                if ( writeChisq )
                {
                  CHAR chisqStr[LALNameLength];
                  REAL4TimeSeries chisqts;
                  snprintf( chisqStr, LALNameLength, "CHISQ_%d", nChisqFr++ );
                  chisqts.epoch = fcFilterInput->segment->data->epoch;
                  memcpy( &(chisqts.name), fcFilterInput->segment->data->name,
                      LALNameLength);
                  chisqts.deltaT = fcFilterInput->segment->deltaT;
                  chisqts.data = fcFilterParams->chisqVec;
                  outFrame = fr_add_proc_REAL4TimeSeries( outFrame,
                      &chisqts, "none", chisqStr );
                }

                /* apply the rsq veto to any surviving events */
                if ( fcFilterParams->filterOutputVetoParams )
                {
                  LAL_CALL( LALFindChirpFilterOutputVeto( &status,
                        &eventList, fcFilterInput, fcFilterParams ), &status );
                }
                break;
              default:
                break;
            }

            /*  test if filter returned any events */
            if ( eventList )
            {
              /* this can only happen for FindChirpFilter */

              if ( vrbflg )
              {
                if( approximant == FindChirpPTF)
                {
                  fprintf( stdout,
                      "segment %d rang template [m (%e,%e)], chi = %e,"
                      "kappa = %e)]\n",
                      fcSegVec->data[i].number,
                      fcFilterInput->fcTmplt->tmplt.mass1,
                      fcFilterInput->fcTmplt->tmplt.mass2,
                      fcFilterInput->fcTmplt->tmplt.chi,
                      fcFilterInput->fcTmplt->tmplt.kappa );
                }
                else
                  fprintf( stdout,
                      "segment %d rang template [m (%e,%e)] [psi (%e,%e)]\n",
                      fcSegVec->data[i].number,
                      fcFilterInput->fcTmplt->tmplt.mass1,
                      fcFilterInput->fcTmplt->tmplt.mass2,
                      fcFilterInput->fcTmplt->tmplt.psi0,
                      fcFilterInput->fcTmplt->tmplt.psi3 );
              }

              if ( vrbflg ) fprintf( stdout, "***>  dumping events  <***\n" );

              if ( ! savedEvents.snglInspiralTable )
              {
                savedEvents.snglInspiralTable = eventList;
              }
              else
              {
                event->next = eventList;
              }

              /* save a ptr to the last event in the list , count the events */
              ++numEvents;
              while ( eventList->next )
              {
                eventList = eventList->next;
                ++numEvents;
              }
              event = eventList;
              eventList = NULL;

            } /* end if ( events ) for FindChirpFilter */

          } /* end if (analyseTag) */

        } /* end loop over template in subbank */

      } /* end loop over data segments */

      /* delete the chisq bins for templates */
      switch ( approximant )
      {
        case TaylorT1:
        case TaylorT2:
        case TaylorT3:
        case GeneratePPN:
        case PadeT1:
        case EOB:
        case EOBNR:
        case PhenSpinTaylorRD:
        case FindChirpSP:
        case IMRPhenomB:
          /* the chisq bins need to be re-computed for the next template */
          for ( i = 0; i < fcSegVec->length ; ++i )
          {
            if ( fcSegVec->data[i].chisqBinVec->data )
            {
              LALFree( fcSegVec->data[i].chisqBinVec->data );
              fcSegVec->data[i].chisqBinVec->data = NULL;
            }
          }
        default:
          break;
      }

    } /* end loop over linked list */

    if ( bankSim  )
    {
      if ( bankSimParams.maxMatch )
      {
        /* compute the best match over the template bank */
        if ( ! siminstparams.simInstParamsTable )
          thisSimInstParams = siminstparams.simInstParamsTable =
            XLALFindChirpBankSimMaxMatch( &(savedEvents.snglInspiralTable),
                matchNorm );
        else
          thisSimInstParams = thisSimInstParams->next =
            XLALFindChirpBankSimMaxMatch( &(savedEvents.snglInspiralTable),
                matchNorm );

        /* save only the template that gives the loudest event */
        if ( ! loudestEventHead )
          thisLoudestEvent = loudestEventHead =
            savedEvents.snglInspiralTable;
        else
          thisLoudestEvent = thisLoudestEvent->next =
            savedEvents.snglInspiralTable;
      }
      else
      {
        /* compute the match for all the templates in the bank */
        for ( event = savedEvents.snglInspiralTable; event;
            event = event->next )
        {
          if ( ! siminstparams.simInstParamsTable )
            thisSimInstParams = siminstparams.simInstParamsTable =
              XLALFindChirpBankSimComputeMatch( event, matchNorm );
          else
            thisSimInstParams = thisSimInstParams->next =
              XLALFindChirpBankSimComputeMatch( event, matchNorm );
        }

        /* append all the inspiral templates to the loudest event list */
        if ( ! loudestEventHead )
          thisLoudestEvent = loudestEventHead = savedEvents.snglInspiralTable;
        else
          thisLoudestEvent = thisLoudestEvent->next =
            savedEvents.snglInspiralTable;

        while ( thisLoudestEvent && thisLoudestEvent->next )
          thisLoudestEvent = thisLoudestEvent->next;
      }

      /* null out the list of inspiral events */
      savedEvents.snglInspiralTable = NULL;
    }

    /* increment the bank sim sim_inspiral table if necessary */
    if ( bankSimHead )
    {
      thisBankSim = thisBankSim->next;
    }

  } while ( ++bankSimCount < bankSim ); /* end loop over bank simulations */

  if ( bankSim )
  {
    /* save the number of bank simulation in the search summary table */
    searchsumm.searchSummaryTable->nevents = bankSim;

    /* point the saved events to the linked list of loudest events */
    savedEvents.snglInspiralTable = loudestEventHead;
  }


  /*
   *
   * free memory used by filtering code
   *
   */


  if ( vrbflg ) fprintf( stdout, "freeing memory\n" );

  /* free memory used by findchirp */
  LAL_CALL( LALFindChirpChisqVetoFinalize( &status,
        fcFilterParams->chisqParams, fcInitParams->numChisqBins ),
      &status );

  if ( numTmplts > 0 )
  {
    for ( i = 0; i < bankVetoData.length; ++i )
    {
      XLALDestroyCOMPLEX8Vector( bankVetoData.qVecArray[i] );
      XLALDestroyCOMPLEX8Vector( bankVetoData.qtildeVecArray[i] );
      bankVetoData.qVecArray[i] = NULL;
      bankVetoData.qtildeVecArray[i] = NULL;
      LAL_CALL( LALDestroyFindChirpInput( &status,
            &(bankVetoData.fcInputArray[i]) ), &status );
      bankVetoData.fcInputArray[i] = NULL;
    }
    LALFree( bankVetoData.qVecArray );
    LALFree( bankVetoData.qtildeVecArray );
    LALFree( bankVetoData.fcInputArray );
    XLALDestroyCOMPLEX8Vector( bankVetoData.ccMat );
    XLALDestroyVector( bankVetoData.normMat );
    /* XLALDestroyVector( bankVetoData.normMat ); */
    fcFilterParams->qVec = NULL;
    fcFilterParams->qtildeVec = NULL;
  }

  /* Free other bankVeto memory */
  XLALDestroyBankVetoData(&bankVetoData);

  if ( fcFilterParams->filterOutputVetoParams )
  {
    LALFree( fcFilterParams->filterOutputVetoParams );
  }
  LAL_CALL( LALFindChirpFilterFinalize( &status, &fcFilterParams ),
      &status );
  LAL_CALL( LALFindChirpTemplateFinalize( &status, &fcTmpltParams ),
      &status );
  LAL_CALL( LALFindChirpDataFinalize( &status, &fcDataParams ),
      &status );
  LAL_CALL( LALDestroyFindChirpSegmentVector( &status, &fcSegVec ),
      &status );
  LALFree( fcInitParams );
  /* free the template bank */
  if ( subBankHead )
  {
    while ( subBankHead )
    {
      subBankCurrent = subBankHead;
      while ( subBankCurrent->bankHead )
      {
        bankCurrent = subBankCurrent->bankHead;
        subBankCurrent->bankHead = subBankCurrent->bankHead->next;
        if ( bankCurrent->event_id )
        {
          LALFree( bankCurrent->event_id );
        }
        LALFree( bankCurrent );
        bankCurrent = NULL;
      }
      subBankHead = subBankHead->next;
      LALFree( subBankCurrent );
      subBankCurrent = NULL;
    }
  }

  /* free any bank sim parameters */
  if ( bankSimHead )
  {
    while ( bankSimHead )
    {
      thisBankSim = bankSimHead;
      bankSimHead = bankSimHead->next;
      LALFree( thisBankSim );
    }
  }

  /* free the data storage */
  LAL_CALL( LALFinalizeDataSegmentVector( &status, &dataSegVec ), &status );
  LAL_CALL( LALSDestroyVector( &status, &(chan.data) ), &status );
  LAL_CALL( LALSDestroyVector( &status, &(spec.data) ), &status );
  LAL_CALL( LALCDestroyVector( &status, &(resp.data) ), &status );
  /* free the random parameters structure */
  if ( randSeedType != unset )
  {
    LAL_CALL( LALDestroyRandomParams( &status, &randParams ), &status );
  }


  /*
   *
   * write the result results to disk
   *
   */

  cleanexit:

  if ( writeCohTrigs || writeCData ) 
  {
    char *cdata_cwd = NULL;
    int cdata_rc = 0;
    int checkdir = 0;
    char full_cdata_path[MAXPATHLEN];
    hostnameTmp[1023] = '\0';
    hostname[1023] = '\0';
  
    if (outputPath[0]) {

      if ( username == NULL ) 
      {
        fprintf( stderr, 
            "error: must specify username for cdata when using output-path" );
        exit( 1 );
      }
      else
      {
        if ( vrbflg ) fprintf( stdout, "username is %s\n", username );
      }
   
    }/*closes if outputpath */   

    if ( (cdata_rc = gethostname(hostnameTmp, 1023)) )
    {
      perror( "Error getting hostname for cdata" );
      exit( 1 );
    }
    else
    {
      strcpy( hostname, hostnameTmp );
      if ( vrbflg ) fprintf( stdout, "hostname now is %s\n", hostname );
    }

    cdata_cwd = getcwd(runpathTmp, MAXPATHLEN);
    if ( cdata_cwd == NULL )
    {
      perror( "Error getting current directory for cdata frames" );
      exit( 1 );
    }
    else
    {
      if ( vrbflg ) fprintf( stdout, "run path now is %s\n", runpathTmp );
    }

    /* Construct the output directory on the compute node  */
    if ( outputPath[0] && username[0] )
    {
      strcpy( full_cdata_path, outputPath );
      strcat( full_cdata_path, "/" );
      strcat( full_cdata_path, hostname );
      strcat( full_cdata_path, "/" );
      strcat( full_cdata_path, username );
      strcat( full_cdata_path, "/" );
      if ( outputDir[0] ) 
      {
        strcat( full_cdata_path, outputDir );
        strcat( full_cdata_path, "/" );
      }

      if ( (checkdir = mkdir(full_cdata_path, S_IRWXU)) )
      {
        if ( errno == EEXIST )
        {
          if ( vrbflg ) fprintf( stdout, "The c-data directory %s exists.\n", 
                                    full_cdata_path);
        }
        else
        {
          perror( "Error creating c-data directory on compute-node.");
          if ( vrbflg ) fprintf( stderr, "Error creating c-data directory = %s\n", 
                                    full_cdata_path );
          exit( 1 );
        }
      }
      else
      {
       if ( vrbflg ) fprintf( stdout, "Created compute-node directory %s\n",
                                 full_cdata_path);
      }
    }
  }

  /* write the output frame */
  if ( writeRawData || writeFilterData || writeResponse || writeSpectrum ||
       writeRhosq || writeChisq || writeCData )
  {
    if ( outputPath[0] )
    {
      if ( writeCData && outputDir[0] && username[0] ) {
        snprintf( fname, FILENAME_MAX, "%s/%s/%s/%s/%s.gwf",
                  outputPath, hostname, username, outputDir, fileName );
      }
      else if ( writeCData && !outputDir[0] && username[0] ) {
        snprintf( fname, FILENAME_MAX, "%s/%s/%s/%s.gwf",
                  outputPath, hostname, username, fileName );
      }
      else {
        snprintf( fname, FILENAME_MAX, "%s/%s.gwf",
                  outputPath, fileName );
      }

      snprintf( runpath, FILENAME_MAX, "%s/%s.gwf",
                runpathTmp, fileName );
      if ( vrbflg ) fprintf( stdout, "Creating frame as %s\n", runpath );
    }
    else
    {
      snprintf( fname, FILENAME_MAX, "%s.gwf", fileName );
    }

    if ( vrbflg ) fprintf( stdout, "writing frame data to %s... ", fname );

    frOutFile = FrFileONew( fname, 0 );
    if ( writeRawData || writeFilterData || writeResponse || writeSpectrum ||
        writeRhosq || writeChisq )
    {
      FrameWrite( outFrame, frOutFile );
    }
    while( coherentFrames )
    {
      thisCoherentFrame = coherentFrames;
      FrameWrite( coherentFrames->frHeader, frOutFile );
      coherentFrames = coherentFrames->next;
      LALFree( thisCoherentFrame );
      thisCoherentFrame = NULL;
    }
    FrFileOEnd( frOutFile );
    if ( vrbflg ) fprintf( stdout, "done\n" );

    if ( writeCData && outputPath[0] ) 
    {
      int cdata_rc = 0;

      /* remove any old symbolic link that may exist from a previous run */
      if ( (cdata_rc = unlink(runpath)) )
      {
        if ( errno == ENOENT )
        {
          if ( vrbflg ) fprintf( stdout, "no existing symlink to unlink... " );
        }
        else
        {
          perror( "Error unlinking old symbolic link" );
          fprintf( stderr, "runpath = %s\n", runpath );
          exit( 1 );
        }
      }
      else
      {
        if ( vrbflg ) fprintf( stdout, "removed old symlink... " );
      }

      /* create a new symbolic link */
      if ( username[0] )
      {
        if ( vrbflg ) fprintf( stdout, "Creating symlink for %s...\n", runpath );
  
        if ( (cdata_rc = symlink( fname, runpath ))  )
        {
            perror( "Error creating symlink for output cdata frame" );
            exit( 1 );
          }
      }  
      
    }
  }

  /* cut triggers based on start/end times and do trig_scan clustering */
  if ( savedEvents.snglInspiralTable )
  {
    SnglInspiralTable *tmpEventHead = NULL;
    SnglInspiralTable *lastEvent = NULL;

    /* sort the inspiral events by time */
    if ( vrbflg ) fprintf( stdout, "  sorting events by time... " );
    LAL_CALL( LALSortSnglInspiral( &status, &(savedEvents.snglInspiralTable),
          LALCompareSnglInspiralByTime), &status );
    if ( vrbflg ) fprintf( stdout, "done\n" );

    /* discard any triggers outside the trig start/end time window */
    event = savedEvents.snglInspiralTable;
    if ( ! bankSim && ( trigStartTimeNS || trigEndTimeNS ) )
    {
      if ( vrbflg ) fprintf( stdout,
          "  discarding triggers outside trig start/end time... " );

      while ( event )
      {
        INT8 trigTimeNS;
        trigTimeNS = XLALGPSToINT8NS( &(event->end_time) );

        if ( trigTimeNS &&
            ((trigStartTimeNS && (trigTimeNS < trigStartTimeNS)) ||
             (trigEndTimeNS && (trigTimeNS >= trigEndTimeNS))) )
        {
          /* throw this trigger away */
          SnglInspiralTable *tmpEvent = event;

          if ( lastEvent )
          {
            lastEvent->next = event->next;
          }

          /* increment the linked list by one and free the event */
          event = event->next;
          LALFree( tmpEvent );
        }
        else
        {
          /* store the first event as the head of the new linked list */
          if ( ! tmpEventHead ) tmpEventHead = event;
          /* save the last event and increment the linked list by one */
          lastEvent = event;
          event = event->next;
        }
      }

      savedEvents.snglInspiralTable = tmpEventHead;

      if ( vrbflg ) fprintf( stdout, "done\n" );
    }

    if (maximizationInterval)
    {
      XLALMaxSnglInspiralOverIntervals( &(savedEvents.snglInspiralTable),
          maximizationInterval);
    }

    /* trigScanClustering */
    if ( trigScanMethod )
    {
        if ( savedEvents.snglInspiralTable)
        {

           /* Call the clustering routine */
           if (XLALTrigScanClusterTriggers( &(savedEvents.snglInspiralTable),
                                       trigScanMethod,
                                       trigScanMetricScalingFac,
                                       trigScanAppendStragglers ) == XLAL_FAILURE )
           {
             fprintf( stderr, "New trig scan has failed!!\n" );
             exit(1);
           }

        }
        else
        {
            if ( vrbflg )
                  fprintf (stderr,
                          "The event head appears to be null containing %d triggers \n",
                          XLALCountSnglInspiral ( (savedEvents.snglInspiralTable) ));
        }
    }
  }

  /* After clustering, count the number of triggers left. */
  if ( ! bankSim)
  {
    if (savedEvents.snglInspiralTable)
    {
      numEvents = 1;
      eventList = savedEvents.snglInspiralTable;
      while ( eventList->next )
      {
        eventList = eventList->next;
        ++numEvents;
      }
      searchsumm.searchSummaryTable->nevents = numEvents;
    }
    else
    {
      searchsumm.searchSummaryTable->nevents = 0;
    }
  }


  /* open the output xml file */
  memset( &results, 0, sizeof(LIGOLwXMLStream) );
  if ( outputPath[0] )
  {
    if ( (writeCohTrigs || writeCData) && outputDir[0] && username[0] ) {
      if ( outCompress )
      {
        snprintf( fname, FILENAME_MAX, "%s/%s/%s/%s/%s.xml.gz",
                  outputPath, hostname, username, outputDir, fileName );
      }
      else
      {
        snprintf( fname, FILENAME_MAX, "%s/%s/%s/%s/%s.xml",
                  outputPath, hostname, username, outputDir, fileName );
      }
    }
    else if ( (writeCohTrigs || writeCData) && !outputDir[0] && username[0] ) {
      if ( outCompress )
      {
        snprintf( fname, FILENAME_MAX, "%s/%s/%s/%s.xml.gz",
                  outputPath, hostname, username, fileName );
      }
      else
      {
        snprintf( fname, FILENAME_MAX, "%s/%s/%s/%s.xml",
                  outputPath, hostname, username, fileName );
      }
    }
    else {
      if ( outCompress )
      {
        snprintf( fname, FILENAME_MAX, "%s/%s.xml.gz",
                  outputPath, fileName );
      }
      else
        {
          snprintf( fname, FILENAME_MAX, "%s/%s.xml",
                    outputPath, fileName );
        }
    }
  }
  else
  {
    if ( outCompress )
    {
      snprintf( fname, FILENAME_MAX, "%s.xml.gz", fileName );
    }
     else
    {
      snprintf( fname, FILENAME_MAX, "%s.xml", fileName );
    }
  }
  if ( vrbflg ) fprintf( stdout, "writing XML data to %s...\n", fname );
  if ( writeCohTrigs || writeCData)
  {
    if ( outCompress )
    {
      snprintf( runpath, FILENAME_MAX, "%s/%s.xml.gz",
                runpathTmp, fileName );
    }
    else
    {
      snprintf( runpath, FILENAME_MAX, "%s/%s.xml",
                runpathTmp, fileName );
    }
    remove(runpath);
    unlink(runpath);
    if ( outputPath[0] && username[0] ) {
      int cdata_rc = 0;
      if ( (cdata_rc = symlink(fname,runpath)) )
      {
         perror( "Error creating symlink for output cdata frame" );
         exit( 1 );
      }
    }
  }
  LAL_CALL( LALOpenLIGOLwXMLFile( &status, &results, fname ), &status );

  /* write the process table */
  if ( vrbflg ) fprintf( stdout, "  process table...\n" );
  snprintf( proctable.processTable->ifos, LIGOMETA_IFOS_MAX, "%s", ifo );
  XLALGPSTimeNow(&(proctable.processTable->end_time));
  LAL_CALL( LALBeginLIGOLwXMLTable( &status, &results, process_table ),
      &status );
  LAL_CALL( LALWriteLIGOLwXMLTable( &status, &results, proctable,
        process_table ), &status );
  LAL_CALL( LALEndLIGOLwXMLTable ( &status, &results ), &status );
  free( proctable.processTable );

  /* write the process params table */
  if ( vrbflg ) fprintf( stdout, "  process_params table...\n" );
  LAL_CALL( LALBeginLIGOLwXMLTable( &status, &results, process_params_table ),
      &status );
  LAL_CALL( LALWriteLIGOLwXMLTable( &status, &results, procparams,
        process_params_table ), &status );
  LAL_CALL( LALEndLIGOLwXMLTable ( &status, &results ), &status );
  while( procparams.processParamsTable )
  {
    this_proc_param = procparams.processParamsTable;
    procparams.processParamsTable = this_proc_param->next;
    free( this_proc_param );
  }

  /* write the search summary table */
  if ( vrbflg ) fprintf( stdout, "  search_summary table...\n" );
  LAL_CALL( LALBeginLIGOLwXMLTable( &status, &results,
        search_summary_table ), &status );
  LAL_CALL( LALWriteLIGOLwXMLTable( &status, &results, searchsumm,
        search_summary_table ), &status );
  LAL_CALL( LALEndLIGOLwXMLTable ( &status, &results ), &status );

  /* write the filter table */
  if ( vrbflg ) fprintf( stdout, "  filter table...\n" );
  LAL_CALL( LALBeginLIGOLwXMLTable( &status, &results,
        filter_table ), &status );
  LAL_CALL( LALWriteLIGOLwXMLTable( &status, &results, filtertable,
        filter_table ), &status );
  LAL_CALL( LALEndLIGOLwXMLTable ( &status, &results ), &status );
  free( filtertable.filterTable );

  /* write the search summvars table */
  if ( numTmplts )
  {
    if ( vrbflg ) fprintf( stdout, "  search_summvars table...\n" );
    LAL_CALL( LALBeginLIGOLwXMLTable( &status, &results,
          search_summvars_table ), &status );
    LAL_CALL( LALWriteLIGOLwXMLTable( &status, &results, searchsummvars,
          search_summvars_table ), &status );
    LAL_CALL( LALEndLIGOLwXMLTable ( &status, &results ), &status );
  }
  while( searchsummvars.searchSummvarsTable )
  {
    this_search_summvar = searchsummvars.searchSummvarsTable;
    searchsummvars.searchSummvarsTable = this_search_summvar->next;
    LALFree( this_search_summvar );
  }

  /* write the summ_value table with the standard candle distance */
  if ( ! bankSim )
  {
    if ( approximant == FindChirpSP )
    {
      if ( vrbflg ) fprintf( stdout, "  summ_value table...\n" );
      ADD_SUMM_VALUE( "inspiral_effective_distance", "1.4_1.4_8",
          candle.distance, 0);
    }
    else if ( approximant == BCV )
    {
      if ( vrbflg ) fprintf( stdout, "  summ_value table...\n" );
      ADD_SUMM_VALUE( "inspiral_effective_distance", "5.0_5.0_8",
          candle.distance, 0);
    }
  }

  /* store calibration information */
  ADD_SUMM_VALUE( "calibration alpha", "analysis", alpha, 0 );
  ADD_SUMM_VALUE( "calibration alphabeta", "analysis", alphabeta, 0 );
  if (injectionFile)
  {
    ADD_SUMM_VALUE( "calibration alpha", "injection", inj_alpha, 0 );
    ADD_SUMM_VALUE( "calibration alphabeta", "injection", inj_alphabeta, 0 );
  }
  LAL_CALL( LALBeginLIGOLwXMLTable( &status, &results, summ_value_table ),
      &status );
  LAL_CALL( LALWriteLIGOLwXMLTable( &status, &results, summvalue,
        summ_value_table ), &status );
  LAL_CALL( LALEndLIGOLwXMLTable ( &status, &results ), &status );

  while ( summvalue.summValueTable )
  {
    this_summ_value = summvalue.summValueTable;
    summvalue.summValueTable = summvalue.summValueTable->next;
    LALFree( this_summ_value );
  }

  /* free the search summary table after the summ_value table is written */
  free( searchsumm.searchSummaryTable );


  /* write sngl_inspiral table */
  if ( vrbflg ) fprintf( stdout, "  sngl_inspiral table...\n" );
  LAL_CALL( LALBeginLIGOLwXMLTable( &status,
        &results, outputMask ), &status );
  LAL_CALL( LALWriteLIGOLwXMLTable( &status, &results, savedEvents,
        outputMask ), &status );
  LAL_CALL( LALEndLIGOLwXMLTable ( &status, &results ), &status );

  while ( savedEvents.snglInspiralTable )
  {
    event = savedEvents.snglInspiralTable;
    savedEvents.snglInspiralTable = savedEvents.snglInspiralTable->next;
    LALFree( event );
  }

  /* write the signals injected in a template bank simulation */
  if ( bankSim && siminspiral.simInspiralTable )
  {
    LAL_CALL( LALBeginLIGOLwXMLTable( &status, &results, sim_inspiral_table ),
        &status );
    LAL_CALL( LALWriteLIGOLwXMLTable( &status, &results, siminspiral,
          sim_inspiral_table ), &status );
    LAL_CALL( LALEndLIGOLwXMLTable ( &status, &results ), &status );

    while ( siminspiral.simInspiralTable )
    {
      thisSimInspiral = siminspiral.simInspiralTable;
      siminspiral.simInspiralTable = siminspiral.simInspiralTable->next;
      LALFree( thisSimInspiral );
    }
  }

  /* write the template bank simulation results to the xml */
  if ( bankSim && siminstparams.simInstParamsTable )
  {
    if ( vrbflg ) fprintf( stdout, "  sim_inst table...\n" );
    LAL_CALL( LALBeginLIGOLwXMLTable( &status,
          &results, sim_inst_params_table ), &status );
    LAL_CALL( LALWriteLIGOLwXMLTable( &status, &results, siminstparams,
          sim_inst_params_table ), &status );
    LAL_CALL( LALEndLIGOLwXMLTable ( &status, &results ), &status );

    while ( siminstparams.simInstParamsTable )
    {
      thisSimInstParams = siminstparams.simInstParamsTable;
      siminstparams.simInstParamsTable = siminstparams.simInstParamsTable->next;
      LALFree( thisSimInstParams );
    }
  }

  /* close the output xml file */
  LAL_CALL( LALCloseLIGOLwXMLFile ( &status, &results ), &status );
  if ( vrbflg ) fprintf( stdout, "done. XML file closed\n" );

  /* free the rest of the memory, check for memory leaks and exit */
  if ( tdFollowUpFiles )
  {
    free ( tdFollowUpFiles );
    while ( tdFollowUpEvents )
    {
      thisFollowUpEvent = tdFollowUpEvents;
      tdFollowUpEvents = tdFollowUpEvents->next;
      XLALFreeSnglInspiral( &thisFollowUpEvent );
    }
  }

  if ( injectionFile )
  {
    free ( injectionFile );
    while ( injections )
    {
      thisInj = injections;
      injections = injections->next;
      LALFree( thisInj );
    }
  }
  if ( approximantName) free( approximantName );
  if ( orderName )     free( orderName );
  if ( calCacheName )  free( calCacheName );
  if ( frInCacheName ) free( frInCacheName );
  if ( frInType )      free( frInType );
  if ( bankFileName )  free( bankFileName );
  if ( channelName )   free( channelName );
  if ( fqChanName )    free( fqChanName );

  /* Free the analyseThisTmplt vector */
  if ( analyseThisTmplt) LALFree (analyseThisTmplt);

  /* Free template time series vector */
  if (templateTimeSeriesVector) XLALDestroyREAL4Vector(templateTimeSeriesVector);

  if ( vrbflg ) fprintf( stdout, "checking memory leaks and exiting\n" );
  LALCheckMemoryLeaks();

  /* print a success message to stdout for parsing by exitcode */
  fprintf( stdout, "%s: EXITCODE0\n", argv[0] );
  exit( 0 );
}

/* ------------------------------------------------------------------------- */

#define ADD_PROCESS_PARAM( pptype, format, ppvalue ) \
  this_proc_param = this_proc_param->next = (ProcessParamsTable *) \
calloc( 1, sizeof(ProcessParamsTable) );\
snprintf( this_proc_param->program, LIGOMETA_PROGRAM_MAX, "%s", \
    PROGRAM_NAME );\
snprintf( this_proc_param->param, LIGOMETA_PARAM_MAX, "--%s", \
    long_options[option_index].name );\
snprintf( this_proc_param->type, LIGOMETA_TYPE_MAX, "%s", pptype );\
snprintf( this_proc_param->value, LIGOMETA_VALUE_MAX, format, ppvalue );

#define USAGE(a) \
fprintf( a,   "lalapps_inspiral [options]\n\n");\
fprintf( a, "  --help                       display this message\n");\
fprintf( a, "  --verbose                    print progress information\n");\
fprintf( a, "  --version                    print version information and exit\n");\
fprintf( a, "  --debug-level LEVEL          set the LAL debug level to LEVEL\n");\
fprintf( a, "  --user-tag STRING            set the process_params usertag to STRING\n");\
fprintf( a, "  --ifo-tag STRING             set the ifotag to STRING - for file naming\n");\
fprintf( a, "  --comment STRING             set the process table comment to STRING\n");\
fprintf( a, "\n");\
fprintf( a, "  --gps-start-time SEC         GPS second of data start time\n");\
fprintf( a, "  --gps-start-time-ns NS       GPS nanosecond of data start time\n");\
fprintf( a, "  --gps-end-time SEC           GPS second of data end time\n");\
fprintf( a, "  --gps-end-time-ns NS         GPS nanosecond of data end time\n");\
fprintf( a, "  --pad-data T                 pad the data start and end time by T seconds\n");\
fprintf( a, "  --slide-time T               slide data start epoch by T seconds\n");\
fprintf( a, "  --slide-time-ns T            slide data start epoch by T nanoseconds\n");\
fprintf( a, "\n");\
fprintf( a, "  --glob-frame-data            glob *.gwf files in the pwd to obtain frame data\n");\
fprintf( a, "  --frame-type TAG             input data is contained in frames of type TAG\n");\
fprintf( a, "  --frame-cache                obtain frame data from LAL frame cache FILE\n");\
fprintf( a, "  --calibration-cache FILE     obtain calibration from LAL frame cache FILE\n");\
fprintf( a, "  --glob-calibration-data      obtain calibration by globbing in working dir\n");\
fprintf( a, "\n");\
fprintf( a, "  --channel-name CHAN          read data from interferometer channel CHAN\n");\
fprintf( a, "  --calibrated-data TYPE       calibrated data of TYPE real_4 or real_8\n");\
fprintf( a, "  --strain-high-pass-freq F    high pass REAL8 h(t) data above F Hz\n");\
fprintf( a, "  --strain-high-pass-order O   set the order of the h(t) high pass filter to O\n");\
fprintf( a, "  --strain-high-pass-atten A   set the attenuation of the high pass filter to A\n");\
fprintf( a, "  --point-calibration          use the first point in the chunk to calibrate\n");\
fprintf( a, "\n");\
fprintf( a, "  --injection-file FILE        inject simulated inspiral signals from FILE\n");\
fprintf( a, "  --fast F                     analyse injections templates within a match F\n");\
fprintf( a, "  --inject-overhead            inject signals from overhead detector\n");\
fprintf( a, "  --enable-filter-inj-only     filter only segments with injections\n");\
fprintf( a, "  --disable-filter-inj-only    filter all segments when doing injections\n");\
fprintf( a, "  --hardware-injection         Injections are in the frame files don't make them again!\n");\
fprintf( a, "                               All segments are filtered.\n");\
fprintf( a, "\n");\
fprintf( a, "  --td-follow-up FILE          Follow up coincident BCV events in FILE\n");\
fprintf( a, "  --bank-file FILE             read template bank parameters from FILE\n");\
fprintf( a, "  --start-template N           start filtering at template number N in bank\n");\
fprintf( a, "  --stop-template N            stop filtering at template number N in bank\n");\
fprintf( a, "  --reverse-chirp-bank         filters data using a reverse chirp template bank\n");\
fprintf( a, "\n");\
fprintf( a, "  --sample-rate F              filter data at F Hz, downsampling if necessary\n");\
fprintf( a, "  --resample-filter TYPE       set resample filter to TYPE (ldas|butterworth) \n");\
fprintf( a, "\n");\
fprintf( a, "  --disable-high-pass          turn off the IIR highpass filter\n");\
fprintf( a, "  --enable-high-pass F         high pass data above F Hz using an IIR filter\n");\
fprintf( a, "  --high-pass-order O          set the order of the high pass filter to O\n");\
fprintf( a, "  --high-pass-attenuation A    set the attenuation of the high pass filter to A\n");\
fprintf( a, "  --spectrum-type TYPE         use PSD estimator TYPE\n");\
fprintf( a, "                                 (mean|median|gaussian|white|LIGO|AdvLIGO) \n");\
fprintf( a, "                               TYPE 'gaussian' is equivalent to 'white' - deprecated option\n");\
fprintf( a, "\n");\
fprintf( a, "  --segment-length N           set data segment length to N points\n");\
fprintf( a, "  --number-of-segments N       set number of data segments to N\n");\
fprintf( a, "  --segment-overlap N          overlap data segments by N points\n");\
fprintf( a, "\n");\
fprintf( a, "  --low-frequency-cutoff F     do not filter below F Hz\n");\
fprintf( a, "  --inverse-spec-length T      set length of inverse spectrum to T seconds\n");\
fprintf( a, "  --dynamic-range-exponent X   set dynamic range scaling to 2^X\n");\
fprintf( a, "\n");\
fprintf( a, "  --approximant APPROX         set approximant of the waveform to APPROX\n");\
fprintf( a, "                               (FindChirpSP|BCV|BCVC|BCVSpin|TaylorT1|TaylorT2|IMRPhenomB\n");\
fprintf( a, "                                  TaylorT3|PadeT1|EOB|GeneratePPN|FindChirpPTF) \n");\
fprintf( a, "  --order ORDER                set the pN order of the waveform to ORDER\n");\
fprintf( a, "                               (twoPN|twoPointFivePN|threePN|threePointFivePN|\n");\
fprintf( a, "                                  pseudoFourPN) \n");\
fprintf( a, "  --snr-threshold RHO          set signal-to-noise threshold to RHO\n");\
fprintf( a, "  --chisq-bins P               set number of chisq veto bins to P\n");\
fprintf( a, "  --chisq-delta DELTA          set chisq delta parameter to DELTA\n");\
fprintf( a, "  --chisq-threshold X          threshold on chi^2 < X * ( p + DELTA *rho^2 ) \n");\
fprintf( a, "  --cluster-method MTHD        max over chirp MTHD (tmplt|window|tmpltwindow|none) \n");\
fprintf( a, "  --cluster-window SEC         set length of clustering time window if required\n");\
fprintf( a, "\n");\
fprintf( a, "  --enable-rsq-veto            enable the r^2 veto test\n");\
fprintf( a, "  --disable-rsq-veto           disable the r^2 veto test\n");\
fprintf( a, "  --rsq-veto-window SEC        set the r^2 veto window to SEC\n");\
fprintf( a, "  --rsq-veto-threshold RSQ     set r^2 veto threshold to RSQ\n");\
fprintf( a, "\n");\
fprintf( a, "  --do-rsq-veto                do the r^2 veto\n");\
fprintf( a, "  --rsq-veto-time-thresh SEC   set the r^2 veto window to SEC\n");\
fprintf( a, "  --rsq-veto-max-snr MAXSNR    set the r^2 veto maximum snr to MAXSNR\n");\
fprintf( a, "  --rsq-veto-coeff COEFF       set the r^2 veto coefficient to COEFF\n");\
fprintf( a, "  --rsq-veto-pow POW           set the r^2 veto power to POW\n");\
fprintf( a, "\n");\
fprintf( a, "  --bank-veto-subbank-size N   set the number of tmplts in a subbank to N\n");\
fprintf( a, "  --autochisq-length N         set the DOF of the autochisq to N in (1,1000)\n");\
fprintf( a, "  --autochisq-stride N         set the stride of the autochisq to N in (1,1000)\n");\
fprintf( a, "  --autochisq-two-sided        do a two-sided auto chisq test instead of one-sided.\n");\
fprintf( a, "  --bank-veto-time-freq        do a time-frequency bank veto. \n");\
fprintf( a, "\n");\
fprintf( a, "  --maximization-interval MSEC set length of interval (in ms) for\n");\
fprintf( a, "                                 maximization of triggers over the template bank.\n");\
fprintf( a, "                                 Cannot be used with --ts-cluster.\n");\
fprintf( a, "\n");\
fprintf( a, "  --ts-cluster   MTHD          max over template and end time MTHD \n");\
fprintf( a, "                                 (T0T3Tc|T0T3TcAS|Psi0Psi3Tc|Psi0Psi3TcAS) \n");\
fprintf( a, "                                 Cannot be used with --maximization-interval.\n");\
fprintf( a, "  --ts-endtime-interval msec   set end-time interval for TrigScan clustering\n");\
fprintf( a, "  --ts-metric-scaling fac      scale the metric which defines the ellipsoids for TrigScan\n");\
fprintf( a, "                               Scaling must be > 0\n");\
fprintf( a, "\n");\
fprintf( a, "\n");\
fprintf( a, "  --band-pass-template         Band-pass filter the time-domain inspiral template\n");\
fprintf( a, "  --taper-template OPT         Taper the inspiral template using option OPT\n");\
fprintf( a, "                                 (start|end|startend) \n");\
fprintf( a, "\n");\
fprintf( a, "  --cdata-length               Length of c-data snippet (in seconds) \n");\
fprintf( a, "  --enable-output              write the results to a LIGO LW XML file\n");\
fprintf( a, "  --output-mask MASK           write the output sngl_inspiral table\n");\
fprintf( a, "                                 with optional MASK (bns|bcv) \n");\
fprintf( a, "  --write-compress             write a compressed xml file\n");\
fprintf( a, "  --disable-output             do not write LIGO LW XML output file\n");\
fprintf( a, "  --trig-start-time SEC        only output triggers after GPS time SEC\n");\
fprintf( a, "  --trig-end-time SEC          only output triggers before GPS time SEC\n");\
fprintf( a, "\n");\
fprintf( a, "  --white-gaussian VAR         replace data with white gaussian noise of variance VAR\n");\
fprintf( a, "  --gaussian-noise VAR         same as --white-gaussian - deprecated option\n");\
fprintf( a, "  --colored-gaussian PSD       replace data with colored gaussian noise with psd PSD\n");\
fprintf( a, "                               (LIGO|AdvLIGO) \n");\
fprintf( a, "\n");\
fprintf( a, "  --random-seed SEED           set random number seed for injections to SEED\n");\
fprintf( a, "                                 (urandom|integer) \n");\
fprintf( a, "\n");\
fprintf( a, "  --bank-simulation N          perform N injections to test the template bank\n");\
fprintf( a, "                                (sim_inspiral.xml|integer) \n");\
fprintf( a, "  --enable-bank-sim-max        compute the maximum match over the bank\n");\
fprintf( a, "  --disable-bank-sim-max       do not maximize the match over the bank\n");\
fprintf( a, "  --sim-approximant APX        set approximant of the injected waveform to APX\n");\
fprintf( a, "                                 (TaylorT1|TaylorT2|TaylorT3|PadeT1|EOB|\n");\
fprintf( a, "                                  GeneratePPN|FrameFile) \n");\
fprintf( a, "  --sim-frame-file F           read the bank sim waveform from frame named F\n");\
fprintf( a, "  --sim-frame-channel C        read the bank sim waveform from frame channel C\n");\
fprintf( a, "  --sim-minimum-mass M         set minimum mass of bank injected signal to M\n");\
fprintf( a, "  --sim-maximum-mass M         set maximum mass of bank injected signal to M\n");\
fprintf( a, "  --bank-sim-flower F          set low frequency of signal to F\n");\
fprintf( a, "\n");\
fprintf( a, "  --data-checkpoint            checkpoint and exit after data is read in\n");\
fprintf( a, "  --checkpoint-path PATH       write checkpoint file under PATH\n");\
fprintf( a, "  --output-path PATH           write output data to PATH\n");\
fprintf( a, "  --username                   username for constructing output data PATH\n");\
fprintf( a, "  --compute-node-dir PATH      write output data to PATH on compute node\n");\
fprintf( a, "\n");\
fprintf( a, "  --write-raw-data             write raw data to a frame file\n");\
fprintf( a, "  --write-filter-data          write data that is passed to filter to a frame\n");\
fprintf( a, "  --write-response             write the computed response function to a frame\n");\
fprintf( a, "  --write-spectrum             write the uncalibrated psd to a frame\n");\
fprintf( a, "  --write-snrsq                write the snr time series for each data segment\n");\
fprintf( a, "  --write-chisq                write the r^2 time series for each data segment\n");\
fprintf( a, "  --write-coh-trigs            write the trigger xml file when running in coherent stage\n");\
fprintf( a, "  --write-cdata                write the complex filter output\n");\
fprintf( a, "  --write-template                write the template time series\n");\
fprintf( a, "\n");

int arg_parse_check( int argc, char *argv[], MetadataTable procparams )
{
  /* getopt arguments */
  struct option long_options[] =
  {
    /* these options set a flag */
    {"verbose",                 no_argument,       &vrbflg,           1 },
    {"enable-output",           no_argument,       &enableOutput,     1 },
    {"write-compress",          no_argument,       &outCompress,      1 },
    {"disable-output",          no_argument,       &enableOutput,     0 },
    {"disable-high-pass",       no_argument,       &highPass,         0 },
    {"inject-overhead",         no_argument,       &injectOverhead,   1 },
    {"data-checkpoint",         no_argument,       &dataCheckpoint,   1 },
    {"glob-frame-data",         no_argument,       &globFrameData,    1 },
    {"glob-calibration-data",   no_argument,       &globCalData,      1 },
    {"point-calibration",       no_argument,       &pointCal,         1 },
    {"enable-rsq-veto",         no_argument,       &enableRsqVeto,    1 },
    {"disable-rsq-veto",        no_argument,       &enableRsqVeto,    0 },
    {"enable-filter-inj-only",  no_argument,       &flagFilterInjOnly,1 },
    {"disable-filter-inj-only", no_argument,       &flagFilterInjOnly,0 },
    {"hardware-injection",      no_argument,       &hardwareInjection,1 },
    {"reverse-chirp-bank",      no_argument,       &reverseChirpBank, 1 },
    {"do-rsq-veto",             no_argument,       &doRsqVeto,        1 },
    /* these options don't set a flag */
    {"gps-start-time",          required_argument, 0,                'a'},
    {"gps-start-time-ns",       required_argument, 0,                'A'},
    {"gps-end-time",            required_argument, 0,                'b'},
    {"gps-end-time-ns",         required_argument, 0,                'B'},
    {"channel-name",            required_argument, 0,                'c'},
    {"segment-length",          required_argument, 0,                'd'},
    {"trig-start-time",         required_argument, 0,                'C'},
    {"trig-end-time",           required_argument, 0,                'D'},
    {"number-of-segments",      required_argument, 0,                'e'},
    {"segment-overlap",         required_argument, 0,                'f'},
    {"sample-rate",             required_argument, 0,                'g'},
    {"calibrated-data",         required_argument, 0,                'y'},
    {"strain-high-pass-freq",   required_argument, 0,                'E'},
    {"strain-high-pass-order",  required_argument, 0,                'P'},
    {"strain-high-pass-atten",  required_argument, 0,                'Q'},
    {"help",                    no_argument,       0,                'h'},
    {"low-frequency-cutoff",    required_argument, 0,                'i'},
    {"spectrum-type",           required_argument, 0,                'j'},
    {"inverse-spec-length",     required_argument, 0,                'k'},
    {"dynamic-range-exponent",  required_argument, 0,                'l'},
    {"start-template",          required_argument, 0,                'm'},
    {"chisq-delta",             required_argument, 0,                'M'},
    {"stop-template",           required_argument, 0,                'n'},
    {"chisq-bins",              required_argument, 0,                'o'},
    {"calibration-cache",       required_argument, 0,                'p'},
    {"approximant",             required_argument, 0,                'F'},
    {"order",                   required_argument, 0,                '^'},
    {"snr-threshold",           required_argument, 0,                'q'},
    {"chisq-threshold",         required_argument, 0,                'r'},
    {"resample-filter",         required_argument, 0,                'R'},
    {"comment",                 required_argument, 0,                's'},
    {"enable-high-pass",        required_argument, 0,                't'},
    {"high-pass-order",         required_argument, 0,                'H'},
    {"high-pass-attenuation",   required_argument, 0,                'T'},
    {"frame-cache",             required_argument, 0,                'u'},
    {"frame-type",              required_argument, 0,                'S'},
    {"bank-file",               required_argument, 0,                'v'},
    {"injection-file",          required_argument, 0,                'w'},
    {"pad-data",                required_argument, 0,                'x'},
    {"slide-time",              required_argument, 0,                'X'},
    {"slide-time-ns",           required_argument, 0,                'Y'},
    {"bank-simulation",         required_argument, 0,                'K'},
    {"sim-approximant",         required_argument, 0,                'L'},
    {"random-seed",             required_argument, 0,                'J'},
    {"sim-minimum-mass",        required_argument, 0,                'U'},
    {"sim-maximum-mass",        required_argument, 0,                'W'},
    {"bank-sim-flower",         required_argument, 0,                '?'},
    {"white-gaussian",          required_argument, 0,                'G'},
    {"gaussian-noise",          required_argument, 0,                'G'},
    {"colored-gaussian",        required_argument, 0,                '.'},
    {"checkpoint-path",         required_argument, 0,                'N'},
    {"output-path",             required_argument, 0,                'O'},
    {"debug-level",             required_argument, 0,                'z'},
    {"user-tag",                required_argument, 0,                'Z'},
    {"userTag",                 required_argument, 0,                'Z'},
    {"ifo-tag",                 required_argument, 0,                'I'},
    {"version",                 no_argument,       0,                'V'},
    {"maximization-interval",   required_argument, 0,                '@'},
    {"cluster-window",          required_argument, 0,                '#'},
    {"cluster-method",          required_argument, 0,                '0'},
    {"output-mask",             required_argument, 0,                '1'},
    {"fast",                    required_argument, 0,                '2'},
    {"rsq-veto-window",         required_argument, 0,                '3'},
    {"rsq-veto-threshold",      required_argument, 0,                '4'},
    {"enable-bank-sim-max",     no_argument,       0,                '5'},
    {"disable-bank-sim-max",    no_argument,       0,                '6'},
    {"sim-frame-file",          required_argument, 0,                '7'},
    {"sim-frame-channel",       required_argument, 0,                '8'},
    {"td-follow-up",            required_argument, 0,                '9'},
    {"ts-cluster",              required_argument, 0,                '*'},
    {"ts-endtime-interval",     required_argument, 0,                '<'},
    {"ts-metric-scaling",       required_argument, 0,                '>'},
    {"rsq-veto-time-thresh",    required_argument, 0,                '('},
    {"rsq-veto-max-snr",        required_argument, 0,                ')'},
    {"rsq-veto-coeff",          required_argument, 0,                '['},
    {"rsq-veto-pow",            required_argument, 0,                ']'},
    {"bank-veto-subbank-size",  required_argument, 0,                ','},
    {"autochisq-length",        required_argument, 0,                 0 },
    {"autochisq-stride",        required_argument, 0,                 0 },
    {"autochisq-two-sided",     no_argument,       &autochisqTwo    ,'}'},
    {"bank-veto-time-freq",     no_argument,       &timeFreqBankVeto,'}'},
    {"band-pass-template",      no_argument,       0,                '}'},
    {"taper-template",          required_argument, 0,                '{'},
    {"cdata-length",            required_argument, 0,                '|'},
    {"username",                required_argument, 0,                '~'},
    {"compute-node-dir",        required_argument, 0,                '$'},
    /* frame writing options */
    {"write-raw-data",          no_argument,       &writeRawData,     1 },
    {"write-filter-data",       no_argument,       &writeFilterData,  1 },
    {"write-response",          no_argument,       &writeResponse,    1 },
    {"write-spectrum",          no_argument,       &writeSpectrum,    1 },
    {"write-snrsq",             no_argument,       &writeRhosq,       1 },
    {"write-chisq",             no_argument,       &writeChisq,       1 },
    {"write-coh-triggers",      no_argument,       &writeCohTrigs,    1 },
    {"write-cdata",             no_argument,       &writeCData,       1 },
    {"write-template",          no_argument,       &writeTemplate,       1 },
    {0, 0, 0, 0}
  };
  int c;
  INT4 haveDynRange = 0;
  INT4 haveApprox = 0;
  INT4 haveOrder = 0;
  INT4 haveClusterMethod = 0;
  INT4 haveBankSimApprox = 0;
  ProcessParamsTable *this_proc_param = procparams.processParamsTable;


  /*
   *
   * parse command line arguments
   *
   */


  while ( 1 )
  {
    /* getopt_long stores long option here */
    int option_index = 0;
    size_t optarg_len;

    c = getopt_long_only( argc, argv,
        "-A:B:C:D:E:F:G:H:I:J:K:L:M:N:O:P:Q:R:S:T:U:VW:?:X:Y:Z:"
        "a:b:c:d:e:f:g:hi:j:k:l:m:n:o:p:q:r:s:t:u:v:w:x:y:z:"
        "0:1::2:3:4:567:8:9:*:>:<:(:):[:],:{:}:|:~:$:+:=:^:.:",
        long_options, &option_index );

    /* detect the end of the options */
    if ( c == - 1 )
    {
      break;
    }

    switch ( c )
    {
      case 0:

        /* check for autochisq long options */
        if ( !strcmp( long_options[option_index].name, "autochisq-length") )
        {
          autochisqLength = atoi(optarg);
	  /* FIXME have a sensible upper bound for dof computed from arguments */
          if (autochisqLength < 1 || autochisqLength > 1000)
          {
          fprintf(stderr, "error parsing option %s with argument %s\n must be int in range (1,1000)",
                  long_options[option_index].name, optarg);
          exit( 1 );
          }
          break;
        }
        /* check for autochisq long options */
        if ( !strcmp( long_options[option_index].name, "autochisq-stride") )
        {
          autochisqStride = atoi(optarg);
	  /* FIXME have a sensible upper bound for dof computed from arguments */
          if (autochisqStride < 1 || autochisqStride > 1000)
          {
          fprintf(stderr, "error parsing option %s with argument %s\n must be int in range (1,1000)",
                  long_options[option_index].name, optarg);
          exit( 1 );
          }
          break;
        }
        /* if this option set a flag, do nothing else now */
        if ( long_options[option_index].flag != 0 )
        {
          break;
        }
        else
        {
          fprintf( stderr, "error parsing option %s with argument %s\n",
              long_options[option_index].name, optarg );
          exit( 1 );
        }
        break;

      case 'a':
        {
          long int gstartt = atol( optarg );
          if ( gstartt < 441417609 )
          {
            fprintf( stderr, "invalid argument to --%s:\n"
                "GPS start time is prior to "
                "Jan 01, 1994  00:00:00 UTC:\n"
                "(%ld specified)\n",
                long_options[option_index].name, gstartt );
            exit( 1 );
          }
          if ( gstartt > 999999999 )
          {
            fprintf( stderr, "invalid argument to --%s:\n"
                "GPS start time is after "
                "Sep 14, 2011  01:46:26 UTC:\n"
                "(%ld specified)\n",
                long_options[option_index].name, gstartt );
            exit( 1 );
          }
          gpsStartTimeNS += (INT8) gstartt * 1000000000LL;
          ADD_PROCESS_PARAM( "int", "%ld", gstartt );
        }
        break;

      case 'A':
        {
          long int gstarttns = atol( optarg );
          if ( gstarttns < 0 )
          {
            fprintf( stderr, "invalid argument to --%s:\n"
                "GPS start time nanoseconds is negative\n",
                long_options[option_index].name );
            exit( 1 );
          }
          if ( gstarttns > 999999999 )
          {
            fprintf( stderr, "invalid argument to --%s:\n"
                "GPS start time nanoseconds is greater than unity:\n"
                "Must be <= 999999999 (%ld specified)\n",
                long_options[option_index].name, gstarttns );
            exit( 1 );
          }
          gpsStartTimeNS += (INT8) gstarttns;
          ADD_PROCESS_PARAM( "int", "%ld", gstarttns );
        }
        break;

      case 'b':
        {
          long int gendt = atol( optarg );
          if ( gendt > 999999999 )
          {
            fprintf( stderr, "invalid argument to --%s:\n"
                "GPS end time is after "
                "Sep 14, 2011  01:46:26 UTC:\n"
                "(%ld specified)\n",
                long_options[option_index].name, gendt );
            exit( 1 );
          }
          else if ( gendt < 441417609 )
          {
            fprintf( stderr, "invalid argument to --%s:\n"
                "GPS end time is prior to "
                "Jan 01, 1994  00:00:00 UTC:\n"
                "(%ld specified)\n",
                long_options[option_index].name, gendt );
            exit( 1 );
          }
          gpsEndTimeNS += (INT8) gendt * 1000000000LL;
          ADD_PROCESS_PARAM( "int", "%ld", gendt );
        }
        break;

      case 'B':
        {
          long int gendtns = atol( optarg );
          if ( gendtns < 0 )
          {
            fprintf( stderr, "invalid argument to --%s:\n"
                "GPS end time nanoseconds is negative\n",
                long_options[option_index].name );
            exit( 1 );
          }
          else if ( gendtns > 999999999 )
          {
            fprintf( stderr, "invalid argument to --%s:\n"
                "GPS end time nanoseconds is greater than unity:\n"
                "Must be <= 999999999:\n"
                "(%ld specified)\n",
                long_options[option_index].name, gendtns );
            exit( 1 );
          }
          gpsEndTimeNS += (INT8) gendtns;
          ADD_PROCESS_PARAM( "int", "%ld", gendtns );
        }
        break;

      case 'c':
        {
          /* create storage for the channel name and copy it */
          char *channamptr = NULL;
          optarg_len = strlen( optarg ) + 1;
          fqChanName = (CHAR *) calloc( optarg_len, sizeof(CHAR) );
          memcpy( fqChanName, optarg, optarg_len );
          ADD_PROCESS_PARAM( "string", "%s", optarg );

          /* check that we have a proper channel name */
          if ( ! (channamptr = strstr( fqChanName, ":" ) ) )
          {
            fprintf( stderr, "invalid argument to --%s:\n"
                "channel name must be a full LIGO channel name "
                "e.g. L1:LSC-AS_Q\n(%s specified)\n",
                long_options[option_index].name, optarg );
            exit( 1 );
          }
          optarg_len = strlen( ++channamptr ) + 1;
          channelName = (CHAR *) calloc( optarg_len, sizeof(CHAR) );
          memcpy( channelName, channamptr, optarg_len );

          /* copy the first two characters to the ifo name */
          memset( ifo, 0, sizeof(ifo) );
          memcpy( ifo, optarg, sizeof(ifo) - 1 );
        }
        break;

      case 'd':
        numPoints = (INT4) atoi( optarg );
        if ( numPoints < 2 || numPoints % 2 )
        {
          fprintf( stderr, "invalid argument to --%s:\n"
              "number of points must be a non-zero power of 2: "
              "(%d specified) \n",
              long_options[option_index].name, numPoints );
          exit( 1 );
        }
        ADD_PROCESS_PARAM( "int", "%d", numPoints );
        break;

      case 'C':
        {
          long int gstartt = atol( optarg );
          /* ignore a value of zero */
          if ( gstartt )
          {
            if ( gstartt < 441417609 )
            {
              fprintf( stderr, "invalid argument to --%s:\n"
                  "GPS start time is prior to "
                  "Jan 01, 1994  00:00:00 UTC:\n"
                  "(%ld specified)\n",
                  long_options[option_index].name, gstartt );
              exit( 1 );
            }
            if ( gstartt > 999999999 )
            {
              fprintf( stderr, "invalid argument to --%s:\n"
                  "GPS start time is after "
                  "Sep 14, 2011  01:46:26 UTC:\n"
                  "(%ld specified)\n",
                  long_options[option_index].name, gstartt );
              exit( 1 );
            }
            trigStartTimeNS = (INT8) gstartt * 1000000000LL;
          }
          ADD_PROCESS_PARAM( "int", "%ld", gstartt );
        }
        break;

      case 'D':
        {
          long int gendt = atol( optarg );
          /* ignore a value of zero */
          if ( gendt )
          {
            if ( gendt > 999999999 )
            {
              fprintf( stderr, "invalid argument to --%s:\n"
                  "GPS end time is after "
                  "Sep 14, 2011  01:46:26 UTC:\n"
                  "(%ld specified)\n",
                  long_options[option_index].name, gendt );
              exit( 1 );
            }
            else if ( gendt < 441417609 )
            {
              fprintf( stderr, "invalid argument to --%s:\n"
                  "GPS end time is prior to "
                  "Jan 01, 1994  00:00:00 UTC:\n"
                  "(%ld specified)\n",
                  long_options[option_index].name, gendt );
              exit( 1 );
            }
            trigEndTimeNS = (INT8) gendt * 1000000000LL;
          }
          ADD_PROCESS_PARAM( "int", "%ld", gendt );
        }
        break;

      case 'e':
        numSegments = (INT4) atoi( optarg );
        if ( numSegments < 1 )
        {
          fprintf( stderr, "invalid argument to --%s:\n"
              "number of data segment must be greater than 0: "
              "(%d specified)\n",
              long_options[option_index].name, numSegments );
          exit( 1 );
        }
        ADD_PROCESS_PARAM( "int", "%d", numSegments );
        break;

      case 'f':
        ovrlap = (INT4) atoi( optarg );
        if ( ovrlap < 0 )
        {
          fprintf( stderr, "invalid argument to --%s:\n"
              "data segment overlap must be positive: "
              "(%d specified)\n",
              long_options[option_index].name, ovrlap );
          exit( 1 );
        }
        ADD_PROCESS_PARAM( "int", "%d", ovrlap );
        break;

      case 'g':
        sampleRate = (INT4) atoi( optarg );
        if ( sampleRate < 2 || sampleRate > 16384 || sampleRate % 2 )
        {
          fprintf( stderr, "invalid argument to --%s:\n"
              "rate must be power of 2 between 2 and 16384 inclusive: "
              "(%d specified)\n",
              long_options[option_index].name, sampleRate );
          exit( 1 );
        }
        ADD_PROCESS_PARAM( "int", "%d", sampleRate );
        break;

      case 'y':
        /* specify which type of calibrated data */
        {
          if ( ! strcmp( "real_4", optarg ) )
          {
            calData = real_4;
          }
          else if ( ! strcmp( "real_8", optarg ) )
          {
            calData = real_8;
          }
          else
          {
            fprintf( stderr, "invalid argument to --%s:\n"
                "unknown data type specified;\n"
                "%s (must be one of: real_4, real_8)\n",
                long_options[option_index].name, optarg);
          }
          ADD_PROCESS_PARAM( "string", "%s", optarg );
        }
        break;

      case 'E':
        strainHighPassFreq = (REAL4) atof( optarg );
        if ( strainHighPassFreq <= 0 )
        {
          fprintf( stderr, "invalid argument to --%s:\n"
              "REAL8 h(t) high pass filter frequency must be greater than 0 Hz:"
              "(%f Hz specified)\n",
              long_options[option_index].name, strainHighPassFreq );
          exit( 1 );
        }
        ADD_PROCESS_PARAM( "float", "%e", strainHighPassFreq );
        break;

      case 'P':
        strainHighPassOrder = (INT4) atoi( optarg );
        if ( strainHighPassOrder <= 0 )
        {
          fprintf( stderr, "invalid argument to --%s:\n"
              "REAL8 h(t) high pass filter order must be greater than 0: "
              "(%d specified)\n",
              long_options[option_index].name, strainHighPassOrder );
          exit( 1 );
        }
        ADD_PROCESS_PARAM( "int", "%d", strainHighPassOrder );
        break;

      case 'Q':
        strainHighPassAtten = (REAL4) atof( optarg );
        if ( strainHighPassAtten < 0.0 || strainHighPassAtten > 1.0 )
        {
          fprintf( stderr, "invalid argument to --%s:\n"
              "REAL8 h(t) high pass attenuation must be in the range [0:1]: "
              "(%f specified)\n",
              long_options[option_index].name, strainHighPassAtten );
          exit( 1 );
        }
        ADD_PROCESS_PARAM( "float", "%e", strainHighPassAtten );
        break;

      case 'h':
        USAGE( stdout );
        exit( 0 );
        break;

      case 'i':
        fLow = (REAL4) atof( optarg );
        if ( fLow < 0 )
        {
          fprintf( stderr, "invalid argument to --%s:\n"
              "low frequency cutoff is less than 0 Hz: "
              "(%f Hz specified)\n",
              long_options[option_index].name, fLow );
          exit( 1 );
        }
        ADD_PROCESS_PARAM( "float", "%e", fLow );
        break;

      case 'j':
        if ( ! strcmp( "mean", optarg ) )
        {
          specType = specType_mean;
        }
        else if ( ! strcmp( "median", optarg ) )
        {
          specType = specType_median;
        }
        else if ( ! strcmp( "bad-mean", optarg ) )
        {
          specType = specType_mean;
          badMeanPsd = 1;
        }
        else if ( (! strcmp( "gaussian", optarg )) || (! strcmp( "white", optarg )) )
        {
          specType = specType_gaussian;
          fprintf( stderr,
              "WARNING: replacing psd with white Gaussian spectrum\n" );
        }
        else if ( ! strcmp( "LIGO", optarg ) )
        {
          specType = specType_LIGO;
          fprintf( stderr,
              "WARNING: replacing psd with Initial LIGO design spectrum\n"
              "WARNING: replacing response function with a constant\n" );
        }
        else if ( ! strcmp( "AdvLIGO", optarg ) )
        {
          specType = specType_AdvLIGO;
          fprintf( stderr,
              "WARNING: replacing psd with Advanced LIGO design spectrum\n"
              "WARNING: replacing response function with a constant\n" );
        }
        else
        {
          fprintf( stderr, "invalid argument to --%s:\n"
              "unknown power spectrum type: "
              "%s (must be mean, median, gaussian, white, LIGO or AdvLIGO)\n",
              long_options[option_index].name, optarg );
          exit( 1 );
        }
        ADD_PROCESS_PARAM( "string", "%s", optarg );
        break;

      case 'k':
        invSpecTrunc = (INT4) atoi( optarg );
        if ( invSpecTrunc < 0 )
        {
          fprintf( stderr, "invalid argument to --%s:\n"
              "inverse spectrum length must be positive or zero: "
              "(%d specified)\n",
              long_options[option_index].name, invSpecTrunc );
          exit( 1 );
        }
        ADD_PROCESS_PARAM( "int", "%d", invSpecTrunc );
        break;

      case 'l':
        dynRangeExponent = (REAL4) atof( optarg );
        haveDynRange = 1;
        ADD_PROCESS_PARAM( "float", "%e", dynRangeExponent );
        break;

      case 'm':
        startTemplate = (INT4) atoi( optarg );
        if ( startTemplate < 0 )
        {
          fprintf( stderr, "invalid argument to --%s:\n"
              "template bank start index must be positive: "
              "(%d specified)\n",
              long_options[option_index].name, startTemplate );
          exit( 1 );
        }
        ADD_PROCESS_PARAM( "int", "%d", startTemplate );
        break;

      case 'M':
        chisqDelta = (REAL4) atof( optarg );
        if ( chisqDelta < 0 )
        {
          fprintf( stderr, "invalid argument to --%s:\n"
              "chi squared delta parameter must be positive: "
              "(%e specified)\n",
              long_options[option_index].name, chisqDelta );
        }
        ADD_PROCESS_PARAM( "float", "%e", chisqDelta );
        break;

      case 'n':
        stopTemplate = (INT4) atoi( optarg );
        if ( stopTemplate < 0 )
        {
          fprintf( stderr, "invalid argument to --%s:\n"
              "template bank stop index must be positive: "
              "(%d specified)\n",
              long_options[option_index].name, stopTemplate );
          exit( 1 );
        }
        ADD_PROCESS_PARAM( "int", "%d", stopTemplate );
        break;

      case 'o':
        numChisqBins = (INT4) atoi( optarg );
        if ( numChisqBins < 0 )
        {
          fprintf( stderr, "invalid argument to --%s:\n"
              "number of chisq veto bins must be positive: "
              "(%d specified)\n",
              long_options[option_index].name, numChisqBins );
          exit( 1 );
        }
        ADD_PROCESS_PARAM( "int", "%d", numChisqBins );
        break;

      case 'p':
        /* create storage for the calibration frame cache name */
        optarg_len = strlen( optarg ) + 1;
        calCacheName = (CHAR *) calloc( optarg_len, sizeof(CHAR));
        memcpy( calCacheName, optarg, optarg_len );
        ADD_PROCESS_PARAM( "string", "%s", optarg );
        break;

      case 'F':
        /* create storage for the approximant name */
        optarg_len = strlen( optarg ) + 1;
        approximantName = (CHAR *) calloc( optarg_len, sizeof(CHAR));
        memcpy( approximantName, optarg, optarg_len );
        if ( ! strcmp( "TaylorT1", optarg ) )
        {
          approximant = TaylorT1;
        }
        else if ( ! strcmp( "TaylorT2", optarg ) )
        {
          approximant = TaylorT2;
        }
        else if ( ! strcmp( "TaylorT3", optarg ) )
        {
          approximant = TaylorT3;
        }
        else if ( ! strcmp( "GeneratePPN", optarg ) )
        {
          approximant = GeneratePPN;
        }
        else if ( ! strcmp( "PadeT1", optarg ) )
        {
          approximant = PadeT1;
        }
        else if ( ! strcmp( "EOB", optarg ) )
        {
          approximant = EOB;
        }
        else if ( ! strcmp( "EOBNR", optarg ) )
        {
          approximant = EOBNR;
        }
        else if ( ! strcmp( "PhenSpinTaylorRD", optarg ) )
        {
          approximant = PhenSpinTaylorRD;
        }
        else if ( ! strcmp( "FindChirpSP", optarg ) )
        {
          approximant = FindChirpSP;
        }
        else if ( ! strcmp( "BCV", optarg ) )
        {
          approximant = BCV;
        }
        else if ( ! strcmp( "BCVC", optarg ) )
        {
          approximant = BCV;
          bcvConstraint = 1;
        }
        else if ( ! strcmp( "BCVSpin", optarg ) )
        {
          approximant = BCVSpin;
        }
        else if ( ! strcmp( "FindChirpPTF", optarg ) )
        {
          approximant = FindChirpPTF;
        }
        else if ( ! strcmp( "IMRPhenomB", optarg ) )
        {
          approximant = IMRPhenomB;
        }
        else
        {
          fprintf( stderr, "invalid argument to --%s:\n"
<<<<<<< HEAD
              "unknown approximant specified: "
              "%s (must be either FindChirpSP, BCV, BCVC, BCVSpin, FindChirpPTF\n"
              "TaylorT1, TaylorT2, TaylorT3, GeneratePPN, PadeT1, EOB, EOBNR or PhenSpinTaylorRD)\n",
=======
              "unknown order specified: "
              "%s (must be either FindChirpSP, BCV, BCVC, BCVSpin, \n"
              "FindChirpPTF,TaylorT1, TaylorT2, TaylorT3, GeneratePPN,\n"
              "IMRPhenomB, PadeT1 or EOB)\n",
>>>>>>> f23681c4
              long_options[option_index].name, optarg );
          exit( 1 );
        }
        haveApprox = 1;
        ADD_PROCESS_PARAM( "string", "%s", optarg );
        break;

      case '^':
        /* create storage for the order name */
        optarg_len = strlen( optarg ) + 1;
        orderName = (CHAR *) calloc( optarg_len, sizeof(CHAR));
        memcpy( orderName, optarg, optarg_len );
        if ( ! strcmp( "twoPN", optarg ) )
        {
          order = LAL_PNORDER_TWO;
        }
        else if ( ! strcmp( "twoPointFivePN", optarg ) )
        {
          order = LAL_PNORDER_TWO_POINT_FIVE;
        }
        else if ( ! strcmp( "threePN", optarg ) )
        {
          order = LAL_PNORDER_THREE;
        }
        else if ( ! strcmp( "threePointFivePN", optarg ) )
        {
          order = LAL_PNORDER_THREE_POINT_FIVE;
        }
        else if ( ! strcmp( "pseudoFourPN", optarg ) )
        {
          order = LAL_PNORDER_PSEUDO_FOUR;
        }
        else
        {
          fprintf( stderr, "invalid argument to --%s:\n"
              "unknown order specified: "
              "%s (must be one of twoPN, twoPointFivePN, threePN, threePointFivePN, pseudoFourPN)\n",
              long_options[option_index].name, optarg );
          exit( 1 );
        }
        haveOrder = 1;
        ADD_PROCESS_PARAM( "string", "%s", optarg );
        break;

      case 'q':
        snrThresh = atof( optarg );
        if ( snrThresh < 0 )
        {
          fprintf( stderr, "invalid argument to --%s:\n"
              "signal to noise threshold must be positive: "
              "(%f specified)\n",
              long_options[option_index].name, snrThresh );
          exit( 1 );
        }
        ADD_PROCESS_PARAM( "float", "%s", optarg );
        break;

      case 'r':
        chisqThresh = atof( optarg );
        if ( chisqThresh < 0 )
        {
          fprintf( stderr, "invalid argument to --%s:\n"
              "chi squared threshold must be positive: "
              "(%f specified)\n",
              long_options[option_index].name, chisqThresh );
          exit( 1 );
        }
        ADD_PROCESS_PARAM( "float", "%s", optarg );
        break;

      case 'R':
        if ( ! strcmp( "ldas", optarg ) )
        {
          resampFiltType = 0;
        }
        else if ( ! strcmp( "butterworth", optarg ) )
        {
          resampFiltType = 1;
        }
        else
        {
          fprintf( stderr, "invalid argument to --%s:\n"
              "unknown resampling filter type: "
              "%s (must be ldas or butterworth)\n",
              long_options[option_index].name, optarg );
          exit( 1 );
        }
        ADD_PROCESS_PARAM( "string", "%s", optarg );
        break;

      case 's':
        if ( strlen( optarg ) > LIGOMETA_COMMENT_MAX - 1 )
        {
          fprintf( stderr, "invalid argument to --%s:\n"
              "comment must be less than %d characters\n",
              long_options[option_index].name, LIGOMETA_COMMENT_MAX );
          exit( 1 );
        }
        else
        {
          snprintf( comment, LIGOMETA_COMMENT_MAX, "%s", optarg);
        }
        break;

      case 't':
        highPass = 1;
        highPassFreq = (REAL4) atof( optarg );
        if ( highPassFreq <= 0 )
        {
          fprintf( stderr, "invalid argument to --%s:\n"
              "high pass filter frequency must be greater than 0 Hz: "
              "(%f Hz specified)\n",
              long_options[option_index].name, highPassFreq );
          exit( 1 );
        }
        ADD_PROCESS_PARAM( "float", "%e", highPassFreq );
        break;

      case 'H':
        highPassOrder = (INT4) atoi( optarg );
        if ( highPassOrder <= 0 )
        {
          fprintf( stderr, "invalid argument to --%s:\n"
              "high pass filter order must be greater than 0: "
              "(%d specified)\n",
              long_options[option_index].name, highPassOrder );
          exit( 1 );
        }
        ADD_PROCESS_PARAM( "int", "%d", highPassOrder );
        break;

      case 'T':
        highPassAtten = (REAL4) atof( optarg );
        if ( highPassAtten < 0.0 || highPassAtten > 1.0 )
        {
          fprintf( stderr, "invalid argument to --%s:\n"
              "high pass attenuation must be in the range [0:1]: "
              "(%f specified)\n",
              long_options[option_index].name, highPassAtten );
          exit( 1 );
        }
        ADD_PROCESS_PARAM( "float", "%e", highPassAtten );
        break;

      case 'u':
        /* create storage for the input frame cache name */
        optarg_len = strlen( optarg ) + 1;
        frInCacheName = (CHAR *) calloc( optarg_len, sizeof(CHAR) );
        memcpy( frInCacheName, optarg, optarg_len );
        ADD_PROCESS_PARAM( "string", "%s", optarg );
        break;

      case 'S':
        optarg_len = strlen( optarg ) + 1;
        frInType = (CHAR *) calloc( optarg_len, sizeof(CHAR) );
        memcpy( frInType, optarg, optarg_len );
        ADD_PROCESS_PARAM( "string", "%s", optarg );
        break;

      case 'v':
        /* create storage for the calibration frame cache name */
        optarg_len = strlen( optarg ) + 1;
        bankFileName = (CHAR *) calloc( optarg_len, sizeof(CHAR));
        memcpy( bankFileName, optarg, optarg_len );
        ADD_PROCESS_PARAM( "string", "%s", optarg );
        break;

      case 'w':
        /* create storage for the injection file name */
        optarg_len = strlen( optarg ) + 1;
        injectionFile = (CHAR *) calloc( optarg_len, sizeof(CHAR));
        memcpy( injectionFile, optarg, optarg_len );
        ADD_PROCESS_PARAM( "string", "%s", optarg );
        break;

      case 'x':
        padData = (INT4) atoi( optarg );
        if ( padData < 0 )
        {
          fprintf( stderr, "invalid argument to --%s:\n"
              "number of seconds to pad from input data"
              "must be greater than 0: (%d specified)\n",
              long_options[option_index].name, padData );
          exit( 1 );
        }
        ADD_PROCESS_PARAM( "int", "%d", padData );
        break;

      case 'X':
        slideData.gpsSeconds = (INT4) atoi( optarg );
        ADD_PROCESS_PARAM( "int", "%d", slideData.gpsSeconds );
        break;

      case 'Y':
        slideData.gpsNanoSeconds = (INT4) atoi( optarg );
        ADD_PROCESS_PARAM( "int", "%d", slideData.gpsNanoSeconds );
        break;

      case 'K':
        if ( strstr( optarg, "xml" ) )
        {
          /* we have been passed an xml file name */
          optarg_len = strlen( optarg ) + 1;
          bankSimFileName = (CHAR *) calloc( optarg_len, sizeof(CHAR));
          memcpy( bankSimFileName, optarg, optarg_len );
          bankSim = 1;
          ADD_PROCESS_PARAM( "string", "%s", optarg );
        }
        else
        {
          /* parse the agument as an integer numer of simulations */
          bankSim = (INT4) atoi( optarg );
          if ( bankSim < 1 )
          {
            fprintf( stderr, "invalid argument to --%s:\n"
                "number of template bank simulations"
                "must be greater than 1: (%d specified)\n",
                long_options[option_index].name, bankSim );
            exit( 1 );
          }
          ADD_PROCESS_PARAM( "int", "%d", bankSim );
        }
        break;

      case 'L':
        if ( ! strcmp( "TaylorT1", optarg ) )
        {
          bankSimParams.approx = TaylorT1;
        }
        else if ( ! strcmp( "TaylorT2", optarg ) )
        {
          bankSimParams.approx = TaylorT2;
        }
        else if ( ! strcmp( "TaylorT3", optarg ) )
        {
          bankSimParams.approx = TaylorT3;
        }
        else if ( ! strcmp( "PadeT1", optarg ) )
        {
          bankSimParams.approx = PadeT1;
        }
        else if ( ! strcmp( "EOB", optarg ) )
        {
          bankSimParams.approx = EOB;
        }
        else if ( ! strcmp( "EOBNR", optarg ) )
        {
          bankSimParams.approx = EOBNR;
        }
        else if ( ! strcmp( "PhenSpinTaylorRD", optarg ) )
        {
          approximant = PhenSpinTaylorRD;
        }
        else if ( ! strcmp( "GeneratePPN", optarg ) )
        {
          bankSimParams.approx = GeneratePPN;
        }
        else if ( ! strcmp( "FrameFile", optarg ) )
        {
          bankSimParams.approx = FrameFile;
        }
        else
        {
          fprintf( stderr, "invalid argument to --%s:\n"
              "unknown approximant specified: %s\n(must be one of TaylorT1, "
              "TaylorT2, TaylorT3, PadeT1, EOB, EOBNR, PhenSpinTaylorRD, GeneratePPN, FrameFile)\n",
              long_options[option_index].name, optarg );
          exit( 1 );
        }
        haveBankSimApprox = 1;
        ADD_PROCESS_PARAM( "string", "%s", optarg );
        break;

      case 'J':
        if ( ! strcmp( "urandom", optarg ) )
        {
          randSeedType = urandom;
          ADD_PROCESS_PARAM( "string", "%s", optarg );
        }
        else
        {
          randSeedType = user;
          randomSeed = (INT4) atoi( optarg );
          ADD_PROCESS_PARAM( "int", "%d", randomSeed );
        }
        break;

      case 'U':
        bankSimParams.minMass = (REAL4) atof( optarg );
        if ( bankSimParams.minMass <= 0 )
        {
          fprintf( stderr, "invalid argument to --%s:\n"
              "miniumum component mass must be > 0: "
              "(%f solar masses specified)\n",
              long_options[option_index].name, bankSimParams.minMass );
          exit( 1 );
        }
        ADD_PROCESS_PARAM( "float", "%e", bankSimParams.minMass );
        break;

      case 'W':
        bankSimParams.maxMass = (REAL4) atof( optarg );
        if ( bankSimParams.maxMass <= 0 )
        {
          fprintf( stderr, "invalid argument to --%s:\n"
              "maxiumum component mass must be > 0: "
              "(%f solar masses specified)\n",
              long_options[option_index].name, bankSimParams.maxMass );
          exit( 1 );
        }
        ADD_PROCESS_PARAM( "float", "%e", bankSimParams.maxMass );
        break;

      case 'G':
        gaussVar = (REAL4) atof( optarg );
        if ( gaussVar < 0 )
        {
          fprintf( stderr, "invalid argument to --%s:\n"
              "variance of white Gaussian noise must be >= 0: "
              "(%f specified)\n",
              long_options[option_index].name, gaussVar );
          exit( 1 );
        }
        ADD_PROCESS_PARAM( "float", "%e", gaussVar );
        whiteGaussian = 1;
        unitResponse = 1;
        fprintf( stderr,
            "WARNING: replacing input data with white Gaussian noise\n"
            "WARNING: replacing response function with unity\n" );
        break;

      case '.':
        if ( ! strcmp( "LIGO", optarg ) )
        {
          colorSpec = colorSpec_LIGO;
          fprintf( stderr,
              "WARNING: replacing input data with colored Gaussian noise: "
              "psd = Initial LIGO\n");
        }
        else if ( ! strcmp( "AdvLIGO", optarg ) )
        {
          colorSpec = colorSpec_AdvLIGO;
          fprintf( stderr,
              "WARNING: replacing input data with colored Gaussian noise: "
              "psd = Advanced LIGO\n");
        }
        else
        {
          fprintf(stderr,"invalid power spectrum for colored Gaussian noise;"
                  "colorSpec must be either LIGO or advLIGO "
                  "(%u specified)", colorSpec);
          exit( 1 );
        }
        coloredGaussian = 1;
        break;

      case '~':
        if ( snprintf( username, FILENAME_MAX * sizeof(CHAR),
                       "%s", optarg ) < 0 )
        {
          fprintf( stderr, "invalid argument to --%s\n"
              "username %s too long: string truncated\n",
              long_options[option_index].name, optarg );
          exit( 1 );
        }
        ADD_PROCESS_PARAM( "string", "%s", optarg );
        break;

      case '$':
        if ( snprintf( outputDir, FILENAME_MAX, "%s", optarg ) < 0 )
        {
          fprintf( stderr, "invalid argument to --%s\n"
              "output dir %s too long: string truncated\n",
              long_options[option_index].name, optarg );
          exit( 1 );
        }
        ADD_PROCESS_PARAM( "string", "%s", optarg );
        break;

      case 'N':
        if ( snprintf( ckptPath, FILENAME_MAX, "%s", optarg ) < 0 )
        {
          fprintf( stderr, "invalid argument to --%s\n"
              "local path %s too long: string truncated\n",
              long_options[option_index].name, optarg );
          exit( 1 );
        }
        ADD_PROCESS_PARAM( "string", "%s", optarg );

      case 'O':
        if ( snprintf( outputPath, FILENAME_MAX, "%s", optarg ) < 0 )
        {
          fprintf( stderr, "invalid argument to --%s\n"
              "output path %s too long: string truncated\n",
              long_options[option_index].name, optarg );
          exit( 1 );
        }
        ADD_PROCESS_PARAM( "string", "%s", optarg );

      case 'z':
        set_debug_level( optarg );
        ADD_PROCESS_PARAM( "string", "%s", optarg );
        break;

      case 'Z':
        /* create storage for the usertag */
        optarg_len = strlen( optarg ) + 1;
        userTag = (CHAR *) calloc( optarg_len, sizeof(CHAR) );
        memcpy( userTag, optarg, optarg_len );

        this_proc_param = this_proc_param->next = (ProcessParamsTable *)
          calloc( 1, sizeof(ProcessParamsTable) );
        snprintf( this_proc_param->program, LIGOMETA_PROGRAM_MAX, "%s",
                  PROGRAM_NAME );
        snprintf( this_proc_param->param, LIGOMETA_PARAM_MAX, "-userTag" );
        snprintf( this_proc_param->type, LIGOMETA_TYPE_MAX, "string" );
        snprintf( this_proc_param->value, LIGOMETA_VALUE_MAX, "%s",
            optarg );
        break;

      case 'I':
        /* create storaged for the ifo-tag */
        optarg_len = strlen( optarg ) + 1;
        ifoTag = (CHAR *) calloc( optarg_len, sizeof(CHAR) );
        memcpy( ifoTag, optarg, optarg_len );
        ADD_PROCESS_PARAM( "string", "%s", optarg );
        break;

      case 'V':
        /* print version information and exit */
        fprintf( stdout, "LIGO/LSC Standalone Inspiral Search Engine\n"
            "Duncan Brown <duncan@gravity.phys.uwm.edu>\n");
        XLALOutputVersionString(stderr, 0);
        exit( 0 );
        break;

      case '#':
        clusterWindow = (REAL4) atof( optarg );
        if ( clusterWindow <= 0 )
        {
          fprintf( stderr, "invalid argument to --%s:\n"
              "clustering time window is less than or equal to 0 secs: "
              "(%f secs specified)\n",
              long_options[option_index].name, clusterWindow );
          exit( 1 );
        }
        ADD_PROCESS_PARAM( "float", "%e", clusterWindow );
        break;

      case '@':
        {
          long int maxms = atol( optarg );
          if ( maxms < 0 )
          {
            fprintf( stderr, "invalid argument to --%s:\n"
                "maximization interval is less than 0 msecs: "
                "(%ld msecs specified)\n",
                long_options[option_index].name, maxms );
            exit( 1 );
          }
          /* internally we require maximizationInterval to be in nano seconds */
           /* This will be passed as an argument in the call to                */
          /* XLALMaxSnglInspiralOverIntervals (). Therefore multiply by       */
          /* 1000000 to convert msec to nano seconds                          */
          maximizationInterval = (INT4) maxms * 1000000;
          ADD_PROCESS_PARAM( "int", "%ld", maxms );
        }
        break;

      case '0':
        if ( ! strcmp( "none", optarg ) )
        {
          clusterMethod = FindChirpClustering_none;
        }
        else if ( ! strcmp( "template", optarg ) )
        {
          clusterMethod = FindChirpClustering_tmplt;
        }
        else if ( ! strcmp( "window", optarg ) )
        {
          clusterMethod = FindChirpClustering_window;
        }
        else if ( ! strcmp( "tmpltwindow", optarg ) )
        {
          clusterMethod = FindChirpClustering_tmpltwindow;
        }
        else
        {
          fprintf( stderr, "invalid argument to --%s:\n"
              "unknown clustering method: "
              "%s (must be 'none', 'template', 'window' or 'tmpltwindow')\n",
              long_options[option_index].name, optarg );
          exit( 1 );
        }
        haveClusterMethod = 1;
        ADD_PROCESS_PARAM( "string", "%s", optarg );
        break;

      case '1':
        if ( ! strcmp( "bns", optarg ) )
        {
          outputMask = sngl_inspiral_table_bns;
        }
        else if ( ! strcmp( "bcv", optarg ) )
        {
          outputMask = sngl_inspiral_table_bcv;
        }
        else
        {
          fprintf( stderr, "invalid argument to --%s:\n"
              "must be either bns or bcv: (%s specified)\n",
              long_options[option_index].name, optarg);
          exit (1);
        }
        ADD_PROCESS_PARAM( "string", "%s", optarg );
        break;

      case '2':
        {
          float  mmFastArg = atof (optarg);
          if ( mmFastArg < (float)(0.0) || mmFastArg > (float)(1.0) )
          {
            fprintf( stderr, "invalid argument to --%s:\n"
                "should be between 0.0 and 1.0: (%f specified)\n",
                long_options[option_index].name, mmFastArg);
            exit (1);
          }
          mmFast = (REAL4) mmFastArg;
          ADD_PROCESS_PARAM( "float", "%e", mmFast );
        }
        break;

      case '3':
        rsqVetoWindow = atol( optarg );
        if ( rsqVetoWindow < 0 )
        {
          fprintf( stderr, "invalid argument to --%s:\n"
              "r^2 veto time window is less than or equal to 0 msec: "
              "(%f msecs specified)\n",
              long_options[option_index].name, rsqVetoWindow );
          exit( 1 );
        }
        ADD_PROCESS_PARAM( "float", "%s", optarg );
        break;

      case '4':
        rsqVetoThresh = atof( optarg );
        if ( rsqVetoThresh < 0 )
        {
          fprintf( stderr, "invalid argument to --%s:\n"
              " r^2 veto threshold must be positive: "
              "(%f specified)\n",
              long_options[option_index].name, rsqVetoThresh );
          exit( 1 );
        }
        ADD_PROCESS_PARAM( "float", "%s", optarg );
        break;

      case '5':
        bankSimParams.maxMatch = 1;
        ADD_PROCESS_PARAM( "string", "%s", " " );
        break;

      case '6':
        bankSimParams.maxMatch = 0;
        ADD_PROCESS_PARAM( "string", "%s", " " );
        break;

      case '7':
        /* create storage for the bank sim frame file name */
        optarg_len = strlen( optarg ) + 1;
        bankSimParams.frameName = (CHAR *) calloc( optarg_len, sizeof(CHAR));
        memcpy( bankSimParams.frameName, optarg, optarg_len );
        ADD_PROCESS_PARAM( "string", "%s", optarg );
        break;

      case '8':
        /* create storage for the bank sim frame file channel */
        optarg_len = strlen( optarg ) + 1;
        bankSimParams.frameChan = (CHAR *) calloc( optarg_len, sizeof(CHAR));
        memcpy( bankSimParams.frameChan, optarg, optarg_len );
        ADD_PROCESS_PARAM( "string", "%s", optarg );
        break;

      case '9':
        numTDFiles = 1;
        /* Count the number of thinca files to follow up */
        while ( !strstr( argv[optind], "--" ) )
        {
          numTDFiles++;
          optind++;
        }
        optind = optind - numTDFiles;

        /* Set pointers to the relevant filenames */
        tdFollowUpFiles = (CHAR **) calloc( numTDFiles, sizeof(CHAR *));

        numTDFiles = 0;
        while ( !strstr( argv[optind], "--" ) )
        {
          tdFollowUpFiles[numTDFiles++] = argv[optind];
          ADD_PROCESS_PARAM( "string", "%s", argv[optind] );
          optind++;

        }
        break;

      case '*':
        /* store trigSanClustering method */
        if ( ! strcmp( "T0T3Tc", optarg ) )
        {
            trigScanMethod = T0T3Tc;
            trigScanAppendStragglers = 0;
        }
        else if ( ! strcmp( "T0T3TcAS", optarg ) )
        {
            trigScanMethod = T0T3Tc;
            trigScanAppendStragglers = 1;
        }
        else if ( ! strcmp( "Psi0Psi3Tc", optarg ) )
        {
            trigScanMethod = Psi0Psi3Tc;
            trigScanAppendStragglers = 0;
        }
        else if ( ! strcmp( "Psi0Psi3TcAS", optarg ) )
        {
            trigScanMethod = Psi0Psi3Tc;
            trigScanAppendStragglers = 1;
        }
        else
        {
          fprintf( stderr, "invalid argument to --%s:\n"
              "unknown scan method specified: %s\n"
              "(Must be one of T0T3Tc, T0T3TcAS, Psi0Psi3Tc, Psi0Psi3TcAS)\n",
              long_options[option_index].name, optarg );
          exit( 1 );
        }
        ADD_PROCESS_PARAM( "string", "%s", optarg );
        break;

      case '<':
        /* TrigScan Delta End Time */
        trigScanDeltaEndTime = atof( optarg );
        if ( trigScanDeltaEndTime < 0.0L )
        {
          fprintf( stderr, "invalid argument to --%s:\n"
              "ts-endtime-interval must be positive: "
              "(%f specified)\n",
              long_options[option_index].name, trigScanDeltaEndTime );
          exit( 1 );
        }
        ADD_PROCESS_PARAM( "float", "%s", optarg );
        break;

      case '>':
        /* TrigScan Template Metric Scaling Factor */
        trigScanMetricScalingFac = atof( optarg );
        if ( trigScanMetricScalingFac <= 0.0 )
        {
          fprintf( stderr, "invalid argument to --%s:\n"
              "ts-volume-safety must be > 0.0 : "
              "(%f specified)\n",
              long_options[option_index].name, trigScanMetricScalingFac );
          exit( 1 );
        }
        ADD_PROCESS_PARAM( "float", "%s", optarg );
        break;

      case '?':
         bankSimParams.f_lower = (REAL4) atof( optarg );
         if (bankSimParams.f_lower <= 0 )
         {
                 fprintf( stderr, "invalid argument to --%s:\n"
                                 "bank-sim-flower must be > 0.0 : "
                                 "(%f specified)\n",
                                 long_options[option_index].name, bankSimParams.f_lower );
                 exit( 1 );
         }
         ADD_PROCESS_PARAM( "float", "%e", bankSimParams.f_lower );
        break;

      case '(':
        rsqVetoTimeThresh = atof( optarg );
        if ( rsqVetoTimeThresh < 0 )
        {
          fprintf( stderr, "invalid argument to --%s:\n"
              " r^2 veto time threshold must be positive: "
              "(%f specified)\n",
              long_options[option_index].name, rsqVetoTimeThresh );
          exit( 1 );
        }
        ADD_PROCESS_PARAM( "float", "%s", optarg );
        break;

      case ')':
        rsqVetoMaxSNR = atof( optarg );
        if ( rsqVetoMaxSNR < 0 )
        {
          fprintf( stderr, "invalid argument to --%s:\n"
              " r^2 veto maximum snr must be positive: "
              "(%f specified)\n",
              long_options[option_index].name, rsqVetoMaxSNR );
          exit( 1 );
        }
        ADD_PROCESS_PARAM( "float", "%s", optarg );
        break;

      case '[':
        rsqVetoCoeff = atof( optarg );
        if ( rsqVetoCoeff < 0 )
        {
          fprintf( stderr, "invalid argument to --%s:\n"
              " r^2 veto coefficient must be positive: "
              "(%f specified)\n",
              long_options[option_index].name, rsqVetoCoeff );
          exit( 1 );
        }
        ADD_PROCESS_PARAM( "float", "%s", optarg );
        break;

      case ']':
        rsqVetoPow = atof( optarg );
        if ( rsqVetoPow < 0 )
        {
          fprintf( stderr, "invalid argument to --%s:\n"
              " r^2 veto power must be positive: "
              "(%f specified)\n",
              long_options[option_index].name, rsqVetoPow );
          exit( 1 );
        }
        ADD_PROCESS_PARAM( "float", "%s", optarg );
        break;

      case ',':
        {
          int subBankSizeArg = atoi( optarg );

          if ( subBankSizeArg < 1 )
          {
            fprintf( stderr, "invalid argument to --%s:\n"
                " number of templates in a subbank must be greater than zero: "
                "(%d specified)\n",
                long_options[option_index].name, subBankSizeArg );
            exit( 1 );
          }
          ADD_PROCESS_PARAM( "int", "%s", optarg );

          subBankSize = (UINT4) subBankSizeArg;
        }
        break;
      case '}':
        bandPassTmplt = 1;
        ADD_PROCESS_PARAM( "int", "%s", " " );
        break;

      case '{':
        if ( !strcmp( "start", optarg ) )
        {
          taperTmplt = INSPIRAL_TAPER_START;
        }
        else if ( !strcmp( "end", optarg ) )
        {
          taperTmplt = INSPIRAL_TAPER_END;
        }
        else if ( !strcmp( "startend", optarg ) )
        {
          taperTmplt = INSPIRAL_TAPER_STARTEND;
        }
        else
        {
          fprintf( stderr, "invalid argument to --%s:\n"
              "Taper must be set to start, end or startend:(%s specified)\n",
              long_options[option_index].name, optarg );
          exit( 1 );
        }
        ADD_PROCESS_PARAM( "string", "%s", optarg );
        break;

      case '|':
        CDataLength = atof( optarg );
        if ( CDataLength < 0 )
        {
          fprintf( stderr, "invalid argument to --%s:\n"
              "Length of c-data snippet must be positive: "
              "(%f specified)\n",
              long_options[option_index].name, CDataLength );
          exit( 1 );
        }
        ADD_PROCESS_PARAM( "float", "%s", optarg );
        break;

      default:
        fprintf( stderr, "unknown error while parsing options (%d)\n", c );
        exit( 1 );
    }
  }

  if ( optind < argc )
  {
    fprintf( stderr, "extraneous command line arguments:\n" );
    while ( optind < argc )
    {
      fprintf ( stderr, "%s\n", argv[optind++] );
    }
    exit( 1 );
  }

  /* enable output is stored in the first process param row */
  if ( enableOutput == 1 )
  {
    snprintf( procparams.processParamsTable->program,
              LIGOMETA_PROGRAM_MAX, "%s", PROGRAM_NAME );
    snprintf( procparams.processParamsTable->param,
              LIGOMETA_PARAM_MAX, "--enable-output" );
    snprintf( procparams.processParamsTable->type,
              LIGOMETA_TYPE_MAX, "string" );
    snprintf( procparams.processParamsTable->value,
              LIGOMETA_VALUE_MAX, " " );
  }
  else if ( enableOutput == 0 )
  {
    snprintf( procparams.processParamsTable->program,
              LIGOMETA_PROGRAM_MAX, "%s", PROGRAM_NAME );
    snprintf( procparams.processParamsTable->param,
              LIGOMETA_PARAM_MAX, "--disable-output" );
    snprintf( procparams.processParamsTable->type,
              LIGOMETA_TYPE_MAX, "string" );
    snprintf( procparams.processParamsTable->value,
              LIGOMETA_VALUE_MAX, " " );
  }
  else
  {
    fprintf( stderr, "--enable-output or --disable-output "
             "argument must be specified\n" );
    exit( 1 );
  }

  /* check inject-overhead option */
  if ( injectOverhead )
  {
    this_proc_param = this_proc_param->next = (ProcessParamsTable *)
      calloc( 1, sizeof(ProcessParamsTable) );
    snprintf( this_proc_param->program, LIGOMETA_PROGRAM_MAX,
              "%s", PROGRAM_NAME );
    snprintf( this_proc_param->param, LIGOMETA_PARAM_MAX,
              "--inject-overhead" );
    snprintf( this_proc_param->type, LIGOMETA_TYPE_MAX, "string" );
    snprintf( this_proc_param->value, LIGOMETA_VALUE_MAX, " " );
  }

  /* store point calibration option */
  if ( pointCal )
  {
    this_proc_param = this_proc_param->next = (ProcessParamsTable *)
      calloc( 1, sizeof(ProcessParamsTable) );
    snprintf( this_proc_param->program, LIGOMETA_PROGRAM_MAX,
        "%s", PROGRAM_NAME );
    snprintf( this_proc_param->param, LIGOMETA_PARAM_MAX,
        "--point-calibration" );
    snprintf( this_proc_param->type, LIGOMETA_TYPE_MAX, "string" );
    snprintf( this_proc_param->value, LIGOMETA_VALUE_MAX, " " );
  }

  if ( outCompress)
  {
    this_proc_param = this_proc_param->next = (ProcessParamsTable *)
      calloc( 1, sizeof(ProcessParamsTable) );
    snprintf( this_proc_param->program, LIGOMETA_PROGRAM_MAX,
              "%s", PROGRAM_NAME );
    snprintf( this_proc_param->param, LIGOMETA_PARAM_MAX,
              "--write-compress" );
    snprintf( this_proc_param->type, LIGOMETA_TYPE_MAX, "string" );
    snprintf( this_proc_param->value, LIGOMETA_VALUE_MAX, " " );
  }

  /*
   *
   * check validity of arguments
   *
   *
   */


  /* check validity of input data time */
  if ( ! gpsStartTimeNS )
  {
    fprintf( stderr, "--gps-start-time must be specified\n" );
    exit( 1 );
  }
  XLALINT8NSToGPS( &gpsStartTime, gpsStartTimeNS );
  if ( ! gpsEndTimeNS )
  {
    fprintf( stderr, "--gps-end-time must be specified\n" );
    exit( 1 );
  }
  XLALINT8NSToGPS( &gpsEndTime, gpsEndTimeNS );
  if ( gpsEndTimeNS <= gpsStartTimeNS )
  {
    fprintf( stderr, "invalid gps time range: "
        "start time: %d, end time %d\n",
        gpsStartTime.gpsSeconds, gpsEndTime.gpsSeconds );
    exit( 1 );
  }


      /* check trigger generation time is within input time */
  if ( trigStartTimeNS )
  {
    if ( trigStartTimeNS < gpsStartTimeNS )
    {
      fprintf( stderr,
          "trigStartTimeNS = %" LAL_INT8_FORMAT "\nis less than gpsStartTimeNS = %" LAL_INT8_FORMAT,
          trigStartTimeNS, gpsStartTimeNS );
    }
  }
  if ( trigEndTimeNS )
  {
    if ( trigEndTimeNS > gpsEndTimeNS )
    {
      fprintf( stderr,
          "trigEndTimeNS = %" LAL_INT8_FORMAT "\nis greater than gpsEndTimeNS = %" LAL_INT8_FORMAT,
          trigEndTimeNS, gpsEndTimeNS );
    }
  }

  /* check validity of data length parameters */
  if ( numPoints < 0 )
  {
    fprintf( stderr, "--segment-length must be specified\n" );
    exit( 1 );
  }
  if ( numSegments < 0 )
  {
    fprintf( stderr, "--number-of-segments must be specified\n" );
    exit( 1 );
  }
  if ( ovrlap < 0 )
  {
    fprintf( stderr, "--segment-overlap must be specified\n" );
    exit( 1 );
  }

  /* check sample rate has been given */
  if ( sampleRate < 0 )
  {
    fprintf( stderr, "--sample-rate must be specified\n" );
    exit( 1 );
  }

  /* check high pass option has been given */
  if ( highPass < 0 )
  {
    fprintf( stderr, "--disable-high-pass or --enable-high-pass (freq)"
        " must be specified\n" );
    exit( 1 );
  }
  else if ( ! highPass )
  {
    this_proc_param = this_proc_param->next = (ProcessParamsTable *)
      calloc( 1, sizeof(ProcessParamsTable) );
    snprintf( this_proc_param->program, LIGOMETA_PROGRAM_MAX,
              "%s", PROGRAM_NAME );
    snprintf( this_proc_param->param, LIGOMETA_PARAM_MAX,
              "--disable-high-pass" );
    snprintf( this_proc_param->type, LIGOMETA_TYPE_MAX, "string" );
    snprintf( this_proc_param->value, LIGOMETA_VALUE_MAX, " " );
  }
  else
  {
    /* check that all the high pass parameters have been specified */
    if ( highPassOrder < 0 )
    {
      fprintf( stderr, "--high-pass-order must be specified\n" );
      exit( 1 );
    }
    if ( highPassAtten < 0 )
    {
      fprintf( stderr, "--high-pass-attenuation must be specified\n" );
      exit( 1 );
    }
  }

  if ( calData == real_8 )
  {
    /* check that strain high pass parameters have been specified */
    if ( strainHighPassFreq < 0 )
    {
      fprintf( stderr,
          "--strain-high-pass-freq must be specified for REAL8 h(t) data\n" );
      exit( 1 );
    }
    if ( strainHighPassOrder < 0 )
    {
      fprintf( stderr,
          "--strain-high-pass-order must be specified for REAL8 h(t) data\n" );
      exit( 1 );
    }
    if ( strainHighPassAtten < 0 )
    {
      fprintf( stderr,
          "--strain-high-pass-atten must be specified for REAL8 h(t) data\n" );
      exit( 1 );
    }
  }

  /* check validity of input data length */
  inputDataLength = numPoints * numSegments - ( numSegments - 1 ) * ovrlap;
  {
    INT8 gpsChanIntervalNS = gpsEndTimeNS - gpsStartTimeNS;
    INT8 inputDataLengthNS = (INT8) inputDataLength * 1000000000LL /
      (INT8) sampleRate;

    if ( inputDataLengthNS != gpsChanIntervalNS )
    {
      fprintf( stderr, "length of input data and data chunk do not match\n" );
      fprintf( stderr, "start time: %" LAL_INT8_FORMAT ", end time %" LAL_INT8_FORMAT "\n",
          (INT8)(gpsStartTimeNS / 1000000000LL), (INT8)(gpsEndTimeNS / 1000000000LL) );
      fprintf( stderr, "gps channel time interval: %" LAL_INT8_FORMAT " ns\n"
          "computed input data length: %" LAL_INT8_FORMAT "ns\n",
          gpsChanIntervalNS, inputDataLengthNS );
      exit( 1 );
    }
  }

  if ( fLow < bankSimParams.f_lower )
  {
          fprintf( stderr, "--low-frequency-cutoff must be greater than bank sim injection starting frequency\n" );
          exit( 1 );
  }

  /* check filter parameters have been specified */
  if ( numChisqBins < 0 )
  {
    fprintf( stderr, "--chisq-bins must be specified\n" );
    exit( 1 );
  }
  if ( fLow < 0 )
  {
    fprintf( stderr, "--low-frequency-cutoff must be specified\n" );
    exit( 1 );
  }
  if ( resampFiltType < 0 )
  {
    fprintf( stderr, "--resample-filter must be specified\n" );
    exit( 1 );
  }
  if ( specType == specType_undefined )
  {
    fprintf( stderr, "--spectrum-type must be specified\n" );
    exit( 1 );
  }
  if ( clusterWindow * sampleRate > numPoints )
  {
    fprintf( stderr, "--cluster-window must be less than "
        "--segment-length\n" );
    exit( 1 );
  }
  if ( ! haveClusterMethod )
  {
    fprintf( stderr, "--cluster-method must be specified\n" );
    exit( 1 );
  }
  if ( ( clusterMethod == FindChirpClustering_window || clusterMethod == FindChirpClustering_tmpltwindow ) && clusterWindow == -1 )
  {
    fprintf( stderr, "--cluster-window must be specified "
        "if --clustering method 'window' chosen\n" );
    exit( 1 );
  }
  if ( clusterMethod != FindChirpClustering_window && clusterMethod != FindChirpClustering_tmpltwindow && clusterWindow != -1 )
  {
    fprintf( stderr, "--cluster-window specified "
        "but --clustering method 'window' or 'tmpltwindow' not chosen\n" );
    exit( 1 );
  }
  if ( invSpecTrunc < 0 )
  {
    fprintf( stderr, "--inverse-spec-length must be specified\n" );
    exit( 1 );
  }
  else if ( invSpecTrunc * sampleRate > numPoints )
  {
    fprintf( stderr, "--inverse-spec-length must be less than "
        "--segment-length\n" );
    exit( 1 );
  }

  if ( ! haveDynRange )
  {
    fprintf( stderr, "--dynamic-range-exponent must be specified\n" );
    exit( 1 );
  }
  if ( ! haveApprox )
  {
    fprintf( stderr, "--approximant must be specified\n" );
    exit( 1 );
  }

  /* check that the pN order is specified */
  if ( ! haveOrder )
  {
    fprintf( stderr, "--order must be specified\n" );
    exit( 1 );
  }


  /* check that a channel has been requested and fill the ifo */
  if ( ! fqChanName )
  {
    fprintf( stderr, "--channel-name must be specified\n" );
    exit( 1 );
  }

  if ( ! bankSim )
  {
    /* check that the thresholds have been specified */
    if ( snrThresh < 0 )
    {
      fprintf( stderr, "--snr-threshold must be specified\n" );
      exit( 1 );
    }
    if ( chisqThresh < 0 )
    {
      fprintf( stderr, "--chisq-threshold must be specified\n" );
      exit( 1 );
    }
    if ( chisqDelta < 0 )
    {
      fprintf( stderr, "--chisq-delta must be specified\n" );
      exit( 1 );
    }
  }

  /* check that we can correctly obtain the input frame data */
  if ( globFrameData )
  {
    if ( frInCacheName )
    {
      fprintf( stderr,
          "--frame-cache must not be specified when globbing frame data\n" );
      exit( 1 );
    }

    if ( ! frInType )
    {
      fprintf( stderr,
          "--frame-type must be specified when globbing frame data\n" );
      exit( 1 );
    }
  }
  else
  {
    if ( ! frInCacheName )
    {
      fprintf( stderr,
          "--frame-cache must be specified when not globbing frame data\n" );
      exit( 1 );
    }

    if ( frInType )
    {
      fprintf( stderr, "--frame-type must not be specified when obtaining "
          "frame data from a cache file\n" );
      exit( 1 );
    }
  }

  /* record the glob frame data option in the process params */
  if ( globFrameData )
  {
    this_proc_param = this_proc_param->next = (ProcessParamsTable *)
      calloc( 1, sizeof(ProcessParamsTable) );
    snprintf( this_proc_param->program, LIGOMETA_PROGRAM_MAX,
              "%s", PROGRAM_NAME );
    snprintf( this_proc_param->param, LIGOMETA_PARAM_MAX,
              "--glob-frame-data" );
    snprintf( this_proc_param->type, LIGOMETA_TYPE_MAX, "string" );
    snprintf( this_proc_param->value, LIGOMETA_VALUE_MAX, " " );
  }

  /* check we can calibrate the data if it's not h(t) */
  if ( ! calData )
  {
    if ( ! ( calCacheName || globCalData ) )
    {
      fprintf( stderr, "either --calibration-cache or "
          "--glob-calibration-data must be specified\n" );
      exit( 1 );
    }
    else if ( calCacheName && globCalData )
    {
      fprintf( stderr, "only one of --calibration-cache or "
          "--glob-calibration-data can be specified\n" );
      exit( 1 );
    }
  }
  else
  {
    if ( calCacheName || globCalData )
    {
      fprintf( stderr, "neither --calibration-cache nor "
          "--glob-calibration-data\nshould be given for calibrated data\n" );
      exit( 1 );
    }
  }

  /* record the glob calibration data option in the process params */
  if ( globCalData )
  {
    this_proc_param = this_proc_param->next = (ProcessParamsTable *)
      calloc( 1, sizeof(ProcessParamsTable) );
    snprintf( this_proc_param->program, LIGOMETA_PROGRAM_MAX,
              "%s", PROGRAM_NAME );
    snprintf( this_proc_param->param, LIGOMETA_PARAM_MAX,
              "--glob-calibration-data" );
    snprintf( this_proc_param->type, LIGOMETA_TYPE_MAX, "string" );
    snprintf( this_proc_param->value, LIGOMETA_VALUE_MAX, " " );
  }

  /* check that a template bank has been specified */
  if ( ! bankFileName )
  {
    fprintf( stderr, "--bank-file must be specified\n" );
    exit( 1 );
  }

  /* check FindChirpSP is used if reverse chirp bank is specified */
  if ( reverseChirpBank )
  {
    if ( reverseChirpBank && ! ( approximant == FindChirpSP ) )
    {
      fprintf( stderr, "--approximant must be FindChirpSP if "
          "--reverse-chirp-bank is specified\n" );
      exit( 1 );
    }
    this_proc_param = this_proc_param->next = (ProcessParamsTable *)
      calloc( 1, sizeof(ProcessParamsTable) );
    snprintf( this_proc_param->program, LIGOMETA_PROGRAM_MAX,
        "%s", PROGRAM_NAME );
    snprintf( this_proc_param->param, LIGOMETA_PARAM_MAX,
        "--reverse-chirp-bank" );
    snprintf( this_proc_param->type, LIGOMETA_TYPE_MAX, "string" );
    snprintf( this_proc_param->value, LIGOMETA_VALUE_MAX, " " );
  }

  /* check that a random seed for gaussian noise generation has been given */
  if ( (whiteGaussian || coloredGaussian ) && randSeedType == unset )
  {
    fprintf( stderr, "--random-seed must be specified if "
        "--white-gaussian (--gaussian-noise) or --colored-gaussian are given\n" );
    exit( 1 );
  }


  /* check that specType is either LIGO or advLIGO for colored Gaussian noise
   */
  if (coloredGaussian)
  {
    /* check that --white-gaussian has not been specified */
    if (whiteGaussian)
    {
      fprintf( stderr, "cannot specify options --white-gaussian (or "
          " --gaussian-noise) and --colored-gaussian at the same time;"
          " spectrum must be either white or colored \n");
      exit( 1 );
    }

    /* check that specType is either LIGO or advLIGO for colored Gaussian noise
     */
    if (specType == specType_gaussian)
    {
      fprintf( stderr, "--spectrum-type cannot be white for "
                        "colored Gaussian noise: specify either LIGO, "
                        "AdvLIGO, mean or median\n");
      exit( 1 );
    }
    if (specType == specType_LIGO && colorSpec == 4)
    {
      fprintf(stderr,"Error: if "
        "--colored-gaussian is AdvLIGO --spectrum-type cannot be LIGO\n");
      exit( 1 );
    }
    if (specType == specType_AdvLIGO && colorSpec == 3)
    {
      fprintf(stderr,"Error: if "
        "--colored-gaussian is LIGO --spectrum-type cannot be AdvLIGO\n");
      exit( 1 );
    }
     /* check that strain high pass parameters have been specified */
    if ( strainHighPassFreq < 0 )
    {
      fprintf( stderr,
          "--strain-high-pass-freq must be specified for simulated colored "
          "Gaussian noise\n" );
      exit( 1 );
    }
    if ( strainHighPassOrder < 0 )
    {
      fprintf( stderr,
          "--strain-high-pass-order must be specified for simulated colored "
          "Gaussian noise \n" );
      exit( 1 );
    }
    if ( strainHighPassAtten < 0 )
    {
      fprintf( stderr,
          "--strain-high-pass-atten must be specified for simulated colored "
          "Gaussian noise\n" );
      exit( 1 );
    }
  }

  /* check the bank simulation parameters */
  if ( bankSim )
  {
    if ( bankSimParams.maxMatch < 0 )
    {
      fprintf( stderr, "--enable-bank-sim-max or --disable-bank-sim-max "
          "must be specified\n" );
      exit( 1 );
    }

    if ( ! bankSimFileName )
    {
      if ( ! haveBankSimApprox )
      {
        fprintf( stderr, "--sim-approximant must be specified if "
            "--bank-simulation is not a sim_inspiral file\n" );
        exit( 1 );
      }

      if ( bankSimParams.approx == FrameFile )
      {
        if ( ! bankSimParams.frameName || ! bankSimParams.frameChan )
        {
          fprintf( stderr, "--sim-frame-file and --sim-frame-channel\n"
              "must be specified if --sim-approximant is FrameFile\n" );
          exit( 1 );
        }
      }
      else
      {
        if ( randSeedType == unset )
        {
          fprintf( stderr, "--random-seed must be specified if\n"
              "--bank-simulation is given and approx is not FrameFile\n" );
          exit( 1 );
        }
        if ( bankSimParams.minMass < 0 )
        {
          fprintf( stderr, "--sim-minimum-mass must be specified if\n"
              "--bank-simulation is given and approx is not FrameFile\n" );
          exit( 1 );
        }
        if ( bankSimParams.maxMass < 0 )
        {
          fprintf( stderr, "--sim-maximum-mass must be specified if\n"
              "--bank-simulation is given and approx is not FrameFile\n" );
          exit( 1 );
        }
        if ( bankSimParams.f_lower < 0 )
        {
          fprintf( stderr, "--bank-sim-flower must be specified if\n"
              "--bank-simulation is given and approx is not FrameFile\n" );
          exit( 1 );
        }
      }
    }
  }

  /* check rsq veto flags */
  if ( enableRsqVeto == 0 )
  {
    this_proc_param = this_proc_param->next = (ProcessParamsTable *)
      calloc( 1, sizeof(ProcessParamsTable) );
    snprintf( this_proc_param->program, LIGOMETA_PROGRAM_MAX,
              "%s", PROGRAM_NAME );
    snprintf( this_proc_param->param, LIGOMETA_PARAM_MAX,
              "--disable-rsq-veto" );
    snprintf( this_proc_param->type, LIGOMETA_TYPE_MAX, "string" );
    snprintf( this_proc_param->value, LIGOMETA_VALUE_MAX, " " );
  }
  else if ( enableRsqVeto == 1 )
  {
    if ( (rsqVetoWindow < 0) || (rsqVetoThresh < 0) || (numChisqBins < 2) )
    {
      fprintf( stderr, "\n rsq-veto-window, rsq-veto-thresh and chisq-bins "
          " > 1\n must "
          "be specified if the --enable-rsq-veto argument is given\n" );
      exit( 1 );
    }

    this_proc_param = this_proc_param->next = (ProcessParamsTable *)
      calloc( 1, sizeof(ProcessParamsTable) );
    snprintf( this_proc_param->program, LIGOMETA_PROGRAM_MAX,
              "%s", PROGRAM_NAME );
    snprintf( this_proc_param->param, LIGOMETA_PARAM_MAX,
              "--enable-rsq-veto" );
    snprintf( this_proc_param->type, LIGOMETA_TYPE_MAX, "string" );
    snprintf( this_proc_param->value, LIGOMETA_VALUE_MAX, " " );
  }
  else
  {
    fprintf( stderr,
        "one of --enable-rsq-veto or --disable-rsq-veto must be specified\n" );
    exit( 1 );
  }

  if ( doRsqVeto == 1 )
  {
    if ( enableRsqVeto == 0 )
    {
      fprintf( stderr, "--enable-rsq-veto must be specified \n"
          "if the --do-rsq-veto argument is specified\n" );
      exit( 1 );
    }
    else if ( ( rsqVetoTimeThresh < 0 ) || ( rsqVetoMaxSNR < 0 ) )
    {
      fprintf( stderr, "--rsq-veto-time-thresh and "
          "--rsq-veto-max-snr must be \n"
          "specified if the --do-rsq-veto argument is specified\n" );
      exit( 1 );
    }
    else if ( ( rsqVetoCoeff > 0 ) &&
        ( ( rsqVetoTimeThresh < 0 ) ||
          ( rsqVetoMaxSNR < 0 ) || ( rsqVetoPow < 0 ) ) )
    {
      fprintf( stderr, "--rsq-veto-time-thresh --rsq-veto-max-snr "
          "and --rsq-veto-pow \n"
          "must be specified if --rsq-veto-coeff is specified\n" );
      exit( 1 );
    }
    else if ( ( rsqVetoPow > 0 ) &&
        ( ( rsqVetoTimeThresh < 0 ) || ( rsqVetoMaxSNR < 0 ) ||
          ( rsqVetoCoeff < 0 ) ) )
    {
      fprintf( stderr, "--rsq-veto-time-thresh "
          "--rsq-veto-max-snr and --rsq-veto-coeff \n"
          "must be specified if --rsq-veto-pow is specified\n" );
      exit( 1 );
    }

    this_proc_param = this_proc_param->next = (ProcessParamsTable *)
      calloc( 1, sizeof(ProcessParamsTable) );
    snprintf( this_proc_param->program, LIGOMETA_PROGRAM_MAX,
        "%s", PROGRAM_NAME );
    snprintf( this_proc_param->param, LIGOMETA_PARAM_MAX,
        "--do-rsq-veto" );
    snprintf( this_proc_param->type, LIGOMETA_TYPE_MAX, "string" );
    snprintf( this_proc_param->value, LIGOMETA_VALUE_MAX, " " );
  }

  /* check to filter injection segments only */
  if ( flagFilterInjOnly == 1 )
  {
    this_proc_param = this_proc_param->next = (ProcessParamsTable *)
      calloc( 1, sizeof(ProcessParamsTable) );
    snprintf( this_proc_param->program, LIGOMETA_PROGRAM_MAX,
              "%s", PROGRAM_NAME );
    snprintf( this_proc_param->param, LIGOMETA_PARAM_MAX,
              "--enable-filter-inj-only" );
    snprintf( this_proc_param->type, LIGOMETA_TYPE_MAX, "string" );
    snprintf( this_proc_param->value, LIGOMETA_VALUE_MAX, " " );
  }
  else if ( flagFilterInjOnly == 0 )
  {
    this_proc_param = this_proc_param->next = (ProcessParamsTable *)
      calloc( 1, sizeof(ProcessParamsTable) );
    snprintf( this_proc_param->program, LIGOMETA_PROGRAM_MAX,
              "%s", PROGRAM_NAME );
    snprintf( this_proc_param->param, LIGOMETA_PARAM_MAX,
              "--disable-filter-inj-only" );
    snprintf( this_proc_param->type, LIGOMETA_TYPE_MAX, "string" );
    snprintf( this_proc_param->value, LIGOMETA_VALUE_MAX, " " );
  }
  else if ( flagFilterInjOnly == -1 && injectionFile )
  {
    fprintf( stderr, "one of --enable-filter-inj-only or "
        "--disable-filter-inj-only must be specified\n" );
    exit( 1 );
  }

  /* Check the trigScan input parameters */
  if ( trigScanMethod )
  {
    if ( trigScanMetricScalingFac <= 0.0 )
    {
      fprintf ( stderr, "You must specify --ts-metric-scaling\n" );
      exit(1);
    }

    if ( maximizationInterval )
    {
      fprintf ( stderr, "Cannot specify both --maximization-interval"
          " and --ts-cluster \nChoose any one of the two methods"
          " for clustering raw inspiral triggers.\n" );
      exit(1);
    }
  }
  /* If the trigScan parameters are reasonable, set trigScanDeltaEndTime*/
  /* Here we change trigScanDeltaEndTime to msec                        */
  trigScanDeltaEndTime /= 1000.L;

  /* check the bank veto input parameters */
  if ( ! subBankSize )
  {
    fprintf( stderr, "--bank-veto-subbank-size must be specifed.\n"
        "Use --bank-veto-subbank-size 1 to disable template bank veto\n" );
    exit( 1 );
  }
  else
  {
    /*if ( numChisqBins > 0 && subBankSize != 1 )
    {
      fprintf( stderr,
          "Template bank veto is incompatible with --num-chisq-bins %d\n"
          "Use --bank-veto-subbank-size 1 to disable template bank veto\n",
          numChisqBins );
      exit( 1 );
    }*/
    if ( mmFast >= 0 )
    {
      fprintf( stderr, "Template bank veto is incompatible --fast %f\n"
          "Use --bank-veto-subbank-size 1 to disable template bank veto\n",
          mmFast );
      exit( 1 );
    }
    if ( numTDFiles > 0 )
    {
      fprintf( stderr, "Template bank veto is incompatible --td-follow-up\n"
          "Use --bank-veto-subbank-size 1 to disable template bank veto\n" );
      exit( 1 );
    }
  }

  return 0;
}


#undef ADD_PROCESS_PARAM<|MERGE_RESOLUTION|>--- conflicted
+++ resolved
@@ -1947,11 +1947,8 @@
       case EOB:
       case EOBNR:
       case FindChirpPTF:
-<<<<<<< HEAD
       case PhenSpinTaylorRD:
-=======
       case IMRPhenomB:
->>>>>>> f23681c4
         if ( vrbflg )
           fprintf( stdout, "findchirp conditioning data for TD or PTF\n" );
         LAL_CALL( LALFindChirpTDData( &status, fcSegVec, dataSegVec,
@@ -2235,11 +2232,8 @@
           case PadeT1:
           case EOB:
           case EOBNR:
-<<<<<<< HEAD
   	  case PhenSpinTaylorRD:
-=======
           case IMRPhenomB:
->>>>>>> f23681c4
             LAL_CALL( LALFindChirpTDTemplate( &status, fcFilterInput->fcTmplt,
                   bankCurrent, fcTmpltParams ), &status );
             break;
@@ -2429,11 +2423,8 @@
               case PadeT1:
               case EOB:
               case EOBNR:
-<<<<<<< HEAD
 	      case PhenSpinTaylorRD:
-=======
               case IMRPhenomB:
->>>>>>> f23681c4
                 /* construct normalization for time domain templates... */
                 LAL_CALL( LALFindChirpTDNormalize( &status,
                       fcFilterInput->fcTmplt, fcFilterInput->segment,
@@ -2711,11 +2702,8 @@
               case PadeT1:
               case EOB:
               case EOBNR:
-<<<<<<< HEAD
 	      case PhenSpinTaylorRD:
-=======
               case IMRPhenomB:
->>>>>>> f23681c4
                 /* recompute the template norm since it has been over written */
                 /* ( When doing the chisq test and the bank veto for          */
                 /* time domain searches that don't use the                    */
@@ -4447,16 +4435,10 @@
         else
         {
           fprintf( stderr, "invalid argument to --%s:\n"
-<<<<<<< HEAD
               "unknown approximant specified: "
-              "%s (must be either FindChirpSP, BCV, BCVC, BCVSpin, FindChirpPTF\n"
-              "TaylorT1, TaylorT2, TaylorT3, GeneratePPN, PadeT1, EOB, EOBNR or PhenSpinTaylorRD)\n",
-=======
-              "unknown order specified: "
               "%s (must be either FindChirpSP, BCV, BCVC, BCVSpin, \n"
-              "FindChirpPTF,TaylorT1, TaylorT2, TaylorT3, GeneratePPN,\n"
-              "IMRPhenomB, PadeT1 or EOB)\n",
->>>>>>> f23681c4
+              "FindChirpPTF, TaylorT1, TaylorT2, TaylorT3, GeneratePPN, \n"
+	      "IMRPhenomB, PadeT1, EOB, EOBNR or PhenSpinTaylorRD)\n",
               long_options[option_index].name, optarg );
           exit( 1 );
         }
