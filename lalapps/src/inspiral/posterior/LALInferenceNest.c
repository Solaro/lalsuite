/* 
 *  InferenceNest.c:  Nested Sampling using LALInference
 *
 *  Copyright (C) 2009 Ilya Mandel, Vivien Raymond, Christian Roever, Marc van der Sluys and John Veitch
 *
 *
 *  This program is free software; you can redistribute it and/or modify
 *  it under the terms of the GNU General Public License as published by
 *  the Free Software Foundation; either version 2 of the License, or
 *  (at your option) any later version.
 *
 *  This program is distributed in the hope that it will be useful,
 *  but WITHOUT ANY WARRANTY; without even the implied warranty of
 *  MERCHANTABILITY or FITNESS FOR A PARTICULAR PURPOSE.  See the
 *  GNU General Public License for more details.
 *
 *  You should have received a copy of the GNU General Public License
 *  along with with program; see the file COPYING. If not, write to the
 *  Free Software Foundation, Inc., 59 Temple Place, Suite 330, Boston,
 *  MA  02111-1307  USA
 */


#include <stdio.h>
#include <lal/Date.h>
#include <lal/GenerateInspiral.h>
#include <lal/LALInference.h>
#include <lal/FrequencySeries.h>
#include <lal/Units.h>
#include <lal/StringInput.h>
#include <lal/LIGOLwXMLInspiralRead.h>
#include <lal/TimeSeries.h>
#include <lalapps.h>
#include <lal/LALInferenceNestedSampler.h>
#include <lal/LALInferencePrior.h>
#include <lal/LALInferenceReadData.h>
#include <lal/LALInferenceLikelihood.h>
#include <lal/LALInferenceReadBurstData.h>
#include <lal/LALInferenceTemplate.h>
#include <lal/LALInferenceProposal.h>
#include <lal/LIGOLwXMLBurstRead.h>
#include <lal/GenerateBurst.h>
#include <lal/LALSimBurst.h>
#include <lal/LALInferenceInit.h>

LALInferenceRunState *initialize(ProcessParamsTable *commandLine);
void initializeNS(LALInferenceRunState *runState);
<<<<<<< HEAD
//void initVariables(LALInferenceRunState *state);

void initStudentt(LALInferenceRunState *state);
// static void mc2masses(double mc, double eta, double *m1, double *m2);
=======
>>>>>>> b9e8b4ec
void LogNSSampleAsMCMCSampleToArray(LALInferenceRunState *state, LALInferenceVariables *vars);                             
void LogNSSampleAsMCMCSampleToFile(LALInferenceRunState *state, LALInferenceVariables *vars);                              
 
void LogNSSampleAsMCMCSampleToArray(LALInferenceRunState *state, LALInferenceVariables *vars)
{
  NSFillMCMCVariables(vars,state->priorArgs);
  LALInferenceLogSampleToArray(state, vars);
  return;
}

void LogNSSampleAsMCMCSampleToFile(LALInferenceRunState *state, LALInferenceVariables *vars)
{
  NSFillMCMCVariables(vars,state->priorArgs);
  LALInferenceLogSampleToFile(state, vars);
  return;
}

LALInferenceRunState *initialize(ProcessParamsTable *commandLine)
/* calls the "ReadData()" function to gather data & PSD from files, */
/* and initializes other variables accordingly.                     */
{
	char help[]="\
Initialisation arguments:\n\
(--verbose [N])\tOutput more info. N=1: errors, N=2 (default): warnings, N=3: info \n\
(--randomseed seed           Random seed for Nested Sampling)\n\n";
	LALInferenceRunState *irs=NULL;
	LALInferenceIFOData *ifoPtr, *ifoListStart;
	ProcessParamsTable *ppt=NULL;
	unsigned long int randomseed;
	struct timeval tv;
	FILE *devrandom;
	
	irs = XLALCalloc(1, sizeof(LALInferenceRunState));
	/* read data from files: */
	fprintf(stdout, " readData(): started.\n");
	irs->commandLine=commandLine;
	
	/* Initialise parameters structure */
	irs->algorithmParams=XLALCalloc(1,sizeof(LALInferenceVariables));
	irs->priorArgs=XLALCalloc(1,sizeof(LALInferenceVariables));
	irs->proposalArgs=XLALCalloc(1,sizeof(LALInferenceVariables));
	
	INT4 verbose=0;
	INT4 x=0;
	ppt=LALInferenceGetProcParamVal(commandLine,"--verbose");
	if(ppt) {
	  if(ppt->value){
	    x=atoi(ppt->value);
	    switch(x){
	     case 0:
	       verbose=LALNDEBUG; /* Nothing */
	       break;
	     case 1:
	       verbose=LALMSGLVL1; /* Only errors */
	       break;
	     case 2:
	       verbose=LALMSGLVL2; /* Errors and warnings */
	       break;
	     case 3:
	       verbose=LALMSGLVL3; /* Errors, warnings and info */
	       break;
	     default:
	       verbose=LALMSGLVL2;
	       break;
	   }
	  }
	  else verbose=LALMSGLVL2; /* Errors and warnings */
	  LALInferenceAddVariable(irs->algorithmParams,"verbose", &verbose , LALINFERENCE_INT4_t,
				  LALINFERENCE_PARAM_FIXED);		
	}
	
	irs->data = LALInferenceReadData(commandLine);

	/* (this will already initialise each LALIFOData's following elements:  */
        ppt=LALInferenceGetProcParamVal(commandLine,"--help");
        if(ppt)
        {
                fprintf(stdout,"%s",help);
                return(irs);
        }

	/*     fLow, fHigh, detector, timeToFreqFFTPlan, freqToTimeFFTPlan,     */
	/*     window, oneSidedNoisePowerSpectrum, timeDate, freqData         ) */
	fprintf(stdout, " LALInferenceReadData(): finished.\n");
	if (irs->data != NULL) {
	    fprintf(stdout, " initialize(): successfully read data.\n");
	    if(LALInferenceGetProcParamVal(commandLine,"--burst_inj")){
        fprintf(stdout, " LALInferenceInjectBurstSignal(): started.\n");
	    LALInferenceInjectBurstSignal(irs,commandLine);
        fprintf(stdout, " LALInferenceInjectBurstSignal(): finished.\n");
    }else{
		fprintf(stdout, " LALInferenceInjectInspiralSignal(): started.\n");
		LALInferenceInjectInspiralSignal(irs->data,commandLine);
		fprintf(stdout, " LALInferenceInjectInspiralSignal(): finished.\n");
    }
    ppt=LALInferenceGetProcParamVal(commandLine,"--inject_from_mdc");
    if (ppt) {fprintf(stdout,"INJECTING A SIGNAL FROM MDC HAS NOT CAREFULLY TESTED YET...\n"); 
	
	LALInferenceInjectFromMDC(commandLine, irs->data);
	
	}
		ifoPtr = irs->data;
		ifoListStart = irs->data;
		while (ifoPtr != NULL) {
			/*If two IFOs have the same sampling rate, they should have the same timeModelh*,
			 freqModelh*, and modelParams variables to avoid excess computation 
			 in model waveform generation in the future*/
			LALInferenceIFOData * ifoPtrCompare=ifoListStart;
			int foundIFOwithSameSampleRate=0;
			while(ifoPtrCompare != NULL && ifoPtrCompare!=ifoPtr) {
				if(ifoPtrCompare->timeData->deltaT == ifoPtr->timeData->deltaT){
					ifoPtr->timeModelhPlus=ifoPtrCompare->timeModelhPlus;
					ifoPtr->freqModelhPlus=ifoPtrCompare->freqModelhPlus;
					ifoPtr->timeModelhCross=ifoPtrCompare->timeModelhCross;				
					ifoPtr->freqModelhCross=ifoPtrCompare->freqModelhCross;				
					ifoPtr->modelParams=ifoPtrCompare->modelParams;	
					foundIFOwithSameSampleRate=1;	
					break;
				}
			}
			if(!foundIFOwithSameSampleRate){
				ifoPtr->timeModelhPlus  = XLALCreateREAL8TimeSeries("timeModelhPlus",&(ifoPtr->timeData->epoch),0.0,ifoPtr->timeData->deltaT,&lalDimensionlessUnit,ifoPtr->timeData->data->length);
				ifoPtr->timeModelhCross = XLALCreateREAL8TimeSeries("timeModelhCross",&(ifoPtr->timeData->epoch),0.0,	ifoPtr->timeData->deltaT,&lalDimensionlessUnit,ifoPtr->timeData->data->length);
				ifoPtr->freqModelhPlus = XLALCreateCOMPLEX16FrequencySeries("freqModelhPlus",&(ifoPtr->freqData->epoch),0.0,ifoPtr->freqData->deltaF,&lalDimensionlessUnit,ifoPtr->freqData->data->length);
				ifoPtr->freqModelhCross = XLALCreateCOMPLEX16FrequencySeries("freqModelhCross",&(ifoPtr->freqData->epoch), 0.0, ifoPtr->freqData->deltaF, &lalDimensionlessUnit,ifoPtr->freqData->data->length);
				ifoPtr->modelParams = XLALCalloc(1, sizeof(LALInferenceVariables));
			}
			ifoPtr = ifoPtr->next;
		}
        ppt=LALInferenceGetProcParamVal(commandLine,"--template");
        if(!strcmp("BestIFO",ppt->value))
   		irs->currentLikelihood=LALInferenceNullLogLikelihoodBestIFO(irs->data);
        else
		{irs->currentLikelihood=LALInferenceNullLogLikelihood(irs->data);
    printf("NOT doing bestIFO null logl\n");}
		printf("Injection Null Log Likelihood: %g\n", irs->currentLikelihood);
	}
	else
	{
		fprintf(stdout, " initialize(): no data read.\n");
		exit(1);
	}
	/* set up GSL random number generator: */
	gsl_rng_env_setup();
	irs->GSLrandom = gsl_rng_alloc(gsl_rng_mt19937);
	/* (try to) get random seed from command line: */
	ppt = LALInferenceGetProcParamVal(commandLine, "--randomseed");
	if (ppt != NULL)
		randomseed = atoi(ppt->value);
	else { /* otherwise generate "random" random seed: */
		if ((devrandom = fopen("/dev/random","r")) == NULL) {
			gettimeofday(&tv, 0);
			randomseed = tv.tv_sec + tv.tv_usec;
		} 
		else {
			if(1!=fread(&randomseed, sizeof(randomseed), 1, devrandom)){
			  fprintf(stderr,"Error: Unable to read random seed from /dev/random\n");
			  exit(1);
			}
			fclose(devrandom);
		}
	}
	fprintf(stdout, " initialize(): random seed: %lu\n", randomseed);
	gsl_rng_set(irs->GSLrandom, randomseed);
	return(irs);
}



/***** Initialise Nested Sampling structures ****/
/* Fill in samples from the prior distribution */
/* runState->algorithmParams must contain a variable "logLikelihoods" */
/* which contains a REAL8 array of likelihood values for the live */
/* points. */
/************************************************/
void initializeNS(LALInferenceRunState *runState)
{
	char help[]="\
Nested sampling arguments:\n\
 --Nlive N\tNumber of live points to use\n\
(--Nmcmc M)\tOver-ride auto chain length determination and use this number of MCMC samples.\n\
(--maxmcmc M)\tUse at most this number of MCMC points when autodetermining the chain (5000).\n\
(--sloppyratio S)\tNumber of sub-samples of the prior for every sample from the limited prior\n\
(--Nruns R)\tNumber of parallel samples from logt to use(1)\n\
(--tolerance dZ)\tTolerance of nested sampling algorithm (0.1)\n\
(--randomseed seed)\tRandom seed of sampling distribution\n\
(--iotaDistance FRAC)\tPTMCMC: Use iota-distance jump FRAC of the time\n\
(--covarianceMatrix)\tPTMCMC: Propose jumps from covariance matrix of current live points\n\
(--differential-evolution)\tPTMCMC:Use differential evolution jumps\n\
(--prior_distr )\t Set the prior to use (for the moment the only possible choice is SkyLoc which will use the sky localization project prior. All other values or skipping this option select LALInferenceInspiralPriorNormalised)\n\n\
  ---------------------------------------------------------------------------------------------------\n\
  --- Noise Model -----------------------------------------------------------------------------------\n\
  ---------------------------------------------------------------------------------------------------\n\
  (--psdFit)                       Run with PSD fitting\n\
  (--psdNblock)                    Number of noise parameters per IFO channel (8)\n\
  (--psdFlatPrior)                 Use flat prior on psd parameters (Gaussian)\n\
  (--removeLines)                  Do include persistent PSD lines in fourier-domain integration\n\
  (--KSlines)                      Run with the KS test line removal\n\
  (--KSlinesWidth)                 Width of the lines removed by the KS test (deltaF)\n\
  (--chisquaredlines)              Run with the Chi squared test line removal\n\
  (--chisquaredlinesWidth)         Width of the lines removed by the Chi squared test (deltaF)\n\
  (--powerlawlines)                Run with the power law line removal\n\
  (--powerlawlinesWidth)           Width of the lines removed by the power law test (deltaF)\n\
  (--xcorrbands)                   Run PSD fitting with correlated frequency bands\n\
  \n";

//(--tdlike)\tUse time domain likelihood.\n";

	ProcessParamsTable *ppt=NULL;
	ProcessParamsTable *commandLine=runState->commandLine;
	/* Print command line arguments if help requested */
	ppt=LALInferenceGetProcParamVal(commandLine,"--help");
	if(ppt)
	{
		fprintf(stdout,"%s",help);
		return;
	}

	INT4 tmpi=0,randomseed=0;
	REAL8 tmp=0;
	

	
	/* Set up the appropriate functions for the nested sampling algorithm */
	runState->algorithm=&LALInferenceNestedSamplingAlgorithm;
        runState->evolve=&LALInferenceNestedSamplingOneStep;
<<<<<<< HEAD
        /* use the ptmcmc proposal to sample prior */
    runState->proposal=&NSWrapMCMCLALProposal;
	
     ppt=LALInferenceGetProcParamVal(commandLine,"--template");
    if(ppt) {
    if(!strcmp("SinGaussF",ppt->value) || !strcmp("SinGauss",ppt->value) || !strcmp("RingdownF",ppt->value) || !strcmp("HMNS",ppt->value))
    // SALVO: giving the same basic jump proposal to all the burst signals. When we have more ad hoc functions we can differentiate here
    runState->proposal=&NSWrapMCMCSinGaussProposal;
    }
    REAL8 temp=1.0;
    LALInferenceAddVariable(runState->proposalArgs,"temperature",&temp,LALINFERENCE_REAL8_t,LALINFERENCE_PARAM_FIXED);
=======
	
	/* use the ptmcmc proposal to sample prior */
	runState->proposal=&NSWrapMCMCLALProposal;
	REAL8 temp=1.0;
	LALInferenceAddVariable(runState->proposalArgs,"temperature",&temp,LALINFERENCE_REAL8_t,LALINFERENCE_PARAM_FIXED);
>>>>>>> b9e8b4ec
	
	/* Default likelihood is the frequency domain one */
	runState->likelihood=&LALInferenceUndecomposedFreqDomainLogLikelihood;

        /* Check whether to use the SkyLocalization prior. Otherwise uses the default LALInferenceInspiralPriorNormalised. That should probably be replaced with a swhich over the possible priors. */
        ppt=LALInferenceGetProcParamVal(commandLine,"--prior_distr");
        if(ppt){
            if (!strcmp(ppt->value,"SkyLoc")) runState->prior = &LALInferenceInspiralSkyLocPrior;
        }
        else{
            runState->prior = &LALInferenceInspiralPriorNormalised;
        }
	
<<<<<<< HEAD
    ppt=LALInferenceGetProcParamVal(commandLine,"--template");
    if(ppt) {
	if(!strcmp("SinGaussF",ppt->value) || !strcmp("SinGauss",ppt->value)){
	    runState->prior = &LALInferenceSinGaussPrior;
	    XLALPrintInfo("Using SinGauss prior\n");
	}
	else if (!strcmp("RingdownF",ppt->value)){
	    runState->prior = &LALInferenceRingdownPrior;
	    XLALPrintInfo("Using Ringdown prior\n");
	}
	else if (!strcmp("HMNS",ppt->value)){
	    runState->prior = &LALInferenceHMNSPrior;
	    XLALPrintInfo("Using HMNS prior\n");
    }
    }

        
	if(LALInferenceGetProcParamVal(commandLine,"--correlatedgaussianlikelihood")){
        	runState->likelihood=&LALInferenceCorrelatedAnalyticLogLikelihood;
=======
	/* Set up the prior for analytic tests if needed */
	if(LALInferenceGetProcParamVal(commandLine,"--correlatedGaussianLikelihood")){
>>>>>>> b9e8b4ec
		runState->prior=LALInferenceAnalyticNullPrior;
	}
    	if(LALInferenceGetProcParamVal(commandLine,"--bimodalGaussianLikelihood")){
		runState->prior=LALInferenceAnalyticNullPrior;
	}
        if(LALInferenceGetProcParamVal(commandLine,"--rosenbrockLikelihood")){
                runState->prior=LALInferenceAnalyticNullPrior;
        }
<<<<<<< HEAD
    /* Marginalise over phase */
    if(LALInferenceGetProcParamVal(commandLine,"--margphi")){
      printf("Using Marginalise Phase Likelihood\n");
      runState->likelihood=&LALInferenceMarginalisedPhaseLogLikelihood;
    }

//	if(LALInferenceGetProcParamVal(commandLine,"--tdlike")){
//		fprintf(stderr, "Computing likelihood in the time domain.\n");
//		runState->likelihood=&LALInferenceTimeDomainLogLikelihood;
//    	}
=======
>>>>>>> b9e8b4ec
    
	#ifdef HAVE_LIBLALXML
	runState->logsample=LogNSSampleAsMCMCSampleToArray;
	#else
	runState->logsample=LogNSSampleAsMCMCSampleToFile;
	#endif
	
	printf("set number of live points.\n");
	/* Number of live points */
	ppt=LALInferenceGetProcParamVal(commandLine,"--Nlive");
	if (!ppt) ppt=LALInferenceGetProcParamVal(commandLine,"--nlive");
	if(ppt)
		tmpi=atoi(ppt->value);
	else {
		fprintf(stderr,"Error, must specify number of live points\n");
		exit(1);
	}
	LALInferenceAddVariable(runState->algorithmParams,"Nlive",&tmpi, LALINFERENCE_INT4_t,LALINFERENCE_PARAM_FIXED);
	
	/* Number of points in MCMC chain */
	ppt=LALInferenceGetProcParamVal(commandLine,"--Nmcmc");
    	if(!ppt) ppt=LALInferenceGetProcParamVal(commandLine,"--nmcmc");
	if(ppt){
	  tmpi=atoi(ppt->value);
	LALInferenceAddVariable(runState->algorithmParams,"Nmcmc",&tmpi,
				LALINFERENCE_INT4_t,LALINFERENCE_PARAM_OUTPUT);
	printf("set number of MCMC points, over-riding auto-determination!\n");
	}
	if((ppt=LALInferenceGetProcParamVal(commandLine,"--sloppyfraction")))
        	tmp=atof(ppt->value);
    	else tmp=0.0;
    	LALInferenceAddVariable(runState->algorithmParams,"sloppyfraction",&tmp,
                    LALINFERENCE_REAL8_t,LALINFERENCE_PARAM_OUTPUT);

        /* Maximum number of points in MCMC chain */
        ppt=LALInferenceGetProcParamVal(commandLine,"--maxmcmc");
        if(ppt){
          tmpi=atoi(ppt->value);
          LALInferenceAddVariable(runState->algorithmParams,"maxmcmc",&tmpi,
                                LALINFERENCE_INT4_t,LALINFERENCE_PARAM_FIXED);
        }


	printf("set number of parallel runs.\n");
	/* Optionally specify number of parallel runs */
	ppt=LALInferenceGetProcParamVal(commandLine,"--Nruns");
	if(ppt) {
		tmpi=atoi(ppt->value);
		LALInferenceAddVariable(runState->algorithmParams,"Nruns",&tmpi,LALINFERENCE_INT4_t,LALINFERENCE_PARAM_FIXED);
	}
	
	printf("set tolerance.\n");
	/* Tolerance of the Nested sampling integrator */
	ppt=LALInferenceGetProcParamVal(commandLine,"--tolerance");
	if(ppt){
		tmp=strtod(ppt->value,(char **)NULL);
		LALInferenceAddVariable(runState->algorithmParams,"tolerance",&tmp, LALINFERENCE_REAL8_t,
					LALINFERENCE_PARAM_FIXED);
	}
	
	printf("set random seed.\n");
	/* Set up the random number generator */
	gsl_rng_env_setup();
	runState->GSLrandom = gsl_rng_alloc(gsl_rng_mt19937);
	
	/* (try to) get random seed from command line: */
	ppt = LALInferenceGetProcParamVal(commandLine, "--randomseed");
	if (ppt != NULL)
		randomseed = atoi(ppt->value);
	fprintf(stdout, " initialize(): random seed: %u\n", randomseed);
	LALInferenceAddVariable(runState->algorithmParams,"random_seed",&randomseed, LALINFERENCE_INT4_t,LALINFERENCE_PARAM_FIXED);
	gsl_rng_set(runState->GSLrandom, randomseed);
	
	return;
	
}

/*************** MAIN **********************/


int main(int argc, char *argv[]){
        char help[]="\
LALInferenceNest:\n\
Bayesian analysis tool using Nested Sampling algorithm\n\
for CBC analysis. Uses LALInference library for back-end.\n\n\
Arguments for each section follow:\n\n";

	LALInferenceRunState *state;
	ProcessParamsTable *procParams=NULL;
    ProcessParamsTable *ppt=NULL;
	/* Read command line and parse */
	procParams=LALInferenceParseCommandLine(argc,argv);
	
	/* initialise runstate based on command line */
	/* This includes reading in the data */
	/* And performing any injections specified */
	/* And allocating memory */
	state = initialize(procParams);
	
	/* Set up structures for nested sampling */
	initializeNS(state);
	
	/* Set template function */
	ppt=LALInferenceGetProcParamVal(procParams,"--template");
	if(!strcmp("SinGauss",ppt->value) || !strcmp("SinGaussF",ppt->value)||!strcmp("BestIFO",ppt->value) || !strcmp("RingdownF",ppt->value) || !strcmp("HMNS",ppt->value)){  
	    LALInferenceInitBurstTemplate(state);
	}
	else {    
	    LALInferenceInitCBCTemplate(state);
	}

	/* Set up currentParams with variables to be used */
	/* Review task needs special priors */

	LALInferenceInitVariablesFunction initVarsFunc=NULL;
<<<<<<< HEAD

	ppt=LALInferenceGetProcParamVal(procParams,"--template");
	if(LALInferenceGetProcParamVal(procParams,"--correlatedgaussianlikelihood"))
=======
	if(LALInferenceGetProcParamVal(procParams,"--correlatedGaussianLikelihood"))
>>>>>>> b9e8b4ec
		initVarsFunc=&LALInferenceInitVariablesReviewEvidence;
        else if(LALInferenceGetProcParamVal(procParams,"--bimodalGaussianLikelihood"))
                initVarsFunc=&LALInferenceInitVariablesReviewEvidence_bimod;
        else if(LALInferenceGetProcParamVal(procParams,"--rosenbrockLikelihood"))
                initVarsFunc=&LALInferenceInitVariablesReviewEvidence_banana;
	else if(!strcmp("SinGauss",ppt->value) || !strcmp("SinGaussF",ppt->value)){
	    fprintf(stdout,"--- Calling burst init function \n");
	    initVarsFunc=&LALInferenceInitBurstVariables;
	}
	else if(!strcmp("RingdownF",ppt->value) ){
	     fprintf(stdout,"--- Calling RD init function \n");
	    initVarsFunc=&LALInferenceInitRDVariables;
	}
	else if(!strcmp("HMNS",ppt->value) ){
	     fprintf(stdout,"--- Calling HMNS init function \n");
	    initVarsFunc=&LALInferenceInitHMNSVariables;
	}
	else if(!strcmp("BestIFO",LALInferenceGetProcParamVal(procParams,"--template")->value)){
	    fprintf(stdout,"--- Calling bestIFO init function \n");
	    initVarsFunc=&LALInferenceInitBestIFOVariables;
	}
	else{
		printf("Using default CBC init!\n");
		initVarsFunc=&LALInferenceInitCBCVariables;
	}

	state->initVariables=initVarsFunc;
	initVarsFunc(state);

<<<<<<< HEAD
	/* Check for student-t and apply */
	initStudentt(state);
=======
        /* Choose the likelihood */
        LALInferenceInitLikelihood(state);
>>>>>>> b9e8b4ec
    
        /* Check for powerburst and apply (ignored unless --powerburst is provided) */
	LALInferenceInitPowerBurst(state);
	
	
       /* Print command line arguments if help requested */
        if(LALInferenceGetProcParamVal(state->commandLine,"--help"))
        {
                fprintf(stdout,"%s",help);
		exit(0);
        }

	/* Call setupLivePointsArray() to populate live points structures */
	LALInferenceSetupLivePointsArray(state);

	ppt=LALInferenceGetProcParamVal(procParams,"--template");
	if(ppt) {
	// SALVO: We may want different if else for differnt templates in the future
	if(!strcmp("SinGaussF",ppt->value) || !strcmp("SinGauss",ppt->value) || !strcmp("RingdownF",ppt->value) || !strcmp("HMNS",ppt->value) )
	    LALInferenceSetupSinGaussianProposal(state,state->currentParams);}
	else 
	    LALInferenceSetupDefaultNSProposal(state,state->currentParams);
	
	/* write injection with noise evidence information from algorithm */
	LALInferencePrintInjectionSample(state);
	
	/* Call nested sampling algorithm */
	state->algorithm(state);

	/* end */
	return(0);
}
<|MERGE_RESOLUTION|>--- conflicted
+++ resolved
@@ -45,13 +45,10 @@
 
 LALInferenceRunState *initialize(ProcessParamsTable *commandLine);
 void initializeNS(LALInferenceRunState *runState);
-<<<<<<< HEAD
 //void initVariables(LALInferenceRunState *state);
 
 void initStudentt(LALInferenceRunState *state);
 // static void mc2masses(double mc, double eta, double *m1, double *m2);
-=======
->>>>>>> b9e8b4ec
 void LogNSSampleAsMCMCSampleToArray(LALInferenceRunState *state, LALInferenceVariables *vars);                             
 void LogNSSampleAsMCMCSampleToFile(LALInferenceRunState *state, LALInferenceVariables *vars);                              
  
@@ -278,25 +275,17 @@
 	/* Set up the appropriate functions for the nested sampling algorithm */
 	runState->algorithm=&LALInferenceNestedSamplingAlgorithm;
         runState->evolve=&LALInferenceNestedSamplingOneStep;
-<<<<<<< HEAD
         /* use the ptmcmc proposal to sample prior */
     runState->proposal=&NSWrapMCMCLALProposal;
 	
      ppt=LALInferenceGetProcParamVal(commandLine,"--template");
     if(ppt) {
-    if(!strcmp("SinGaussF",ppt->value) || !strcmp("SinGauss",ppt->value) || !strcmp("RingdownF",ppt->value) || !strcmp("HMNS",ppt->value))
+    if(!strcmp("SineGaussF",ppt->value) || !strcmp("SineGauss",ppt->value) || !strcmp("RingdownF",ppt->value) || !strcmp("HMNS",ppt->value))
     // SALVO: giving the same basic jump proposal to all the burst signals. When we have more ad hoc functions we can differentiate here
     runState->proposal=&NSWrapMCMCSinGaussProposal;
     }
     REAL8 temp=1.0;
     LALInferenceAddVariable(runState->proposalArgs,"temperature",&temp,LALINFERENCE_REAL8_t,LALINFERENCE_PARAM_FIXED);
-=======
-	
-	/* use the ptmcmc proposal to sample prior */
-	runState->proposal=&NSWrapMCMCLALProposal;
-	REAL8 temp=1.0;
-	LALInferenceAddVariable(runState->proposalArgs,"temperature",&temp,LALINFERENCE_REAL8_t,LALINFERENCE_PARAM_FIXED);
->>>>>>> b9e8b4ec
 	
 	/* Default likelihood is the frequency domain one */
 	runState->likelihood=&LALInferenceUndecomposedFreqDomainLogLikelihood;
@@ -310,30 +299,24 @@
             runState->prior = &LALInferenceInspiralPriorNormalised;
         }
 	
-<<<<<<< HEAD
-    ppt=LALInferenceGetProcParamVal(commandLine,"--template");
-    if(ppt) {
-	if(!strcmp("SinGaussF",ppt->value) || !strcmp("SinGauss",ppt->value)){
-	    runState->prior = &LALInferenceSinGaussPrior;
-	    XLALPrintInfo("Using SinGauss prior\n");
-	}
-	else if (!strcmp("RingdownF",ppt->value)){
-	    runState->prior = &LALInferenceRingdownPrior;
-	    XLALPrintInfo("Using Ringdown prior\n");
-	}
-	else if (!strcmp("HMNS",ppt->value)){
-	    runState->prior = &LALInferenceHMNSPrior;
-	    XLALPrintInfo("Using HMNS prior\n");
-    }
-    }
-
-        
-	if(LALInferenceGetProcParamVal(commandLine,"--correlatedgaussianlikelihood")){
-        	runState->likelihood=&LALInferenceCorrelatedAnalyticLogLikelihood;
-=======
+	ppt=LALInferenceGetProcParamVal(commandLine,"--template");
+        if(ppt) {
+		if(!strcmp("SineGaussF",ppt->value) || !strcmp("SineGauss",ppt->value)){
+		runState->prior = &LALInferenceSinGaussPrior;
+		XLALPrintInfo("Using SineGauss prior\n");
+		}
+		else if (!strcmp("RingdownF",ppt->value)){
+		runState->prior = &LALInferenceRingdownPrior;
+		XLALPrintInfo("Using Ringdown prior\n");
+		}
+		else if (!strcmp("HMNS",ppt->value)){
+		runState->prior = &LALInferenceHMNSPrior;
+		XLALPrintInfo("Using HMNS prior\n");
+		}
+	}
+
 	/* Set up the prior for analytic tests if needed */
 	if(LALInferenceGetProcParamVal(commandLine,"--correlatedGaussianLikelihood")){
->>>>>>> b9e8b4ec
 		runState->prior=LALInferenceAnalyticNullPrior;
 	}
     	if(LALInferenceGetProcParamVal(commandLine,"--bimodalGaussianLikelihood")){
@@ -341,21 +324,7 @@
 	}
         if(LALInferenceGetProcParamVal(commandLine,"--rosenbrockLikelihood")){
                 runState->prior=LALInferenceAnalyticNullPrior;
-        }
-<<<<<<< HEAD
-    /* Marginalise over phase */
-    if(LALInferenceGetProcParamVal(commandLine,"--margphi")){
-      printf("Using Marginalise Phase Likelihood\n");
-      runState->likelihood=&LALInferenceMarginalisedPhaseLogLikelihood;
-    }
-
-//	if(LALInferenceGetProcParamVal(commandLine,"--tdlike")){
-//		fprintf(stderr, "Computing likelihood in the time domain.\n");
-//		runState->likelihood=&LALInferenceTimeDomainLogLikelihood;
-//    	}
-=======
->>>>>>> b9e8b4ec
-    
+        }    
 	#ifdef HAVE_LIBLALXML
 	runState->logsample=LogNSSampleAsMCMCSampleToArray;
 	#else
@@ -468,21 +437,16 @@
 
 	/* Set up currentParams with variables to be used */
 	/* Review task needs special priors */
+	ppt=LALInferenceGetProcParamVal(procParams,"--template");
 
 	LALInferenceInitVariablesFunction initVarsFunc=NULL;
-<<<<<<< HEAD
-
-	ppt=LALInferenceGetProcParamVal(procParams,"--template");
-	if(LALInferenceGetProcParamVal(procParams,"--correlatedgaussianlikelihood"))
-=======
 	if(LALInferenceGetProcParamVal(procParams,"--correlatedGaussianLikelihood"))
->>>>>>> b9e8b4ec
 		initVarsFunc=&LALInferenceInitVariablesReviewEvidence;
         else if(LALInferenceGetProcParamVal(procParams,"--bimodalGaussianLikelihood"))
                 initVarsFunc=&LALInferenceInitVariablesReviewEvidence_bimod;
         else if(LALInferenceGetProcParamVal(procParams,"--rosenbrockLikelihood"))
                 initVarsFunc=&LALInferenceInitVariablesReviewEvidence_banana;
-	else if(!strcmp("SinGauss",ppt->value) || !strcmp("SinGaussF",ppt->value)){
+	else if(!strcmp("SineGauss",ppt->value) || !strcmp("SineGaussF",ppt->value)){
 	    fprintf(stdout,"--- Calling burst init function \n");
 	    initVarsFunc=&LALInferenceInitBurstVariables;
 	}
@@ -506,13 +470,10 @@
 	state->initVariables=initVarsFunc;
 	initVarsFunc(state);
 
-<<<<<<< HEAD
 	/* Check for student-t and apply */
 	initStudentt(state);
-=======
         /* Choose the likelihood */
         LALInferenceInitLikelihood(state);
->>>>>>> b9e8b4ec
     
         /* Check for powerburst and apply (ignored unless --powerburst is provided) */
 	LALInferenceInitPowerBurst(state);
@@ -531,7 +492,7 @@
 	ppt=LALInferenceGetProcParamVal(procParams,"--template");
 	if(ppt) {
 	// SALVO: We may want different if else for differnt templates in the future
-	if(!strcmp("SinGaussF",ppt->value) || !strcmp("SinGauss",ppt->value) || !strcmp("RingdownF",ppt->value) || !strcmp("HMNS",ppt->value) )
+	if(!strcmp("SineGaussF",ppt->value) || !strcmp("SineGauss",ppt->value) || !strcmp("RingdownF",ppt->value) || !strcmp("HMNS",ppt->value) )
 	    LALInferenceSetupSinGaussianProposal(state,state->currentParams);}
 	else 
 	    LALInferenceSetupDefaultNSProposal(state,state->currentParams);
