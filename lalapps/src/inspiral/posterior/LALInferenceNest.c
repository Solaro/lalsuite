/* 
 *  InferenceNest.c:  Nested Sampling using LALInference
 *
 *  Copyright (C) 2009 Ilya Mandel, Vivien Raymond, Christian Roever, Marc van der Sluys and John Veitch
 *
 *
 *  This program is free software; you can redistribute it and/or modify
 *  it under the terms of the GNU General Public License as published by
 *  the Free Software Foundation; either version 2 of the License, or
 *  (at your option) any later version.
 *
 *  This program is distributed in the hope that it will be useful,
 *  but WITHOUT ANY WARRANTY; without even the implied warranty of
 *  MERCHANTABILITY or FITNESS FOR A PARTICULAR PURPOSE.  See the
 *  GNU General Public License for more details.
 *
 *  You should have received a copy of the GNU General Public License
 *  along with with program; see the file COPYING. If not, write to the
 *  Free Software Foundation, Inc., 59 Temple Place, Suite 330, Boston,
 *  MA  02111-1307  USA
 */


#include <stdio.h>
#include <lal/Date.h>
#include <lal/GenerateInspiral.h>
#include <lal/LALInference.h>
#include <lal/FrequencySeries.h>
#include <lal/Units.h>
#include <lal/StringInput.h>
#include <lal/LIGOLwXMLInspiralRead.h>
#include <lal/TimeSeries.h>
#include <lalapps.h>
#include <lal/LALInferenceNestedSampler.h>
#include <lal/LALInferencePrior.h>
#include <lal/LALInferenceReadData.h>
#include <lal/LALInferenceLikelihood.h>
#include <lal/LALInferenceReadBurstData.h>
#include <lal/LALInferenceTemplate.h>
#include <lal/LALInferenceProposal.h>
#include <lal/LIGOLwXMLBurstRead.h>
#include <lal/GenerateBurst.h>
#include <lal/LALSimBurst.h>
#include <lal/LALInferenceInit.h>
#include <lal/LALInferenceCalibrationErrors.h>

LALInferenceRunState *initialize(ProcessParamsTable *commandLine);
void initializeNS(LALInferenceRunState *runState);
//void initVariables(LALInferenceRunState *state);

//void initStudentt(LALInferenceRunState *state);
// static void mc2masses(double mc, double eta, double *m1, double *m2);
void initializeMalmquistPrior(LALInferenceRunState *runState);
void LogNSSampleAsMCMCSampleToArray(LALInferenceRunState *state, LALInferenceVariables *vars);                             
void LogNSSampleAsMCMCSampleToFile(LALInferenceRunState *state, LALInferenceVariables *vars);                              

void LogNSSampleAsMCMCSampleToArray(LALInferenceRunState *state, LALInferenceVariables *vars)
{
  NSFillMCMCVariables(vars,state->priorArgs);
  LALInferenceLogSampleToArray(state, vars);
  return;
}

void LogNSSampleAsMCMCSampleToFile(LALInferenceRunState *state, LALInferenceVariables *vars)
{
  NSFillMCMCVariables(vars,state->priorArgs);
  LALInferenceLogSampleToFile(state, vars);
  return;
}

LALInferenceRunState *initialize(ProcessParamsTable *commandLine)
/* calls the "ReadData()" function to gather data & PSD from files, */
/* and initializes other variables accordingly.                     */
{
	char help[]="\
Initialisation arguments:\n\
(--verbose [N])\tOutput more info. N=1: errors, N=2 (default): warnings, N=3: info \n\
(--resume)\tAllow non-condor checkpointing every 4 hours. If give will check for OUTFILE_resume and continue if possible\n\n";
	LALInferenceRunState *irs=NULL;
	ProcessParamsTable *ppt=NULL;
	unsigned long int randomseed;
	struct timeval tv;
	FILE *devrandom;
	
	irs = XLALCalloc(1, sizeof(LALInferenceRunState));
	irs->commandLine=commandLine;
	
	/* Initialise parameters structure */
	irs->algorithmParams=XLALCalloc(1,sizeof(LALInferenceVariables));
	irs->priorArgs=XLALCalloc(1,sizeof(LALInferenceVariables));
	irs->proposalArgs=XLALCalloc(1,sizeof(LALInferenceVariables));
	
	INT4 verbose=0;
	INT4 x=0;
	ppt=LALInferenceGetProcParamVal(commandLine,"--verbose");
	if(ppt) {
	  if(ppt->value){
	    x=atoi(ppt->value);
	    switch(x){
	     case 0:
	       verbose=LALNDEBUG; /* Nothing */
	       break;
	     case 1:
	       verbose=LALMSGLVL1; /* Only errors */
	       break;
	     case 2:
	       verbose=LALMSGLVL2; /* Errors and warnings */
	       break;
	     case 3:
	       verbose=LALMSGLVL3; /* Errors, warnings and info */
	       break;
	     default:
	       verbose=LALMSGLVL2;
	       break;
	   }
	  }
	  else verbose=LALMSGLVL2; /* Errors and warnings */
	  LALInferenceAddVariable(irs->algorithmParams,"verbose", &verbose , LALINFERENCE_INT4_t,
				  LALINFERENCE_PARAM_FIXED);		
	}
	
  /*This is in common for both CBC and burst injections */
	LALInferenceCheckOptionsConsistency(commandLine);
  /* read data from files: */
	fprintf(stdout, " readData(): started.\n");

	irs->data = LALInferenceReadData(commandLine);

	/* (this will already initialise each LALIFOData's following elements:  */
  ppt=LALInferenceGetProcParamVal(commandLine,"--help");
  if(ppt)
  {
    fprintf(stdout,"%s",help);
    return(irs);
  }

	/*     fLow, fHigh, detector, timeToFreqFFTPlan, freqToTimeFFTPlan,     */
	/*     window, oneSidedNoisePowerSpectrum, timeDate, freqData         ) */
	fprintf(stdout, " LALInferenceReadData(): finished.\n");
	if (irs->data != NULL) {
    fprintf(stdout, " initialize(): successfully read data.\n");
    ppt=LALInferenceGetProcParamVal(commandLine,"--inj");
    if(ppt){
      INT4 errnum_pre,errnum_post;
      SimInspiralTable *inspiralTable=NULL;
      SimBurst *burstTable=NULL;
      
      /* The following is ugly, take a seat...
       * In order to avoid having to use a different option for burst and cbc injfile (which I did in the past) I will just take advantage of the fact that XLALSimBurstTableFromLIGOLw won't exit the code if the table is not a sim_burst table. If an injtable (of any kind) has been passed I will first try to call XLALSimBurstTableFromLIGOLw and then SimInspiralTableFromLIGOLw.
       * 
       * The output from these two calls is used just below to check which injection routine should be called (inspiral or burst). 
       * 
       * The problem with this is that XLALSimBurstTableFromLIGOLw will set the global variable xlalErrnoGlobal to a non zero status, making the call to fail the first time it checks it (which doesn't happen often, suprisingly enough).
       * 
       * I will thus re-set the error number to XLAL_SUCCESS after the two calls, after cheking that it was XLAL_SUCCESS before the calls.
       * 
       * I know, it's ugly. 
       * 
       * */
      errnum_pre = *XLALGetErrnoPtr();
      burstTable=XLALSimBurstTableFromLIGOLw(ppt->value,0,0);
      SimInspiralTableFromLIGOLw(&inspiralTable,ppt->value,0,0);    
      errnum_post = *XLALGetErrnoPtr();
      if (errnum_post != XLAL_SUCCESS && errnum_pre==XLAL_SUCCESS) 
        XLALSetErrno(XLAL_SUCCESS);

      if(burstTable){
        fprintf(stdout, " LALInferenceInjectBurstSignal(): started.\n");
        LALInferenceInjectBurstSignal(irs->data,commandLine);
        fprintf(stdout, " LALInferenceInjectBurstSignal(): finished.\n");
      }
      else if (inspiralTable){
        fprintf(stdout, " LALInferenceInjectInspiralSignal(): started.\n");
        LALInferenceInjectInspiralSignal(irs->data,commandLine);
        fprintf(stdout, " LALInferenceInjectInspiralSignal(): finished.\n");
      }
    }
    ppt=LALInferenceGetProcParamVal(commandLine,"--inject_from_mdc");
    if (ppt){
      fprintf(stdout,"WARNING: Injecting a signal from MDC has not been carefully tested yet! \n"); 
      LALInferenceInjectFromMDC(commandLine, irs->data);
    }
    irs->currentLikelihood=LALInferenceNullLogLikelihood(irs->data);
      
    printf("Injection Null Log Likelihood: %g\n", irs->currentLikelihood);
	}
	else
	{
		fprintf(stdout, " initialize(): no data read.\n");
		exit(1);
	}
	/* set up GSL random number generator: */
	gsl_rng_env_setup();
	irs->GSLrandom = gsl_rng_alloc(gsl_rng_mt19937);
	/* (try to) get random seed from command line: */
	ppt = LALInferenceGetProcParamVal(commandLine, "--randomseed");
	if (ppt != NULL)
		randomseed = atoi(ppt->value);
	else { /* otherwise generate "random" random seed: */
		if ((devrandom = fopen("/dev/random","r")) == NULL) {
			gettimeofday(&tv, 0);
			randomseed = tv.tv_sec + tv.tv_usec;
		} 
		else {
			if(1!=fread(&randomseed, sizeof(randomseed), 1, devrandom)){
			  fprintf(stderr,"Error: Unable to read random seed from /dev/random\n");
			  exit(1);
			}
			fclose(devrandom);
		}
	}
	fprintf(stdout, " initialize(): random seed: %lu\n", randomseed);
	gsl_rng_set(irs->GSLrandom, randomseed);
	return(irs);
}

void initializeMalmquistPrior(LALInferenceRunState *runState)
{
  
  REAL8 malmquist_loudest = 0.0;
  REAL8 malmquist_second_loudest = 5.0;
  REAL8 malmquist_network = 0.0;
  ProcessParamsTable *commandLine=runState->commandLine;
  ProcessParamsTable *ppt=NULL;
  
  ppt=LALInferenceGetProcParamVal(commandLine,"--malmquist-loudest-snr");
  if(ppt)
    malmquist_loudest = atof(ppt->value);
  ppt=LALInferenceGetProcParamVal(commandLine,"--malmquist-second-loudest-snr");
  if(ppt)
    malmquist_second_loudest = atof(ppt->value);
  ppt=LALInferenceGetProcParamVal(commandLine,"--malmquist-network-snr");
  if(ppt)
    malmquist_network = atof(ppt->value);
  LALInferenceAddVariable(runState->priorArgs, "malmquist_loudest_snr", &malmquist_loudest, LALINFERENCE_REAL8_t, LALINFERENCE_PARAM_FIXED);
  LALInferenceAddVariable(runState->priorArgs, "malmquist_second_loudest_snr", &malmquist_second_loudest, LALINFERENCE_REAL8_t,LALINFERENCE_PARAM_FIXED);
  LALInferenceAddVariable(runState->priorArgs, "malmquist_network_snr", &malmquist_network, LALINFERENCE_REAL8_t, LALINFERENCE_PARAM_FIXED);
  UINT4 malmquist=1;
  LALInferenceAddVariable(runState->priorArgs, "malmquist", &malmquist, LALINFERENCE_UINT4_t, LALINFERENCE_PARAM_FIXED);
  runState->prior=&LALInferenceInspiralPrior;
  fprintf(stdout,"\nUsing Malmquist Prior with limits:\n");
  fprintf(stdout,"Loudest SNR >= %lf\n",malmquist_loudest);
  fprintf(stdout,"Second Loudest SNR >= %lf\n",malmquist_second_loudest);
  fprintf(stdout,"Network SNR >= %lf\n",malmquist_network);
  
}



/***** Initialise Nested Sampling structures ****/
/* Fill in samples from the prior distribution */
/* runState->algorithmParams must contain a variable "logLikelihoods" */
/* which contains a REAL8 array of likelihood values for the live */
/* points. */
/************************************************/
void initializeNS(LALInferenceRunState *runState)
{
	char help[]="\
Nested sampling arguments:\n\
 --Nlive N\tNumber of live points to use\n\
(--Nmcmc M)\tOver-ride auto chain length determination and use this number of MCMC samples.\n\
(--maxmcmc M)\tUse at most this number of MCMC points when autodetermining the chain (5000).\n\
(--sloppyratio S)\tNumber of sub-samples of the prior for every sample from the limited prior\n\
(--Nruns R)\tNumber of parallel samples from logt to use(1)\n\
(--tolerance dZ)\tTolerance of nested sampling algorithm (0.1)\n\
(--randomseed seed)\tRandom seed of sampling distribution\n\
(--prior )\t Set the prior to use (InspiralNormalised,SkyLoc,malmquist) default: InspiralNormalised\n\n\
(--sampleprior N)\t For Testing: Draw N samples from the prior, will not perform the nested sampling integral\n\
<<<<<<< HEAD
  ---------------------------------------------------------------------------------------------------\n\
  --- Noise Model -----------------------------------------------------------------------------------\n\
  ---------------------------------------------------------------------------------------------------\n\
  (--psdFit)                       Run with PSD fitting\n\
  (--psdNblock)                    Number of noise parameters per IFO channel (8)\n\
  (--psdFlatPrior)                 Use flat prior on psd parameters (Gaussian)\n\
  (--removeLines)                  Do include persistent PSD lines in fourier-domain integration\n\
  (--KSlines)                      Run with the KS test line removal\n\
  (--KSlinesWidth)                 Width of the lines removed by the KS test (deltaF)\n\
  (--chisquaredlines)              Run with the Chi squared test line removal\n\
  (--chisquaredlinesWidth)         Width of the lines removed by the Chi squared test (deltaF)\n\
  (--powerlawlines)                Run with the power law line removal\n\
  (--powerlawlinesWidth)           Width of the lines removed by the power law test (deltaF)\n\
  (--xcorrbands)                   Run PSD fitting with correlated frequency bands\n\
  \n";

=======
---------------------------------------------------------------------------------------------------\n\
--- Noise Model -----------------------------------------------------------------------------------\n\
---------------------------------------------------------------------------------------------------\n\
(--psdFit)                       Run with PSD fitting\n\
(--psdNblock)                    Number of noise parameters per IFO channel (8)\n\
(--psdFlatPrior)                 Use flat prior on psd parameters (Gaussian)\n\
(--removeLines)                  Do include persistent PSD lines in fourier-domain integration\n\
(--KSlines)                      Run with the KS test line removal\n\
(--KSlinesWidth)                 Width of the lines removed by the KS test (deltaF)\n\
(--chisquaredlines)              Run with the Chi squared test line removal\n\
(--chisquaredlinesWidth)         Width of the lines removed by the Chi squared test (deltaF)\n\
(--powerlawlines)                Run with the power law line removal\n\
(--powerlawlinesWidth)           Width of the lines removed by the power law test (deltaF)\n\
(--xcorrbands)                   Run PSD fitting with correlated frequency bands\n\
\n";
>>>>>>> 3d694d7c
//(--tdlike)\tUse time domain likelihood.\n";

	ProcessParamsTable *ppt=NULL;
	ProcessParamsTable *commandLine=runState->commandLine;
	/* Print command line arguments if help requested */
	ppt=LALInferenceGetProcParamVal(commandLine,"--help");
	if(ppt)
	{
		fprintf(stdout,"%s",help);
		return;
	}

	INT4 tmpi=0,randomseed=0;
	REAL8 tmp=0;
	

	
	/* Set up the appropriate functions for the nested sampling algorithm */
  runState->algorithm=&LALInferenceNestedSamplingAlgorithm;
  runState->evolve=&LALInferenceNestedSamplingOneStep;
  /* use the ptmcmc proposal to sample prior */
  runState->proposal=&NSWrapMCMCLALProposal;

  ppt=LALInferenceGetProcParamVal(commandLine,"--approx");
  if(ppt) {
    if(XLALCheckBurstApproximantFromString(ppt->value))
    // SALVO: giving the same basic jump proposal to all the burst signals. When we have more ad hoc functions we can differentiate here
      runState->proposal=&NSWrapMCMCSineGaussProposal;
  }
  REAL8 temp=1.0;
  LALInferenceAddVariable(runState->proposalArgs,"temperature",&temp,LALINFERENCE_REAL8_t,LALINFERENCE_PARAM_FIXED);

  /* Default likelihood is the frequency domain one */
  runState->likelihood=&LALInferenceUndecomposedFreqDomainLogLikelihood;


    /* Check whether to use the SkyLocalization prior. Otherwise uses the default LALInferenceInspiralPrior. That should probably be replaced with a swhich over the possible priors. */
    ppt=LALInferenceGetProcParamVal(commandLine,"--prior");
    if(ppt){
      if(!strcmp(ppt->value,"SkyLoc")) runState->prior = &LALInferenceInspiralSkyLocPrior;
      if(!strcmp(ppt->value,"malmquist")) initializeMalmquistPrior(runState);
    }
    else{
      runState->prior = &LALInferenceInspiralPrior;
    }
    /* For Compatibility with MCMC command line */
    if(LALInferenceGetProcParamVal(commandLine,"--malmquist-prior")) initializeMalmquistPrior(runState);
  
  /* Overwrite prior choice if Burst templates are used */
  ppt=LALInferenceGetProcParamVal(commandLine,"--approx");
  if(ppt) {
    if(!strcmp("SineGaussianF",ppt->value) || !strcmp("SineGaussian",ppt->value)|| !strcmp("Gaussian",ppt->value)|| !strcmp("GaussianF",ppt->value) || !strcmp("DampedSinusoid",ppt->value)|| !strcmp("DampedSinusoidF",ppt->value)){
    runState->prior = &LALInferenceSineGaussianPrior;
    XLALPrintInfo("Using (Sine)Gaussian(F) prior\n");
    }
  }

	/* Set up the prior for analytic tests if needed */
	if(LALInferenceGetProcParamVal(commandLine,"--correlatedGaussianLikelihood")){
		runState->prior=LALInferenceAnalyticNullPrior;
	}
    	if(LALInferenceGetProcParamVal(commandLine,"--bimodalGaussianLikelihood")){
		runState->prior=LALInferenceAnalyticNullPrior;
	}
        if(LALInferenceGetProcParamVal(commandLine,"--rosenbrockLikelihood")){
                runState->prior=LALInferenceAnalyticNullPrior;
        }    
	#ifdef HAVE_LIBLALXML
	runState->logsample=LogNSSampleAsMCMCSampleToArray;
	#else
	runState->logsample=LogNSSampleAsMCMCSampleToFile;
	#endif
	
	printf("set number of live points.\n");
	/* Number of live points */
	ppt=LALInferenceGetProcParamVal(commandLine,"--Nlive");
	if (!ppt) ppt=LALInferenceGetProcParamVal(commandLine,"--nlive");
	if(ppt)
		tmpi=atoi(ppt->value);
	else {
		fprintf(stderr,"Error, must specify number of live points\n");
		exit(1);
	}
	LALInferenceAddVariable(runState->algorithmParams,"Nlive",&tmpi, LALINFERENCE_INT4_t,LALINFERENCE_PARAM_FIXED);
	
	/* Number of points in MCMC chain */
	ppt=LALInferenceGetProcParamVal(commandLine,"--Nmcmc");
    	if(!ppt) ppt=LALInferenceGetProcParamVal(commandLine,"--nmcmc");
	if(ppt){
	  tmpi=atoi(ppt->value);
	LALInferenceAddVariable(runState->algorithmParams,"Nmcmc",&tmpi,
				LALINFERENCE_INT4_t,LALINFERENCE_PARAM_OUTPUT);
	printf("set number of MCMC points, over-riding auto-determination!\n");
	}
	if((ppt=LALInferenceGetProcParamVal(commandLine,"--sloppyfraction")))
        	tmp=atof(ppt->value);
    	else tmp=0.0;
    	LALInferenceAddVariable(runState->algorithmParams,"sloppyfraction",&tmp,
                    LALINFERENCE_REAL8_t,LALINFERENCE_PARAM_OUTPUT);

        /* Maximum number of points in MCMC chain */
        ppt=LALInferenceGetProcParamVal(commandLine,"--maxmcmc");
        if(ppt){
          tmpi=atoi(ppt->value);
          LALInferenceAddVariable(runState->algorithmParams,"maxmcmc",&tmpi,
                                LALINFERENCE_INT4_t,LALINFERENCE_PARAM_FIXED);
        }


	printf("set number of parallel runs.\n");
	/* Optionally specify number of parallel runs */
	ppt=LALInferenceGetProcParamVal(commandLine,"--Nruns");
	if(ppt) {
		tmpi=atoi(ppt->value);
		LALInferenceAddVariable(runState->algorithmParams,"Nruns",&tmpi,LALINFERENCE_INT4_t,LALINFERENCE_PARAM_FIXED);
	}
	
	printf("set tolerance.\n");
	/* Tolerance of the Nested sampling integrator */
	ppt=LALInferenceGetProcParamVal(commandLine,"--tolerance");
	if(ppt){
		tmp=strtod(ppt->value,(char **)NULL);
		LALInferenceAddVariable(runState->algorithmParams,"tolerance",&tmp, LALINFERENCE_REAL8_t,
					LALINFERENCE_PARAM_FIXED);
	}
	
	printf("set random seed.\n");
	/* Set up the random number generator */
	gsl_rng_env_setup();
	runState->GSLrandom = gsl_rng_alloc(gsl_rng_mt19937);
	
	/* (try to) get random seed from command line: */
	ppt = LALInferenceGetProcParamVal(commandLine, "--randomseed");
	if (ppt != NULL)
		randomseed = atoi(ppt->value);
	fprintf(stdout, " initialize(): random seed: %u\n", randomseed);
	LALInferenceAddVariable(runState->algorithmParams,"random_seed",&randomseed, LALINFERENCE_INT4_t,LALINFERENCE_PARAM_FIXED);
	gsl_rng_set(runState->GSLrandom, randomseed);
	
	return;
	
}

/*************** MAIN **********************/


int main(int argc, char *argv[]){
        char help[]="\
LALInferenceNest:\n\
Bayesian analysis tool using Nested Sampling algorithm\n\
for CBC and burst analysis. Uses LALInference library for back-end.\n\n\
Arguments for each section follow:\n\n";


	LALInferenceRunState *state;
	ProcessParamsTable *procParams=NULL;
  ProcessParamsTable *ppt=NULL;
	/* Read command line and parse */
	procParams=LALInferenceParseCommandLine(argc,argv);
<<<<<<< HEAD
	/* Exit if help requested (help has already been printed by each function called so far) */
=======
>>>>>>> 3d694d7c
  if(LALInferenceGetProcParamVal(procParams,"--help"))
  {
    fprintf(stdout,"%s",help);
  }
<<<<<<< HEAD
=======

>>>>>>> 3d694d7c
	/* initialise runstate based on command line */
	/* This includes reading in the data */
	/* And performing any injections specified */
	/* And allocating memory */
	state = initialize(procParams);
	/* Set up structures for nested sampling */
	initializeNS(state);
  
  /* Set up currentParams with variables to be used */
	/* Review task needs special priors */
	LALInferenceInitModelFunction initModelFunc=NULL;
  
	/* Set up currentParams with variables to be used */
	/* Review task needs special priors */
  ppt=LALInferenceGetProcParamVal(procParams,"--approx");
	if(LALInferenceGetProcParamVal(procParams,"--correlatedGaussianLikelihood")){
		ppt=LALInferenceGetProcParamVal(procParams,"--approx");
    if (XLALCheckBurstApproximantFromString(ppt->value))
      initModelFunc=&LALInferenceInitModelReviewBurstEvidence_unimod;
    else
      initModelFunc=&LALInferenceInitModelReviewEvidence;
  }
  else if(LALInferenceGetProcParamVal(procParams,"--bimodalGaussianLikelihood")){
    ppt=LALInferenceGetProcParamVal(procParams,"--approx");
    if (XLALCheckBurstApproximantFromString(ppt->value))
      initModelFunc=&LALInferenceInitModelReviewBurstEvidence_bimod;
    else
      initModelFunc=&LALInferenceInitModelReviewEvidence_bimod;;
  }
  else if(LALInferenceGetProcParamVal(procParams,"--rosenbrockLikelihood")){
    ppt=LALInferenceGetProcParamVal(procParams,"--approx");
    if (XLALCheckBurstApproximantFromString(ppt->value)){
      fprintf(stderr,"Rosenbrock Likelihood not yet implemented for LIB. Exiting...\n");
      exit(1);
    }
    else
      initModelFunc=&LALInferenceInitModelReviewEvidence_banana;
  }
  else if(XLALCheckBurstApproximantFromString(ppt->value)){
	    fprintf(stdout,"--- Calling burst init variables \n");
	    initModelFunc=&LALInferenceInitBurstModel;
	}
	else{
		printf("Using default CBC init!\n");
		initModelFunc=&LALInferenceInitCBCModel;
	}

  state->initModel=initModelFunc;
	state->model = initModelFunc(state);
  if (state->model){
<<<<<<< HEAD
	state->currentParams = XLALMalloc(sizeof(LALInferenceVariables));
=======
  state->currentParams = XLALMalloc(sizeof(LALInferenceVariables));
>>>>>>> 3d694d7c
  memset(state->currentParams, 0, sizeof(LALInferenceVariables));
  LALInferenceCopyVariables(state->model->params, state->currentParams);
  state->templt = state->model->templt;
  }
<<<<<<< HEAD
	/* Check for student-t and apply */
	//initStudentt(state);
  /* Choose the likelihood */
  LALInferenceInitLikelihood(state);
  	
  /* Apply calibration errors if desired*/
  LALInferenceApplyCalibrationErrors(state,procParams);

  /* Exit if help requested (help has already been printed by each function called so far) */
=======
  /* Choose the likelihood */
  LALInferenceInitLikelihood(state);

  /* Apply calibration errors if desired*/
  LALInferenceApplyCalibrationErrors(state,procParams);
  
  /* Exit since we printed all command line arguments */
>>>>>>> 3d694d7c
  if(LALInferenceGetProcParamVal(state->commandLine,"--help"))
  {
    exit(0);
  }
  
	/* Call setupLivePointsArray() to populate live points structures */
	LALInferenceSetupLivePointsArray(state);

	ppt=LALInferenceGetProcParamVal(procParams,"--approx");
	if(ppt) {
    // SALVO: We may want different if else for differnt templates in the future
    if(XLALCheckBurstApproximantFromString(ppt->value)){
      fprintf(stdout,"--- Setting burst jump proposal \n");
      LALInferenceSetupSineGaussianProposal(state,state->currentParams,state->currentParams);
    }
    else 
	    LALInferenceSetupDefaultNSProposal(state,state->currentParams,state->currentParams);
  }
  else{
    fprintf(stderr,"ERROR: --approx is a required argument since LIB won't know whether to default to CBC or Burst approximant\n");
    exit(1);
  }
	/* write injection with noise evidence information from algorithm */
	LALInferencePrintInjectionSample(state);
	
	/* Call nested sampling algorithm */
	state->algorithm(state);

	/* end */
	return(0);
}
<|MERGE_RESOLUTION|>--- conflicted
+++ resolved
@@ -266,24 +266,6 @@
 (--randomseed seed)\tRandom seed of sampling distribution\n\
 (--prior )\t Set the prior to use (InspiralNormalised,SkyLoc,malmquist) default: InspiralNormalised\n\n\
 (--sampleprior N)\t For Testing: Draw N samples from the prior, will not perform the nested sampling integral\n\
-<<<<<<< HEAD
-  ---------------------------------------------------------------------------------------------------\n\
-  --- Noise Model -----------------------------------------------------------------------------------\n\
-  ---------------------------------------------------------------------------------------------------\n\
-  (--psdFit)                       Run with PSD fitting\n\
-  (--psdNblock)                    Number of noise parameters per IFO channel (8)\n\
-  (--psdFlatPrior)                 Use flat prior on psd parameters (Gaussian)\n\
-  (--removeLines)                  Do include persistent PSD lines in fourier-domain integration\n\
-  (--KSlines)                      Run with the KS test line removal\n\
-  (--KSlinesWidth)                 Width of the lines removed by the KS test (deltaF)\n\
-  (--chisquaredlines)              Run with the Chi squared test line removal\n\
-  (--chisquaredlinesWidth)         Width of the lines removed by the Chi squared test (deltaF)\n\
-  (--powerlawlines)                Run with the power law line removal\n\
-  (--powerlawlinesWidth)           Width of the lines removed by the power law test (deltaF)\n\
-  (--xcorrbands)                   Run PSD fitting with correlated frequency bands\n\
-  \n";
-
-=======
 ---------------------------------------------------------------------------------------------------\n\
 --- Noise Model -----------------------------------------------------------------------------------\n\
 ---------------------------------------------------------------------------------------------------\n\
@@ -299,7 +281,6 @@
 (--powerlawlinesWidth)           Width of the lines removed by the power law test (deltaF)\n\
 (--xcorrbands)                   Run PSD fitting with correlated frequency bands\n\
 \n";
->>>>>>> 3d694d7c
 //(--tdlike)\tUse time domain likelihood.\n";
 
 	ProcessParamsTable *ppt=NULL;
@@ -459,18 +440,10 @@
   ProcessParamsTable *ppt=NULL;
 	/* Read command line and parse */
 	procParams=LALInferenceParseCommandLine(argc,argv);
-<<<<<<< HEAD
-	/* Exit if help requested (help has already been printed by each function called so far) */
-=======
->>>>>>> 3d694d7c
   if(LALInferenceGetProcParamVal(procParams,"--help"))
   {
     fprintf(stdout,"%s",help);
   }
-<<<<<<< HEAD
-=======
-
->>>>>>> 3d694d7c
 	/* initialise runstate based on command line */
 	/* This includes reading in the data */
 	/* And performing any injections specified */
@@ -521,34 +494,18 @@
   state->initModel=initModelFunc;
 	state->model = initModelFunc(state);
   if (state->model){
-<<<<<<< HEAD
-	state->currentParams = XLALMalloc(sizeof(LALInferenceVariables));
-=======
   state->currentParams = XLALMalloc(sizeof(LALInferenceVariables));
->>>>>>> 3d694d7c
   memset(state->currentParams, 0, sizeof(LALInferenceVariables));
   LALInferenceCopyVariables(state->model->params, state->currentParams);
   state->templt = state->model->templt;
   }
-<<<<<<< HEAD
-	/* Check for student-t and apply */
-	//initStudentt(state);
   /* Choose the likelihood */
   LALInferenceInitLikelihood(state);
-  	
+
   /* Apply calibration errors if desired*/
   LALInferenceApplyCalibrationErrors(state,procParams);
-
-  /* Exit if help requested (help has already been printed by each function called so far) */
-=======
-  /* Choose the likelihood */
-  LALInferenceInitLikelihood(state);
-
-  /* Apply calibration errors if desired*/
-  LALInferenceApplyCalibrationErrors(state,procParams);
   
   /* Exit since we printed all command line arguments */
->>>>>>> 3d694d7c
   if(LALInferenceGetProcParamVal(state->commandLine,"--help"))
   {
     exit(0);
