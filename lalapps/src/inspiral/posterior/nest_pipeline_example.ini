--- conflicted
+++ resolved
@@ -45,7 +45,6 @@
 # inj=
 # event=
 
-<<<<<<< HEAD
 [inspnest_all]
 enable-calfreq=
 Dmin = 10
@@ -53,7 +52,6 @@
 verbose=
 calib_seed=2
 
-=======
 # Static LALInference arguments
 [lalinference]
 srate=2048
@@ -63,7 +61,6 @@
 mcmprop=
 covarianceMatrix=
 nogibbsproposal=
->>>>>>> b36ec4bc
 
 [results]
 skyres=1.0
