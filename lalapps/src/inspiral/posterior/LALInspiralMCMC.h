#ifndef _LALINSPIRALMCMC_H
#define _LALINSPIRALMCMC_H

# include <math.h>
# include <stdio.h>
# include <stdlib.h>


# include <lal/LALStdlib.h>
# include <lal/LALConstants.h>
# include <lal/SimulateCoherentGW.h>
# include <lal/GeneratePPNInspiral.h>
# include <lal/LIGOMetadataTables.h>
# include <lal/LALDatatypes.h>
# include <lal/FindChirp.h>
#include <lal/Window.h>
#include <lal/LALDetectors.h>
#include <gsl/gsl_linalg.h>
#include <gsl/gsl_errno.h>
#include <gsl/gsl_math.h>
#include <gsl/gsl_min.h>
#include <gsl/gsl_vector.h>
#include <gsl/gsl_matrix.h>
#include <gsl/gsl_blas.h>
#include <gsl/gsl_linalg.h>
#include <gsl/gsl_eigen.h>

#ifdef  __cplusplus
extern "C" {
#endif

/**
\author Dietz, A. & Veitch, J.
\file
\ingroup inspiral
\brief Header file for the MCMC tools code.

\heading{Synopsis}
\code
#include <lal/LALInspiralMCMC.h>
\endcode

This header file covers routines that are used for the Markov Chain Monte Carlo algorithm tools.

\heading{Structures}

<ol>
<li> \c LALMCMCParameter:
Main structure that holds the different parameters that are used within the MCMC. The number, names or ranges is freely choosable for each of the parameter.

<dl>
<dt>tagLALMCMCParam</dt><dd> Pointer to a \c LALMCMCParam structure, which is a linked list over all parameters</dd>
<dt>UINT4 dimension</dt><dd> Dimension of the parameter space</dd>
<dt>REAL8 logLikelihood</dt><dd> The logarithm of the likelihood associated with this set of parameters </dd>
<dt>REAL4 logPrior</dt><dd> The logarithm of the prior associated with this set of parameters </dd>
</dl></li>

<li> \c LALMCMCParam:
Structure that contain the linked list structure and holds the current value.

<dl>
<dt>LALMCMCParam next</dt><dd> Pointer to the next \c LALMCMCParam structure (or a NULL pointer for the last element in this linked list).</dd>
<dt>LALMCMCSubParam core</dt><dd> Pointer to a \c LALMCMCSubParam structure that holds fixed values related to this parameter (see next structure).</dd>
<dt>REAL8 value</dt><dd> Actual value of this parameter</dd>
</dl></li>


<li> \c LALMCMCSubParam:
Structure that holds fixed properties for a single parameter.

<dl>
<dt>char name</dt><dd> Name of this parameter.</dd>
<dt>REAL8 minVal</dt><dd> Minimal allowed value for this parameter.</dd>
<dt>REAL8 maxVal</dt><dd> Maximal allowed value for this parameter.</dd>
<dt>INT4 wrapping</dt><dd> If set to 1, the value is being wrapped between \c minVal and \c maxVal (e.g. for any angle like a phase or right ascension).</dd>
<dt>REAL4VECTOR chain</dt><dd>  A \c REAL4Vector structure that holds the values of the chain for this parameter.</dd>
</dl></li>

<li> \c LALMCMCInput:
Structure that holds all data needed for the MCMC algorithm. It contains input data, output data, as well as flags and parameters used for the MCMC algorithm.

<dl>
<dt>RandomParams randParams</dt><dd> Parameter for random number generation.</dd>
<dt>FindChirpFilterInput fcFilterInput</dt><dd> A FindChirpFilterInput structure containing the input data</dd>
<dt>FindChirpFilterParams fcFilterParams</dt><dd> A FindChirpFilterParams structure containing the parameters</dd>
<dt>FindChirpDataParams fcDataParams</dt><dd> Parameters describing the data </dd>
<dt>SnglInspiralTable     *inspiralTable</dt><dd> A pointer to a single_inspiral table containing parameters of the trigger</dd>
<dt>MCMCInitFunction *funcInit</dt><dd> A pointer to a function that initializes the parameter structure</dd>
<dt>MCMCLikelihoodFunction *funcLikelihood</dt><dd> A pointer to a function that calculates the logarithm of the likelihood</dd>
<dt>MCMCPriorFunction *funcPrior</dt><dd> A pointer to a function that calculates the logarithm of the prior</dd>
<dt>InspiralTemplate tmpltPtr</dt><dd> A InspiralTemplate structure to hold the parameters to create a template </dd>
<dt>FindChirpTmpltParams fcTmpltParams</dt><dd> A FindChirpTmpltParams structure to hold parameters for creating the template</dd>
<dt>Approximant approximant</dt><dd> The approximant used to filter the data (NA)</dd>
<dt>UINT4 verbose</dt><dd> The verbosity flag (NA)</dd>


<dt>UINT4 dim</dt><dd> Number of dimensions of the parameter space</dd>
<dt>UINT4 counter</dt><dd> Counter of the MCMC iteration in general</dd>
<dt>UINT4 counterState</dt><dd> Counter of the MCMC iteration within the current state</dd>
<dt>UINT4 counterAccept</dt><dd> Counter of the MCMC iteration within the accepted steps</dd>
<dt>UINT4 counterAcceptDraw</dt><dd> Counter of the MCMC iteration which are the drawn ones</dd>

<dt>UINT4 numberDraw</dt><dd> Number of values to be drawn after all the possible methods below came into place\\</dd>

<dt>UINT4 useAnnealing</dt><dd> Flag to activate annealing</dd>
<dt>UINT4 numberAnneal</dt><dd> Number of iterations used for matrix annealing.</dd>
<dt>REAL4 annealTempBegin</dt><dd> Initial annealing temperature</dd>
<dt>REAL4 annealTemp</dt><dd> Actual annealing temperature</dd>
<dt>UINT4 annealingSteps</dt><dd> TO BE SPECIFIED</dd>

<dt>UINT4 useScaling</dt><dd> Flag to activate the scaling method</dd>
<dt>REAL4 scaling</dt><dd> Initial scaling value (should be named Begin or so,. see annealing)</dd>
<dt>REAL4 scalePeak</dt><dd> Initial scaling value (e.g. 50.0)</dd>
<dt>REAL4 scaleNormal</dt><dd> Normal scaling value (1.0)</dd>
<dt>REAL4 scaleQ</dt><dd> an internal parameter </dd>
<dt>REAL4 scalePA</dt><dd> an internal parameter </dd>

<dt>UINT4 flagAcceptRatio</dt><dd> Flag to activate the acceptance-ratio method</dd>
<dt>UINT4 acceptRatioCounter</dt><dd> Factor for acceptance ratio method</dd>
<dt>UINT4 acceptRatioNorm</dt><dd> Norming factor for acceptance ratio method</dd>
<dt>REAL4 acceptThreshold</dt><dd> Threshold </dd>
<dt>Approximant approximant</dt><dd> Approximant to use</dd>

<dt>UINT4 useUpdate</dt><dd> Flag to activate matrix updating.</dd>
<dt>UINT4 updateNumber</dt><dd> Number of iterations used to update the covariance matrix.</dd>
<dt>UINT4 updateOffset</dt><dd> Offset value used in matrix updating</dd>
<dt>UINT4 updateCounter</dt><dd> Internal counter used by the updating algorithm</dd>
<dt>REAL8* mean</dt><dd> A vector containing the mean values of each parameter</dd>
<dt>REAL8* xdiff</dt><dd> A vector used for updating the matrix</dd>
<dt>REAL8* ndiff</dt><dd> A vector used for updating the matrix</dd>


<dt>UINT4 flagBurnin</dt><dd> Flag to activate the burn-in method</dd>
<dt>UINT4 burninNumber</dt><dd> Minimum steps after which the burn-in period is checked</dd>
<dt>UINT4 burninStep</dt><dd> The number of steps between two checks for burn-in</dd>
<dt>UINT4 burninCounter</dt><dd> Internal counter</dd>
<dt>UINT4 burninTime</dt><dd> The number of iteration will be stored after the burn-in is reached</dd>
<dt>REAL4 burninThreshold</dt><dd> Threshold for this chain of having reached burnin.

</dd>
</dl>

</li>
</ol>

*/


NRCSID( LALINSPIRALMCMCH, "$Id: LALInspiralMCMC.h,v 1.79 2007/02/19 15:52:17 thomas Exp $" );

/**\name Error Codes */ /*@{*/
#define LALINSPIRALH_ENULL           1
#define LALINSPIRALH_EMEM            2
#define LALINSPIRALH_EDIV0           3
#define LALINSPIRALH_ESIZE           4
#define LALINSPIRALH_ECHOICE         5
#define LALINSPIRALH_EORDER          6
#define LALINSPIRALH_EAPPROXIMANT    7

#define LALINSPIRALH_MSGENULL         "Arguments contained an unexpected null pointer"
#define LALINSPIRALH_MSGEMEM          "Memory allocation error"
#define LALINSPIRALH_MSGEDIV0         "Division by zero"
#define LALINSPIRALH_MSGESIZE         "Invalid input range"
#define LALINSPIRALH_MSGECHOICE       "Invalid choice for an input parameter"
#define LALINSPIRALH_MSGEORDER        "unknown order specified"
#define LALINSPIRALH_MSGEAPPROXIMANT  "Invalid model"
#define MAXDET 5			/* Maximum number of data streams/detectors to accept */
/*@}*/



/*
  prototypes for MCMC
*/

/** enum containing the different ways in which the mcmc is set up **/
typedef enum
{
  unknownMode,
  modeTest,
  modeEOB,
  modeSpinning,
  modeTaylor
}
MCMCmode;




typedef struct
tagLALMCMCSubParam
{
  char        name[30];
  REAL8       minVal;
  REAL8       maxVal;
  INT4        wrapping; /* 0=no, 1=yes, -1=fixed */
  REAL4Vector *chain;

}  LALMCMCSubParam;




typedef struct
tagLALMCMCParam
{
  struct tagLALMCMCParam    *next;
  struct tagLALMCMCSubParam *core;
  REAL8                     value;
}  LALMCMCParam;




typedef struct
tagLALMCMCParameter
{
  struct tagLALMCMCParam* param;
  UINT4                   dimension;
  REAL8                   logLikelihood;
  REAL8                   logPrior;
}  LALMCMCParameter;



typedef void (MCMCInitFunction)(
  LALMCMCParameter  *parameter,
  void *input);


struct tagLALMCMCInput;


typedef REAL8 (MCMCLikelihoodFunction)(
    struct tagLALMCMCInput *inputMCMC,
    LALMCMCParameter  *parameter);



typedef REAL8 (MCMCPriorFunction)(
   struct tagLALMCMCInput      *inputMCMC,
   LALMCMCParameter  *parameter);

<<<<<<< HEAD
/* <lalVerbatim file="MultiNestPriorFunctionH">  */
typedef int (MultiNestPriorFunction)(
   double *Cube,
   struct tagLALMCMCInput      *inputMCMC,
   LALMCMCParameter  *parameter);
/* </lalVerbatim>  */

/* <lalVerbatim file="LALMCMCInputH">  */
=======


>>>>>>> bd99d356
typedef struct
tagLALMCMCInput
{
  RandomParams *randParams;

  UINT4                     numberDataStreams;
  CHAR*                     ifoID[MAXDET];
  CHAR*						dumpfile; /* Likelihod function should dump data if this is not null */
  REAL8TimeSeries*          segment[MAXDET];
  REAL8FrequencySeries*     invspec[MAXDET];
  COMPLEX16FrequencySeries* stilde[MAXDET];
  LALDetector*				detector[MAXDET];

  SnglInspiralTable         *inspiralTable;
  SimInspiralTable			*injectionTable;
  REAL8FFTPlan *fwdplan;
  REAL8FFTPlan *revplan;
  REAL4FFTPlan *likelihoodPlan;
  REAL4FFTPlan *likelihoodRevPlan;
  REAL8Window *window; /* Window for FFTing the data */
  LIGOTimeGPS epoch;
  REAL4   fLow;
  REAL8   deltaT;
  REAL8   deltaF;
  UINT4   numseg;
  UINT4   numPoints; /* numPoints */
  UINT4   stride;   /* ovrlap */
  Approximant approximant; /* Approximant to use for this model */
  INT4	  ampOrder; /* Amplitude order to use with Higher Harmonic waveforms */
	                /* Setting = 0 means Newtonian amplitude */
  LALPNOrder phaseOrder;
  MCMCmode mode;
  MCMCLikelihoodFunction *funcLikelihood; /* engine for likelihood */
  MCMCInitFunction       *funcInit;       /* engine for init function */
  MCMCPriorFunction      *funcPrior;      /* engine for prior */

  UINT4 verbose;    /* verbosity flag */

  UINT4 dim;           /* dimension of the parameter space */
  UINT4 counter;      /* overall counter of the actual iteration */
  UINT4 counterState; /* counter of the iteration within current state */
  UINT4 counterAccept; /* overal counter of accetped steps */
  UINT4 counterAcceptDraw;

  /* some user arguments */
  UINT4 numberDraw;

  /* parameters related to annealing */
  UINT4 useAnnealing;   /* switch for usinh annealing */
  UINT4 numberAnneal;
  REAL4 annealingTempBegin;  /* starting annealing temperature */
  REAL4 annealingTemp ;       /* actual annealing temperature */
  UINT4 annealingSteps;      /* X */

  /* parameters related to scaling */
  UINT4 useScaling;
  REAL4 scaling;         /* actual scaling factor */
  REAL4 scalePeak;       /* peaking scaling factor */
  REAL4 scaleNormal;     /* normal scaling factor, should be 1.0 */
  REAL4 scaleQ;
  REAL4 scalePA;

  /* parameters related to covariance updating */
  UINT4 useUpdate;         /* switch for using matrix updating */
  UINT4 updateNumber ;     /* number of draws for matrix updating */
  UINT4 updateOffset ;
  UINT4 updateCounter ;    /* internal counter used for the updating process */
  REAL8* mean;
  REAL8* xdiff;
  REAL8* ndiff;

  /* parameters related to burn-in */
  UINT4 flagBurnin;      /* switch to check if burn-in period is reached */
  UINT4 burninNumber;   /* minimum steps for burnin checking */
  UINT4 burninStep;     /* The number of steps used to check burn-in */
  UINT4 burninCounter;   /* Internal counter used */
  UINT4 burninTime ;     /* step at which the chain is 'burnt-in */
  REAL4 burninThreshold;
  UINT4 burninMaxNumber;  /* maximum number of trials */

	/* Parameter for nested sampling */
  UINT4 Nlive;
  LALMCMCParameter **Live;
	
  /* MultiNest Parameters */
  MultiNestPriorFunction *funcMultiNestPrior;

/* For plus and cross polarisations in PhenSpinRD */
  REAL4Vector* Fwfp;
  REAL4Vector* Fwfc;
  REAL4FFTPlan *longplan;
  UINT4 mylength;
}  LALMCMCInput;





typedef enum
{
  unknownState,
  doScaling,
  doAnnealing,
  doUpdating,
  doDrawing
}
StateMCMC;





/* Function prototypes */

/* --- MCMC code ---- */







void
printMatrix( gsl_matrix *covMat, int dim);

void
printState( StateMCMC mode );




void
XLALMCMCBasicMetro(
   LALMCMCParameter **parameter,
   LALMCMCInput *inputMCMC);

UINT4
XLALMCMCBasicSample(
   LALMCMCInput *inputMCMC,
   LALMCMCParameter **pparameter,
   REAL4 *posterior);

void
XLALMCMCBasicJump(
   LALMCMCInput *inputMCMC,
   LALMCMCParameter *parameter);


void
XLALMCMCMetro(
   LALMCMCParameter **parameter,
   LALMCMCInput *inputMCMC);

void
XLALMCMCCheckAnnealing(
  gsl_matrix *covMat,
  gsl_matrix *inputMat,
  LALMCMCInput *inputMCMC);

INT4
XLALMCMCCheckBurnin(
  LALMCMCInput *inputMCMC,
  LALMCMCParameter *parameter);

void
XLALMCMCCheckUpdate(
   LALMCMCInput *inputMCMC,
   LALMCMCParameter *parameter,
   gsl_matrix *covMat);

void
XLALMCMCCheckAcceptRatio(
  LALMCMCInput *inputMCMC,
  int move);

UINT4
XLALMCMCSample(
   LALMCMCInput *inputMCMC,
   LALMCMCParameter **pparameter,
   REAL4 *posterior,
   gsl_matrix *covMat);

void
XLALMCMCJump(
   LALMCMCInput *inputMCMC,
   LALMCMCParameter *parameter,
   gsl_matrix *covMat);

void
XLALMCMCJumpIntrinsic(
  LALMCMCInput     *inputMCMC,
  LALMCMCParameter *parameter,
  gsl_matrix       *covMat
  );

void XLALMCMCCyclicReflectiveBound(LALMCMCParameter *parameter);


void XLALMCMCGetCartesianPos(REAL8 vec[3],LALMCMCParameter *parameter);

void CartesianToSkyPos(REAL8 pos[3],LALMCMCParameter *parameter);


void crossProduct(REAL8 out[3],REAL8 x[3],REAL8 y[3]);

INT4 XLALMCMCDifferentialEvolution(
        LALMCMCInput *inputMCMC,
        LALMCMCParameter *parameter);

INT4 XLALMCMCReflectDetPlane(
	LALMCMCInput *inputMCMC,
	LALMCMCParameter *parameter);


void XLALMCMCRotateSky(
	LALMCMCInput *inputMCMC,
	LALMCMCParameter *parameter
	);

INT4 XLALMCMCJumpHarmonic(
  LALMCMCInput *inputMCMC,
  LALMCMCParameter *parameter
     );

void XLALMCMCJumpSingle(
  LALMCMCInput *inputMCMC,
  LALMCMCParameter *parameter,
  gsl_matrix       *covMat
);

int XLALMCMC1PNMasseta(LALMCMCInput *inputMCMC, LALMCMCParameter *parameter);

INT4 XLALMCMCCheckParameter(
			   LALMCMCParameter *parameter,
			   const char *name);

void
XLALMCMCAddParam(
   LALMCMCParameter   *parameter,
   const char         *name,
   REAL8              value,
   REAL8              minValue,
   REAL8              maxValue,
   INT4               wrapping);

LALMCMCParam*
XLALMCMCGetParam(
   LALMCMCParameter* parameter,
   const char *name);

REAL8
XLALMCMCGetParameter(
   LALMCMCParameter* parameter,
   const char *name);


void
XLALMCMCSetParameter(
   LALMCMCParameter* parameter,
   const char* name,
   REAL8 value);


void
XLALMCMCCopyPara(
   LALMCMCParameter **parameterOut,
   LALMCMCParameter *parameterIn);


void
XLALMCMCFreePara(
    LALMCMCParameter *parameter);


void
XLALMCMCDestroyPara(
    LALMCMCParameter **parameter);

void
XLALMultiStudentDeviates(
   REAL4Vector  *vector,
   gsl_matrix   *matrix,
   UINT4         dim,
   UINT4         n,
   RandomParams *randParam);


void
XLALMultiNormalDeviates(
   REAL4Vector  *vector,
   gsl_matrix   *matrix,
   UINT4         dim,
   RandomParams *randParam);


UINT4
XLALCheckPositiveDefinite(
   gsl_matrix       *matrix,
   UINT4         dim);

INT4 XLALMCMCCheckWrapping(LALMCMCParameter *parameter,
						   const char *name);

int PriorIsSane(LALMCMCParameter *parameter);

#ifdef  __cplusplus
}
#endif

#endif /* _LALINSPIRAL_H */<|MERGE_RESOLUTION|>--- conflicted
+++ resolved
@@ -241,19 +241,15 @@
    struct tagLALMCMCInput      *inputMCMC,
    LALMCMCParameter  *parameter);
 
-<<<<<<< HEAD
-/* <lalVerbatim file="MultiNestPriorFunctionH">  */
+
+
 typedef int (MultiNestPriorFunction)(
    double *Cube,
    struct tagLALMCMCInput      *inputMCMC,
    LALMCMCParameter  *parameter);
-/* </lalVerbatim>  */
-
-/* <lalVerbatim file="LALMCMCInputH">  */
-=======
-
-
->>>>>>> bd99d356
+
+
+
 typedef struct
 tagLALMCMCInput
 {
