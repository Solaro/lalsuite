--- conflicted
+++ resolved
@@ -995,14 +995,10 @@
         self.add_var_arg('--bci '+bcifile)
     def set_bayes_coherent_noise(self,bsnfile):
         self.add_var_arg('--bsn '+bsnfile)
-<<<<<<< HEAD
     def set_snr_path(self,snrfile):
         self.add_var_arg('--snr '+snrfile)
-=======
     def set_snr_file(self,snrfile):
         self.add_var_arg('--snr '+snrfile)
-        
->>>>>>> b9e8b4ec
 class CoherenceTestJob(pipeline.CondorDAGJob):
     """
     Class defining the coherence test job to be run as part of a pipeline.
