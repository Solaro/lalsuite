
#flow DAG Class definitions for LALInference Pipeline
# (C) 2012 John Veitch, Vivien Raymond, Kiersten Ruisard, Kan Wang

import itertools
import glue
from glue import pipeline,segmentsUtils,segments
import os
import socket
from lalapps import inspiralutils
import uuid
import ast
import pdb
import string
from math import floor,ceil,log,pow
import sys
import random
from itertools import permutations
import shutil

# We use the GLUE pipeline utilities to construct classes for each
# type of job. Each class has inputs and outputs, which are used to
# join together types of jobs into a DAG.

class Event():
  """
  Represents a unique event to run on
  """
  new_id=itertools.count().next
  def __init__(self,trig_time=None,SimInspiral=None,SnglInspiral=None,CoincInspiral=None,event_id=None,timeslide_dict=None,GID=None,ifos=None, duration=None,srate=None,trigSNR=None,fhigh=None):
    self.trig_time=trig_time
    self.injection=SimInspiral
    self.sngltrigger=SnglInspiral
    if timeslide_dict is None:
      self.timeslides={}
    else:
      self.timeslides=timeslide_dict
    self.GID=GID
    self.coinctrigger=CoincInspiral
    if ifos is None:
      self.ifos = []
    else:
      self.ifos = ifos
    self.duration = duration
    self.srate = srate
    self.trigSNR = trigSNR
    self.fhigh = fhigh
    if event_id is not None:
        self.event_id=event_id
    else:
        self.event_id=Event.new_id()
    if self.injection is not None:
        self.trig_time=self.injection.get_end()
        if event_id is None: self.event_id=int(str(self.injection.simulation_id).split(':')[2])
    if self.sngltrigger is not None:
        self.trig_time=self.sngltrigger.get_end()
        self.event_id=int(str(self.sngltrigger.event_id).split(':')[2])
    if self.coinctrigger is not None:
        self.trig_time=self.coinctrigger.end_time + 1.0e-9 * self.coinctrigger.end_time_ns
    if self.GID is not None:
        self.event_id=int(''.join(i for i in self.GID if i.isdigit()))
    self.engine_opts={}
  def set_engine_option(self,opt,val):
    """
    Can set event-specific options for the engine nodes
    using this option, e.g. ev.set_engine_option('time-min','1083759273')
    """
    self.engine_opts[opt]=val

dummyCacheNames=['LALLIGO','LALVirgo','LALAdLIGO','LALAdVirgo']

def readLValert(SNRthreshold=0,gid=None,flow=40.0,gracedb="gracedb"):
  """
  Parse LV alert file, continaing coinc, sngl, coinc_event_map.
  and create a list of Events as input for pipeline
  Based on Chris Pankow's script
  """
  output=[]
  from glue.ligolw import utils
  from glue.ligolw import lsctables
  from glue.ligolw import ligolw
  from glue.ligolw import param
  from glue.ligolw import array
  from pylal import series as lalseries
  import numpy as np
  import subprocess
  from subprocess import Popen, PIPE
  print "gracedb download %s coinc.xml" % gid
  subprocess.call([gracedb,"download", gid ,"coinc.xml"])
  xmldoc=utils.load_filename("coinc.xml")
  coinctable = lsctables.getTablesByType(xmldoc, lsctables.CoincInspiralTable)[0]
  coinc_events = [event for event in coinctable]
  sngltable = lsctables.getTablesByType(xmldoc, lsctables.SnglInspiralTable)[0]
  sngl_events = [event for event in sngltable]
  #Issues to identify IFO with good data that did not produce a trigger
  #search_summary = lsctables.getTablesByType(xmldoc, lsctables.SearchSummaryTable)[0]
  #ifos = search_summary[0].ifos.split(",")
  coinc_table = lsctables.getTablesByType(xmldoc, lsctables.CoincTable)[0]
  ifos = coinc_table[0].instruments.split(",")
  trigSNR = coinctable[0].snr
  # Parse PSD
  srate_psdfile=16384
  print "gracedb download %s psd.xml.gz" % gid
  subprocess.call([gracedb,"download", gid ,"psd.xml.gz"])
  psdasciidic=None
  fhigh=None
  if os.path.exists("psd.xml.gz"):
    psdasciidic=get_xml_psds(os.path.realpath("./psd.xml.gz"),ifos,os.path.realpath('./PSDs'),end_time=None)
    combine=np.loadtxt(psdasciidic[psdasciidic.keys()[0]])
    srate_psdfile = pow(2.0, ceil( log(float(combine[-1][0]), 2) ) ) * 2
  else:
    print "Failed to gracedb download %s psd.xml.gz. lalinference will estimate the psd itself." % gid
  # Logic for template duration and sample rate disabled
  coinc_map = lsctables.getTablesByType(xmldoc, lsctables.CoincMapTable)[0]
  for coinc in coinc_events:
    these_sngls = [e for e in sngl_events if e.event_id in [c.event_id for c in coinc_map if c.coinc_event_id == coinc.coinc_event_id] ]
    #if these_sngls[0].template_duration:
      #dur = min([e.template_duration for e in these_sngls]) + 2.0 # Add 2s padding CAREFULL, DEPENDS ON THE LOW FREQUENCY CUTOFF OF THE DETECTION PIPELINE
      #srate = pow(2.0, ceil( log(max([e.f_final]), 2) ) ) # Round up to power of 2
    #else:
    dur=[]
    srate=[]
    for e in these_sngls:
      p=Popen(["lalapps_chirplen","--flow",str(flow),"-m1",str(e.mass1),"-m2",str(e.mass2)],stdout=PIPE, stderr=PIPE, stdin=PIPE)
      strlen = p.stdout.read()
      dur.append(pow(2.0, ceil( log(max(8.0,float(strlen.splitlines()[2].split()[5]) + 2.0), 2) ) ) )
      srate.append(pow(2.0, ceil( log(float(strlen.splitlines()[1].split()[5]), 2) ) ) * 2 )
    if max(srate)<srate_psdfile:
      srate = max(srate)
    else:
      srate = srate_psdfile
      fhigh = srate_psdfile/2.0 * 0.95 # Because of the drop-off near Nyquist of the PSD from gstlal
    ev=Event(CoincInspiral=coinc, GID=gid, ifos = ifos, duration = max(dur), srate = srate, trigSNR = trigSNR, fhigh = fhigh)
    if(coinc.snr>SNRthreshold): output.append(ev)

  print "Found %d coinc events in table." % len(coinc_events)
  return output

def open_pipedown_database(database_filename,tmp_space):
    """
    Open the connection to the pipedown database
    """
    if not os.access(database_filename,os.R_OK):
	raise Exception('Unable to open input file: %s'%(database_filename))
    from glue.ligolw import dbtables
    import sqlite3
    working_filename=dbtables.get_connection_filename(database_filename,tmp_path=tmp_space)
    connection = sqlite3.connect(working_filename)
    if tmp_space:
	dbtables.set_temp_store_directory(connection,tmp_space)
    dbtables.DBTable_set_connection(connection)
    return (connection,working_filename)


def get_zerolag_pipedown(database_connection, dumpfile=None, gpsstart=None, gpsend=None, max_cfar=-1):
	"""
	Returns a list of Event objects
	from pipedown data base. Can dump some stats to dumpfile if given,
	and filter by gpsstart and gpsend to reduce the nunmber or specify
	max_cfar to select by combined FAR
	"""
	output={}
	if gpsstart is not None: gpsstart=float(gpsstart)
	if gpsend is not None: gpsend=float(gpsend)
	# Get coincs
	get_coincs = "SELECT sngl_inspiral.end_time+sngl_inspiral.end_time_ns*1e-9,sngl_inspiral.ifo,coinc_event.coinc_event_id,sngl_inspiral.snr,sngl_inspiral.chisq,coinc_inspiral.combined_far \
		FROM sngl_inspiral join coinc_event_map on (coinc_event_map.table_name=='sngl_inspiral' and coinc_event_map.event_id ==\
		sngl_inspiral.event_id) join coinc_event on (coinc_event.coinc_event_id==coinc_event_map.coinc_event_id) \
		join coinc_inspiral on (coinc_event.coinc_event_id==coinc_inspiral.coinc_event_id) \
		WHERE coinc_event.time_slide_id=='time_slide:time_slide_id:10049'\
		"
	if gpsstart is not None:
		get_coincs=get_coincs+' and coinc_inspiral.end_time+coinc_inspiral.end_time_ns*1.0e-9 > %f'%(gpsstart)
	if gpsend is not None:
		get_coincs=get_coincs+' and coinc_inspiral.end_time+coinc_inspiral.end_time_ns*1.0e-9 < %f'%(gpsend)
	if max_cfar !=-1:
		get_coincs=get_coincs+' and coinc_inspiral.combined_far < %f'%(max_cfar)
	db_out=database_connection.cursor().execute(get_coincs)
    	extra={}
	for (sngl_time, ifo, coinc_id, snr, chisq, cfar) in db_out:
      		coinc_id=int(coinc_id.split(":")[-1])
	  	if not coinc_id in output.keys():
			output[coinc_id]=Event(trig_time=sngl_time,timeslide_dict={},event_id=int(coinc_id))
			extra[coinc_id]={}
		output[coinc_id].timeslides[ifo]=0
		output[coinc_id].ifos.append(ifo)
		extra[coinc_id][ifo]={'snr':snr,'chisq':chisq,'cfar':cfar}
	if dumpfile is not None:
		fh=open(dumpfile,'w')
		for co in output.keys():
			for ifo in output[co].ifos:
				fh.write('%s %s %s %s %s %s %s\n'%(str(co),ifo,str(output[co].trig_time),str(output[co].timeslides[ifo]),str(extra[co][ifo]['snr']),str(extra[co][ifo]['chisq']),str(extra[co][ifo]['cfar'])))
		fh.close()
	return output.values()


def get_timeslides_pipedown(database_connection, dumpfile=None, gpsstart=None, gpsend=None, max_cfar=-1):
	"""
	Returns a list of Event objects
	with times and timeslide offsets
	"""
	output={}
	if gpsstart is not None: gpsstart=float(gpsstart)
	if gpsend is not None: gpsend=float(gpsend)
	db_segments=[]
	sql_seg_query="SELECT search_summary.out_start_time, search_summary.out_end_time from search_summary join process on process.process_id==search_summary.process_id where process.program=='thinca'"
	db_out = database_connection.cursor().execute(sql_seg_query)
	for d in db_out:
		if d not in db_segments:
			db_segments.append(d)
	seglist=segments.segmentlist([segments.segment(d[0],d[1]) for d in db_segments])
	db_out_saved=[]
	# Get coincidences
	get_coincs="SELECT sngl_inspiral.end_time+sngl_inspiral.end_time_ns*1e-9,time_slide.offset,sngl_inspiral.ifo,coinc_event.coinc_event_id,sngl_inspiral.snr,sngl_inspiral.chisq,coinc_inspiral.combined_far \
		    FROM sngl_inspiral join coinc_event_map on (coinc_event_map.table_name == 'sngl_inspiral' and coinc_event_map.event_id \
		    == sngl_inspiral.event_id) join coinc_event on (coinc_event.coinc_event_id==coinc_event_map.coinc_event_id) join time_slide\
		    on (time_slide.time_slide_id == coinc_event.time_slide_id and time_slide.instrument==sngl_inspiral.ifo)\
		    join coinc_inspiral on (coinc_inspiral.coinc_event_id==coinc_event.coinc_event_id) where coinc_event.time_slide_id!='time_slide:time_slide_id:10049'"
	joinstr = ' and '
	if gpsstart is not None:
		get_coincs=get_coincs+ joinstr + ' coinc_inspiral.end_time+coinc_inspiral.end_time_ns*1e-9 > %f'%(gpsstart)
	if gpsend is not None:
		get_coincs=get_coincs+ joinstr+' coinc_inspiral.end_time+coinc_inspiral.end_time_ns*1e-9 <%f'%(gpsend)
	if max_cfar!=-1:
		get_coincs=get_coincs+joinstr+' coinc_inspiral.combined_far < %f'%(max_cfar)
	db_out=database_connection.cursor().execute(get_coincs)
	from pylal import SnglInspiralUtils
	extra={}
	for (sngl_time, slide, ifo, coinc_id, snr, chisq, cfar) in db_out:
		coinc_id=int(coinc_id.split(":")[-1])
		seg=filter(lambda seg:sngl_time in seg,seglist)[0]
		slid_time = SnglInspiralUtils.slideTimeOnRing(sngl_time,slide,seg)
		if not coinc_id in output.keys():
			output[coinc_id]=Event(trig_time=slid_time,timeslide_dict={},event_id=int(coinc_id))
			extra[coinc_id]={}
		output[coinc_id].timeslides[ifo]=slid_time-sngl_time
		output[coinc_id].ifos.append(ifo)
		extra[coinc_id][ifo]={'snr':snr,'chisq':chisq,'cfar':cfar}
	if dumpfile is not None:
		fh=open(dumpfile,'w')
		for co in output.keys():
			for ifo in output[co].ifos:
				fh.write('%s %s %s %s %s %s %s\n'%(str(co),ifo,str(output[co].trig_time),str(output[co].timeslides[ifo]),str(extra[co][ifo]['snr']),str(extra[co][ifo]['chisq']),str(extra[co][ifo]['cfar'])))
		fh.close()
	return output.values()

def mkdirs(path):
  """
  Helper function. Make the given directory, creating intermediate
  dirs if necessary, and don't complain about it already existing.
  """
  if os.access(path,os.W_OK) and os.path.isdir(path): return
  else: os.makedirs(path)

def chooseEngineNode(name):
  if name=='lalinferencenest':
    return LALInferenceNestNode
  if name=='lalinferencemcmc':
    return LALInferenceMCMCNode
  if name=='lalinferencebambi' or name=='lalinferencebambimpi':
    return LALInferenceBAMBINode
  return EngineNode

def scan_timefile(timefile):
    import re
    p=re.compile('[\d.]+')
    times=[]
    timefilehandle=open(timefile,'r')
    for time in timefilehandle:
      if not p.match(time):
	continue
      if float(time) in times:
	print 'Skipping duplicate time %s'%(time)
	continue
      print 'Read time %s'%(time)
      times.append(float(time))
    timefilehandle.close()
    return times


def ReadTimeSlidesFromFile(timeslidefile,ifos):
  """
  Reads in a file containing manually generated timeslides for each event in an injection xml.
    (This input file is generated with lalinference/python/tiger/make_injtimes.py)
  The output is a list of timeslide dictionaries is in the same order as the events in
  the xml file. The ordering of the colums does not matter.
  """
  ifodict = {}
  timeslides = []
  with open(timeslidefile,'r') as f:
    #Read the header to get the IFO names
    header = f.readline().split()

    #which ifo corresponds to which collum
    for i in range(len(header)):
      ifodict[header[i]] = i

    #sanity checks
    if len(ifos) != len(ifodict):
      print "ERROR: The amount of ifos in \""+timeslidefile+"\" is not the same as in the config file."
      sys.exit(1)

    for ifo in ifos:
      if not ifodict.has_key(ifo):
        print "ERROR: The ifos in \""+timeslidefile+"\" do not correspond to the ifos in the config file."
        sys.exit(1)

    #read in the remaining lines
    for line in f:
      linesplit = line.split()
      this_events_slides = {}
      for ifo in ifos:
        this_events_slides[ifo] = int(linesplit[ifodict[ifo]])
      timeslides.append(this_events_slides)

  return timeslides


def get_xml_psds(psdxml,ifos,outpath,end_time=None):
  """
  Get a psd.xml.gz file and:
  1) Reads it
  2) Converts PSD (10e-44) -> ASD ( ~10e-22)
  3) Checks the psd file contains all the IFO we want to analyze
  4) Writes down the ASDs into an ascii file for each IFO in psd.xml.gz. The name of the file contains the trigtime (if given) and the ifo name.
  Input:
    psdxml: psd.xml.gz file
    ifos: list of ifos used for the analysis
    outpath: path where the ascii ASD will be written to
    (end_time): trigtime for this event. Will be used a part of the ASD file name
  """
  lal=1
  from glue.ligolw import utils
  try: from lal import Aseries
  except ImportError:
    from pylal import series
    lal=0
  import numpy as np

  out={}
  if not os.path.isdir(outpath):
    os.makedirs(outpath)
  if end_time is not None:
    time=repr(float(end_time))
  else:
    time=''
  #check we don't already have ALL the psd files #
  got_all=1
  for ifo in ifos:
    path_to_ascii_psd=os.path.join(outpath,ifo+'_psd_'+time+'.txt')
    # Check we don't already have that ascii (e.g. because we are running parallel runs of the save event
    if os.path.isfile(path_to_ascii_psd):
      got_all*=1
    else:
      got_all*=0
  if got_all==1:
    #print "Already have PSD files. Nothing to do...\n"
    for ifo in ifos:
      out[ifo]=os.path.join(outpath,ifo+'_psd_'+time+'.txt')
    return out

  # We need to convert the PSD for one or more IFOS. Open the file
  if not os.path.isfile(psdxml):
    print "ERROR: impossible to open the psd file %s. Exiting...\n"%psdxml
    sys.exit(1)
  xmlpsd =  series.read_psd_xmldoc(utils.load_filename(psdxml))
  # Check the psd file contains all the IFOs we want to analize
  for ifo in ifos:
    if not ifo in [i.encode('ascii') for i in xmlpsd.keys()]:
      print "ERROR. The PSD for the ifo %s does not seem to be contained in %s\n"%(ifo,psdxml)
      sys.exit(1)
  #loop over ifos in psd xml file
  for instrument in xmlpsd.keys():
    #name of the ascii file we are going to write the PSD into
    path_to_ascii_psd=os.path.join(outpath,instrument.encode('ascii')+'_psd_'+time+'.txt')
    # Check we don't already have that ascii (e.g. because we are running parallel runs of the save event
    if os.path.isfile(path_to_ascii_psd):
      continue
    # get data for the IFO
    ifodata=xmlpsd[instrument]
    #check data is not empty
    if ifodata is None:
      continue
    # we have data. Get psd array
    if lal==0:
      #pylal stores the series in ifodata.data
      data=ifodata
    else:
      # lal stores it in ifodata.data.data
      data=ifodata.data
    # Fill a two columns array of (freq, psd) and save it in the ascii file
    f0=ifodata.f0
    deltaF=ifodata.deltaF

    combine=[]

    for i in np.arange(len(data.data)) :
      combine.append([f0+i*deltaF,np.sqrt(data.data[i])])
    np.savetxt(path_to_ascii_psd,combine)
    ifo=instrument.encode('ascii')
    # set node.psds dictionary with the path to the ascii files
    out[ifo]=os.path.join(outpath,ifo+'_psd_'+time+'.txt')
  return out

def create_pfn_tuple(filename,protocol='file://',site='local'):
    return( (os.path.basename(filename),protocol+os.path.abspath(filename),site) )

class LALInferencePipelineDAG(pipeline.CondorDAG):
  def __init__(self,cp,dax=False,first_dag=True,previous_dag=None,site='local'):
    self.subfiles=[]
    self.config=cp
    self.engine=cp.get('analysis','engine')
    self.EngineNode=chooseEngineNode(self.engine)
    self.site=site
    if cp.has_option('paths','basedir'):
      self.basepath=cp.get('paths','basedir')
    else:
      self.basepath=os.getcwd()
      print 'No basepath specified, using current directory: %s'%(self.basepath)
    mkdirs(self.basepath)
    if dax:
        os.chdir(self.basepath)
    self.posteriorpath=os.path.join(self.basepath,'posterior_samples')
    mkdirs(self.posteriorpath)
    if first_dag:
      daglogdir=cp.get('paths','daglogdir')
      mkdirs(daglogdir)
      self.daglogfile=os.path.join(daglogdir,'lalinference_pipeline-'+str(uuid.uuid1())+'.log')
      pipeline.CondorDAG.__init__(self,self.daglogfile,dax=dax)
    elif not first_dag and previous_dag is not None:
      daglogdir=cp.get('paths','daglogdir')
      mkdirs(daglogdir)
      self.daglogfile=os.path.join(daglogdir,'lalinference_pipeline-'+str(uuid.uuid1())+'.log')
      pipeline.CondorDAG.__init__(self,self.daglogfile,dax=dax)
      for node in previous_dag.get_nodes():
        self.add_node(node)
    if cp.has_option('paths','cachedir'):
      self.cachepath=cp.get('paths','cachedir')
    else:
      self.cachepath=os.path.join(self.basepath,'caches')
    mkdirs(self.cachepath)
    if cp.has_option('paths','logdir'):
      self.logpath=cp.get('paths','logdir')
    else:
      self.logpath=os.path.join(self.basepath,'log')
    mkdirs(self.logpath)
    if cp.has_option('analysis','ifos'):
      self.ifos=ast.literal_eval(cp.get('analysis','ifos'))
    else:
      self.ifos=['H1','L1','V1']
    self.segments={}
    if cp.has_option('datafind','veto-categories'):
      self.veto_categories=cp.get('datafind','veto-categories')
    else: self.veto_categories=[]
    for ifo in self.ifos:
      self.segments[ifo]=[]
    self.romweightsnodes={}
    self.dq={}
    self.frtypes=ast.literal_eval(cp.get('datafind','types'))
    self.channels=ast.literal_eval(cp.get('data','channels'))
    self.use_available_data=False
    self.webdir=cp.get('paths','webdir')
    if cp.has_option('analysis','dataseed'):
      self.dataseed=cp.getint('analysis','dataseed')
    else:
      self.dataseed=None
    snrdir=os.path.join(self.basepath,'SNR')
    mkdirs(snrdir)
    # Set up necessary job files.
    self.prenodes={}
    self.datafind_job = pipeline.LSCDataFindJob(self.cachepath,self.logpath,self.config,dax=self.is_dax())
    self.datafind_job.add_opt('url-type','file')
    self.datafind_job.set_sub_file(os.path.abspath(os.path.join(self.basepath,'datafind.sub')))
    self.preengine_job = EngineJob(self.config, os.path.join(self.basepath,'prelalinference.sub'),self.logpath,ispreengine=True,dax=self.is_dax())
    self.preengine_job.set_grid_site('local')
    self.preengine_job.set_universe('vanilla')
    if cp.has_option('lalinference','roq'):
      self.romweights_job = ROMJob(self.config,os.path.join(self.basepath,'romweights.sub'),self.logpath,dax=self.is_dax())
      self.romweights_job.set_grid_site('local')
    # Need to create a job file for each IFO combination
    self.engine_jobs={}
    ifocombos=[]
    for N in range(1,len(self.ifos)+1):
        for a in permutations(self.ifos,N):
            ifocombos.append(a)
    for ifos in ifocombos:
        self.engine_jobs[ifos] = EngineJob(self.config, os.path.join(self.basepath,'engine_%s.sub'%(reduce(lambda x,y:x+y, map(str,ifos)))),self.logpath ,dax=self.is_dax(), site=site)
    self.results_page_job = ResultsPageJob(self.config,os.path.join(self.basepath,'resultspage.sub'),self.logpath,dax=self.is_dax())
    self.results_page_job.set_grid_site('local')
    self.cotest_results_page_job = ResultsPageJob(self.config,os.path.join(self.basepath,'resultspagecoherent.sub'),self.logpath,dax=self.is_dax())
    self.cotest_results_page_job.set_grid_site('local')
    self.merge_job = MergeNSJob(self.config,os.path.join(self.basepath,'merge_runs.sub'),self.logpath,dax=self.is_dax())
    self.merge_job.set_grid_site('local')
    self.coherence_test_job = CoherenceTestJob(self.config,os.path.join(self.basepath,'coherence_test.sub'),self.logpath,dax=self.is_dax())
    self.coherence_test_job.set_grid_site('local')
    self.gracedbjob = GraceDBJob(self.config,os.path.join(self.basepath,'gracedb.sub'),self.logpath,dax=self.is_dax())
    self.gracedbjob.set_grid_site('local')
    # Process the input to build list of analyses to do
    self.events=self.setup_from_inputs()

    # Sanity checking
    if len(self.events)==0:
      print 'No input events found, please check your config if you expect some events'
    self.times=[e.trig_time for e in self.events]

    # Set up the segments
    if not (self.config.has_option('input','gps-start-time') and self.config.has_option('input','gps-end-time')) and len(self.times)>0:
      (mintime,maxtime)=self.get_required_data(self.times)
    if not self.config.has_option('input','gps-start-time'):
      self.config.set('input','gps-start-time',str(int(floor(mintime))))
    if not self.config.has_option('input','gps-end-time'):
      self.config.set('input','gps-end-time',str(int(ceil(maxtime))))
    self.add_science_segments()

    # Save the final configuration that is being used
    conffilename=os.path.join(self.basepath,'config.ini')
    with open(conffilename,'wb') as conffile:
      self.config.write(conffile)

    # Generate the DAG according to the config given
    for event in self.events: self.add_full_analysis(event)

    self.dagfilename="lalinference_%s-%s"%(self.config.get('input','gps-start-time'),self.config.get('input','gps-end-time'))
    self.set_dag_file(self.dagfilename)
    if self.is_dax():
      self.set_dax_file(self.dagfilename)

  def add_full_analysis(self,event):
    if self.engine=='lalinferencenest':
      return self.add_full_analysis_lalinferencenest(event)
    elif self.engine=='lalinferencemcmc':
      return self.add_full_analysis_lalinferencemcmc(event)
    elif self.engine=='lalinferencebambi' or self.engine=='lalinferencebambimpi':
      return self.add_full_analysis_lalinferencebambi(event)

  def create_frame_pfn_file(self):
    """
    Create a pegasus cache file name, uses inspiralutils
    """
    import inspiralutils as iu
    gpsstart=self.config.get('input','gps-start-time')
    gpsend=self.config.get('input','gps-end-time')
    pfnfile=iu.create_frame_pfn_file(self.frtypes,gpsstart,gpsend)
    return pfnfile

  def get_required_data(self,times):
    """
    Calculate the data that will be needed to process all events
    """
    #psdlength = self.config.getint('input','max-psd-length')
    padding=self.config.getint('input','padding')
    if self.config.has_option('engine','seglen') or self.config.has_option('lalinference','seglen'):
      if self.config.has_option('engine','seglen'):
        seglen = self.config.getint('engine','seglen')
      if self.config.has_option('lalinference','seglen'):
        seglen = self.config.getint('lalinference','seglen')

      if os.path.exists("psd.xml.gz"):
        psdlength = 0
      else:
        psdlength = 32*seglen
    else:
      seglen = max(e.duration for e in self.events)
      if os.path.exists("psd.xml.gz"):
        psdlength = 0
      else:
        psdlength = 32*seglen
    # Assume that the data interval is (end_time - seglen -padding , end_time + psdlength +padding )
    # -> change to (trig_time - seglen - padding - psdlength + 2 , trig_time + padding + 2) to estimate the psd before the trigger for online follow-up.
    # Also require padding before start time
    return (min(times)-padding-seglen-psdlength+2,max(times)+padding+2)

  def setup_from_times(self,times):
    """
    Generate a DAG from a list of times
    """
    for time in self.times:
      self.add_full_analysis(Event(trig_time=time))

  def select_events(self):
    """
    Read events from the config parser. Understands both ranges and comma separated events, or combinations
    eg. events=[0,1,5:10,21] adds to the analysis the events: 0,1,5,6,7,8,9,10 and 21
    """
    events=[]
    times=[]
    raw_events=self.config.get('input','events').replace('[','').replace(']','').split(',')
    for raw_event in raw_events:
        if ':' in raw_event:
            limits=raw_event.split(':')
            if len(limits) != 2:
                print "Error: in event config option; ':' must separate two numbers."
                exit(0)
            low=int(limits[0])
            high=int(limits[1])
            if low>high:
                events.extend(range(int(high),int(low)+1))
            elif high>low:
                events.extend(range(int(low),int(high)+1))
        else:
            events.append(int(raw_event))
    return events

  def setup_from_inputs(self):
    """
    Scan the list of inputs, i.e.
    gps-time-file, injection-file, sngl-inspiral-file, coinc-inspiral-file, pipedown-database
    in the [input] section of the ini file.
    And process the events found therein
    """
    events=[]
    gpsstart=None
    gpsend=None
    if self.config.has_option('input','gps-start-time'):
      gpsstart=self.config.getfloat('input','gps-start-time')
    if self.config.has_option('input','gps-end-time'):
      gpsend=self.config.getfloat('input','gps-end-time')
    inputnames=['gps-time-file','injection-file','sngl-inspiral-file','coinc-inspiral-file','pipedown-db','gid']
    ReadInputFromList=sum([ 1 if self.config.has_option('input',name) else 0 for name in inputnames])
    if ReadInputFromList!=1 and (gpsstart is None or gpsend is None):
        return []
        print 'Please specify only one input file'
        print 'Or specify gps-start-time and gps-end-time in the ini file'
        sys.exit(1)
    if self.config.has_option('input','events'):
      selected_events=self.config.get('input','events')
      print 'Selected events %s'%(str(selected_events))

      if selected_events=='all':
          selected_events=None
      else:
          selected_events=self.select_events()
    else:
        selected_events=None
    # No input file given, analyse the entire time stretch between gpsstart and gpsend
    if self.config.has_option('input','analyse-all-time') and self.config.getboolean('input','analyse-all-time')==True:
        print 'Setting up for analysis of continuous time stretch %f - %f'%(gpsstart,gpsend)
        seglen=self.config.getfloat('engine','seglen')
        if(self.config.has_option('input','segment-overlap')):
          overlap=self.config.getfloat('input','segment-overlap')
        else:
          overlap=32.;
        if(overlap>seglen):
          print 'ERROR: segment-overlap is greater than seglen'
          sys.exit(1)
        # Now divide gpsstart - gpsend into jobs of seglen - overlap length
        t=gpsstart
        events=[]
        while(t<gpsend):
            ev=Event(trig_time=t+seglen-2)
            ev.set_engine_option('segment-start',str(t-overlap))
            ev.set_engine_option('time-min',str(t))
            tMax=t + seglen - overlap
            if tMax>=gpsend:
                tMax=gpsend
            ev.set_engine_option('time-max',str(tMax))
            events.append(ev)
            t=tMax
        return events

    # ASCII list of GPS times
    if self.config.has_option('input','gps-time-file'):
      times=scan_timefile(self.config.get('input','gps-time-file'))
      events=[Event(trig_time=time) for time in times]
    # Siminspiral Table
    if self.config.has_option('input','injection-file'):
      from pylal import SimInspiralUtils
      injTable=SimInspiralUtils.ReadSimInspiralFromFiles([self.config.get('input','injection-file')])
      # Using self defined timeslides
      if self.config.get('input','timeslides').lower()=='true':
        if self.config.has_option('input','timeslide-file'):
          timeslides = ReadTimeSlidesFromFile(self.config.get('input','timeslide-file'),self.ifos)
          if len(injTable) != len(timeslides):
            print 'ERROR: The amount of timeslides in %s, is not the same as the amount of injections'%(self.config.get('input','timeslide-file'))
          events=[Event(SimInspiral=inj,timeslide_dict=event_slide) for (inj,event_slide) in zip(injTable,timeslides)]

          self.add_pfn_cache([create_pfn_tuple(self.config.get('input','injection-file'))])
        else:
          print 'Plese specify a timeslides file with \"timeslide-file=filename\"'
          sys.exit(1)
      # No timeslides
      else:
        events=[Event(SimInspiral=inj) for inj in injTable]
        #shutil.copy(self.config.get('input','injection-file'),self.basepath)
        self.add_pfn_cache([create_pfn_tuple(self.config.get('input','injection-file'))])
    # SnglInspiral Table
    if self.config.has_option('input','sngl-inspiral-file'):
      from pylal import SnglInspiralUtils
      trigTable=SnglInspiralUtils.ReadSnglInspiralFromFiles([self.config.get('input','sngl-inspiral-file')])
      events=[Event(SnglInspiral=trig) for trig in trigTable]
      self.add_pfn_cache([create_pfn_tuple(self.config.get('input','sngl-inspiral-file'))])
      #shutil.copy(self.config.get('input','sngl-inspiral-file'),self.basepath)
    if self.config.has_option('input','coinc-inspiral-file'):
      from pylal import CoincInspiralUtils
      coincTable = CoincInspiralUtils.readCoincInspiralFromFiles([self.config.get('input','coinc-inspiral-file')])
      events = [Event(CoincInspiral=coinc) for coinc in coincTable]
      self.add_pfn_cache([create_pfn_tuple(self.config.get('input','coinc-inspiral-file'))])
      #shutil.copy(self.config.get('input','coinc-inspiral-file'),self.basepath)
    # LVAlert CoincInspiral Table
    #if self.config.has_option('input','lvalert-file'):
    if self.config.has_option('input','gid'):
      gid=self.config.get('input','gid')
      flow=40.0
      if self.config.has_option('lalinference','flow'):
        flow=min(ast.literal_eval(self.config.get('lalinference','flow')).values())
      events = readLValert(gid=gid,flow=flow,gracedb=self.config.get('condor','gracedb'))
    # pipedown-database
    else: gid=None
    if self.config.has_option('input','pipedown-db'):
      db_connection = open_pipedown_database(self.config.get('input','pipedown-db'),None)[0]
      # Timeslides
      if self.config.has_option('input','time-slide-dump'):
        timeslidedump=self.config.get('input','time-slide-dump')
      else:
        timeslidedump=None
      if self.config.has_option('input','max-cfar'):
	maxcfar=self.config.getfloat('input','max-cfar')
      else:
	maxcfar=-1
      if self.config.get('input','timeslides').lower()=='true':
	events=get_timeslides_pipedown(db_connection, gpsstart=gpsstart, gpsend=gpsend,dumpfile=timeslidedump,max_cfar=maxcfar)
      else:
	events=get_zerolag_pipedown(db_connection, gpsstart=gpsstart, gpsend=gpsend, dumpfile=timeslidedump,max_cfar=maxcfar)
    if(selected_events is not None):
        used_events=[]
        for i in selected_events:
            e=events[i]
            e.event_id=i
            used_events.append(e)
        events=used_events
    if gpsstart is not None:
        events = filter(lambda e: not e.trig_time<gpsstart, events)
    if gpsend is not None:
        events = filter(lambda e: not e.trig_time>gpsend, events)
    return events

  def add_full_analysis_lalinferencenest(self,event):
    """
    Generate an end-to-end analysis of a given event (Event class)
    For LALinferenceNest code. Uses parallel runs if specified
    """
    evstring=str(event.event_id)
    if event.trig_time is not None:
        evstring=str(event.trig_time)+'-'+str(event.event_id)
    Npar=self.config.getint('analysis','nparallel')
    # Set up the parallel engine nodes
    enginenodes=[]
    for i in range(Npar):
      n=self.add_engine_node(event)
      if i>0:
        n.add_var_arg('--dont-dump-psd')
      if n is not None: enginenodes.append(n)
    if len(enginenodes)==0:
      return False
    myifos=enginenodes[0].get_ifos()
    # Merge the results together
    pagedir=os.path.join(self.webdir,evstring,myifos)
    #pagedir=os.path.join(self.basepath,evstring,myifos)
    mkdirs(pagedir)
    mergenode=MergeNSNode(self.merge_job,parents=enginenodes)
    mergenode.set_pos_output_file(os.path.join(self.posteriorpath,'posterior_%s_%s.dat'%(myifos,evstring)))
    self.add_node(mergenode)
    # if we have an injection file pass an option to save injected SNR into a file only for the first chain if Nparallel>1. Dump the rest to dev/null
    if self.config.has_option('input','injection-file'):
      for i in range(Npar):
        if i==0:
          enginenodes[0].set_snr_path(self.basepath)
        else:
          enginenodes[i].set_snr_path('/dev/null')
    # Call finalize to build final list of available data
    enginenodes[0].finalize()
    if event.GID is not None:
      if self.config.has_option('analysis','upload-to-gracedb'):
        if self.config.getboolean('analysis','upload-to-gracedb'):
          self.add_gracedb_log_node(respagenode,event.GID)
    if self.config.getboolean('analysis','coherence-test') and len(enginenodes[0].ifos)>1:
        if self.site!='local':
          zipfilename='postproc_'+evstring+'.tar.gz'
        else:
          zipfilename=None
        respagenode=self.add_results_page_node(resjob=self.cotest_results_page_job,outdir=pagedir,parent=mergenode,gzip_output=zipfilename)
        respagenode.set_psd_files(enginenodes[0])
        mkdirs(os.path.join(self.basepath,'coherence_test'))
        par_mergenodes=[]
        for ifo in enginenodes[0].ifos:
            cotest_nodes=[self.add_engine_node(event,ifos=[ifo]) for i in range(Npar)]
            for co in cotest_nodes:
              co.set_psdstart(enginenodes[0].GPSstart)
              co.set_psdlength(enginenodes[0].psdlength)
<<<<<<< HEAD
              if co==cotest_nodes[0]:
                co.set_snr_path(self.basepath)
              else:
                co.set_snr_path('/dev/null')
=======
              if co!=cotest_nodes[0]:
                co.add_var_arg('--dont-dump-psd')
>>>>>>> 706e2d78
            pmergenode=MergeNSNode(self.merge_job,parents=cotest_nodes)
            pmergenode.set_pos_output_file(os.path.join(self.posteriorpath,'posterior_%s_%s.dat'%(ifo,evstring)))
            self.add_node(pmergenode)
            par_mergenodes.append(pmergenode)
            presultsdir=os.path.join(pagedir,ifo)
            mkdirs(presultsdir)
            pzipfilename='postproc_'+evstring+'_'+ifo+'.tar.gz'
            subresnode=self.add_results_page_node(outdir=presultsdir,parent=pmergenode, gzip_output=pzipfilename)
            subresnode.set_psd_files(cotest_nodes[0])
            subresnode.set_bayes_coherent_noise(pmergenode.get_B_file())
            if self.config.has_option('input','injection-file') and event.event_id is not None:
                subresnode.set_injection(self.config.get('input','injection-file'),event.event_id)
                subresnode.set_snr_file(cotest_nodes[0].get_snr_path())
        coherence_node=CoherenceTestNode(self.coherence_test_job,outfile=os.path.join(self.basepath,'coherence_test','coherence_test_%s_%s.dat'%(myifos,evstring)))
        coherence_node.add_coherent_parent(mergenode)
        map(coherence_node.add_incoherent_parent, par_mergenodes)
        self.add_node(coherence_node)
        respagenode.add_parent(coherence_node)
        respagenode.set_bayes_coherent_incoherent(coherence_node.get_output_files()[0])
    else:
        if self.site!='local':
          zipfilename='postproc_'+evstring+'.tar.gz'
        else:
          zipfilename=None
        respagenode=self.add_results_page_node(outdir=pagedir,parent=mergenode,gzip_output=zipfilename)
        respagenode.set_psd_files(enginenodes[0])
    respagenode.set_bayes_coherent_noise(mergenode.get_B_file())
    respagenode.set_snr_file(enginenodes[0].get_snr_path())
    if self.config.has_option('input','injection-file') and event.event_id is not None:
        respagenode.set_injection(self.config.get('input','injection-file'),event.event_id)
    if event.GID is not None:
        self.add_gracedb_log_node(respagenode,event.GID)
    return True

  def add_full_analysis_lalinferencemcmc(self,event):
    """
    Generate an end-to-end analysis of a given event
    For LALInferenceMCMC.
    """
    evstring=str(event.event_id)
    if event.trig_time is not None:
        evstring=str(event.trig_time)+'-'+str(event.event_id)
    Npar=self.config.getint('analysis','nparallel')
    enginenodes=[]
    for i in range(Npar):
        enginenodes.append(self.add_engine_node(event))
        if i>0:
            enginenodes[-1].add_var_arg('--dont-dump-psd')
    myifos=enginenodes[0].get_ifos()
    pagedir=os.path.join(self.webdir,evstring,myifos)
    mkdirs(pagedir)
    respagenode=self.add_results_page_node(outdir=pagedir)
    respagenode.set_psd_files(enginenodes[0])
    if self.config.has_option('input','injection-file') and event.event_id is not None:
        respagenode.set_injection(self.config.get('input','injection-file'),event.event_id)
    map(respagenode.add_engine_parent, enginenodes)
    if event.GID is not None:
      if self.config.has_option('analysis','upload-to-gracedb'):
        if self.config.getboolean('analysis','upload-to-gracedb'):
          self.add_gracedb_log_node(respagenode,event.GID)

  def add_full_analysis_lalinferencebambi(self,event):
    """
    Generate an end-to-end analysis of a given event
    For LALInferenceBAMBI.
    """
    evstring=str(event.event_id)
    if event.trig_time is not None:
        evstring=str(event.trig_time)+'-'+str(event.event_id)
    enginenodes=[]
    enginenodes.append(self.add_engine_node(event))
    myifos=enginenodes[0].get_ifos()
    pagedir=os.path.join(self.webdir,evstring,myifos)
    mkdirs(pagedir)
    respagenode=self.add_results_page_node(outdir=pagedir)
    respagenode.set_psd_files(enginenodes[0])
    respagenode.set_bayes_coherent_noise(enginenodes[0].get_B_file())
    respagenode.set_header_file(enginenodes[0].get_header_file())
    if self.config.has_option('input','injection-file') and event.event_id is not None:
        respagenode.set_injection(self.config.get('input','injection-file'),event.event_id)

    map(respagenode.add_engine_parent, enginenodes)
    if event.GID is not None:
      if self.config.has_option('analysis','upload-to-gracedb'):
        if self.config.getboolean('analysis','upload-to-gracedb'):
          self.add_gracedb_log_node(respagenode,event.GID)

  def add_science_segments(self):
    # Query the segment database for science segments and
    # add them to the pool of segments
    if self.config.has_option('input','ignore-science-segments'):
      if self.config.getboolean('input','ignore-science-segments'):
        start=self.config.getfloat('input','gps-start-time')
        end=self.config.getfloat('input','gps-end-time')
        i=0
        for ifo in self.ifos:
          sciseg=pipeline.ScienceSegment((i,start,end,end-start))
          df_node=self.get_datafind_node(ifo,self.frtypes[ifo],int(sciseg.start()),int(sciseg.end()))
          sciseg.set_df_node(df_node)
          self.segments[ifo].append(sciseg)
          i+=1
        return
    # Look up science segments as required
    segmentdir=os.path.join(self.basepath,'segments')
    mkdirs(segmentdir)
    curdir=os.getcwd()
    os.chdir(segmentdir)
    for ifo in self.ifos:
      (segFileName,dqVetoes)=inspiralutils.findSegmentsToAnalyze(self.config, ifo, self.veto_categories, generate_segments=True,\
	use_available_data=self.use_available_data , data_quality_vetoes=False)
      self.dqVetoes=dqVetoes
      segfile=open(segFileName)
      segs=segmentsUtils.fromsegwizard(segfile)
      segs.coalesce()
      segfile.close()
      for seg in segs:
	    sciseg=pipeline.ScienceSegment((segs.index(seg),seg[0],seg[1],seg[1]-seg[0]))
	    df_node=self.get_datafind_node(ifo,self.frtypes[ifo],int(sciseg.start()),int(sciseg.end()))
	    sciseg.set_df_node(df_node)
	    self.segments[ifo].append(sciseg)
    os.chdir(curdir)

  def get_datafind_node(self,ifo,frtype,gpsstart,gpsend):
    node=pipeline.LSCDataFindNode(self.datafind_job)
    node.set_observatory(ifo[0])
    node.set_type(frtype)
    node.set_start(gpsstart)
    node.set_end(gpsend)
    #self.add_node(node)
    return node

  def add_engine_node(self,event,ifos=None,extra_options=None):
    """
    Add an engine node to the dag. Will find the appropriate cache files automatically.
    Will determine the data to be read and the output file.
    Will use all IFOs known to the DAG, unless otherwise specified as a list of strings
    """
    if ifos is None and len(event.ifos)>0:
      ifos=event.ifos
    if ifos is None:
      ifos=self.ifos
    end_time=event.trig_time
    seglen=self.config.getfloat('engine','seglen')
    segstart=end_time+2-seglen
    segend=segstart+seglen
    myifos=set([])

    #TODO:Fix this new loop to work with timeslides, if necessary. Currently it messes things up. 
    for ifo in ifos:
      #for seg in self.segments[ifo]:
        #if segstart >= seg.start() and segend < seg.end():
        #if end_time+slide >= seg.start() and end_time+slide < seg.end():
        #  myifos.add(ifo)
      myifos.add(ifo)
    ifos=myifos
    if len(ifos)==0:
      print 'No data found for time %f - %f, skipping'%(segstart,segend)
      return

    romweightsnode={}
    prenode=self.EngineNode(self.preengine_job)
    node=self.EngineNode(self.engine_jobs[tuple(ifos)])
    roqeventpath=os.path.join(self.preengine_job.roqpath,str(event.event_id)+'/')
    if self.config.has_option('lalinference','roq'):
      mkdirs(roqeventpath)
    node.set_trig_time(end_time)
    node.set_seed(random.randint(1,2**31))
    node.set_priority(-20+int(round(40.*float(self.times.index(end_time))/float(len(self.times)-0.5))))
    prenode.set_trig_time(end_time)
    randomseed=random.randint(1,2**31)
    node.set_seed(randomseed)
    prenode.set_seed(randomseed)
    srate=0
    if event.srate:
      srate=event.srate
    if self.config.has_option('lalinference','srate'):
      srate=ast.literal_eval(self.config.get('lalinference','srate'))
    if srate is not 0:
      node.set_srate(srate)
      prenode.set_srate(srate)
    if event.trigSNR:
      node.set_trigSNR(event.trigSNR)
    if self.dataseed:
      node.set_dataseed(self.dataseed+event.event_id)
      prenode.set_dataseed(self.dataseed+event.event_id)
    gotdata=0
    for ifo in ifos:
      if event.timeslides.has_key(ifo):
        slide=event.timeslides[ifo]
      else:
        slide=0
      for seg in self.segments[ifo]:
        if segstart+slide >= seg.start() and segend+slide < seg.end():
            if not self.config.has_option('lalinference','fake-cache'):
              if self.config.has_option('lalinference','roq'):
                prenode.add_ifo_data(ifo,seg,self.channels[ifo],timeslide=slide)
              gotdata+=node.add_ifo_data(ifo,seg,self.channels[ifo],timeslide=slide)
            else:
              fakecachefiles=ast.literal_eval(self.config.get('lalinference','fake-cache'))
              if self.config.has_option('lalinference','roq'):
                prenode.add_fake_ifo_data(ifo,seg,fakecachefiles[ifo],timeslide=slide)
              gotdata+=node.add_fake_ifo_data(ifo,seg,fakecachefiles[ifo],timeslide=slide)

    if self.config.has_option('lalinference','psd-xmlfile'):
      psdpath=os.path.realpath(self.config.get('lalinference','psd-xmlfile'))
      node.psds=get_xml_psds(psdpath,ifos,os.path.join(self.basepath,'PSDs'),end_time=end_time)
      prenode.psds=get_xml_psds(psdpath,ifos,os.path.join(self.basepath,'PSDs'),end_time=end_time)
      if len(ifos)==0:
        node.ifos=node.cachefiles.keys()
        prenode.ifos=prenode.cachefiles.keys()
      else:
        node.ifos=ifos
        prenode.ifos=ifos
      gotdata=1
    if self.config.has_option('input','gid'):
      if os.path.isfile(os.path.join(self.basepath,'psd.xml.gz')):
        psdpath=os.path.join(self.basepath,'psd.xml.gz')
        node.psds=get_xml_psds(psdpath,ifos,os.path.join(self.basepath,'PSDs'),end_time=None)
        prenode.psds=get_xml_psds(psdpath,ifos,os.path.join(self.basepath,'PSDs'),end_time=None)
    if self.config.has_option('lalinference','flow'):
      node.flows=ast.literal_eval(self.config.get('lalinference','flow'))
      prenode.flows=ast.literal_eval(self.config.get('lalinference','flow'))
    if event.fhigh:
      for ifo in ifos:
        node.fhighs[ifo]=str(event.fhigh)
        prenode.fhighs[ifo]=str(event.fhigh)
    if self.config.has_option('lalinference','fhigh'):
      node.fhighs=ast.literal_eval(self.config.get('lalinference','fhigh'))
      prenode.fhighs=ast.literal_eval(self.config.get('lalinference','fhigh'))
      prenode.set_max_psdlength(self.config.getint('input','max-psd-length'))
      prenode.set_padding(self.config.getint('input','padding'))
      #prenode[ifo].set_output_file('/dev/null')
      prenode.add_var_arg('--Niter 1')
      prenode.add_var_arg('--outfile '+roqeventpath)
      prenode.add_var_arg('--data-dump')
      if self.config.has_option('lalinference','seglen'):
        prenode.set_seglen(self.config.getint('lalinference','seglen'))
      elif self.config.has_option('engine','seglen'):
        prenode.set_seglen(self.config.getint('engine','seglen'))
      else:
        prenode.set_seglen(event.duration)
    # Add the nodes it depends on
    for ifokey, seg in node.scisegs.items():
      dfnode=seg.get_df_node()
    
      if 1==1:
        #if dfnode is not None and dfnode not in self.get_nodes():
        if self.config.has_option('lalinference','roq'):
          #if gotdata and seg.id() not in self.prenodes.keys():
          if gotdata and event.event_id not in self.prenodes.keys():
            if prenode not in self.get_nodes():
              self.add_node(prenode)
              for ifo in ifos:
                romweightsnode[ifo]=self.add_rom_weights_node(ifo,prenode)
                #self.add_node(romweightsnode[ifo])
                if self.config.has_option('input','injection-file'):
                  freqDataFile=os.path.join(roqeventpath,ifo+'-freqDataWithInjection.dat')
                else:
                  freqDataFile=os.path.join(roqeventpath,ifo+'-freqData.dat')
                prenode.add_output_file(freqDataFile)
                prenode.add_output_file(os.path.join(roqeventpath,ifo+'-PSD.dat'))
                romweightsnode[ifo].add_var_arg('-d '+freqDataFile)
                romweightsnode[ifo].add_input_file(freqDataFile)
                romweightsnode[ifo].add_var_arg('-p '+os.path.join(roqeventpath,ifo+'-PSD.dat'))
                romweightsnode[ifo].add_input_file(os.path.join(roqeventpath,ifo+'-PSD.dat'))
                romweightsnode[ifo].add_var_arg('-o '+roqeventpath)
                romweightsnode[ifo].add_output_file(os.path.join(roqeventpath,'weights_'+ifo+'.dat'))
              #self.prenodes[seg.id()]=(prenode,romweightsnode)
              self.prenodes[event.event_id]=(prenode,romweightsnode)

      if self.config.has_option('lalinference','roq'):
        #node.add_parent(self.prenodes[seg.id()][1][ifokey])
        node.add_parent(self.prenodes[event.event_id][1][ifokey])

      if dfnode is not None and dfnode not in self.get_nodes():
        if not self.config.has_option('lalinference','fake-cache'):
          self.add_node(dfnode)

    if gotdata:
      self.add_node(node)
    else:
      'Print no data found for time %f'%(end_time)
      return None
    if extra_options is not None:
      for opt in extra_options.keys():
	    node.add_var_arg('--'+opt+' '+extra_options[opt])
    # Add control options
    if self.config.has_option('input','injection-file'):
       node.set_injection(self.config.get('input','injection-file'),event.event_id)
       prenode.set_injection(self.config.get('input','injection-file'),event.event_id)
    if self.config.has_option('lalinference','seglen'):
      node.set_seglen(self.config.getint('lalinference','seglen'))
    elif  self.config.has_option('engine','seglen'):
      node.set_seglen(self.config.getint('engine','seglen'))
    else:
      node.set_seglen(event.duration)
    if self.config.has_option('input','psd-length'):
      node.set_psdlength(self.config.getint('input','psd-length'))
    if self.config.has_option('input','psd-start-time'):
      node.set_psdstart(self.config.getfloat('input','psd-start-time'))
    node.set_max_psdlength(self.config.getint('input','max-psd-length'))
    node.set_padding(self.config.getint('input','padding'))
    out_dir=os.path.join(self.basepath,'engine')
    mkdirs(out_dir)
    node.set_output_file(os.path.join(out_dir,node.engine+'-'+str(event.event_id)+'-'+node.get_ifos()+'-'+str(node.get_trig_time())+'-'+str(node.id)))
    if self.config.has_option('lalinference','roq'):
      for ifo in ifos:
        node.add_var_arg('--'+ifo+'-roqweights '+os.path.join(roqeventpath,'weights_'+ifo+'.dat'))
        node.add_input_file(os.path.join(roqeventpath,'weights_'+ifo+'.dat'))
        
      node.add_var_arg('--roqtime_steps '+os.path.join(roqeventpath,'roq_sizes.dat'))
      node.add_input_file(os.path.join(roqeventpath,'roq_sizes.dat'))
      if self.config.has_option('paths','rom_nodes'):
        nodes_path=self.config.get('paths','rom_nodes')
        node.add_var_arg('--roqnodes '+nodes_path)
        node.add_input_file(nodes_path)
      else:
        print 'No nodes specified for ROM likelihood'
        return None
    for (opt,arg) in event.engine_opts.items():
        node.add_var_opt(opt,arg)
    return node

  def add_results_page_node(self,resjob=None,outdir=None,parent=None,extra_options=None,gzip_output=None):
    if resjob is None:
        resjob=self.results_page_job
    node=ResultsPageNode(resjob)
    if parent is not None:
      node.add_parent(parent)
      infile=parent.get_pos_file()
      node.add_file_arg(infile)
    node.set_output_path(outdir)
    if gzip_output is not None:
        node.set_gzip_output(gzip_output)
    self.add_node(node)
    return node

  def add_gracedb_log_node(self,respagenode,gid):
    node=GraceDBNode(self.gracedbjob,parent=respagenode,gid=gid)
    node.add_parent(respagenode)
    self.add_node(node)
    return node

  def add_rom_weights_node(self,ifo,parent=None):
    #try:
    #node=self.romweightsnodes[ifo]
        #except KeyError:
    node=ROMNode(self.romweights_job,ifo,parent.seglen,parent.flows[ifo])
    self.romweightsnodes[ifo]=node
    if parent is not None:
      node.add_parent(parent)
    self.add_node(node)
    return node


class EngineJob(pipeline.CondorDAGJob,pipeline.AnalysisJob):
  def __init__(self,cp,submitFile,logdir,ispreengine=False,dax=False,site=None):
    self.ispreengine=ispreengine
    self.engine=cp.get('analysis','engine')
    basepath=cp.get('paths','basedir')
    if ispreengine is True:
      roqpath=os.path.join(basepath,'ROQdata')
      self.roqpath=roqpath
      mkdirs(roqpath)
      self.engine='lalinferencemcmc'
      exe=cp.get('condor',self.engine)
      if cp.has_option('engine','site'):
        if self.site is not None and self.self!='local':
          universe='vanilla'
        else:
          universe="standard"
      else:
        universe='vanilla'
    else:
      if self.engine=='lalinferencemcmc':
        exe=cp.get('condor','mpirun')
        self.binary=cp.get('condor',self.engine)
        #universe="parallel"
        universe="vanilla"
        self.write_sub_file=self.__write_sub_file_mcmc_mpi
      elif self.engine=='lalinferencebambimpi':
        exe=cp.get('condor','mpirun')
        self.binary=cp.get('condor','lalinferencebambi')
        universe="vanilla"
        self.write_sub_file=self.__write_sub_file_mcmc_mpi
      elif self.engine=='lalinferencenest':
        exe=cp.get('condor',self.engine)
        if site is not None and site!='local':
          universe='vanilla'
        else:
          # Run in the vanilla universe when using resume
          if cp.has_option('engine','resume'):
            universe='vanilla'
          else:
            universe='standard'
      else:
        print 'LALInferencePipe: Unknown engine node type %s!'%(self.engine)
        sys.exit(1)

    pipeline.CondorDAGJob.__init__(self,universe,exe)
    pipeline.AnalysisJob.__init__(self,cp,dax=dax)
    # Set grid site if needed
    if site:
      self.set_grid_site(site)
      if site!='local':
        self.set_executable_installed(False)
    # Set the options which are always used
    self.set_sub_file(os.path.abspath(submitFile))
    if self.engine=='lalinferencemcmc' or self.engine=='lalinferencebambimpi':
      #openmpipath=cp.get('condor','openmpi')
      if cp.has_section('mpi'):
        if ispreengine is False:
          self.machine_count=cp.get('mpi','machine-count')
          self.machine_memory=cp.get('mpi','machine-memory')
        else:
          self.machine_count=str(1)
          self.machine_memory=cp.get('mpi','machine-memory')
      else:
        self.machine_count=str(1)
        self.machine_memory=str(1024) # default value if the user did not specify something
      #self.add_condor_cmd('machine_count',machine_count)
      #self.add_condor_cmd('environment','CONDOR_MPI_PATH=%s'%(openmpipath))
      try:
        hostname=socket.gethostbyaddr(socket.gethostname())[0]
      except:
        hostname='Unknown'
      if hostname=='pcdev1.phys.uwm.edu':
        self.add_condor_cmd('Requirements','CAN_RUN_MULTICORE')
        self.add_condor_cmd('+RequiresMultipleCores','True')
      self.add_condor_cmd('request_cpus',self.machine_count)
      self.add_condor_cmd('request_memory',str(float(self.machine_count)*float(self.machine_memory)))
      self.add_condor_cmd('getenv','true')
      if cp.has_option('condor','queue'):
        self.add_condor_cmd('+'+cp.get('condor','queue'),'True')
        self.add_condor_cmd('Requirements','(TARGET.'+cp.get('condor','queue')+' =?= True)')
    if cp.has_section(self.engine):
      if ispreengine is False:
        self.add_ini_opts(cp,self.engine)
    if  cp.has_section('engine'):
      if ispreengine is False:
        self.add_ini_opts(cp,'engine')
    self.set_stdout_file(os.path.join(logdir,'lalinference-$(cluster)-$(process)-$(node).out'))
    self.set_stderr_file(os.path.join(logdir,'lalinference-$(cluster)-$(process)-$(node).err'))

  def set_grid_site(self,site=None):
    """
    Over-load base class method to choose condor universe properly
    """
    if site is not None and site!='local':
      self.set_universe('vanilla')
    else:
      self.set_universe('standard')
    pipeline.CondorDAGJob.set_grid_site(self,site)

  def __write_sub_file_mcmc_mpi(self):
    """
    Nasty hack to insert the MPI stuff into the arguments
    when write_sub_file is called
    """
    # First write the standard sub file
    pipeline.CondorDAGJob.write_sub_file(self)
    # Then read it back in to mangle the arguments line
    outstring=""
    MPIextraargs= ' -np '+self.machine_count+' '+self.binary#'--verbose --stdout cluster$(CLUSTER).proc$(PROCESS).mpiout --stderr cluster$(CLUSTER).proc$(PROCESS).mpierr '+self.binary+' -- '
    subfilepath=self.get_sub_file()
    subfile=open(subfilepath,'r')
    for line in subfile:
       if line.startswith('arguments = "'):
          print 'Hacking sub file for MPI'
          line=line.replace('arguments = "','arguments = "'+MPIextraargs,1)
       outstring=outstring+line
    subfile.close()
    subfile=open(subfilepath,'w')
    subfile.write(outstring)
    subfile.close()

class EngineNode(pipeline.CondorDAGNode):
  new_id = itertools.count().next
  def __init__(self,li_job):
    pipeline.CondorDAGNode.__init__(self,li_job)
    self.ifos=[]
    self.scisegs={}
    self.channels={}
    self.psds={}
    self.flows={}
    self.fhighs={}
    self.timeslides={}
    self.seglen=None
    self.psdlength=None
    self.padding=None
    self.maxlength=None
    self.psdstart=None
    self.cachefiles={}
    if li_job.ispreengine is False:
      self.id=EngineNode.new_id()
    self.__finaldata=False
    self.snrpath=None
    self.fakedata=False
    self.lfns=[] # Local file names (for frame files and pegasus)

  def set_seglen(self,seglen):
    self.seglen=seglen

  def set_psdlength(self,psdlength):
    self.psdlength=psdlength

  def set_max_psdlength(self,psdlength):
    self.maxlength=psdlength

  def set_padding(self,padding):
    self.padding=padding

  def set_psdstart(self,psdstart):
    self.psdstart=psdstart

  def set_seed(self,seed):
    self.add_var_opt('randomseed',str(seed))

  def set_srate(self,srate):
    self.add_var_opt('srate',str(srate))

  def set_snr_path(self,root):
    ifos=''
    if 'dev/null' in root:
      self.snrpath='/dev/null'
    else:
      for i in self.ifos: ifos='%s%s'%(ifos,i)
      self.snrpath=os.path.join(root,'SNR','snr_%s_%10.3f.dat'%(ifos,float(self.get_trig_time())))
    self.add_file_opt('snrpath',self.snrpath,file_is_output_file=True)
    
  def set_trigSNR(self,trigSNR):
    self.add_var_opt('trigSNR',str(trigSNR))

  def set_dataseed(self,seed):
    self.add_var_opt('dataseed',str(seed))

  def get_ifos(self):
    return ''.join(map(str,self.ifos))
      
<<<<<<< HEAD
  def get_snr_path(self):
    return self.snrpath
  
=======
  def get_snr_file(self):
    ifos=''
    for i in self.ifos: ifos='%s%s'%(ifos,i)
    return os.path.join(self.job.snrpath,'snr_%s_%10.1f.dat'%(ifos,float(self.get_trig_time())))

  def get_psd_files(self):
    #not used
    st=""
    for i in self.ifos:
      st+='%s/%.3f_%s-PSD.dat,'%('PSDs',float(self.get_trig_time()),i)  
    return st[:-1]

>>>>>>> 706e2d78
  def set_trig_time(self,time):
    """
    Set the end time of the signal for the centre of the prior in time
    """
    self.__trigtime=float(time)
    self.add_var_opt('trigtime',str(time))

  def set_event_number(self,event):
    """
    Set the event number in the injection XML.
    """
    if event is not None:
      self.__event=int(event)
      self.add_var_opt('event',str(event))

  def set_injection(self,injfile,event):
    """
    Set a software injection to be performed.
    """
    self.add_file_opt('inj',injfile)
    self.set_event_number(event)

  def get_trig_time(self): return self.__trigtime

  def add_fake_ifo_data(self,ifo,sciseg,fake_cache_name,timeslide=0):
    """
    Dummy method to set up fake data without needing to run datafind
    """
    self.ifos.append(ifo)
    self.scisegs[ifo]=sciseg
    self.cachefiles[ifo]=fake_cache_name
    self.timeslides[ifo]=timeslide
    self.channels[ifo]=fake_cache_name
    self.fakedata=True
    return 1

  def add_ifo_data(self,ifo,sciseg,channelname,timeslide=0):
    self.ifos.append(ifo)
    self.scisegs[ifo]=sciseg
    parent=sciseg.get_df_node()
    if parent is not None:
        self.add_parent(parent)
        df_output=parent.get_output()
        self.set_cache(df_output,ifo)
        #self.cachefiles[ifo]=parent.get_output_files()[0]
        #self.add_input_file(self.cachefiles[ifo])
        self.timeslides[ifo]=timeslide
        self.channels[ifo]=channelname
        return 1
    else: return 0

  def set_cache(self,filename,ifo):
    """
    Add a cache file from LIGODataFind. Based on same method from pipeline.AnalysisNode
    """
    #print 'Adding cache files %s'%(str(filename))
    if isinstance(filename,str): # A normal lal cache file
        self.cachefiles[ifo]=filename
        self.add_input_file(filename)
    elif isinstance(filename,list): # A list of LFNs (for DAX mode)
        self.add_var_opt('glob-frame-data',' ')
        if len(filename) == 0:
          raise pipeline.CondorDAGNodeError, \
          "LDR did not return any LFNs for query: check ifo and frame type"
        for lfn in filename:
            self.lfns.append(lfn)

  def finalize(self):
    if not self.__finaldata:
      self._finalize_ifo_data()
    pipeline.CondorDAGNode.finalize(self)

  def _finalize_ifo_data(self):
      """
      Add final list of IFOs and data to analyse to command line arguments.
      """
      for ifo in self.ifos:
        self.add_var_arg('--ifo '+ifo)
        if self.fakedata:
            self.add_var_opt('%s-cache'%(ifo),self.cachefiles[ifo])
        elif not self.lfns:
            self.add_file_opt('%s-cache'%(ifo),self.cachefiles[ifo])
        self.add_var_opt('%s-channel'%(ifo),self.channels[ifo])
        if self.flows: self.add_var_opt('%s-flow'%(ifo),self.flows[ifo])
        if self.psds: self.add_var_opt('%s-psd'%(ifo),self.psds[ifo])
        if any(self.timeslides): self.add_var_opt('%s-timeslide'%(ifo),self.timeslides[ifo])

      # Start at earliest common time
      # NOTE: We perform this arithmetic for all ifos to ensure that a common data set is
      # Used when we are running the coherence test.
      # Otherwise the noise evidence will differ.
      #if self.scisegs!={}:
      #starttime=max([int(self.scisegs[ifo].start()) for ifo in self.ifos])
      #endtime=min([int(self.scisegs[ifo].end()) for ifo in self.ifos])
      # NOTE: The above two lines are replaced with the following to work with timeslides.
      starttime=max([int(self.scisegs[ifo].start())-self.timeslides[ifo] for ifo in self.ifos])
      endtime=min([int(self.scisegs[ifo].end())-self.timeslides[ifo] for ifo in self.ifos])
      #else:
      #  (starttime,endtime)=self.get_required_data(self.get_trig_time())
      #  starttime=floor(starttime)
      #  endtime=ceil(endtime)
        #starttime=self.get_trig_time()-self.padding-self.seglen-self.psdlength#-0.5*self.maxlength
        #endtime=starttime+self.padding#+self.maxlength
      self.GPSstart=starttime
      self.__GPSend=endtime
      length=endtime-starttime

      # Now we need to adjust the start time and length to make sure the maximum data length
      # is not exceeded.
      trig_time=self.get_trig_time()
      maxLength=self.maxlength
      if(length > maxLength):
        while(self.GPSstart+maxLength<trig_time and self.GPSstart+maxLength<self.__GPSend):
          self.GPSstart+=maxLength/2.0
      # Override calculated start time if requested by user in ini file
      if self.psdstart is not None:
        self.GPSstart=self.psdstart
        #print 'Over-riding start time to user-specified value %f'%(self.GPSstart)
        #if self.GPSstart<starttime or self.GPSstart>endtime:
        #  print 'ERROR: Over-ridden time lies outside of science segment!'
        #  raise Exception('Bad psdstart specified')
      self.add_var_opt('psdstart',str(self.GPSstart))
      if self.psdlength is None:
        self.psdlength=self.__GPSend-self.GPSstart-2*self.padding-self.seglen-1
        if(self.psdlength>self.maxlength):
          self.psdlength=self.maxlength
      self.add_var_opt('psdlength',self.psdlength)
      self.add_var_opt('seglen',self.seglen)
      for lfn in self.lfns:
        a, b, c, d = lfn.split('.')[0].split('-')
        t_start = int(c)
        t_end = int(c) + int(d)
        data_end=max(self.GPSstart+self.psdlength,trig_time+2)
        if( t_start <= data_end and t_end>self.GPSstart):
        #if (t_start <= (self.GPSstart+self.psdlength or t_start <=trig_time+2 or t_end >=) \
        #    and ( (t_end <= (self.GPSstart+self.psdlength )) or (t_end <= trig_time+2) ))  :
            self.add_input_file(lfn)
      self.__finaldata=True

class LALInferenceNestNode(EngineNode):
  def __init__(self,li_job):
    EngineNode.__init__(self,li_job)
    self.engine='lalinferencenest'
    self.outfilearg='outfile'

  def set_output_file(self,filename):
    self.nsfile=filename+'.dat'
    self.posfile=self.nsfile
    self.add_file_opt(self.outfilearg,self.nsfile,file_is_output_file=True)
    self.Bfilename=self.nsfile+'_B.txt'
    self.add_output_file(self.Bfilename)
    self.headerfile=self.nsfile+'_params.txt'
    self.add_output_file(self.headerfile)

  def get_B_file(self):
    return self.Bfilename

  def get_ns_file(self):
    return self.nsfile

  def get_header_file(self):
    return self.headerfile

class LALInferenceMCMCNode(EngineNode):
  def __init__(self,li_job):
    EngineNode.__init__(self,li_job)
    self.engine='lalinferencemcmc'
    self.outfilearg='outfile'

  def set_output_file(self,filename):
    self.posfile=filename+'.00'
    self.add_file_opt(self.outfilearg,filename,file_is_output_file=True)
    self.add_output_file(self.posfile)

  def get_pos_file(self):
    return self.posfile

class LALInferenceBAMBINode(EngineNode):
  def __init__(self,li_job):
    EngineNode.__init__(self,li_job)
    self.engine='lalinferencebambi'
    self.outfilearg='outfile'

  def set_output_file(self,filename):
    self.fileroot=filename+'_'
    self.posfile=self.fileroot+'post_equal_weights.dat'
    self.paramsfile=self.fileroot+'params.txt'
    self.Bfilename=self.fileroot+'evidence.dat'
    self.headerfile=self.paramsfile
    self.add_file_opt(self.outfilearg,self.fileroot)

  def get_B_file(self):
    return self.Bfilename

  def get_pos_file(self):
    return self.posfile

  def get_header_file(self):
    return self.headerfile

class ResultsPageJob(pipeline.CondorDAGJob,pipeline.AnalysisJob):
  def __init__(self,cp,submitFile,logdir,dax=False):
    exe=cp.get('condor','resultspage')
    pipeline.CondorDAGJob.__init__(self,"vanilla",exe)
    pipeline.AnalysisJob.__init__(self,cp,dax=dax) # Job always runs locally
    self.set_sub_file(os.path.abspath(submitFile))
    self.set_stdout_file(os.path.join(logdir,'resultspage-$(cluster)-$(process).out'))
    self.set_stderr_file(os.path.join(logdir,'resultspage-$(cluster)-$(process).err'))
    self.add_condor_cmd('getenv','True')
    self.add_condor_cmd('RequestMemory','2000')
    self.add_ini_opts(cp,'resultspage')
    # self.add_opt('Nlive',cp.get('analysis','nlive'))

    if cp.has_option('results','skyres'):
        self.add_opt('skyres',cp.get('results','skyres'))

class ResultsPageNode(pipeline.CondorDAGNode):
    def __init__(self,results_page_job,outpath=None):
        pipeline.CondorDAGNode.__init__(self,results_page_job)
        if outpath is not None:
            self.set_output_path(path)
    def set_gzip_output(self,path):
        self.add_file_opt('archive',path,file_is_output_file=True)
    def set_output_path(self,path):
        self.webpath=path
        #self.add_file_opt('outpath',path,file_is_output_file=True)
        self.add_var_opt('outpath',path)
        #self.add_file_opt('archive','results.tar.gz',file_is_output_file=True)
        mkdirs(path)
        self.posfile=os.path.join(path,'posterior_samples.dat')
    def set_injection(self,injfile,eventnumber):
        self.injfile=injfile
        self.add_file_opt('inj',injfile)
        self.set_event_number(eventnumber)
    def set_event_number(self,event):
        """
        Set the event number in the injection XML.
        """
        if event is not None:
            self.__event=int(event)
            self.add_var_arg('--eventnum '+str(event))
            
    def set_psd_files(self,node):
      #if node.psdspath is not None:
      try:
        #bambi store the outfile in fileroot
        pathroot=node.fileroot
      except:
        #mcmc and nest in postfile
        pathroot=node.posfile
        if pathroot[-3:]=='.00':
          pathroot=pathroot[:-3]
      st=""
      for i in node.ifos:
        st+="%s%s-PSD.dat,"%(pathroot,i)
      st=st[:-1]
      self.add_var_arg('--psdfiles %s'%st)
      
    def add_engine_parent(self,node):
      """
      Add a parent node which is one of the engine nodes
      And automatically set options accordingly
      """
      self.add_parent(node)
      self.add_file_arg(node.get_pos_file())
      if node.snrpath is not None:
        self.set_snr_file(node.get_snr_path())
      if isinstance(node,LALInferenceMCMCNode):
	      self.add_var_opt('lalinfmcmc','')
      if os.path.exists("coinc.xml"):
        self.add_var_opt('trig','coinc.xml')
    def get_pos_file(self): return self.posfile
    def set_bayes_coherent_incoherent(self,bcifile):
        self.add_file_opt('bci',bcifile)
    def set_bayes_coherent_noise(self,bsnfile):
        self.add_file_opt('bsn',bsnfile)
    def set_snr_file(self,snrfile):
        self.add_file_opt('snr',snrfile)
    def set_header_file(self,headerfile):
        self.add_var_arg('--header '+headerfile)

class CoherenceTestJob(pipeline.CondorDAGJob,pipeline.AnalysisJob):
    """
    Class defining the coherence test job to be run as part of a pipeline.
    """
    def __init__(self,cp,submitFile,logdir,dax=False):
      exe=cp.get('condor','coherencetest')
      pipeline.CondorDAGJob.__init__(self,"vanilla",exe)
      pipeline.AnalysisJob.__init__(self,cp,dax=dax)
      self.add_opt('coherent-incoherent','')
      self.add_condor_cmd('getenv','True')
      self.set_stdout_file(os.path.join(logdir,'coherencetest-$(cluster)-$(process).out'))
      self.set_stderr_file(os.path.join(logdir,'coherencetest-$(cluster)-$(process).err'))
      self.set_sub_file(os.path.abspath(submitFile))

class CoherenceTestNode(pipeline.CondorDAGNode):
    """
    Class defining the node for the coherence test
    """
    def __init__(self,coherencetest_job,outfile=None):
      pipeline.CondorDAGNode.__init__(self,coherencetest_job)
      self.incoherent_parents=[]
      self.coherent_parent=None
      self.finalized=False
      if outfile is not None:
        self.add_file_opt('outfile',outfile,file_is_output_file=True)

    def add_coherent_parent(self,node):
      """
      Add a parent node which is an engine node, and process its outputfiles
      """
      self.coherent_parent=node
      self.add_parent(node)
    def add_incoherent_parent(self,node):
      """
      Add a parent node which provides one of the single-ifo evidence values
      """
      self.incoherent_parents.append(node)
      self.add_parent(node)
    def finalize(self):
      """
      Construct command line
      """
      if self.finalized==True: return
      self.finalized=True
      self.add_file_arg(self.coherent_parent.get_B_file())
      for inco in self.incoherent_parents:
        self.add_file_arg(inco.get_B_file())

class MergeNSJob(pipeline.CondorDAGJob,pipeline.AnalysisJob):
    """
    Class defining a job which merges several parallel nested sampling jobs into a single file
    Input arguments:
    cp        - A configparser object containing the setup of the analysis
    submitFile    - Path to store the submit file
    logdir        - A directory to hold the stderr, stdout files of the merge runs
    """
    def __init__(self,cp,submitFile,logdir,dax=False):
      exe=cp.get('condor','mergescript')
      pipeline.CondorDAGJob.__init__(self,"vanilla",exe)
      pipeline.AnalysisJob.__init__(self,cp,dax=dax)
      self.set_sub_file(os.path.abspath(submitFile))
      self.set_stdout_file(os.path.join(logdir,'merge-$(cluster)-$(process).out'))
      self.set_stderr_file(os.path.join(logdir,'merge-$(cluster)-$(process).err'))
      self.add_condor_cmd('getenv','True')
      if cp.has_option('engine','nlive'):
        self.add_opt('Nlive',cp.get('engine','nlive'))
      elif cp.has_option('engine','Nlive'):
        self.add_opt('Nlive',cp.get('engine','Nlive'))
      if cp.has_option('merge','npos'):
      	self.add_opt('npos',cp.get('merge','npos'))


class MergeNSNode(pipeline.CondorDAGNode):
    """
    Class defining the DAG node for a merge job
    Input arguments:
    merge_job = A MergeJob object
    parents = iterable of parent LALInferenceNest nodes (must have get_ns_file() method)
    """
    def __init__(self,merge_job,parents=None):
        pipeline.CondorDAGNode.__init__(self,merge_job)
        if parents is not None:
          for parent in parents:
            self.add_engine_parent(parent)

    def add_engine_parent(self,parent):
        self.add_parent(parent)
        self.add_file_arg(parent.get_ns_file())
        self.add_file_opt('headers',parent.get_header_file())
        self.add_input_file(parent.get_B_file())

    def set_pos_output_file(self,file):
        self.add_file_opt('pos',file,file_is_output_file=True)
        self.posfile=file
        self.Bfilename=self.posfile+'_B.txt'
        self.add_output_file(self.Bfilename)

    def get_pos_file(self): return self.posfile
    def get_B_file(self): return self.Bfilename

class GraceDBJob(pipeline.CondorDAGJob,pipeline.AnalysisJob):
    """
    Class for a gracedb job
    """
    def __init__(self,cp,submitFile,logdir,dax=False):
      exe=cp.get('condor','gracedb')
      #pipeline.CondorDAGJob.__init__(self,"vanilla",exe)
      pipeline.CondorDAGJob.__init__(self,"scheduler",exe)
      pipeline.AnalysisJob.__init__(self,cp,dax=dax)
      self.set_sub_file(os.path.abspath(submitFile))
      self.set_stdout_file(os.path.join(logdir,'gracedb-$(cluster)-$(process).out'))
      self.set_stderr_file(os.path.join(logdir,'gracedb-$(cluster)-$(process).err'))
      self.add_condor_cmd('getenv','True')
      self.baseurl=cp.get('paths','baseurl')
      self.basepath=cp.get('paths','webdir')

class GraceDBNode(pipeline.CondorDAGNode):
    """
    Run the gracedb executable to report the results
    """
    def __init__(self,gracedb_job,gid=None,parent=None):
        pipeline.CondorDAGNode.__init__(self,gracedb_job)
        self.resultsurl=""
        if gid: self.set_gid(gid)
        if parent: self.set_parent_resultspage(parent,gid)
        self.__finalized=False

    def set_page_path(self,path):
        """
        Set the path to the results page, after self.baseurl.
        """
        self.resultsurl=os.path.join(self.job().baseurl,path)

    def set_gid(self,gid):
        """
        Set the GraceDB ID to log to
        """
        self.gid=gid

    def set_parent_resultspage(self,respagenode,gid):
        """
        Setup to log the results from the given parent results page node
        """
        res=respagenode
        #self.set_page_path(res.webpath.replace(self.job().basepath,self.job().baseurl))
        self.resultsurl=res.webpath.replace(self.job().basepath,self.job().baseurl)
        self.webpath=res.webpath
        self.set_gid(gid)
    def finalize(self):
        if self.__finalized:
            return
        self.add_var_arg('upload')
        self.add_var_arg(str(self.gid))
        #self.add_var_arg('"Parameter estimation finished. <a href=\"'+self.resultsurl+'/posplots.html\">'+self.resultsurl+'/posplots.html</a>"')
        self.add_var_arg(self.webpath+'/posterior_samples.dat Parameter estimation finished. '+self.resultsurl+'/posplots.html')
        self.__finalized=True

class ROMJob(pipeline.CondorDAGJob,pipeline.AnalysisJob):
  """
  Class for a ROM compute weights job
  """
  def __init__(self,cp,submitFile,logdir,dax=False):
    exe=cp.get('condor','romweights')
    pipeline.CondorDAGJob.__init__(self,"vanilla",exe)
    pipeline.AnalysisJob.__init__(self,cp,dax=dax)
    self.set_sub_file(submitFile)
    self.set_stdout_file(os.path.join(logdir,'romweights-$(cluster)-$(process).out'))
    self.set_stderr_file(os.path.join(logdir,'romweights-$(cluster)-$(process).err'))
    self.add_condor_cmd('getenv','True')
    self.add_arg('-B '+str(cp.get('paths','rom_b_matrix')))
    if cp.has_option('engine','dt'):
      self.add_arg('-t '+str(cp.get('engine','dt')))
    else:
      self.add_arg('-t 0.1')
    if cp.has_option('engine','dt'):
      self.add_arg('-T '+str(cp.get('engine','time_step')))
    else:
      self.add_arg('-T 0.0001')
    self.add_condor_cmd('RequestMemory',str((os.path.getsize(str(cp.get('paths','rom_b_matrix')))/(1024*1024))*4))

class ROMNode(pipeline.CondorDAGNode):
  """
  Run the ROM compute weights script
  """
  def __init__(self,romweights_job,ifo,seglen,flow):
    pipeline.CondorDAGNode.__init__(self,romweights_job)
    self.__finalized=False
    self.add_var_arg('-s '+str(seglen))
    self.add_var_arg('-f '+str(flow))
    self.add_var_arg('-i '+ifo)

  def finalize(self):
    if self.__finalized:
      return
    self.__finalized=True<|MERGE_RESOLUTION|>--- conflicted
+++ resolved
@@ -787,15 +787,9 @@
             for co in cotest_nodes:
               co.set_psdstart(enginenodes[0].GPSstart)
               co.set_psdlength(enginenodes[0].psdlength)
-<<<<<<< HEAD
-              if co==cotest_nodes[0]:
-                co.set_snr_path(self.basepath)
-              else:
-                co.set_snr_path('/dev/null')
-=======
               if co!=cotest_nodes[0]:
                 co.add_var_arg('--dont-dump-psd')
->>>>>>> 706e2d78
+
             pmergenode=MergeNSNode(self.merge_job,parents=cotest_nodes)
             pmergenode.set_pos_output_file(os.path.join(self.posteriorpath,'posterior_%s_%s.dat'%(ifo,evstring)))
             self.add_node(pmergenode)
@@ -1334,12 +1328,7 @@
 
   def get_ifos(self):
     return ''.join(map(str,self.ifos))
-      
-<<<<<<< HEAD
-  def get_snr_path(self):
-    return self.snrpath
-  
-=======
+
   def get_snr_file(self):
     ifos=''
     for i in self.ifos: ifos='%s%s'%(ifos,i)
@@ -1352,7 +1341,6 @@
       st+='%s/%.3f_%s-PSD.dat,'%('PSDs',float(self.get_trig_time()),i)  
     return st[:-1]
 
->>>>>>> 706e2d78
   def set_trig_time(self,time):
     """
     Set the end time of the signal for the centre of the prior in time
