#flow DAG Class definitions for LALInference Pipeline
# (C) 2012 John Veitch, Vivien Raymond, Kiersten Ruisard, Kan Wang

import itertools
import glue
from glue import pipeline,segmentsUtils,segments
import os
import socket
from lalapps import inspiralutils
import uuid
import ast
import pdb
import string
from math import floor,ceil,log,pow
import sys
import random
from itertools import combinations
import shutil

# We use the GLUE pipeline utilities to construct classes for each
# type of job. Each class has inputs and outputs, which are used to
# join together types of jobs into a DAG.

class Event():
  """
  Represents a unique event to run on
  """
  new_id=itertools.count().next
  def __init__(self,trig_time=None,SimInspiral=None,SnglInspiral=None,CoincInspiral=None,event_id=None,timeslide_dict=None,GID=None,ifos=None, duration=None,srate=None,trigSNR=None,fhigh=None):
    self.trig_time=trig_time
    self.injection=SimInspiral
    self.sngltrigger=SnglInspiral
    if timeslide_dict is None:
      self.timeslides={}
    else:
      self.timeslides=timeslide_dict
    self.GID=GID
    self.coinctrigger=CoincInspiral
    if ifos is None:
      self.ifos = []
    else:
      self.ifos = ifos
    self.duration = duration
    self.srate = srate
    self.trigSNR = trigSNR
    self.fhigh = fhigh
    if event_id is not None:
        self.event_id=event_id
    else:
        self.event_id=Event.new_id()
    if self.injection is not None:
        self.trig_time=self.injection.get_end()
        if event_id is None: self.event_id=int(str(self.injection.simulation_id).split(':')[2])
    if self.sngltrigger is not None:
        self.trig_time=self.sngltrigger.get_end()
        self.event_id=int(str(self.sngltrigger.event_id).split(':')[2])
    if self.coinctrigger is not None:
        self.trig_time=self.coinctrigger.end_time + 1.0e-9 * self.coinctrigger.end_time_ns
    if self.GID is not None:
        self.event_id=int(''.join(i for i in self.GID if i.isdigit()))

dummyCacheNames=['LALLIGO','LALVirgo','LALAdLIGO','LALAdVirgo']

def readLValert(SNRthreshold=0,gid=None,flow=40.0,gracedb="gracedb"):
  """
  Parse LV alert file, continaing coinc, sngl, coinc_event_map.
  and create a list of Events as input for pipeline
  Based on Chris Pankow's script
  """ 
  output=[]
  from glue.ligolw import utils
  from glue.ligolw import lsctables
  from glue.ligolw import ligolw
  from glue.ligolw import param
  from glue.ligolw import array
  from pylal import series as lalseries
  import numpy as np
  import subprocess
  from subprocess import Popen, PIPE
  print "gracedb download %s coinc.xml" % gid
  subprocess.call([gracedb,"download", gid ,"coinc.xml"])
  xmldoc=utils.load_filename("coinc.xml")
  coinctable = lsctables.getTablesByType(xmldoc, lsctables.CoincInspiralTable)[0]
  coinc_events = [event for event in coinctable]
  sngltable = lsctables.getTablesByType(xmldoc, lsctables.SnglInspiralTable)[0]
  sngl_events = [event for event in sngltable]
  #Issues to identify IFO with good data that did not produce a trigger
  #search_summary = lsctables.getTablesByType(xmldoc, lsctables.SearchSummaryTable)[0]
  #ifos = search_summary[0].ifos.split(",")
  coinc_table = lsctables.getTablesByType(xmldoc, lsctables.CoincTable)[0]
  ifos = coinc_table[0].instruments.split(",")
  trigSNR = coinctable[0].snr
  # Parse PSD
  srate_psdfile=16384
  print "gracedb download %s psd.xml.gz" % gid
  subprocess.call([gracedb,"download", gid ,"psd.xml.gz"])
  psdasciidic=None
  fhigh=None
  if os.path.exists("psd.xml.gz"):
    psdasciidic=get_xml_psds(os.path.realpath("./psd.xml.gz"),ifos,os.path.realpath('./PSDs'),end_time=None)
    combine=np.loadtxt(psdasciidic[psdasciidic.keys()[0]])
    srate_psdfile = pow(2.0, ceil( log(float(combine[-1][0]), 2) ) ) * 2
  else:
    print "Failed to gracedb download %s psd.xml.gz. lalinference will estimate the psd itself." % gid
  # Logic for template duration and sample rate disabled
  coinc_map = lsctables.getTablesByType(xmldoc, lsctables.CoincMapTable)[0]
  for coinc in coinc_events:
    these_sngls = [e for e in sngl_events if e.event_id in [c.event_id for c in coinc_map if c.coinc_event_id == coinc.coinc_event_id] ]
    #if these_sngls[0].template_duration:
      #dur = min([e.template_duration for e in these_sngls]) + 2.0 # Add 2s padding CAREFULL, DEPENDS ON THE LOW FREQUENCY CUTOFF OF THE DETECTION PIPELINE
      #srate = pow(2.0, ceil( log(max([e.f_final]), 2) ) ) # Round up to power of 2
    #else:
    dur=[]
    srate=[]
    for e in these_sngls:
      p=Popen(["lalapps_chirplen","--flow",str(flow),"-m1",str(e.mass1),"-m2",str(e.mass2)],stdout=PIPE, stderr=PIPE, stdin=PIPE)
      strlen = p.stdout.read()
      dur.append(pow(2.0, ceil( log(max(8.0,float(strlen.splitlines()[2].split()[5]) + 2.0), 2) ) ) )
      srate.append(pow(2.0, ceil( log(float(strlen.splitlines()[1].split()[5]), 2) ) ) * 2 )
    if max(srate)<srate_psdfile:
      srate = max(srate)
    else:
      srate = srate_psdfile
      fhigh = srate_psdfile/2.0 * 0.95 # Because of the drop-off near Nyquist of the PSD from gstlal
    ev=Event(CoincInspiral=coinc, GID=gid, ifos = ifos, duration = max(dur), srate = srate, trigSNR = trigSNR, fhigh = fhigh)
    if(coinc.snr>SNRthreshold): output.append(ev)
  
  print "Found %d coinc events in table." % len(coinc_events)
  return output

def open_pipedown_database(database_filename,tmp_space):
    """
    Open the connection to the pipedown database
    """
    if not os.access(database_filename,os.R_OK):
	raise Exception('Unable to open input file: %s'%(database_filename))
    from glue.ligolw import dbtables
    import sqlite3
    working_filename=dbtables.get_connection_filename(database_filename,tmp_path=tmp_space)
    connection = sqlite3.connect(working_filename)
    if tmp_space:
	dbtables.set_temp_store_directory(connection,tmp_space)
    dbtables.DBTable_set_connection(connection)
    return (connection,working_filename) 


def get_zerolag_pipedown(database_connection, dumpfile=None, gpsstart=None, gpsend=None, max_cfar=-1):
	"""
	Returns a list of Event objects
	from pipedown data base. Can dump some stats to dumpfile if given,
	and filter by gpsstart and gpsend to reduce the nunmber or specify
	max_cfar to select by combined FAR
	"""
	output={}
	if gpsstart is not None: gpsstart=float(gpsstart)
	if gpsend is not None: gpsend=float(gpsend)
	# Get coincs
	get_coincs = "SELECT sngl_inspiral.end_time+sngl_inspiral.end_time_ns*1e-9,sngl_inspiral.ifo,coinc_event.coinc_event_id,sngl_inspiral.snr,sngl_inspiral.chisq,coinc_inspiral.combined_far \
		FROM sngl_inspiral join coinc_event_map on (coinc_event_map.table_name=='sngl_inspiral' and coinc_event_map.event_id ==\
		sngl_inspiral.event_id) join coinc_event on (coinc_event.coinc_event_id==coinc_event_map.coinc_event_id) \
		join coinc_inspiral on (coinc_event.coinc_event_id==coinc_inspiral.coinc_event_id) \
		WHERE coinc_event.time_slide_id=='time_slide:time_slide_id:10049'\
		"
	if gpsstart is not None:
		get_coincs=get_coincs+' and coinc_inspiral.end_time+coinc_inspiral.end_time_ns*1.0e-9 > %f'%(gpsstart)
	if gpsend is not None:
		get_coincs=get_coincs+' and coinc_inspiral.end_time+coinc_inspiral.end_time_ns*1.0e-9 < %f'%(gpsend)
	if max_cfar !=-1:
		get_coincs=get_coincs+' and coinc_inspiral.combined_far < %f'%(max_cfar)
	db_out=database_connection.cursor().execute(get_coincs)
    	extra={}
	for (sngl_time, ifo, coinc_id, snr, chisq, cfar) in db_out:
      		coinc_id=int(coinc_id.split(":")[-1])
	  	if not coinc_id in output.keys():
			output[coinc_id]=Event(trig_time=sngl_time,timeslide_dict={},event_id=int(coinc_id))
			extra[coinc_id]={}
		output[coinc_id].timeslides[ifo]=0
		output[coinc_id].ifos.append(ifo)
		extra[coinc_id][ifo]={'snr':snr,'chisq':chisq,'cfar':cfar}
	if dumpfile is not None:
		fh=open(dumpfile,'w')
		for co in output.keys():
			for ifo in output[co].ifos:
				fh.write('%s %s %s %s %s %s %s\n'%(str(co),ifo,str(output[co].trig_time),str(output[co].timeslides[ifo]),str(extra[co][ifo]['snr']),str(extra[co][ifo]['chisq']),str(extra[co][ifo]['cfar'])))
		fh.close()
	return output.values()
	

def get_timeslides_pipedown(database_connection, dumpfile=None, gpsstart=None, gpsend=None, max_cfar=-1):
	"""
	Returns a list of Event objects
	with times and timeslide offsets
	"""
	output={}
	if gpsstart is not None: gpsstart=float(gpsstart)
	if gpsend is not None: gpsend=float(gpsend)
	db_segments=[]
	sql_seg_query="SELECT search_summary.out_start_time, search_summary.out_end_time from search_summary join process on process.process_id==search_summary.process_id where process.program=='thinca'"
	db_out = database_connection.cursor().execute(sql_seg_query)
	for d in db_out:
		if d not in db_segments:
			db_segments.append(d)
	seglist=segments.segmentlist([segments.segment(d[0],d[1]) for d in db_segments])
	db_out_saved=[]
	# Get coincidences
	get_coincs="SELECT sngl_inspiral.end_time+sngl_inspiral.end_time_ns*1e-9,time_slide.offset,sngl_inspiral.ifo,coinc_event.coinc_event_id,sngl_inspiral.snr,sngl_inspiral.chisq,coinc_inspiral.combined_far \
		    FROM sngl_inspiral join coinc_event_map on (coinc_event_map.table_name == 'sngl_inspiral' and coinc_event_map.event_id \
		    == sngl_inspiral.event_id) join coinc_event on (coinc_event.coinc_event_id==coinc_event_map.coinc_event_id) join time_slide\
		    on (time_slide.time_slide_id == coinc_event.time_slide_id and time_slide.instrument==sngl_inspiral.ifo)\
		    join coinc_inspiral on (coinc_inspiral.coinc_event_id==coinc_event.coinc_event_id) where coinc_event.time_slide_id!='time_slide:time_slide_id:10049'"
	joinstr = ' and '
	if gpsstart is not None:
		get_coincs=get_coincs+ joinstr + ' coinc_inspiral.end_time+coinc_inspiral.end_time_ns*1e-9 > %f'%(gpsstart)
	if gpsend is not None:
		get_coincs=get_coincs+ joinstr+' coinc_inspiral.end_time+coinc_inspiral.end_time_ns*1e-9 <%f'%(gpsend)
	if max_cfar!=-1:
		get_coincs=get_coincs+joinstr+' coinc_inspiral.combined_far < %f'%(max_cfar)
	db_out=database_connection.cursor().execute(get_coincs)
	from pylal import SnglInspiralUtils
	extra={}
	for (sngl_time, slide, ifo, coinc_id, snr, chisq, cfar) in db_out:
		coinc_id=int(coinc_id.split(":")[-1])
		seg=filter(lambda seg:sngl_time in seg,seglist)[0]
		slid_time = SnglInspiralUtils.slideTimeOnRing(sngl_time,slide,seg)
		if not coinc_id in output.keys():
			output[coinc_id]=Event(trig_time=slid_time,timeslide_dict={},event_id=int(coinc_id))
			extra[coinc_id]={}
		output[coinc_id].timeslides[ifo]=slid_time-sngl_time
		output[coinc_id].ifos.append(ifo)
		extra[coinc_id][ifo]={'snr':snr,'chisq':chisq,'cfar':cfar}
	if dumpfile is not None:
		fh=open(dumpfile,'w')
		for co in output.keys():
			for ifo in output[co].ifos:
				fh.write('%s %s %s %s %s %s %s\n'%(str(co),ifo,str(output[co].trig_time),str(output[co].timeslides[ifo]),str(extra[co][ifo]['snr']),str(extra[co][ifo]['chisq']),str(extra[co][ifo]['cfar'])))
		fh.close()
	return output.values()

def mkdirs(path):
  """
  Helper function. Make the given directory, creating intermediate
  dirs if necessary, and don't complain about it already existing.
  """
  if os.access(path,os.W_OK) and os.path.isdir(path): return
  else: os.makedirs(path)

def chooseEngineNode(name):
  if name=='lalinferencenest':
    return LALInferenceNestNode
  if name=='lalinferencemcmc':
    return LALInferenceMCMCNode
  if name=='lalinferencebambi' or name=='lalinferencebambimpi':
    return LALInferenceBAMBINode
  return EngineNode

def scan_timefile(timefile):
    import re
    p=re.compile('[\d.]+')
    times=[]
    timefilehandle=open(timefile,'r')
    for time in timefilehandle:
      if not p.match(time):
	continue
      if float(time) in times:
	print 'Skipping duplicate time %s'%(time)
	continue
      print 'Read time %s'%(time)
      times.append(float(time))
    timefilehandle.close()
    return times
    
def get_xml_psds(psdxml,ifos,outpath,end_time=None):
  """
  Get a psd.xml.gz file and:
  1) Reads it
  2) Converts PSD (10e-44) -> ASD ( ~10e-22)
  3) Checks the psd file contains all the IFO we want to analyze
  4) Writes down the ASDs into an ascii file for each IFO in psd.xml.gz. The name of the file contains the trigtime (if given) and the ifo name.
  Input:
    psdxml: psd.xml.gz file
    ifos: list of ifos used for the analysis
    outpath: path where the ascii ASD will be written to
    (end_time): trigtime for this event. Will be used a part of the ASD file name
  """
  lal=1
  from glue.ligolw import utils
  try: from lal import Aseries
  except ImportError:
    from pylal import series
    lal=0
  import numpy as np

  out={}
  if not os.path.isdir(outpath):
    os.makedirs(outpath)
  if end_time is not None:
    time=repr(float(end_time))
  else:
    time=''
  #check we don't already have ALL the psd files #
  got_all=1
  for ifo in ifos:
    path_to_ascii_psd=os.path.join(outpath,ifo+'_psd_'+time+'.txt')
    # Check we don't already have that ascii (e.g. because we are running parallel runs of the save event 
    if os.path.isfile(path_to_ascii_psd):
      got_all*=1
    else:
      got_all*=0
  if got_all==1:
    #print "Already have PSD files. Nothing to do...\n"
    for ifo in ifos:
      out[ifo]=os.path.join(outpath,ifo+'_psd_'+time+'.txt')
    return out
 
  # We need to convert the PSD for one or more IFOS. Open the file
  if not os.path.isfile(psdxml):
    print "ERROR: impossible to open the psd file %s. Exiting...\n"%psdxml
    sys.exit(1)
  xmlpsd =  series.read_psd_xmldoc(utils.load_filename(psdxml))
  # Check the psd file contains all the IFOs we want to analize
  for ifo in ifos:
    if not ifo in [i.encode('ascii') for i in xmlpsd.keys()]:
      print "ERROR. The PSD for the ifo %s does not seem to be contained in %s\n"%(ifo,psdxml)
      sys.exit(1)
  #loop over ifos in psd xml file
  for instrument in xmlpsd.keys():
    #name of the ascii file we are going to write the PSD into
    path_to_ascii_psd=os.path.join(outpath,instrument.encode('ascii')+'_psd_'+time+'.txt')
    # Check we don't already have that ascii (e.g. because we are running parallel runs of the save event 
    if os.path.isfile(path_to_ascii_psd):
      continue  
    # get data for the IFO
    ifodata=xmlpsd[instrument]
    #check data is not empty
    if ifodata is None:
      continue
    # we have data. Get psd array
    if lal==0:
      #pylal stores the series in ifodata.data
      data=ifodata
    else:
      # lal stores it in ifodata.data.data
      data=ifodata.data
    # Fill a two columns array of (freq, psd) and save it in the ascii file
    f0=ifodata.f0
    deltaF=ifodata.deltaF
    
    combine=[]
  
    for i in np.arange(len(data.data)) :
      combine.append([f0+i*deltaF,np.sqrt(data.data[i])])
    np.savetxt(path_to_ascii_psd,combine)
    ifo=instrument.encode('ascii') 
    # set node.psds dictionary with the path to the ascii files
    out[ifo]=os.path.join(outpath,ifo+'_psd_'+time+'.txt')
  return out
 
def create_pfn_tuple(filename,protocol='file://',site='local'):
    return( (os.path.basename(filename),protocol+os.path.abspath(filename),site) )
  
class LALInferencePipelineDAG(pipeline.CondorDAG):
  def __init__(self,cp,dax=False,site='local'):
    self.subfiles=[]
    self.config=cp
    self.engine=cp.get('analysis','engine')
    self.EngineNode=chooseEngineNode(self.engine)
    self.site=site
    if cp.has_option('paths','basedir'):
      self.basepath=cp.get('paths','basedir')
    else:
      self.basepath=os.getcwd()
      print 'No basepath specified, using current directory: %s'%(self.basepath)
    mkdirs(self.basepath)
    if dax:
        os.chdir(self.basepath)
    self.posteriorpath=os.path.join(self.basepath,'posterior_samples')
    mkdirs(self.posteriorpath)
    daglogdir=cp.get('paths','daglogdir')
    mkdirs(daglogdir)
    self.daglogfile=os.path.join(daglogdir,'lalinference_pipeline-'+str(uuid.uuid1())+'.log')
    pipeline.CondorDAG.__init__(self,self.daglogfile,dax=dax)
    if cp.has_option('paths','cachedir'):
      self.cachepath=cp.get('paths','cachedir')
    else:
      self.cachepath=os.path.join(self.basepath,'caches')
    mkdirs(self.cachepath)
    if cp.has_option('paths','logdir'):
      self.logpath=cp.get('paths','logdir')
    else:
      self.logpath=os.path.join(self.basepath,'log')
    mkdirs(self.logpath)
    if cp.has_option('analysis','ifos'):
      self.ifos=ast.literal_eval(cp.get('analysis','ifos'))
    else:
      self.ifos=['H1','L1','V1']
    self.segments={}
    if cp.has_option('datafind','veto-categories'):
      self.veto_categories=cp.get('datafind','veto-categories')
    else: self.veto_categories=[]
    for ifo in self.ifos:
      self.segments[ifo]=[]
    self.romweightsnodes={}
    self.dq={}
    self.frtypes=ast.literal_eval(cp.get('datafind','types'))
    self.channels=ast.literal_eval(cp.get('data','channels'))
    self.use_available_data=False
    self.webdir=cp.get('paths','webdir')
    if cp.has_option('analysis','dataseed'):
      self.dataseed=cp.getint('analysis','dataseed')
    else:
      self.dataseed=None
    # Set up necessary job files.
    self.datafind_job = pipeline.LSCDataFindJob(self.cachepath,self.logpath,self.config,dax=self.is_dax())
    self.datafind_job.set_universe('vanilla')
    self.datafind_job.add_opt('url-type','file')
    self.datafind_job.set_sub_file(os.path.join(self.basepath,'datafind.sub'))
<<<<<<< HEAD
    self.preengine_job = EngineJob(self.config, os.path.join(self.basepath,'prelalinference.sub'),self.logpath,ispreengine=True)
    self.romweights_job = ROMJob(self.config,os.path.join(self.basepath,'romweights.sub'),self.logpath)
    self.engine_job = EngineJob(self.config, os.path.join(self.basepath,'lalinference.sub'),self.logpath)
    self.results_page_job = ResultsPageJob(self.config,os.path.join(self.basepath,'resultspage.sub'),self.logpath)
    self.merge_job = MergeNSJob(self.config,os.path.join(self.basepath,'merge_runs.sub'),self.logpath)
    self.coherence_test_job = CoherenceTestJob(self.config,os.path.join(self.basepath,'coherence_test.sub'),self.logpath)
    self.gracedbjob = GraceDBJob(self.config,os.path.join(self.basepath,'gracedb.sub'),self.logpath)
=======
    # Need to create a job file for each IFO combination
    self.engine_jobs={}
    ifocombos=[]
    for N in range(1,len(self.ifos)+1):
        for a in combinations(self.ifos,N):
            ifocombos.append(a)
    for ifos in ifocombos:
        self.engine_jobs[ifos] = EngineJob(self.config, os.path.join(self.basepath,'engine_%s.sub'%(reduce(lambda x,y:x+y, map(str,ifos)))),self.logpath ,dax=self.is_dax())
        self.engine_jobs[ifos].set_grid_site(site)
    self.results_page_job = ResultsPageJob(self.config,os.path.join(self.basepath,'resultspage.sub'),self.logpath,dax=self.is_dax())
    self.results_page_job.set_grid_site('local')
    self.cotest_results_page_job = ResultsPageJob(self.config,os.path.join(self.basepath,'resultspagecoherent.sub'),self.logpath,dax=self.is_dax())
    self.cotest_results_page_job.set_grid_site('local')
    self.merge_job = MergeNSJob(self.config,os.path.join(self.basepath,'merge_runs.sub'),self.logpath,dax=self.is_dax())
    self.merge_job.set_grid_site('local')
    self.coherence_test_job = CoherenceTestJob(self.config,os.path.join(self.basepath,'coherence_test.sub'),self.logpath,dax=self.is_dax())
    self.coherence_test_job.set_grid_site('local')
    self.gracedbjob = GraceDBJob(self.config,os.path.join(self.basepath,'gracedb.sub'),self.logpath,dax=self.is_dax())
    self.gracedbjob.set_grid_site('local')
>>>>>>> fb1b4ab8
    # Process the input to build list of analyses to do
    self.events=self.setup_from_inputs()
    self.times=[e.trig_time for e in self.events]

    # Sanity checking
    if len(self.events)==0:
      print 'No input events found, please check your config. Will generate an empty DAG'
    
    # Set up the segments
    (mintime,maxtime)=self.get_required_data(self.times)
    if not self.config.has_option('input','gps-start-time'):
      self.config.set('input','gps-start-time',str(int(floor(mintime))))
    if not self.config.has_option('input','gps-end-time'):
      self.config.set('input','gps-end-time',str(int(ceil(maxtime))))
    self.add_science_segments()
    
    # Save the final configuration that is being used
    conffilename=os.path.join(self.basepath,'config.ini')
    with open(conffilename,'wb') as conffile:
      self.config.write(conffile)
    
    # Generate the DAG according to the config given
    if self.engine=='lalinferencenest':
      for event in self.events: self.add_full_analysis_lalinferencenest(event)
    elif self.engine=='lalinferencemcmc':
      for event in self.events: self.add_full_analysis_lalinferencemcmc(event)
    elif self.engine=='lalinferencebambi' or self.engine=='lalinferencebambimpi':
      for event in self.events: self.add_full_analysis_lalinferencebambi(event)

    self.dagfilename="lalinference_%s-%s"%(self.config.get('input','gps-start-time'),self.config.get('input','gps-end-time'))
    self.set_dag_file(self.dagfilename)
    self.set_dax_file(self.dagfilename)
  
  def create_frame_pfn_file(self):
    """
    Create a pegasus cache file name, uses inspiralutils
    """
    import inspiralutils as iu
    gpsstart=self.config.get('input','gps-start-time')
    gpsend=self.config.get('input','gps-end-time')
    pfnfile=iu.create_frame_pfn_file(self.frtypes,gpsstart,gpsend)
    return pfnfile
   
  def get_required_data(self,times):
    """
    Calculate the data that will be needed to process all events
    """
    #psdlength = self.config.getint('input','max-psd-length')
    padding=self.config.getint('input','padding')
    if self.config.has_option('engine','seglen') or self.config.has_option('lalinference','seglen'):
      if self.config.has_option('engine','seglen'):
        seglen = self.config.getint('engine','seglen')
      if self.config.has_option('lalinference','seglen'):
        seglen = self.config.getint('lalinference','seglen')

      if os.path.exists("psd.xml.gz"):
        psdlength = 0
      else:
        psdlength = 32*seglen
    else:
      seglen = max(e.duration for e in self.events)
      if os.path.exists("psd.xml.gz"):
        psdlength = 0
      else:
        psdlength = 32*seglen
    # Assume that the data interval is (end_time - seglen -padding , end_time + psdlength +padding )
    # -> change to (trig_time - seglen - padding - psdlength + 2 , trig_time + padding + 2) to estimate the psd before the trigger for online follow-up.
    # Also require padding before start time
    return (min(times)-padding-seglen-psdlength+2,max(times)+padding+2)

  def setup_from_times(self,times):
    """
    Generate a DAG from a list of times
    """
    for time in self.times:
      self.add_full_analysis_lalinferencenest(Event(trig_time=time))
      
  def select_events(self):
    """
    Read events from the config parser. Understands both ranges and comma separated events, or combinations
    eg. events=[0,1,5:10,21] adds to the analysis the events: 0,1,5,6,7,8,9,10 and 21
    """
    events=[]
    times=[]
    raw_events=self.config.get('input','events').replace('[','').replace(']','').split(',')
    for raw_event in raw_events:
        if ':' in raw_event:
            limits=raw_event.split(':')
            if len(limits) != 2:
                print "Error: in event config option; ':' must separate two numbers."
                exit(0)
            low=int(limits[0])
            high=int(limits[1])
            if low>high:
                events.extend(range(int(high),int(low)+1))
            elif high>low:
                events.extend(range(int(low),int(high)+1))
        else:
            events.append(int(raw_event))
    return events

  def setup_from_inputs(self):
    """
    Scan the list of inputs, i.e.
    gps-time-file, injection-file, sngl-inspiral-file, coinc-inspiral-file, pipedown-database
    in the [input] section of the ini file.
    And process the events found therein
    """
    gpsstart=None
    gpsend=None
    inputnames=['gps-time-file','injection-file','sngl-inspiral-file','coinc-inspiral-file','pipedown-db','gid']#,'lvalert-file']
    if sum([ 1 if self.config.has_option('input',name) else 0 for name in inputnames])!=1:
        print 'Plese specify only one input file'
        sys.exit(1)
    if self.config.has_option('input','events'):
      selected_events=self.config.get('input','events')
      print 'Selected events %s'%(str(selected_events))
      
      if selected_events=='all':
          selected_events=None
      else:
          selected_events=self.select_events()
    else:
        selected_events=None
    if self.config.has_option('input','gps-start-time'):
      gpsstart=self.config.getfloat('input','gps-start-time')
    if self.config.has_option('input','gps-end-time'):
      gpsend=self.config.getfloat('input','gps-end-time')
    # ASCII list of GPS times
    if self.config.has_option('input','gps-time-file'):
      times=scan_timefile(self.config.get('input','gps-time-file'))
      events=[Event(trig_time=time) for time in times]
    # Siminspiral Table
    if self.config.has_option('input','injection-file'):
      from pylal import SimInspiralUtils
      injTable=SimInspiralUtils.ReadSimInspiralFromFiles([self.config.get('input','injection-file')])
      events=[Event(SimInspiral=inj) for inj in injTable]
      #shutil.copy(self.config.get('input','injection-file'),self.basepath)
      self.add_pfn_cache([create_pfn_tuple(self.config.get('input','injection-file'))])
    # SnglInspiral Table
    if self.config.has_option('input','sngl-inspiral-file'):
      from pylal import SnglInspiralUtils
      trigTable=SnglInspiralUtils.ReadSnglInspiralFromFiles([self.config.get('input','sngl-inspiral-file')])
      events=[Event(SnglInspiral=trig) for trig in trigTable]
      self.add_pfn_cache([create_pfn_tuple(self.config.get('input','sngl-inspiral-file'))])
      #shutil.copy(self.config.get('input','sngl-inspiral-file'),self.basepath)
    if self.config.has_option('input','coinc-inspiral-file'):
      from pylal import CoincInspiralUtils
      coincTable = CoincInspiralUtils.readCoincInspiralFromFiles([self.config.get('input','coinc-inspiral-file')])
      events = [Event(CoincInspiral=coinc) for coinc in coincTable]
      self.add_pfn_cache([create_pfn_tuple(self.config.get('input','coinc-inspiral-file'))])
      #shutil.copy(self.config.get('input','coinc-inspiral-file'),self.basepath)
    # LVAlert CoincInspiral Table
    #if self.config.has_option('input','lvalert-file'):
    if self.config.has_option('input','gid'):
      gid=self.config.get('input','gid')
      flow=40.0
      if self.config.has_option('lalinference','flow'):
        flow=min(ast.literal_eval(self.config.get('lalinference','flow')).values())
      events = readLValert(gid=gid,flow=flow,gracedb=self.config.get('condor','gracedb'))
    # pipedown-database
    else: gid=None
    if self.config.has_option('input','pipedown-db'):
      db_connection = open_pipedown_database(self.config.get('input','pipedown-db'),None)[0]
      # Timeslides
      if self.config.has_option('input','time-slide-dump'):
        timeslidedump=self.config.get('input','time-slide-dump')
      else:
        timeslidedump=None
      if self.config.has_option('input','max-cfar'):
	maxcfar=self.config.getfloat('input','max-cfar')
      else:
	maxcfar=-1
      if self.config.get('input','timeslides').lower()=='true':
	events=get_timeslides_pipedown(db_connection, gpsstart=gpsstart, gpsend=gpsend,dumpfile=timeslidedump,max_cfar=maxcfar)
      else:
	events=get_zerolag_pipedown(db_connection, gpsstart=gpsstart, gpsend=gpsend, dumpfile=timeslidedump,max_cfar=maxcfar)
    if(selected_events is not None):
        used_events=[]
        for i in selected_events:
            e=events[i]
            e.event_id=i
            used_events.append(e)
        events=used_events
    if gpsstart is not None:
        events = filter(lambda e:e.trig_time>gpsstart, events)
    if gpsend is not None:
        events = filter(lambda e:e.trig_time<gpsend, events)
    return events

  def add_full_analysis_lalinferencenest(self,event):
    """
    Generate an end-to-end analysis of a given event (Event class)
    For LALinferenceNest code. Uses parallel runs if specified
    """
    evstring=str(event.event_id)
    if event.trig_time is not None:
        evstring=str(event.trig_time)+'-'+str(event.event_id)
    Npar=self.config.getint('analysis','nparallel')
    # Set up the parallel engine nodes
    enginenodes=[]
    for i in range(Npar):
      n=self.add_engine_node(event)
      if n is not None: enginenodes.append(n)
    if len(enginenodes)==0:
      return False
    myifos=enginenodes[0].get_ifos()
    # Merge the results together
    #pagedir=os.path.join(self.webdir,evstring,myifos)
    pagedir=os.path.join(self.basepath,evstring,myifos)
    mkdirs(pagedir)
    mergenode=MergeNSNode(self.merge_job,parents=enginenodes)
    mergenode.set_pos_output_file(os.path.join(self.posteriorpath,'posterior_%s_%s.dat'%(myifos,evstring)))
    self.add_node(mergenode)
    # Call finalize to build final list of available data
    enginenodes[0].finalize()
    if event.GID is not None:
      if self.config.has_option('analysis','upload-to-gracedb'):
        if self.config.getboolean('analysis','upload-to-gracedb'):
          self.add_gracedb_log_node(respagenode,event.GID)
    if self.config.getboolean('analysis','coherence-test') and len(enginenodes[0].ifos)>1:
        zipfilename='postproc_'+evstring+'.tar.gz'
        respagenode=self.add_results_page_node(resjob=self.cotest_results_page_job,outdir=pagedir,parent=mergenode,gzip_output=zipfilename)
        if self.config.has_option('input','injection-file') and event.event_id is not None:
            respagenode.set_injection(self.config.get('input','injection-file'),event.event_id)
        mkdirs(os.path.join(self.basepath,'coherence_test'))
        par_mergenodes=[]
        for ifo in enginenodes[0].ifos:
            cotest_nodes=[self.add_engine_node(event,ifos=[ifo]) for i in range(Npar)]
            for co in cotest_nodes:
              co.set_psdstart(enginenodes[0].GPSstart)
              co.set_psdlength(enginenodes[0].psdlength)
            pmergenode=MergeNSNode(self.merge_job,parents=cotest_nodes)
            pmergenode.set_pos_output_file(os.path.join(self.posteriorpath,'posterior_%s_%s.dat'%(ifo,evstring)))
            self.add_node(pmergenode)
            par_mergenodes.append(pmergenode)
            presultsdir=os.path.join(pagedir,ifo)
            mkdirs(presultsdir)
            pzipfilename='postproc_'+evstring+'_'+ifo+'.tar.gz'
            subresnode=self.add_results_page_node(outdir=presultsdir,parent=pmergenode, gzip_output=pzipfilename)
            subresnode.set_bayes_coherent_noise(pmergenode.get_B_file())
            if self.config.has_option('input','injection-file') and event.event_id is not None:
                subresnode.set_injection(self.config.get('input','injection-file'),event.event_id)
        coherence_node=CoherenceTestNode(self.coherence_test_job,outfile=os.path.join(self.basepath,'coherence_test','coherence_test_%s_%s.dat'%(myifos,evstring)))
        coherence_node.add_coherent_parent(mergenode)
        map(coherence_node.add_incoherent_parent, par_mergenodes)
        self.add_node(coherence_node)
        respagenode.add_parent(coherence_node)
        respagenode.set_bayes_coherent_incoherent(coherence_node.get_output_files()[0])
    else:
        zipfilename='postproc_'+evstring+'.tar.gz'
        respagenode=self.add_results_page_node(outdir=pagedir,parent=mergenode,gzip_output=zipfilename)
    respagenode.set_bayes_coherent_noise(mergenode.get_B_file())
    if self.config.has_option('input','injection-file') and event.event_id is not None:
        respagenode.set_injection(self.config.get('input','injection-file'),event.event_id)
    if event.GID is not None:
        self.add_gracedb_log_node(respagenode,event.GID)
    return True
	
  def add_full_analysis_lalinferencemcmc(self,event):
    """
    Generate an end-to-end analysis of a given event
    For LALInferenceMCMC.
    """
    evstring=str(event.event_id)
    if event.trig_time is not None:
        evstring=str(event.trig_time)+'-'+str(event.event_id)
    Npar=self.config.getint('analysis','nparallel')
    enginenodes=[]
    for i in range(Npar):
        enginenodes.append(self.add_engine_node(event))
    myifos=enginenodes[0].get_ifos()
    pagedir=os.path.join(self.webdir,evstring,myifos)
    mkdirs(pagedir)
    respagenode=self.add_results_page_node(outdir=pagedir)
    map(respagenode.add_engine_parent, enginenodes)
    if event.GID is not None:
      if self.config.has_option('analysis','upload-to-gracedb'):
        if self.config.getboolean('analysis','upload-to-gracedb'):
          self.add_gracedb_log_node(respagenode,event.GID)

  def add_full_analysis_lalinferencebambi(self,event):
    """
    Generate an end-to-end analysis of a given event
    For LALInferenceBAMBI.
    """
    evstring=str(event.event_id)
    if event.trig_time is not None:
        evstring=str(event.trig_time)+'-'+str(event.event_id)
    enginenodes=[]
    enginenodes.append(self.add_engine_node(event))
    myifos=enginenodes[0].get_ifos()
    pagedir=os.path.join(self.webdir,evstring,myifos)
    mkdirs(pagedir)
    respagenode=self.add_results_page_node(outdir=pagedir)
    respagenode.set_bayes_coherent_noise(enginenodes[0].get_B_file())
    respagenode.set_header_file(enginenodes[0].get_header_file())
    map(respagenode.add_engine_parent, enginenodes)
    if event.GID is not None:
      if self.config.has_option('analysis','upload-to-gracedb'):
        if self.config.getboolean('analysis','upload-to-gracedb'):
          self.add_gracedb_log_node(respagenode,event.GID)

  def add_science_segments(self):
    # Query the segment database for science segments and
    # add them to the pool of segments
    if self.config.has_option('input','ignore-science-segments'):
      if self.config.getboolean('input','ignore-science-segments'):
        start=self.config.getfloat('input','gps-start-time')
        end=self.config.getfloat('input','gps-end-time')
        i=0
        for ifo in self.ifos:
          sciseg=pipeline.ScienceSegment((i,start,end,end-start))
          df_node=self.get_datafind_node(ifo,self.frtypes[ifo],int(sciseg.start()),int(sciseg.end()))
          sciseg.set_df_node(df_node)
          self.segments[ifo].append(sciseg)
          i+=1
        return
    # Look up science segments as required
    segmentdir=os.path.join(self.basepath,'segments')
    mkdirs(segmentdir)
    curdir=os.getcwd()
    os.chdir(segmentdir)
    for ifo in self.ifos:
      (segFileName,dqVetoes)=inspiralutils.findSegmentsToAnalyze(self.config, ifo, self.veto_categories, generate_segments=True,\
	use_available_data=self.use_available_data , data_quality_vetoes=False)
      self.dqVetoes=dqVetoes
      segfile=open(segFileName)
      segs=segmentsUtils.fromsegwizard(segfile)
      segs.coalesce()
      segfile.close()
      for seg in segs:
	    sciseg=pipeline.ScienceSegment((segs.index(seg),seg[0],seg[1],seg[1]-seg[0]))
	    df_node=self.get_datafind_node(ifo,self.frtypes[ifo],int(sciseg.start()),int(sciseg.end()))
	    sciseg.set_df_node(df_node)
	    self.segments[ifo].append(sciseg)
    os.chdir(curdir)
  
  def get_datafind_node(self,ifo,frtype,gpsstart,gpsend):
    node=pipeline.LSCDataFindNode(self.datafind_job)
    node.set_observatory(ifo[0])
    node.set_type(frtype)
    node.set_start(gpsstart)
    node.set_end(gpsend)
    #self.add_node(node)
    return node
  
  def add_engine_node(self,event,ifos=None,extra_options=None):
    """
    Add an engine node to the dag. Will find the appropriate cache files automatically.
    Will determine the data to be read and the output file.
    Will use all IFOs known to the DAG, unless otherwise specified as a list of strings
    """
    if ifos is None and len(event.ifos)>0:
      ifos=event.ifos
    if ifos is None:
      ifos=self.ifos
<<<<<<< HEAD
    prenode={}
    romweightsnode={}
    for ifo in ifos:
      prenode[ifo]=self.EngineNode(self.preengine_job)
    node=self.EngineNode(self.engine_job)
=======
    node=self.EngineNode(self.engine_jobs[tuple(ifos)])
>>>>>>> fb1b4ab8
    end_time=event.trig_time
    node.set_trig_time(end_time)
    for ifo in ifos:
      prenode[ifo].set_trig_time(end_time)
    randomseed=random.randint(1,2**31)
    node.set_seed(randomseed)
    for ifo in ifos:
      prenode[ifo].set_seed(randomseed)
    srate=0
    if event.srate:
      srate=event.srate
    if self.config.has_option('lalinference','srate'):
      srate=ast.literal_eval(self.config.get('lalinference','srate'))
    if srate is not 0:
      node.set_srate(srate)
      for ifo in ifos:
        prenode[ifo].set_srate(srate)
    if event.trigSNR:
      node.set_trigSNR(event.trigSNR)
    if self.dataseed:
      node.set_dataseed(self.dataseed+event.event_id)
      for ifo in ifos:
        prenode[ifo].set_dataseed(self.dataseed+event.event_id)
    gotdata=0
    for ifo in ifos:
      if event.timeslides.has_key(ifo):
        slide=event.timeslides[ifo]
      else:
        slide=0
      for seg in self.segments[ifo]:
        if end_time >= seg.start() and end_time < seg.end():
<<<<<<< HEAD
          prenode[ifo].add_ifo_data(ifo,seg,self.channels[ifo],timeslide=slide)
          romweightsnode[ifo]=self.add_rom_weights_node(ifo,prenode[ifo])
          if self.config.has_option('lalinference','roq'):
            gotdata+=node.add_ifo_romweights(ifo,seg,self.channels[ifo],timeslide=slide,weightsnode=romweightsnode[ifo])
          else:
            gotdata+=node.add_ifo_data(ifo,seg,self.channels[ifo],timeslide=slide)
    if self.config.has_option('lalinference','fake-cache'):
      node.cachefiles=ast.literal_eval(self.config.get('lalinference','fake-cache'))
      node.channels=ast.literal_eval(self.config.get('data','channels'))
      for ifo in ifos:
        prenode[ifo].cachefiles[ifo]=node.cachefiles[ifo]
        prenode[ifo].channels[ifo]=node.channels[ifo]
      if len(ifos)==0:
        node.ifos=node.cachefiles.keys()
        for ifo in node.ifos:
          prenode[ifo].ifos[0]=node.ifos[ifos.index(ifo)]
      else:
          node.ifos=ifos
          for ifo in node.ifos:
            prenode[ifo].ifos[0]=node.ifos[ifos.index(ifo)]
      node.timeslides=dict([ (ifo,0) for ifo in node.ifos])
      gotdata=1
=======
            if not self.config.has_option('lalinference','fake-cache'):
              gotdata+=node.add_ifo_data(ifo,seg,self.channels[ifo],timeslide=slide)
            else:
              fakecachefiles=ast.literal_eval(self.config.get('lalinference','fake-cache'))
              gotdata+=node.add_fake_ifo_data(ifo,seg,fakecachefiles[ifo],timeslide=slide)
>>>>>>> fb1b4ab8
    if self.config.has_option('lalinference','psd-xmlfile'):
      psdpath=os.path.realpath(self.config.get('lalinference','psd-xmlfile'))
      node.psds=get_xml_psds(psdpath,ifos,os.path.join(self.basepath,'PSDs'),end_time=end_time)
      for ifo in ifos:
        prenode[ifo].psds=get_xml_psds(psdpath,ifos,os.path.join(self.basepath,'PSDs'),end_time=end_time)
      if len(ifos)==0:
        node.ifos=node.cachefiles.keys()
        for ifo in node.ifos:
          prenode[ifo].ifos[0]=node.ifos[ifos.index(ifo)]
      else:
        node.ifos=ifos
        for ifo in node.ifos:
          prenode[ifo].ifos[0]=node.ifos[ifos.index(ifo)]
      gotdata=1
    if self.config.has_option('input','gid'):
      if os.path.isfile(os.path.join(self.basepath,'psd.xml.gz')):
        psdpath=os.path.join(self.basepath,'psd.xml.gz')
        node.psds=get_xml_psds(psdpath,ifos,os.path.join(self.basepath,'PSDs'),end_time=None)
        for ifo in ifos:
          prenode[ifo].psds=get_xml_psds(psdpath,ifos,os.path.join(self.basepath,'PSDs'),end_time=None)
    if self.config.has_option('lalinference','flow'):
      node.flows=ast.literal_eval(self.config.get('lalinference','flow'))
      for ifo in ifos:
        prenode[ifo].flows[ifo]=node.flows[ifo]
    if event.fhigh:
      for ifo in ifos:
        node.fhighs[ifo]=str(event.fhigh)
        prenode[ifo].fhighs[ifo]=str(event.fhigh)
    if self.config.has_option('lalinference','fhigh'):
      node.fhighs=ast.literal_eval(self.config.get('lalinference','fhigh'))
      for ifo in ifos:
<<<<<<< HEAD
        prenode[ifo].fhighs[ifo]=node.fhighs[ifo]
    for ifo in ifos:
      prenode[ifo].set_max_psdlength(self.config.getint('input','max-psd-length'))
      prenode[ifo].set_padding(self.config.getint('input','padding'))
      #prenode[ifo].set_output_file('/dev/null')
      prenode[ifo].add_var_arg('--Niter 1')
      prenode[ifo].add_var_arg('--data-dump')
      if self.config.has_option('lalinference','seglen'):
        prenode[ifo].set_seglen(self.config.getint('lalinference','seglen'))
      elif self.config.has_option('engine','seglen'):
        prenode[ifo].set_seglen(self.config.getint('engine','seglen'))
      else:
        prenode[ifo].set_seglen(event.duration)
    # Add the nodes it depends on
    for seg in node.scisegs.values():
      dfnode=seg.get_df_node()
      if dfnode is not None and dfnode not in self.get_nodes():
        self.add_node(dfnode)
        if self.config.has_option('lalinference','roq'):
          ifo_index=str(dfnode.get_observatory())+'1'
          self.add_node(prenode[ifo_index])
          self.add_node(romweightsnode[ifo_index])
          if self.config.has_option('input','injection-file'):
            freqDataFile=os.path.join(self.basepath,ifo_index+'-freqDataWithInjection.dat')
          else:
            freqDataFile=os.path.join(self.basepath,ifo_index+'-freqData.dat')
          prenode[ifo_index].add_output_file(freqDataFile)
          prenode[ifo_index].add_output_file(os.path.join(self.basepath,ifo_index+'-PDS.dat'))
          romweightsnode[ifo_index].add_var_arg('-d '+freqDataFile)
          romweightsnode[ifo_index].add_input_file(freqDataFile)
          romweightsnode[ifo_index].add_var_arg('-p '+os.path.join(self.basepath,ifo_index+'-PSD.dat'))
          romweightsnode[ifo_index].add_input_file(os.path.join(self.basepath,ifo_index+'-PSD.dat'))
=======
        node.add_input_file(os.path.join(self.basepath,node.cachefiles[ifo]))
        node.cachefiles[ifo]=os.path.join(self.basepath,node.cachefiles[ifo])
        node.add_input_file(os.path.join(self.basepath,node.psds[ifo]))
        node.psds[ifo]=os.path.join(self.basepath,node.psds[ifo])
      if len(ifos)==0: node.ifos=node.cachefiles.keys()
      else: node.ifos=ifos
      node.timeslides=dict([ (ifo,0) for ifo in node.ifos])
      gotdata=1
    else:
      # Add the nodes it depends on
      for seg in node.scisegs.values():
        dfnode=seg.get_df_node()
        if dfnode is not None and dfnode not in self.get_nodes() and not self.config.has_option('lalinference','fake-cache'):
    	  self.add_node(dfnode)
>>>>>>> fb1b4ab8
    if gotdata:
      self.add_node(node)
    else:
      'Print no data found for time %f'%(end_time)
      return None
    if extra_options is not None:
      for opt in extra_options.keys():
        node.add_var_arg('--'+opt+' '+extra_options[opt])
    # Add control options
    if self.config.has_option('input','injection-file'):
       node.set_injection(self.config.get('input','injection-file'),event.event_id)
    if self.config.has_option('lalinference','seglen'):
      node.set_seglen(self.config.getint('lalinference','seglen'))
    elif  self.config.has_option('engine','seglen'):
      node.set_seglen(self.config.getint('engine','seglen'))
    else:
      node.set_seglen(event.duration)
    if self.config.has_option('input','psd-length'):
      node.set_psdlength(self.config.getint('input','psd-length'))
    if self.config.has_option('input','psd-start-time'):
      node.set_psdstart(self.config.getfloat('input','psd-start-time'))
    node.set_max_psdlength(self.config.getint('input','max-psd-length'))
    node.set_padding(self.config.getint('input','padding'))
    out_dir=os.path.join(self.basepath,'engine')
    mkdirs(out_dir)
    node.set_output_file(os.path.join(out_dir,node.engine+'-'+str(event.event_id)+'-'+node.get_ifos()+'-'+str(node.get_trig_time())+'-'+str(node.id)))
    if self.config.has_option('lalinference','roq'):
      for ifo in ifos:
        node.add_var_arg('--'+ifo+'-roqweights '+os.path.join(self.basepath,'weights_'+ifo+'.dat'))
        node.add_input_file(os.path.join(self.basepath,'weights_'+ifo+'.dat'))
        
      node.add_var_arg('--roqtime_steps '+os.path.join(self.basepath,'Num_tc_sub_domains.dat'))
      node.add_input_file(os.path.join(self.basepath,'Num_tc_sub_domains.dat'))
      if self.config.has_option('paths','rom_nodes'):
        nodes_path=self.config.get('paths','rom_nodes')
        node.add_var_arg('--roqnodes '+nodes_path)
        node.add_input_file(nodes_path)
      else:
        print 'No nodes specified for ROM likelihood'
        return None
    return node
    
  def add_results_page_node(self,resjob=None,outdir=None,parent=None,extra_options=None,gzip_output=None):
    if resjob is None:
        resjob=self.results_page_job
    node=ResultsPageNode(resjob)
    if parent is not None:
      node.add_parent(parent)
      infile=parent.get_pos_file()
      node.add_file_arg(infile)
    node.set_output_path(outdir)
    if gzip_output is not None:
        node.set_gzip_output(gzip_output)
    self.add_node(node)
    return node

  def add_gracedb_log_node(self,respagenode,gid):
    node=GraceDBNode(self.gracedbjob,parent=respagenode,gid=gid)
    node.add_parent(respagenode)
    self.add_node(node)
    return node

<<<<<<< HEAD
  def add_rom_weights_node(self,ifo,parent=None):
    try:
      node=self.romweightsnodes[ifo]
    except KeyError:
      node=ROMNode(self.romweights_job,ifo)
      self.romweightsnodes[ifo]=node
      if parent is not None:
        node.add_parent(parent)
    #self.add_node(node)
    return node


class EngineJob(pipeline.CondorDAGJob):
  def __init__(self,cp,submitFile,logdir,ispreengine=False):
    self.ispreengine=ispreengine
=======
class EngineJob(pipeline.CondorDAGJob,pipeline.AnalysisJob):
  def __init__(self,cp,submitFile,logdir,dax=False,site=None):
>>>>>>> fb1b4ab8
    self.engine=cp.get('analysis','engine')
    basepath=cp.get('paths','basedir')
    snrpath=os.path.join(basepath,'SNR')
    self.snrpath=snrpath
    mkdirs(snrpath)
    if ispreengine is False:
      if self.engine=='lalinferencemcmc':
        exe=cp.get('condor','mpirun')
        self.binary=cp.get('condor',self.engine)
        #universe="parallel"
        universe="vanilla"
        self.write_sub_file=self.__write_sub_file_mcmc_mpi
      elif self.engine=='lalinferencebambimpi':
        exe=cp.get('condor','mpirun')
        self.binary=cp.get('condor','lalinferencebambi')
        universe="vanilla"
        self.write_sub_file=self.__write_sub_file_mcmc_mpi
      else:
        exe=cp.get('condor',self.engine)
        universe="standard"
    else:
      self.engine=='lalinferencemcmc'
      exe=cp.get('condor',self.engine)
<<<<<<< HEAD
      universe="vanilla"
=======
      if True: # FIXME: Select only for grid jobs
        universe='vanilla'
      else: universe="standard"
>>>>>>> fb1b4ab8
    pipeline.CondorDAGJob.__init__(self,universe,exe)
    pipeline.AnalysisJob.__init__(self,cp,dax=dax)
    # Set grid site if needed
    if site:
      self.set_grid_site(site)
      if site!='local':
        self.set_executable_installed(False)
    # Set the options which are always used
    self.set_sub_file(submitFile)
    if self.engine=='lalinferencemcmc' or self.engine=='lalinferencebambimpi':
      #openmpipath=cp.get('condor','openmpi')
      self.machine_count=cp.get('mpi','machine-count')
      self.machine_memory=cp.get('mpi','machine-memory')
      #self.add_condor_cmd('machine_count',machine_count)
      #self.add_condor_cmd('environment','CONDOR_MPI_PATH=%s'%(openmpipath))
      try:
        hostname=socket.gethostbyaddr(socket.gethostname())[0]
      except:
        hostname='Unknown'
      if hostname=='pcdev1.phys.uwm.edu':
        self.add_condor_cmd('Requirements','CAN_RUN_MULTICORE')
        self.add_condor_cmd('+RequiresMultipleCores','True')
      self.add_condor_cmd('request_cpus',self.machine_count)
      self.add_condor_cmd('request_memory',str(float(self.machine_count)*float(self.machine_memory)))
      self.add_condor_cmd('getenv','true')
      if cp.has_option('condor','queue'):
        self.add_condor_cmd('+'+cp.get('condor','queue'),'True')
        self.add_condor_cmd('Requirements','(TARGET.'+cp.get('condor','queue')+' =?= True)')
    if cp.has_section(self.engine):
      if ispreengine is False:
        self.add_ini_opts(cp,self.engine)
    if  cp.has_section('engine'):
<<<<<<< HEAD
      if ispreengine is False:
        self.add_ini_opts(cp,'engine')
    self.add_opt('snrpath',snrpath)
=======
      self.add_ini_opts(cp,'engine')
    #self.add_opt('snrpath',snrpath)
>>>>>>> fb1b4ab8
    self.set_stdout_file(os.path.join(logdir,'lalinference-$(cluster)-$(process)-$(node).out'))
    self.set_stderr_file(os.path.join(logdir,'lalinference-$(cluster)-$(process)-$(node).err'))
  
  def __write_sub_file_mcmc_mpi(self):
    """
    Nasty hack to insert the MPI stuff into the arguments
    when write_sub_file is called
    """
    # First write the standard sub file
    pipeline.CondorDAGJob.write_sub_file(self)
    # Then read it back in to mangle the arguments line
    outstring=""
    MPIextraargs= ' -np '+self.machine_count+' '+self.binary#'--verbose --stdout cluster$(CLUSTER).proc$(PROCESS).mpiout --stderr cluster$(CLUSTER).proc$(PROCESS).mpierr '+self.binary+' -- '
    subfilepath=self.get_sub_file()
    subfile=open(subfilepath,'r')
    for line in subfile:
       if line.startswith('arguments = "'):
          print 'Hacking sub file for MPI'
          line=line.replace('arguments = "','arguments = "'+MPIextraargs,1)
       outstring=outstring+line
    subfile.close()
    subfile=open(subfilepath,'w')
    subfile.write(outstring)
    subfile.close()
 
class EngineNode(pipeline.CondorDAGNode):
  new_id = itertools.count().next
  def __init__(self,li_job):
    pipeline.CondorDAGNode.__init__(self,li_job)
    self.ifos=[]
    self.scisegs={}
    self.channels={}
    self.psds={}
    self.flows={}
    self.fhighs={}
    self.timeslides={}
    self.seglen=None
    self.psdlength=None
    self.padding=None
    self.maxlength=None
    self.psdstart=None
    self.cachefiles={}
    if li_job.ispreengine is False:
      self.id=EngineNode.new_id()
    self.__finaldata=False
    self.snrpath=None
    self.fakedata=False
    self.lfns=[] # Local file names (for frame files and pegasus)

  def set_seglen(self,seglen):
    self.seglen=seglen

  def set_psdlength(self,psdlength):
    self.psdlength=psdlength

  def set_max_psdlength(self,psdlength):
    self.maxlength=psdlength
  
  def set_padding(self,padding):
    self.padding=padding
  
  def set_psdstart(self,psdstart):
    self.psdstart=psdstart

  def set_seed(self,seed):
    self.add_var_opt('randomseed',str(seed))
  
  def set_srate(self,srate):
    self.add_var_opt('srate',str(srate))

  def set_trigSNR(self,trigSNR):
    self.add_var_opt('trigSNR',str(trigSNR))

  def set_dataseed(self,seed):
    self.add_var_opt('dataseed',str(seed))

  def get_ifos(self):
    return ''.join(map(str,self.ifos))
      
  def get_snr_file(self):
    ifos=''
    for i in self.ifos: ifos='%s%s'%(ifos,i)
    return os.path.join(self.job.snrpath,'snr_%s_%10.1f.dat'%(ifos,float(self.get_trig_time())))
  
  def set_trig_time(self,time):
    """
    Set the end time of the signal for the centre of the prior in time
    """
    self.__trigtime=float(time)
    self.add_var_opt('trigtime',str(time))
    
  def set_event_number(self,event):
    """
    Set the event number in the injection XML.
    """
    if event is not None:
      self.__event=int(event)
      self.add_var_opt('event',str(event))
  
  def set_injection(self,injfile,event):
    """
    Set a software injection to be performed.
    """
    self.add_file_opt('inj',injfile)
    self.set_event_number(event)

  def get_trig_time(self): return self.__trigtime
 
  def add_fake_ifo_data(self,ifo,sciseg,fake_cache_name,timeslide=0):
    """
    Dummy method to set up fake data without needing to run datafind
    """
    self.ifos.append(ifo)
    self.scisegs[ifo]=sciseg
    self.cachefiles[ifo]=fake_cache_name
    self.timeslides[ifo]=timeslide
    self.channels[ifo]=fake_cache_name
    self.fakedata=True
    return 1
  
  def add_ifo_data(self,ifo,sciseg,channelname,timeslide=0):
    self.ifos.append(ifo)
    self.scisegs[ifo]=sciseg
    parent=sciseg.get_df_node()
    if parent is not None:
        self.add_parent(parent)
        df_output=parent.get_output()
        self.set_cache(df_output,ifo)
        #self.cachefiles[ifo]=parent.get_output_files()[0]
        #self.add_input_file(self.cachefiles[ifo])
        self.timeslides[ifo]=timeslide
        self.channels[ifo]=channelname
        return 1
    else: return 0
<<<<<<< HEAD

  def add_ifo_romweights(self,ifo,sciseg,channelname,timeslide=0,weightsnode=None):
    self.ifos.append(ifo)
    self.scisegs[ifo]=sciseg
    df_node=sciseg.get_df_node()
    if df_node is not None and weightsnode is not None:
      self.add_parent(weightsnode)
      self.cachefiles[ifo]=df_node.get_output_files()[0]
      self.add_input_file(self.cachefiles[ifo])
      self.timeslides[ifo]=timeslide
      self.channels[ifo]=channelname
      return 1
    else: return 0

=======
 
  def set_cache(self,filename,ifo):
    """
    Add a cache file from LIGODataFind. Based on same method from pipeline.AnalysisNode
    """
    print 'Adding cache files %s'%(str(filename))
    if isinstance(filename,str): # A normal lal cache file
        self.cachefiles[ifo]=filename
        self.add_input_file(filename)
    elif isinstance(filename,list): # A list of LFNs (for DAX mode)
        self.add_var_opt('glob-frame-data',' ')
        if len(filename) == 0:
          raise pipeline.CondorDAGNodeError, \
          "LDR did not return any LFNs for query: check ifo and frame type"
        for lfn in filename:
            self.lfns.append(lfn)
        
  
>>>>>>> fb1b4ab8
  def finalize(self):
    if not self.__finaldata:
      self._finalize_ifo_data()
    pipeline.CondorDAGNode.finalize(self)
    
  def _finalize_ifo_data(self):
      """
      Add final list of IFOs and data to analyse to command line arguments.
      """
      for ifo in self.ifos:
        self.add_var_opt('ifo',ifo)
        if self.fakedata:
            self.add_var_opt('%s-cache'%(ifo),self.cachefiles[ifo])
        elif not self.lfns:
            self.add_file_opt('%s-cache'%(ifo),self.cachefiles[ifo])
        self.add_var_opt('%s-channel'%(ifo),self.channels[ifo])
        if self.flows: self.add_var_opt('%s-flow'%(ifo),self.flows[ifo])
        if self.psds: self.add_var_opt('%s-psd'%(ifo),self.psds[ifo])
        if any(self.timeslides): self.add_var_opt('%s-timeslide'%(ifo),self.timeslides[ifo])

      # Start at earliest common time
      # NOTE: We perform this arithmetic for all ifos to ensure that a common data set is
      # Used when we are running the coherence test.
      # Otherwise the noise evidence will differ.
      #if self.scisegs!={}:
      starttime=max([int(self.scisegs[ifo].start()) for ifo in self.ifos])
      endtime=min([int(self.scisegs[ifo].end()) for ifo in self.ifos])
      #else:
      #  (starttime,endtime)=self.get_required_data(self.get_trig_time())
      #  starttime=floor(starttime)
      #  endtime=ceil(endtime)
        #starttime=self.get_trig_time()-self.padding-self.seglen-self.psdlength#-0.5*self.maxlength
        #endtime=starttime+self.padding#+self.maxlength
      self.GPSstart=starttime
      self.__GPSend=endtime
      length=endtime-starttime
      
      # Now we need to adjust the start time and length to make sure the maximum data length
      # is not exceeded.
      trig_time=self.get_trig_time()
      maxLength=self.maxlength
      if(length > maxLength):
        while(self.GPSstart+maxLength<trig_time and self.GPSstart+maxLength<self.__GPSend):
          self.GPSstart+=maxLength/2.0
      # Override calculated start time if requested by user in ini file
      if self.psdstart is not None:
        self.GPSstart=self.psdstart
        print 'Over-riding start time to user-specified value %f'%(self.GPSstart)
        #if self.GPSstart<starttime or self.GPSstart>endtime:
        #  print 'ERROR: Over-ridden time lies outside of science segment!'
        #  raise Exception('Bad psdstart specified') 
      self.add_var_opt('psdstart',str(self.GPSstart))
      if self.psdlength is None:
        self.psdlength=self.__GPSend-self.GPSstart-2*self.padding-self.seglen-1
        if(self.psdlength>self.maxlength):
          self.psdlength=self.maxlength
      self.add_var_opt('psdlength',self.psdlength)
      self.add_var_opt('seglen',self.seglen)
      for lfn in self.lfns:
        a, b, c, d = lfn.split('.')[0].split('-')
        t_start = int(c)
        t_end = int(c) + int(d)
        data_end=max(self.GPSstart+self.psdlength,trig_time+2)
        if( t_start <= data_end and t_end>self.GPSstart):
        #if (t_start <= (self.GPSstart+self.psdlength or t_start <=trig_time+2 or t_end >=) \
        #    and ( (t_end <= (self.GPSstart+self.psdlength )) or (t_end <= trig_time+2) ))  :
            self.add_input_file(lfn)
      self.__finaldata=True

class LALInferenceNestNode(EngineNode):
  def __init__(self,li_job):
    EngineNode.__init__(self,li_job)
    self.engine='lalinferencenest'
    self.outfilearg='outfile'
    
  def set_output_file(self,filename):
    self.nsfile=filename+'.dat'
    self.add_file_opt(self.outfilearg,self.nsfile,file_is_output_file=True)
    self.Bfilename=self.nsfile+'_B.txt'
    self.add_output_file(self.Bfilename)
    self.headerfile=self.nsfile+'_params.txt'
    self.add_output_file(self.headerfile)

  def get_B_file(self):
    return self.Bfilename

  def get_ns_file(self):
    return self.nsfile

  def get_header_file(self):
    return self.headerfile

class LALInferenceMCMCNode(EngineNode):
  def __init__(self,li_job):
    EngineNode.__init__(self,li_job)
    self.engine='lalinferencemcmc'
    self.outfilearg='outfile'

  def set_output_file(self,filename):
    self.posfile=filename+'.00'
    self.add_file_opt(self.outfilearg,filename,file_is_output_file=True)
    self.add_output_file(self.posfile)

  def get_pos_file(self):
    return self.posfile

class LALInferenceBAMBINode(EngineNode):
  def __init__(self,li_job):
    EngineNode.__init__(self,li_job)
    self.engine='lalinferencebambi'
    self.outfilearg='outfile'

  def set_output_file(self,filename):
    self.fileroot=filename+'_'
    self.posfile=self.fileroot+'post_equal_weights.dat'
    self.paramsfile=self.fileroot+'params.txt'
    self.Bfilename=self.fileroot+'evidence.dat'
    self.headerfile=self.paramsfile
    self.add_file_opt(self.outfilearg,self.fileroot)

  def get_B_file(self):
    return self.Bfilename

  def get_pos_file(self):
    return self.posfile

  def get_header_file(self):
    return self.headerfile

class ResultsPageJob(pipeline.CondorDAGJob,pipeline.AnalysisJob):
  def __init__(self,cp,submitFile,logdir,dax=False):
    exe=cp.get('condor','resultspage')
    pipeline.CondorDAGJob.__init__(self,"vanilla",exe)
    pipeline.AnalysisJob.__init__(self,cp,dax=dax) # Job always runs locally
    self.set_sub_file(submitFile)
    self.set_stdout_file(os.path.join(logdir,'resultspage-$(cluster)-$(process).out'))
    self.set_stderr_file(os.path.join(logdir,'resultspage-$(cluster)-$(process).err'))
    self.add_condor_cmd('getenv','True')
    self.add_condor_cmd('RequestMemory','2000')
    self.add_ini_opts(cp,'resultspage')
    # self.add_opt('Nlive',cp.get('analysis','nlive'))
    
    if cp.has_option('results','skyres'):
        self.add_opt('skyres',cp.get('results','skyres'))

class ResultsPageNode(pipeline.CondorDAGNode):
    def __init__(self,results_page_job,outpath=None):
        pipeline.CondorDAGNode.__init__(self,results_page_job)
        if outpath is not None:
            self.set_output_path(path)
    def set_gzip_output(self,path):
        self.add_file_opt('archive',path,file_is_output_file=True)
    def set_output_path(self,path):
        self.webpath=path
        #self.add_file_opt('outpath',path,file_is_output_file=True)
        self.add_var_opt('outpath',path)
        self.add_file_opt('archive','results.tar.gz',file_is_output_file=True)
        mkdirs(path)
        self.posfile=os.path.join(path,'posterior_samples.dat')
    def set_injection(self,injfile,eventnumber):
        self.injfile=injfile
        self.add_file_opt('inj',injfile)
        self.set_event_number(eventnumber)
    def set_event_number(self,event):
        """
        Set the event number in the injection XML.
        """
        if event is not None:
            self.__event=int(event)
            self.add_var_arg('--eventnum '+str(event))
    def add_engine_parent(self,node):
      """
      Add a parent node which is one of the engine nodes
      And automatically set options accordingly
      """
      self.add_parent(node)
      self.add_file_arg(node.get_pos_file())
      if node.snrpath is not None:
        self.set_snr_file(node.get_snr_file())
      if isinstance(node,LALInferenceMCMCNode):
	      self.add_var_opt('lalinfmcmc','')
      if os.path.exists("coinc.xml"):
        self.add_var_opt('trig','coinc.xml')
    def get_pos_file(self): return self.posfile
    def set_bayes_coherent_incoherent(self,bcifile):
        self.add_file_opt('bci',bcifile)
    def set_bayes_coherent_noise(self,bsnfile):
        self.add_file_opt('bsn',bsnfile)
    def set_snr_file(self,snrfile):
        self.add_var_arg('--snr '+snrfile)
    def set_header_file(self,headerfile):
        self.add_var_arg('--header '+headerfile)
        
class CoherenceTestJob(pipeline.CondorDAGJob,pipeline.AnalysisJob):
    """
    Class defining the coherence test job to be run as part of a pipeline.
    """
    def __init__(self,cp,submitFile,logdir,dax=False):
      exe=cp.get('condor','coherencetest')
      pipeline.CondorDAGJob.__init__(self,"vanilla",exe)
      pipeline.AnalysisJob.__init__(self,cp,dax=dax) 
      self.add_opt('coherent-incoherent','')
      self.add_condor_cmd('getenv','True')
      self.set_stdout_file(os.path.join(logdir,'coherencetest-$(cluster)-$(process).out'))
      self.set_stderr_file(os.path.join(logdir,'coherencetest-$(cluster)-$(process).err'))
      self.set_sub_file(submitFile)

class CoherenceTestNode(pipeline.CondorDAGNode):
    """
    Class defining the node for the coherence test
    """
    def __init__(self,coherencetest_job,outfile=None):
      pipeline.CondorDAGNode.__init__(self,coherencetest_job)
      self.incoherent_parents=[]
      self.coherent_parent=None
      self.finalized=False
      if outfile is not None:
        self.add_file_opt('outfile',outfile,file_is_output_file=True)

    def add_coherent_parent(self,node):
      """
      Add a parent node which is an engine node, and process its outputfiles
      """
      self.coherent_parent=node
      self.add_parent(node)
    def add_incoherent_parent(self,node):
      """
      Add a parent node which provides one of the single-ifo evidence values
      """
      self.incoherent_parents.append(node)
      self.add_parent(node)
    def finalize(self):
      """
      Construct command line
      """
      if self.finalized==True: return
      self.finalized=True
      self.add_file_arg(self.coherent_parent.get_B_file())
      for inco in self.incoherent_parents:
        self.add_file_arg(inco.get_B_file())

class MergeNSJob(pipeline.CondorDAGJob,pipeline.AnalysisJob):
    """
    Class defining a job which merges several parallel nested sampling jobs into a single file
    Input arguments:
    cp        - A configparser object containing the setup of the analysis
    submitFile    - Path to store the submit file
    logdir        - A directory to hold the stderr, stdout files of the merge runs
    """
    def __init__(self,cp,submitFile,logdir,dax=False):
      exe=cp.get('condor','mergescript')
      pipeline.CondorDAGJob.__init__(self,"vanilla",exe)
      pipeline.AnalysisJob.__init__(self,cp,dax=dax) 
      self.set_sub_file(submitFile)
      self.set_stdout_file(os.path.join(logdir,'merge-$(cluster)-$(process).out'))
      self.set_stderr_file(os.path.join(logdir,'merge-$(cluster)-$(process).err'))
      self.add_condor_cmd('getenv','True')
      if cp.has_option('engine','nlive'):
        self.add_opt('Nlive',cp.get('engine','nlive'))
      elif cp.has_option('engine','Nlive'):
        self.add_opt('Nlive',cp.get('engine','Nlive'))
      if cp.has_option('merge','npos'):
      	self.add_opt('npos',cp.get('merge','npos'))


class MergeNSNode(pipeline.CondorDAGNode):
    """
    Class defining the DAG node for a merge job
    Input arguments:
    merge_job = A MergeJob object
    parents = iterable of parent LALInferenceNest nodes (must have get_ns_file() method)
    """
    def __init__(self,merge_job,parents=None):
        pipeline.CondorDAGNode.__init__(self,merge_job)
        if parents is not None:
          for parent in parents:
            self.add_engine_parent(parent)

    def add_engine_parent(self,parent):
        self.add_parent(parent)
        self.add_file_arg(parent.get_ns_file())
        self.add_file_opt('headers',parent.get_header_file())
        self.add_input_file(parent.get_B_file())

    def set_pos_output_file(self,file):
        self.add_file_opt('pos',file,file_is_output_file=True)
        self.posfile=file
        self.Bfilename=self.posfile+'_B.txt'
        self.add_output_file(self.Bfilename)
    
    def get_pos_file(self): return self.posfile
    def get_B_file(self): return self.Bfilename

class GraceDBJob(pipeline.CondorDAGJob,pipeline.AnalysisJob):
    """
    Class for a gracedb job
    """
    def __init__(self,cp,submitFile,logdir,dax=False):
      exe=cp.get('condor','gracedb')
      #pipeline.CondorDAGJob.__init__(self,"vanilla",exe)
      pipeline.CondorDAGJob.__init__(self,"scheduler",exe)
      pipeline.AnalysisJob.__init__(self,cp,dax=dax)
      self.set_sub_file(submitFile)
      self.set_stdout_file(os.path.join(logdir,'gracedb-$(cluster)-$(process).out'))
      self.set_stderr_file(os.path.join(logdir,'gracedb-$(cluster)-$(process).err'))
      self.add_condor_cmd('getenv','True')
      self.baseurl=cp.get('paths','baseurl')
      self.basepath=cp.get('paths','webdir')

class GraceDBNode(pipeline.CondorDAGNode):
    """
    Run the gracedb executable to report the results
    """
    def __init__(self,gracedb_job,gid=None,parent=None):
        pipeline.CondorDAGNode.__init__(self,gracedb_job)
        self.resultsurl=""
        if gid: self.set_gid(gid)
        if parent: self.set_parent_resultspage(parent,gid)
        self.__finalized=False
        
    def set_page_path(self,path):
        """
        Set the path to the results page, after self.baseurl.
        """
        self.resultsurl=os.path.join(self.job().baseurl,path)

    def set_gid(self,gid):
        """
        Set the GraceDB ID to log to
        """
        self.gid=gid

    def set_parent_resultspage(self,respagenode,gid):
        """
        Setup to log the results from the given parent results page node
        """
        res=respagenode
        #self.set_page_path(res.webpath.replace(self.job().basepath,self.job().baseurl))
        self.resultsurl=res.webpath.replace(self.job().basepath,self.job().baseurl)
        self.webpath=res.webpath
        self.set_gid(gid)
    def finalize(self):
        if self.__finalized:
            return
        self.add_var_arg('upload')
        self.add_var_arg(str(self.gid))
        #self.add_var_arg('"Parameter estimation finished. <a href=\"'+self.resultsurl+'/posplots.html\">'+self.resultsurl+'/posplots.html</a>"')
        self.add_var_arg(self.webpath+'/posterior_samples.dat Parameter estimation finished. '+self.resultsurl+'/posplots.html')
<<<<<<< HEAD
        self.__finalized=True

class ROMJob(pipeline.CondorDAGJob):
  """
  Class for a ROM compute weights job
  """
  def __init__(self,cp,submitFile,logdir):
    exe=cp.get('condor','romweights')
    pipeline.CondorDAGJob.__init__(self,"vanilla",exe)
    self.set_sub_file(submitFile)
    self.set_stdout_file(os.path.join(logdir,'romweights-$(cluster)-$(process).out'))
    self.set_stderr_file(os.path.join(logdir,'romweights-$(cluster)-$(process).err'))
    self.add_condor_cmd('getenv','True')
    self.add_arg('-B '+str(cp.get('paths','rom_basis')))
    self.add_arg('-V '+str(cp.get('paths','rom_invV')))
    self.add_arg('-t 0.1')
    self.add_arg('-s 32')
    self.add_arg('-f 40')
    self.add_arg('-T 0.0001')

class ROMNode(pipeline.CondorDAGNode):
  """
  Run the ROM compute weights script
  """
  def __init__(self,romweights_job,ifo):
    pipeline.CondorDAGNode.__init__(self,romweights_job)
    self.__finalized=False
    self.add_var_arg('-i '+ifo)

  def finalize(self):
    if self.__finalized:
      return
    self.__finalized=True
=======
        self.__finalized=True
>>>>>>> fb1b4ab8
<|MERGE_RESOLUTION|>--- conflicted
+++ resolved
@@ -414,15 +414,10 @@
     self.datafind_job.set_universe('vanilla')
     self.datafind_job.add_opt('url-type','file')
     self.datafind_job.set_sub_file(os.path.join(self.basepath,'datafind.sub'))
-<<<<<<< HEAD
-    self.preengine_job = EngineJob(self.config, os.path.join(self.basepath,'prelalinference.sub'),self.logpath,ispreengine=True)
-    self.romweights_job = ROMJob(self.config,os.path.join(self.basepath,'romweights.sub'),self.logpath)
-    self.engine_job = EngineJob(self.config, os.path.join(self.basepath,'lalinference.sub'),self.logpath)
-    self.results_page_job = ResultsPageJob(self.config,os.path.join(self.basepath,'resultspage.sub'),self.logpath)
-    self.merge_job = MergeNSJob(self.config,os.path.join(self.basepath,'merge_runs.sub'),self.logpath)
-    self.coherence_test_job = CoherenceTestJob(self.config,os.path.join(self.basepath,'coherence_test.sub'),self.logpath)
-    self.gracedbjob = GraceDBJob(self.config,os.path.join(self.basepath,'gracedb.sub'),self.logpath)
-=======
+    self.preengine_job = EngineJob(self.config, os.path.join(self.basepath,'prelalinference.sub'),self.logpath,ispreengine=True,dax=self.is_dax())
+    self.preengine_job.set_grid_site('local')
+    self.romweights_job = ROMJob(self.config,os.path.join(self.basepath,'romweights.sub'),self.logpath,dax=self.is_dax())
+    self.romweights_job.set_grid_site('local')
     # Need to create a job file for each IFO combination
     self.engine_jobs={}
     ifocombos=[]
@@ -442,7 +437,6 @@
     self.coherence_test_job.set_grid_site('local')
     self.gracedbjob = GraceDBJob(self.config,os.path.join(self.basepath,'gracedb.sub'),self.logpath,dax=self.is_dax())
     self.gracedbjob.set_grid_site('local')
->>>>>>> fb1b4ab8
     # Process the input to build list of analyses to do
     self.events=self.setup_from_inputs()
     self.times=[e.trig_time for e in self.events]
@@ -800,15 +794,11 @@
       ifos=event.ifos
     if ifos is None:
       ifos=self.ifos
-<<<<<<< HEAD
     prenode={}
     romweightsnode={}
     for ifo in ifos:
       prenode[ifo]=self.EngineNode(self.preengine_job)
-    node=self.EngineNode(self.engine_job)
-=======
     node=self.EngineNode(self.engine_jobs[tuple(ifos)])
->>>>>>> fb1b4ab8
     end_time=event.trig_time
     node.set_trig_time(end_time)
     for ifo in ifos:
@@ -840,36 +830,17 @@
         slide=0
       for seg in self.segments[ifo]:
         if end_time >= seg.start() and end_time < seg.end():
-<<<<<<< HEAD
-          prenode[ifo].add_ifo_data(ifo,seg,self.channels[ifo],timeslide=slide)
-          romweightsnode[ifo]=self.add_rom_weights_node(ifo,prenode[ifo])
-          if self.config.has_option('lalinference','roq'):
-            gotdata+=node.add_ifo_romweights(ifo,seg,self.channels[ifo],timeslide=slide,weightsnode=romweightsnode[ifo])
-          else:
-            gotdata+=node.add_ifo_data(ifo,seg,self.channels[ifo],timeslide=slide)
-    if self.config.has_option('lalinference','fake-cache'):
-      node.cachefiles=ast.literal_eval(self.config.get('lalinference','fake-cache'))
-      node.channels=ast.literal_eval(self.config.get('data','channels'))
-      for ifo in ifos:
-        prenode[ifo].cachefiles[ifo]=node.cachefiles[ifo]
-        prenode[ifo].channels[ifo]=node.channels[ifo]
-      if len(ifos)==0:
-        node.ifos=node.cachefiles.keys()
-        for ifo in node.ifos:
-          prenode[ifo].ifos[0]=node.ifos[ifos.index(ifo)]
-      else:
-          node.ifos=ifos
-          for ifo in node.ifos:
-            prenode[ifo].ifos[0]=node.ifos[ifos.index(ifo)]
-      node.timeslides=dict([ (ifo,0) for ifo in node.ifos])
-      gotdata=1
-=======
             if not self.config.has_option('lalinference','fake-cache'):
-              gotdata+=node.add_ifo_data(ifo,seg,self.channels[ifo],timeslide=slide)
+              prenode[ifo].add_ifo_data(ifo,seg,self.channels[ifo],timeslide=slide)
+              romweightsnode[ifo]=self.add_rom_weights_node(ifo,prenode[ifo])
+              if self.config.has_option('lalinference','roq'):
+                gotdata+=node.add_ifo_romweights(ifo,seg,self.channels[ifo],timeslide=slide,weightsnode=romweightsnode[ifo])
+              else:
+                gotdata+=node.add_ifo_data(ifo,seg,self.channels[ifo],timeslide=slide)
             else:
               fakecachefiles=ast.literal_eval(self.config.get('lalinference','fake-cache'))
+              prenode[ifo].add_fake_ifo_data(ifo,seg,fakecachefiles[ifo],timeslide=slide)
               gotdata+=node.add_fake_ifo_data(ifo,seg,fakecachefiles[ifo],timeslide=slide)
->>>>>>> fb1b4ab8
     if self.config.has_option('lalinference','psd-xmlfile'):
       psdpath=os.path.realpath(self.config.get('lalinference','psd-xmlfile'))
       node.psds=get_xml_psds(psdpath,ifos,os.path.join(self.basepath,'PSDs'),end_time=end_time)
@@ -901,7 +872,6 @@
     if self.config.has_option('lalinference','fhigh'):
       node.fhighs=ast.literal_eval(self.config.get('lalinference','fhigh'))
       for ifo in ifos:
-<<<<<<< HEAD
         prenode[ifo].fhighs[ifo]=node.fhighs[ifo]
     for ifo in ifos:
       prenode[ifo].set_max_psdlength(self.config.getint('input','max-psd-length'))
@@ -918,7 +888,7 @@
     # Add the nodes it depends on
     for seg in node.scisegs.values():
       dfnode=seg.get_df_node()
-      if dfnode is not None and dfnode not in self.get_nodes():
+      if dfnode is not None and dfnode not in self.get_nodes() and not self.config.has_option('lalinference','fake-cache'):
         self.add_node(dfnode)
         if self.config.has_option('lalinference','roq'):
           ifo_index=str(dfnode.get_observatory())+'1'
@@ -934,22 +904,6 @@
           romweightsnode[ifo_index].add_input_file(freqDataFile)
           romweightsnode[ifo_index].add_var_arg('-p '+os.path.join(self.basepath,ifo_index+'-PSD.dat'))
           romweightsnode[ifo_index].add_input_file(os.path.join(self.basepath,ifo_index+'-PSD.dat'))
-=======
-        node.add_input_file(os.path.join(self.basepath,node.cachefiles[ifo]))
-        node.cachefiles[ifo]=os.path.join(self.basepath,node.cachefiles[ifo])
-        node.add_input_file(os.path.join(self.basepath,node.psds[ifo]))
-        node.psds[ifo]=os.path.join(self.basepath,node.psds[ifo])
-      if len(ifos)==0: node.ifos=node.cachefiles.keys()
-      else: node.ifos=ifos
-      node.timeslides=dict([ (ifo,0) for ifo in node.ifos])
-      gotdata=1
-    else:
-      # Add the nodes it depends on
-      for seg in node.scisegs.values():
-        dfnode=seg.get_df_node()
-        if dfnode is not None and dfnode not in self.get_nodes() and not self.config.has_option('lalinference','fake-cache'):
-    	  self.add_node(dfnode)
->>>>>>> fb1b4ab8
     if gotdata:
       self.add_node(node)
     else:
@@ -957,7 +911,7 @@
       return None
     if extra_options is not None:
       for opt in extra_options.keys():
-        node.add_var_arg('--'+opt+' '+extra_options[opt])
+	    node.add_var_arg('--'+opt+' '+extra_options[opt])
     # Add control options
     if self.config.has_option('input','injection-file'):
        node.set_injection(self.config.get('input','injection-file'),event.event_id)
@@ -1012,7 +966,6 @@
     self.add_node(node)
     return node
 
-<<<<<<< HEAD
   def add_rom_weights_node(self,ifo,parent=None):
     try:
       node=self.romweightsnodes[ifo]
@@ -1025,13 +978,9 @@
     return node
 
 
-class EngineJob(pipeline.CondorDAGJob):
-  def __init__(self,cp,submitFile,logdir,ispreengine=False):
-    self.ispreengine=ispreengine
-=======
 class EngineJob(pipeline.CondorDAGJob,pipeline.AnalysisJob):
   def __init__(self,cp,submitFile,logdir,dax=False,site=None):
->>>>>>> fb1b4ab8
+    self.ispreengine=ispreengine
     self.engine=cp.get('analysis','engine')
     basepath=cp.get('paths','basedir')
     snrpath=os.path.join(basepath,'SNR')
@@ -1051,17 +1000,13 @@
         self.write_sub_file=self.__write_sub_file_mcmc_mpi
       else:
         exe=cp.get('condor',self.engine)
-        universe="standard"
+        if True: # FIXME: Select only for grid jobs
+          universe='vanilla'
+        else: universe="standard"
     else:
       self.engine=='lalinferencemcmc'
       exe=cp.get('condor',self.engine)
-<<<<<<< HEAD
       universe="vanilla"
-=======
-      if True: # FIXME: Select only for grid jobs
-        universe='vanilla'
-      else: universe="standard"
->>>>>>> fb1b4ab8
     pipeline.CondorDAGJob.__init__(self,universe,exe)
     pipeline.AnalysisJob.__init__(self,cp,dax=dax)
     # Set grid site if needed
@@ -1094,14 +1039,9 @@
       if ispreengine is False:
         self.add_ini_opts(cp,self.engine)
     if  cp.has_section('engine'):
-<<<<<<< HEAD
       if ispreengine is False:
         self.add_ini_opts(cp,'engine')
-    self.add_opt('snrpath',snrpath)
-=======
-      self.add_ini_opts(cp,'engine')
     #self.add_opt('snrpath',snrpath)
->>>>>>> fb1b4ab8
     self.set_stdout_file(os.path.join(logdir,'lalinference-$(cluster)-$(process)-$(node).out'))
     self.set_stderr_file(os.path.join(logdir,'lalinference-$(cluster)-$(process)-$(node).err'))
   
@@ -1236,22 +1176,6 @@
         self.channels[ifo]=channelname
         return 1
     else: return 0
-<<<<<<< HEAD
-
-  def add_ifo_romweights(self,ifo,sciseg,channelname,timeslide=0,weightsnode=None):
-    self.ifos.append(ifo)
-    self.scisegs[ifo]=sciseg
-    df_node=sciseg.get_df_node()
-    if df_node is not None and weightsnode is not None:
-      self.add_parent(weightsnode)
-      self.cachefiles[ifo]=df_node.get_output_files()[0]
-      self.add_input_file(self.cachefiles[ifo])
-      self.timeslides[ifo]=timeslide
-      self.channels[ifo]=channelname
-      return 1
-    else: return 0
-
-=======
  
   def set_cache(self,filename,ifo):
     """
@@ -1270,7 +1194,20 @@
             self.lfns.append(lfn)
         
   
->>>>>>> fb1b4ab8
+
+  def add_ifo_romweights(self,ifo,sciseg,channelname,timeslide=0,weightsnode=None):
+    self.ifos.append(ifo)
+    self.scisegs[ifo]=sciseg
+    df_node=sciseg.get_df_node()
+    if df_node is not None and weightsnode is not None:
+      self.add_parent(weightsnode)
+      self.cachefiles[ifo]=df_node.get_output_files()[0]
+      self.add_input_file(self.cachefiles[ifo])
+      self.timeslides[ifo]=timeslide
+      self.channels[ifo]=channelname
+      return 1
+    else: return 0
+
   def finalize(self):
     if not self.__finaldata:
       self._finalize_ifo_data()
@@ -1619,7 +1556,6 @@
         self.add_var_arg(str(self.gid))
         #self.add_var_arg('"Parameter estimation finished. <a href=\"'+self.resultsurl+'/posplots.html\">'+self.resultsurl+'/posplots.html</a>"')
         self.add_var_arg(self.webpath+'/posterior_samples.dat Parameter estimation finished. '+self.resultsurl+'/posplots.html')
-<<<<<<< HEAD
         self.__finalized=True
 
 class ROMJob(pipeline.CondorDAGJob):
@@ -1652,7 +1588,4 @@
   def finalize(self):
     if self.__finalized:
       return
-    self.__finalized=True
-=======
-        self.__finalized=True
->>>>>>> fb1b4ab8
+    self.__finalized=True