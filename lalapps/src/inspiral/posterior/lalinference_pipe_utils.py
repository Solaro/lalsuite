--- conflicted
+++ resolved
@@ -795,15 +795,10 @@
               else:
                 co.set_snr_path('/dev/null')
               if co!=cotest_nodes[0]:
-<<<<<<< HEAD
-                co.add_var_arg('--dont-dump-psd')
-
-=======
                 co.add_var_arg('--dont-dump-extras')
               else:
                 co.set_psd_files()
                 co.set_snr_file()
->>>>>>> bc774e0d
             pmergenode=MergeNSNode(self.merge_job,parents=cotest_nodes)
             pmergenode.set_pos_output_file(os.path.join(self.posteriorpath,'posterior_%s_%s.dat'%(ifo,evstring)))
             self.add_node(pmergenode)
@@ -1351,14 +1346,6 @@
 
   def get_ifos(self):
     return ''.join(map(str,self.ifos))
-<<<<<<< HEAD
-
-  def get_snr_file(self):
-    ifos=''
-    for i in self.ifos: ifos='%s%s'%(ifos,i)
-    return os.path.join(self.job.snrpath,'snr_%s_%10.1f.dat'%(ifos,float(self.get_trig_time())))
-=======
->>>>>>> bc774e0d
 
   def set_psd_files(self):
     #if node.psdspath is not None:
@@ -1661,11 +1648,6 @@
       """
       self.add_parent(node)
       self.add_file_arg(node.get_pos_file())
-<<<<<<< HEAD
-      if node.snrpath is not None:
-        self.set_snr_file(node.get_snr_path())
-=======
->>>>>>> bc774e0d
       if isinstance(node,LALInferenceMCMCNode):
 	      self.add_var_opt('lalinfmcmc','')
       if os.path.exists("coinc.xml"):
@@ -1675,11 +1657,6 @@
         self.add_file_opt('bci',bcifile)
     def set_bayes_coherent_noise(self,bsnfile):
         self.add_file_opt('bsn',bsnfile)
-<<<<<<< HEAD
-    def set_snr_file(self,snrfile):
-        self.add_file_opt('snr',snrfile)
-=======
->>>>>>> bc774e0d
     def set_header_file(self,headerfile):
         self.add_var_arg('--header '+headerfile)
 
