#flow DAG Class definitions for LALInference Pipeline
# (C) 2012 John Veitch, Kiersten Ruisard, Kan Wang

import itertools
import glue
from glue import pipeline,segmentsUtils,segments
import os
import socket
from lalapps import inspiralutils
import uuid
import ast
import pdb
import string
from math import floor,ceil,log,pow
import sys
import random
from glue.ligolw import table
from glue.ligolw import ligolw
from glue.ligolw import lsctables
from glue.ligolw import utils

# We use the GLUE pipeline utilities to construct classes for each
# type of job. Each class has inputs and outputs, which are used to
# join together types of jobs into a DAG.


class LIGOLWContentHandlerExtractSimBurstTable(ligolw.LIGOLWContentHandler):
    def __init__(self,document):
      ligolw.LIGOLWContentHandler.__init__(self,document)
      self.tabname=lsctables.SimBurstTable.tableName
      self.intable=False
      self.tableElementName=''
    def startElement(self,name,attrs):
      if attrs.has_key('Name') and attrs['Name']==self.tabname:
        self.tableElementName=name
        # Got the right table, let's see if it's the right event
        ligolw.LIGOLWContentHandler.startElement(self,name,attrs)
        self.intable=True
      elif self.intable: # We are in the correct table
        ligolw.LIGOLWContentHandler.startElement(self,name,attrs)
    def endElement(self,name):
      if self.intable: ligolw.LIGOLWContentHandler.endElement(self,name)
      if self.intable and name==self.tableElementName: self.intable=False

lsctables.use_in(LIGOLWContentHandlerExtractSimBurstTable)

class Event():
  """
  Represents a unique event to run on
  """
  new_id=itertools.count().next
<<<<<<< HEAD
  def __init__(self,trig_time=None,SimInspiral=None,SnglInspiral=None,CoincInspiral=None,SimBurst=None,event_id=None,timeslide_dict=None,GID=None,ifos=None, duration=None,srate=None,trigSNR=None):
=======
  def __init__(self,trig_time=None,SimInspiral=None,SnglInspiral=None,CoincInspiral=None,event_id=None,timeslide_dict=None,GID=None,ifos=None, duration=None,srate=None,trigSNR=None,fhigh=None):
>>>>>>> 93e6a8a3
    self.trig_time=trig_time
    self.injection=SimInspiral
    self.sngltrigger=SnglInspiral
    if timeslide_dict is None:
      self.timeslides={}
    else:
      self.timeslides=timeslide_dict
    self.GID=GID
    self.coinctrigger=CoincInspiral
    self.burstinjection=SimBurst
    if ifos is None:
      self.ifos = []
    else:
      self.ifos = ifos
    self.duration = duration
    self.srate = srate
    self.trigSNR = trigSNR
    self.fhigh = fhigh
    if event_id is not None:
        self.event_id=event_id
    else:
        self.event_id=Event.new_id()
    if self.injection is not None:
        self.trig_time=self.injection.get_end()
        if event_id is None: self.event_id=int(str(self.injection.simulation_id).split(':')[2])
    if self.burstinjection is not None:
        self.trig_time=self.burstinjection.get_end()
        if event_id is None: self.event_id=int(str(self.burstinjection.simulation_id).split(':')[2])
    if self.sngltrigger is not None:
        self.trig_time=self.sngltrigger.get_end()
        self.event_id=int(str(self.sngltrigger.event_id).split(':')[2])
    if self.coinctrigger is not None:
        self.trig_time=self.coinctrigger.end_time + 1.0e-9 * self.coinctrigger.end_time_ns
    if self.GID is not None:
        self.event_id=int(''.join(i for i in self.GID if i.isdigit()))

dummyCacheNames=['LALLIGO','LALVirgo','LALAdLIGO','LALAdVirgo','LALSimLIGO','LALSimAdLIGO','LALSimVirgo','LALSimAdVirgo']

def readLValert(SNRthreshold=0,gid=None,flow=40.0,gracedb="gracedb"):
  """
  Parse LV alert file, continaing coinc, sngl, coinc_event_map.
  and create a list of Events as input for pipeline
  Based on Chris Pankow's script
  """ 
  output=[]
  from glue.ligolw import utils
  from glue.ligolw import lsctables
  from glue.ligolw import ligolw
  from glue.ligolw import param
  from glue.ligolw import array
  from pylal import series as lalseries
  import numpy as np
  import subprocess
  from subprocess import Popen, PIPE
  print "gracedb download %s coinc.xml" % gid
  subprocess.call([gracedb,"download", gid ,"coinc.xml"])
  xmldoc=utils.load_filename("coinc.xml")
  coinctable = lsctables.getTablesByType(xmldoc, lsctables.CoincInspiralTable)[0]
  coinc_events = [event for event in coinctable]
  sngltable = lsctables.getTablesByType(xmldoc, lsctables.SnglInspiralTable)[0]
  sngl_events = [event for event in sngltable]
  #Issues to identify IFO with good data that did not produce a trigger
  #search_summary = lsctables.getTablesByType(xmldoc, lsctables.SearchSummaryTable)[0]
  #ifos = search_summary[0].ifos.split(",")
  coinc_table = lsctables.getTablesByType(xmldoc, lsctables.CoincTable)[0]
  ifos = coinc_table[0].instruments.split(",")
  trigSNR = coinctable[0].snr
  # Parse PSD
  srate_psdfile=16384
  print "gracedb download %s psd.xml.gz" % gid
  subprocess.call([gracedb,"download", gid ,"psd.xml.gz"])
  psdasciidic=None
  fhigh=None
  if os.path.exists("psd.xml.gz"):
    psdasciidic=get_xml_psds(os.path.realpath("./psd.xml.gz"),ifos,os.path.realpath('./PSDs'),end_time=None)
    combine=np.loadtxt(psdasciidic[psdasciidic.keys()[0]])
    srate_psdfile = pow(2.0, ceil( log(float(combine[-1][0]), 2) ) ) * 2
  else:
    print "Failed to gracedb download %s psd.xml.gz. lalinference will estimate the psd itself." % gid
  # Logic for template duration and sample rate disabled
  coinc_map = lsctables.getTablesByType(xmldoc, lsctables.CoincMapTable)[0]
  for coinc in coinc_events:
    these_sngls = [e for e in sngl_events if e.event_id in [c.event_id for c in coinc_map if c.coinc_event_id == coinc.coinc_event_id] ]
    #if these_sngls[0].template_duration:
      #dur = min([e.template_duration for e in these_sngls]) + 2.0 # Add 2s padding CAREFULL, DEPENDS ON THE LOW FREQUENCY CUTOFF OF THE DETECTION PIPELINE
      #srate = pow(2.0, ceil( log(max([e.f_final]), 2) ) ) # Round up to power of 2
    #else:
    dur=[]
    srate=[]
    for e in these_sngls:
      p=Popen(["lalapps_chirplen","--flow",str(flow),"-m1",str(e.mass1),"-m2",str(e.mass2)],stdout=PIPE, stderr=PIPE, stdin=PIPE)
      strlen = p.stdout.read()
      dur.append(pow(2.0, ceil( log(max(8.0,float(strlen.splitlines()[2].split()[5]) + 2.0), 2) ) ) )
      srate.append(pow(2.0, ceil( log(float(strlen.splitlines()[1].split()[5]), 2) ) ) * 2 )
    if max(srate)<srate_psdfile:
      srate = max(srate)
    else:
      srate = srate_psdfile
      fhigh = srate_psdfile/2.0 * 0.95 # Because of the drop-off near Nyquist of the PSD from gstlal
    ev=Event(CoincInspiral=coinc, GID=gid, ifos = ifos, duration = max(dur), srate = srate, trigSNR = trigSNR, fhigh = fhigh)
    if(coinc.snr>SNRthreshold): output.append(ev)
  
  print "Found %d coinc events in table." % len(coinc_events)
  return output

def open_pipedown_database(database_filename,tmp_space):
    """
    Open the connection to the pipedown database
    """
    if not os.access(database_filename,os.R_OK):
	raise Exception('Unable to open input file: %s'%(database_filename))
    from glue.ligolw import dbtables
    import sqlite3
    working_filename=dbtables.get_connection_filename(database_filename,tmp_path=tmp_space)
    connection = sqlite3.connect(working_filename)
    if tmp_space:
	dbtables.set_temp_store_directory(connection,tmp_space)
    dbtables.DBTable_set_connection(connection)
    return (connection,working_filename) 


def get_zerolag_pipedown(database_connection, dumpfile=None, gpsstart=None, gpsend=None, max_cfar=-1):
	"""
	Returns a list of Event objects
	from pipedown data base. Can dump some stats to dumpfile if given,
	and filter by gpsstart and gpsend to reduce the nunmber or specify
	max_cfar to select by combined FAR
	"""
	output={}
	if gpsstart is not None: gpsstart=float(gpsstart)
	if gpsend is not None: gpsend=float(gpsend)
	# Get coincs
	get_coincs = "SELECT sngl_inspiral.end_time+sngl_inspiral.end_time_ns*1e-9,sngl_inspiral.ifo,coinc_event.coinc_event_id,sngl_inspiral.snr,sngl_inspiral.chisq,coinc_inspiral.combined_far \
		FROM sngl_inspiral join coinc_event_map on (coinc_event_map.table_name=='sngl_inspiral' and coinc_event_map.event_id ==\
		sngl_inspiral.event_id) join coinc_event on (coinc_event.coinc_event_id==coinc_event_map.coinc_event_id) \
		join coinc_inspiral on (coinc_event.coinc_event_id==coinc_inspiral.coinc_event_id) \
		WHERE coinc_event.time_slide_id=='time_slide:time_slide_id:10049'\
		"
	if gpsstart is not None:
		get_coincs=get_coincs+' and coinc_inspiral.end_time+coinc_inspiral.end_time_ns*1.0e-9 > %f'%(gpsstart)
	if gpsend is not None:
		get_coincs=get_coincs+' and coinc_inspiral.end_time+coinc_inspiral.end_time_ns*1.0e-9 < %f'%(gpsend)
	if max_cfar !=-1:
		get_coincs=get_coincs+' and coinc_inspiral.combined_far < %f'%(max_cfar)
	db_out=database_connection.cursor().execute(get_coincs)
    	extra={}
	for (sngl_time, ifo, coinc_id, snr, chisq, cfar) in db_out:
      		coinc_id=int(coinc_id.split(":")[-1])
	  	if not coinc_id in output.keys():
			output[coinc_id]=Event(trig_time=sngl_time,timeslide_dict={},event_id=int(coinc_id))
			extra[coinc_id]={}
		output[coinc_id].timeslides[ifo]=0
		output[coinc_id].ifos.append(ifo)
		extra[coinc_id][ifo]={'snr':snr,'chisq':chisq,'cfar':cfar}
	if dumpfile is not None:
		fh=open(dumpfile,'w')
		for co in output.keys():
			for ifo in output[co].ifos:
				fh.write('%s %s %s %s %s %s %s\n'%(str(co),ifo,str(output[co].trig_time),str(output[co].timeslides[ifo]),str(extra[co][ifo]['snr']),str(extra[co][ifo]['chisq']),str(extra[co][ifo]['cfar'])))
		fh.close()
	return output.values()
	

def get_timeslides_pipedown(database_connection, dumpfile=None, gpsstart=None, gpsend=None, max_cfar=-1):
	"""
	Returns a list of Event objects
	with times and timeslide offsets
	"""
	output={}
	if gpsstart is not None: gpsstart=float(gpsstart)
	if gpsend is not None: gpsend=float(gpsend)
	db_segments=[]
	sql_seg_query="SELECT search_summary.out_start_time, search_summary.out_end_time from search_summary join process on process.process_id==search_summary.process_id where process.program=='thinca'"
	db_out = database_connection.cursor().execute(sql_seg_query)
	for d in db_out:
		if d not in db_segments:
			db_segments.append(d)
	seglist=segments.segmentlist([segments.segment(d[0],d[1]) for d in db_segments])
	db_out_saved=[]
	# Get coincidences
	get_coincs="SELECT sngl_inspiral.end_time+sngl_inspiral.end_time_ns*1e-9,time_slide.offset,sngl_inspiral.ifo,coinc_event.coinc_event_id,sngl_inspiral.snr,sngl_inspiral.chisq,coinc_inspiral.combined_far \
		    FROM sngl_inspiral join coinc_event_map on (coinc_event_map.table_name == 'sngl_inspiral' and coinc_event_map.event_id \
		    == sngl_inspiral.event_id) join coinc_event on (coinc_event.coinc_event_id==coinc_event_map.coinc_event_id) join time_slide\
		    on (time_slide.time_slide_id == coinc_event.time_slide_id and time_slide.instrument==sngl_inspiral.ifo)\
		    join coinc_inspiral on (coinc_inspiral.coinc_event_id==coinc_event.coinc_event_id) where coinc_event.time_slide_id!='time_slide:time_slide_id:10049'"
	joinstr = ' and '
	if gpsstart is not None:
		get_coincs=get_coincs+ joinstr + ' coinc_inspiral.end_time+coinc_inspiral.end_time_ns*1e-9 > %f'%(gpsstart)
	if gpsend is not None:
		get_coincs=get_coincs+ joinstr+' coinc_inspiral.end_time+coinc_inspiral.end_time_ns*1e-9 <%f'%(gpsend)
	if max_cfar!=-1:
		get_coincs=get_coincs+joinstr+' coinc_inspiral.combined_far < %f'%(max_cfar)
	db_out=database_connection.cursor().execute(get_coincs)
	from pylal import SnglInspiralUtils
	extra={}
	for (sngl_time, slide, ifo, coinc_id, snr, chisq, cfar) in db_out:
		coinc_id=int(coinc_id.split(":")[-1])
		seg=filter(lambda seg:sngl_time in seg,seglist)[0]
		slid_time = SnglInspiralUtils.slideTimeOnRing(sngl_time,slide,seg)
		if not coinc_id in output.keys():
			output[coinc_id]=Event(trig_time=slid_time,timeslide_dict={},event_id=int(coinc_id))
			extra[coinc_id]={}
		output[coinc_id].timeslides[ifo]=slid_time-sngl_time
		output[coinc_id].ifos.append(ifo)
		extra[coinc_id][ifo]={'snr':snr,'chisq':chisq,'cfar':cfar}
	if dumpfile is not None:
		fh=open(dumpfile,'w')
		for co in output.keys():
			for ifo in output[co].ifos:
				fh.write('%s %s %s %s %s %s %s\n'%(str(co),ifo,str(output[co].trig_time),str(output[co].timeslides[ifo]),str(extra[co][ifo]['snr']),str(extra[co][ifo]['chisq']),str(extra[co][ifo]['cfar'])))
		fh.close()
	return output.values()

def mkdirs(path):
  """
  Helper function. Make the given directory, creating intermediate
  dirs if necessary, and don't complain about it already existing.
  """
  if os.access(path,os.W_OK) and os.path.isdir(path): return
  else: os.makedirs(path)

def chooseEngineNode(name):
  if name=='lalinferencenest':
    return LALInferenceNestNode
  if name=='lalinferencemcmc':
    return LALInferenceMCMCNode
  return EngineNode

def scan_timefile(timefile):
    import re
    p=re.compile('[\d.]+')
    times=[]
    timefilehandle=open(timefile,'r')
    for time in timefilehandle:
      if not p.match(time):
	continue
      if float(time) in times:
	print 'NOT Skipping duplicate time %s (lalinfernece_pipe_utils.py 268)'%(time)
	#continue
      print 'Read time %s'%(time)
      times.append(float(time))
    timefilehandle.close()
    return times
    
def get_xml_psds(psdxml,ifos,outpath,end_time=None):
  """
  Get a psd.xml.gz file and:
  1) Reads it
  2) Converts PSD (10e-44) -> ASD ( ~10e-22)
  3) Checks the psd file contains all the IFO we want to analyze
  4) Writes down the ASDs into an ascii file for each IFO in psd.xml.gz. The name of the file contains the trigtime (if given) and the ifo name.
  Input:
    psdxml: psd.xml.gz file
    ifos: list of ifos used for the analysis
    outpath: path where the ascii ASD will be written to
    (end_time): trigtime for this event. Will be used a part of the ASD file name
  """
  lal=1
  from glue.ligolw import utils
  try: from lal import Aseries
  except ImportError:
    from pylal import series
    lal=0
  import numpy as np

  out={}
  if not os.path.isdir(outpath):
    os.makedirs(outpath)
  if end_time is not None:
    time=repr(float(end_time))
  else:
    time=''
  #check we don't already have ALL the psd files #
  got_all=1
  for ifo in ifos:
    path_to_ascii_psd=os.path.join(outpath,ifo+'_psd_'+time+'.txt')
    # Check we don't already have that ascii (e.g. because we are running parallel runs of the save event 
    if os.path.isfile(path_to_ascii_psd):
      got_all*=1
    else:
      got_all*=0
  if got_all==1:
    #print "Already have PSD files. Nothing to do...\n"
    for ifo in ifos:
      out[ifo]=os.path.join(outpath,ifo+'_psd_'+time+'.txt')
    return out
 
  # We need to convert the PSD for one or more IFOS. Open the file
  if not os.path.isfile(psdxml):
    print "ERROR: impossible to open the psd file %s. Exiting...\n"%psdxml
    sys.exit(1)
  xmlpsd =  series.read_psd_xmldoc(utils.load_filename(psdxml))
  # Check the psd file contains all the IFOs we want to analize
  for ifo in ifos:
    if not ifo in [i.encode('ascii') for i in xmlpsd.keys()]:
      print "ERROR. The PSD for the ifo %s does not seem to be contained in %s\n"%(ifo,psdxml)
      sys.exit(1)
  #loop over ifos in psd xml file
  for instrument in xmlpsd.keys():
    #name of the ascii file we are going to write the PSD into
    path_to_ascii_psd=os.path.join(outpath,instrument.encode('ascii')+'_psd_'+time+'.txt')
    # Check we don't already have that ascii (e.g. because we are running parallel runs of the save event 
    if os.path.isfile(path_to_ascii_psd):
      continue  
    # get data for the IFO
    ifodata=xmlpsd[instrument]
    #check data is not empty
    if ifodata is None:
      continue
    # we have data. Get psd array
    if lal==0:
      #pylal stores the series in ifodata.data
      data=ifodata
    else:
      # lal stores it in ifodata.data.data
      data=ifodata.data
    # Fill a two columns array of (freq, psd) and save it in the ascii file
    f0=ifodata.f0
    deltaF=ifodata.deltaF
    
    combine=[]
  
    for i in np.arange(len(data.data)) :
      combine.append([f0+i*deltaF,np.sqrt(data.data[i])])
    np.savetxt(path_to_ascii_psd,combine)
    ifo=instrument.encode('ascii') 
    # set node.psds dictionary with the path to the ascii files
    out[ifo]=os.path.join(outpath,ifo+'_psd_'+time+'.txt')
  return out
  
class LALInferencePipelineDAG(pipeline.CondorDAG):
  def __init__(self,cp,dax=False):
    self.subfiles=[]
    self.config=cp
    self.engine=cp.get('analysis','engine')
    self.EngineNode=chooseEngineNode(self.engine)
    if cp.has_option('paths','basedir'):
      self.basepath=cp.get('paths','basedir')
    else:
      self.basepath=os.getcwd()
      print 'No basepath specified, using current directory: %s'%(self.basepath)
    mkdirs(self.basepath)
    self.posteriorpath=os.path.join(self.basepath,'posterior_samples')
    mkdirs(self.posteriorpath)
    daglogdir=cp.get('paths','daglogdir')
    mkdirs(daglogdir)
    self.daglogfile=os.path.join(daglogdir,'lalinference_pipeline-'+str(uuid.uuid1())+'.log')
    pipeline.CondorDAG.__init__(self,self.daglogfile,dax)
    if cp.has_option('paths','cachedir'):
      self.cachepath=cp.get('paths','cachedir')
    else:
      self.cachepath=os.path.join(self.basepath,'caches')
    mkdirs(self.cachepath)
    if cp.has_option('paths','logdir'):
      self.logpath=cp.get('paths','logdir')
    else:
      self.logpath=os.path.join(self.basepath,'log')
    mkdirs(self.logpath)
    if cp.has_option('analysis','ifos'):
      self.ifos=ast.literal_eval(cp.get('analysis','ifos'))
    else:
      self.ifos=['H1','L1','V1']
    self.segments={}
    if cp.has_option('datafind','veto-categories'):
      self.veto_categories=cp.get('datafind','veto-categories')
    else: self.veto_categories=[]
    for ifo in self.ifos:
      self.segments[ifo]=[]
    self.dq={}
    self.frtypes=ast.literal_eval(cp.get('datafind','types'))
    self.channels=ast.literal_eval(cp.get('data','channels'))
    self.mdcchannels=None
    self.mdccaches=None
    if cp.has_option('input','mdc-caches'):
        self.mdccaches=ast.literal_eval( cp.get('input','mdc-caches'))
        if cp.has_option('input','mdc-channels'):
            self.mdcchannels=ast.literal_eval( cp.get('input','mdc-channels'))
        else:
            print "ERROR: you must provide mdc-channels with mdc-caches\n"
            exit(1)
            
    self.use_available_data=False
    self.webdir=cp.get('paths','webdir')
    if cp.has_option('analysis','dataseed'):
      self.dataseed=cp.getint('analysis','dataseed')
    else:
      self.dataseed=None
    # Set up necessary job files.
    self.datafind_job = pipeline.LSCDataFindJob(self.cachepath,self.logpath,self.config)
    self.datafind_job.set_universe('vanilla')
    self.datafind_job.add_opt('url-type','file')
    self.datafind_job.set_sub_file(os.path.join(self.basepath,'datafind.sub'))
    self.engine_job = EngineJob(self.config, os.path.join(self.basepath,'lalinference.sub'),self.logpath)
    self.results_page_job = ResultsPageJob(self.config,os.path.join(self.basepath,'resultspage.sub'),self.logpath)
    self.merge_job = MergeNSJob(self.config,os.path.join(self.basepath,'merge_runs.sub'),self.logpath)
    self.coherence_test_job = CoherenceTestJob(self.config,os.path.join(self.basepath,'coherence_test.sub'),self.logpath)
    self.gracedbjob = GraceDBJob(self.config,os.path.join(self.basepath,'gracedb.sub'),self.logpath)
    # Process the input to build list of analyses to do
    self.events=self.setup_from_inputs()
    self.times=[e.trig_time for e in self.events]

    # Sanity checking
    if len(self.events)==0:
      print 'No input events found, please check your config. Will generate an empty DAG'
    
    # Set up the segments
    (mintime,maxtime)=self.get_required_data(self.times)
    if not self.config.has_option('input','gps-start-time'):
      self.config.set('input','gps-start-time',str(int(floor(mintime))))
    if not self.config.has_option('input','gps-end-time'):
      self.config.set('input','gps-end-time',str(int(ceil(maxtime))))
    self.add_science_segments()
    
    # Save the final configuration that is being used
    conffilename=os.path.join(self.basepath,'config.ini')
    with open(conffilename,'wb') as conffile:
      self.config.write(conffile)
    # Generate the DAG according to the config given
    if self.engine=='lalinferencenest':
      for event in self.events: self.add_full_analysis_lalinferencenest(event)
    elif self.engine=='lalinferencemcmc':
      for event in self.events: self.add_full_analysis_lalinferencemcmc(event)

    self.dagfilename="lalinference_%s-%s"%(self.config.get('input','gps-start-time'),self.config.get('input','gps-end-time'))
    self.set_dag_file(os.path.join(self.basepath,self.dagfilename))
    
  def get_required_data(self,times):
    """
    Calculate the data that will be needed to process all events
    """
    #psdlength = self.config.getint('input','max-psd-length')
    padding=self.config.getint('input','padding')
<<<<<<< HEAD
    seglen = self.config.getfloat('lalinference','seglen')
=======
    if self.config.has_option('engine','seglen') or self.config.has_option('lalinference','seglen'):
      if self.config.has_option('engine','seglen'):
        seglen = self.config.getint('engine','seglen')
      if self.config.has_option('lalinference','seglen'):
        seglen = self.config.getint('lalinference','seglen')

      if os.path.exists("psd.xml.gz"):
        psdlength = 0
      else:
        psdlength = 32*seglen
    else:
      seglen = max(e.duration for e in self.events)
      if os.path.exists("psd.xml.gz"):
        psdlength = 0
      else:
        psdlength = 32*seglen
>>>>>>> 93e6a8a3
    # Assume that the data interval is (end_time - seglen -padding , end_time + psdlength +padding )
    # -> change to (trig_time - seglen - padding - psdlength + 2 , trig_time + padding + 2) to estimate the psd before the trigger for online follow-up.
    # Also require padding before start time
<<<<<<< HEAD
    print "Getting data min %s max %s\n"%(min(times)-padding-psdlength-seglen,max(times)+padding+psdlength)
    return (min(times)-padding-psdlength-seglen,max(times)+padding+psdlength)
=======
    return (min(times)-padding-seglen-psdlength+2,max(times)+padding+2)
>>>>>>> 93e6a8a3

  def setup_from_times(self,times):
    """
    Generate a DAG from a list of times
    """
    for time in self.times:
      self.add_full_analysis_lalinferencenest(Event(trig_time=time))
      
  def select_events(self):
    """
    Read events from the config parser. Understands both ranges and comma separated events, or combinations
    eg. events=[0,1,5:10,21] adds to the analysis the events: 0,1,5,6,7,8,9,10 and 21
    """
    events=[]
    times=[]
    raw_events=self.config.get('input','events').replace('[','').replace(']','').split(',')
    for raw_event in raw_events:
        if ':' in raw_event:
            limits=raw_event.split(':')
            if len(limits) != 2:
                print "Error: in event config option; ':' must separate two numbers."
                exit(0)
            low=int(limits[0])
            high=int(limits[1])
            if low>high:
                events.extend(range(int(high),int(low)+1))
            elif high>low:
                events.extend(range(int(low),int(high)+1))
        else:
            events.append(int(raw_event))
    return events

  def setup_from_inputs(self):
    """
    Scan the list of inputs, i.e.
    gps-time-file, injection-file, sngl-inspiral-file, coinc-inspiral-file, pipedown-database
    in the [input] section of the ini file.
    And process the events found therein
    """
    gpsstart=None
    gpsend=None
<<<<<<< HEAD
    inputnames=['gps-time-file','injection-file','burst-injection-file','sngl-inspiral-file','coinc-inspiral-file','pipedown-db','lvalert-file']
=======
    inputnames=['gps-time-file','injection-file','sngl-inspiral-file','coinc-inspiral-file','pipedown-db','gid']#,'lvalert-file']
>>>>>>> 93e6a8a3
    if sum([ 1 if self.config.has_option('input',name) else 0 for name in inputnames])!=1:
        print 'Plese specify only one input file'
        sys.exit(1)
    if self.config.has_option('input','events'):
      selected_events=self.config.get('input','events')
      print 'Selected events %s'%(str(selected_events))
      
      if selected_events=='all':
          selected_events=None
      else:
          selected_events=self.select_events()
    else:
        selected_events=None
    if self.config.has_option('input','gps-start-time'):
      gpsstart=self.config.getfloat('input','gps-start-time')
    if self.config.has_option('input','gps-end-time'):
      gpsend=self.config.getfloat('input','gps-end-time')
    # ASCII list of GPS times
    if self.config.has_option('input','gps-time-file'):
      times=scan_timefile(self.config.get('input','gps-time-file'))
      if self.config.has_option('input','timeslides-ascii'):
          dest=self.config.get('input','timeslides-ascii')
          if not os.path.isfile(dest):
              print "ERROR the ascii file %s containing the timeslides do not exist\n"%dest
              exit(1)
          else:
              from numpy import loadtxt
              data=loadtxt(dest)
              if len(self.ifos)!= len(data[0,:]):
                  print "ERROR: ascii timeslide file must contain a column for each IFO used in the analysis!\n"
                  exit(1)
              if len(times)!=len(data[:,0]):
                  print 'ERROR: ascii timeslide must contain a row for each trigtime. Exiting...\n'
                  exit(1)
                  
              timeslides={}
              this_time=0
              for time in times:
                  timeslides[time]={}
                  this_ifo=0
                  for ifo in self.ifos:
                      timeslides[time][ifo]=data[this_time,this_ifo]
                      this_ifo+=1
                  this_time+=1
          events=[Event(trig_time=time,timeslide_dict=timeslides[time]) for time in times]
      else:
          events=[Event(trig_time=time) for time in times]
    # Siminspiral Table
    if self.config.has_option('input','injection-file'):
      from pylal import SimInspiralUtils
      injTable=SimInspiralUtils.ReadSimInspiralFromFiles([self.config.get('input','injection-file')])
      events=[Event(SimInspiral=inj) for inj in injTable]
    if self.config.has_option('input','burst-injection-file'):
      from pylal import SimBurstUtils
      injfile=self.config.get('input','burst-injection-file')
      xmldoc = utils.load_filename(injfile,contenthandler=LIGOLWContentHandlerExtractSimBurstTable)
      injTable=table.get_table(xmldoc,lsctables.SimBurstTable.tableName)
      #injection=siminspiraltable[eventnum]
      #injTable=SimBurstUtils.ReadSimBurstFromFiles([self.config.get('input','burst-injection-file')])
      events=[Event(SimBurst=inj) for inj in injTable]
    # SnglInspiral Table
    if self.config.has_option('input','sngl-inspiral-file'):
      from pylal import SnglInspiralUtils
      trigTable=SnglInspiralUtils.ReadSnglInspiralFromFiles([self.config.get('input','sngl-inspiral-file')])
      events=[Event(SnglInspiral=trig) for trig in trigTable]
    if self.config.has_option('input','coinc-inspiral-file'):
      from pylal import CoincInspiralUtils
      coincTable = CoincInspiralUtils.readCoincInspiralFromFiles([self.config.get('input','coinc-inspiral-file')])
      events = [Event(CoincInspiral=coinc) for coinc in coincTable]
    # LVAlert CoincInspiral Table
    #if self.config.has_option('input','lvalert-file'):
    if self.config.has_option('input','gid'):
      gid=self.config.get('input','gid')
      flow=40.0
      if self.config.has_option('lalinference','flow'):
        flow=min(ast.literal_eval(self.config.get('lalinference','flow')))
      events = readLValert(gid=gid,flow=flow,gracedb=self.config.get('condor','gracedb'))
    # pipedown-database
    else: gid=None
    if self.config.has_option('input','pipedown-db'):
      db_connection = open_pipedown_database(self.config.get('input','pipedown-db'),None)[0]
      # Timeslides
      if self.config.has_option('input','time-slide-dump'):
        timeslidedump=self.config.get('input','time-slide-dump')
      else:
        timeslidedump=None
      if self.config.has_option('input','max-cfar'):
	maxcfar=self.config.getfloat('input','max-cfar')
      else:
	maxcfar=-1
      if self.config.get('input','timeslides').lower()=='true':
	events=get_timeslides_pipedown(db_connection, gpsstart=gpsstart, gpsend=gpsend,dumpfile=timeslidedump,max_cfar=maxcfar)
      else:
	events=get_zerolag_pipedown(db_connection, gpsstart=gpsstart, gpsend=gpsend, dumpfile=timeslidedump,max_cfar=maxcfar)
    if(selected_events is not None):
        used_events=[]
        for i in selected_events:
            e=events[i]
            e.event_id=i
            used_events.append(e)
        events=used_events
    if gpsstart is not None:
        events = filter(lambda e:e.trig_time>gpsstart, events)
    if gpsend is not None:
        events = filter(lambda e:e.trig_time<gpsend, events)
    return events

  def add_full_analysis_lalinferencenest(self,event):
    """
    Generate an end-to-end analysis of a given event (Event class)
    For LALinferenceNest code. Uses parallel runs if specified
    """
    evstring=str(event.event_id)
    if event.trig_time is not None:
        evstring=str(event.trig_time)+'-'+str(event.event_id)
    Npar=self.config.getint('analysis','nparallel')
    # Set up the parallel engine nodes
    enginenodes=[]
    for i in range(Npar):
      n=self.add_engine_node(event)
      if n is not None: enginenodes.append(n)
    if len(enginenodes)==0:
      return False
    myifos=enginenodes[0].get_ifos()
    # Merge the results together
    pagedir=os.path.join(self.webdir,evstring,myifos)
    mkdirs(pagedir)
    mergenode=MergeNSNode(self.merge_job,parents=enginenodes)
    mergenode.set_pos_output_file(os.path.join(self.posteriorpath,'posterior_%s_%s.dat'%(myifos,evstring)))
    self.add_node(mergenode)
    respagenode=self.add_results_page_node(outdir=pagedir,parent=mergenode)
    # Call finalize to build final list of available data
    enginenodes[0].finalize()
    respagenode.set_bayes_coherent_noise(mergenode.get_B_file())
    respagenode.set_snr_path(enginenodes[0].get_snr_file())

    if (self.config.has_option('input','injection-file') or self.config.has_option('input','burst-injection-file')) and event.event_id is not None:
        if self.config.has_option('input','injection-file'):
            respagenode.set_injection(self.config.get('input','injection-file'),event.event_id)
        else:
            respagenode.set_injection(self.config.get('input','burst-injection-file'),event.event_id)
           
    if event.GID is not None:
      if self.config.has_option('analysis','upload-to-gracedb'):
        if self.config.getboolean('analysis','upload-to-gracedb'):
          self.add_gracedb_log_node(respagenode,event.GID)
    if self.config.getboolean('analysis','coherence-test') and len(enginenodes[0].ifos)>1:
        mkdirs(os.path.join(self.basepath,'coherence_test'))
        par_mergenodes=[]
        for ifo in enginenodes[0].ifos:
            cotest_nodes=[self.add_engine_node(event,ifos=[ifo]) for i in range(Npar)]
            for co in cotest_nodes:
              co.set_psdstart(enginenodes[0].GPSstart)
              co.set_psdlength(enginenodes[0].psdlength)
            pmergenode=MergeNSNode(self.merge_job,parents=cotest_nodes)
            pmergenode.set_pos_output_file(os.path.join(self.posteriorpath,'posterior_%s_%s.dat'%(ifo,evstring)))
            self.add_node(pmergenode)
            par_mergenodes.append(pmergenode)
            presultsdir=os.path.join(pagedir,ifo)
            mkdirs(presultsdir)
            subresnode=self.add_results_page_node(outdir=presultsdir,parent=pmergenode)
            subresnode.set_bayes_coherent_noise(pmergenode.get_B_file())
            subresnode.set_snr_path(cotest_nodes[0].get_snr_file())
            if self.config.has_option('input','injection-file') and event.event_id is not None:
                subresnode.set_injection(self.config.get('input','injection-file'),event.event_id)
            if self.config.has_option('input','burst-injection-file') and event.event_id is not None:
                subresnode.set_injection(self.config.get('input','burst-injection-file'),event.event_id)
        coherence_node=CoherenceTestNode(self.coherence_test_job,outfile=os.path.join(self.basepath,'coherence_test','coherence_test_%s_%s.dat'%(myifos,evstring)))
        coherence_node.add_coherent_parent(mergenode)
        map(coherence_node.add_incoherent_parent, par_mergenodes)
        self.add_node(coherence_node)
        respagenode.add_parent(coherence_node)
        respagenode.set_bayes_coherent_incoherent(coherence_node.get_output_files()[0])
    return True
	
  def add_full_analysis_lalinferencemcmc(self,event):
    """
    Generate an end-to-end analysis of a given event
    For LALInferenceMCMC.
    """
    evstring=str(event.event_id)
    if event.trig_time is not None:
        evstring=str(event.trig_time)+'-'+str(event.event_id)
    Npar=self.config.getint('analysis','nparallel')
    enginenodes=[]
    for i in range(Npar):
        enginenodes.append(self.add_engine_node(event))
    myifos=enginenodes[0].get_ifos()
    pagedir=os.path.join(self.webdir,evstring,myifos)
    mkdirs(pagedir)
    respagenode=self.add_results_page_node(outdir=pagedir)
    map(respagenode.add_engine_parent, enginenodes)
    if event.GID is not None:
      if self.config.has_option('analysis','upload-to-gracedb'):
        if self.config.getboolean('analysis','upload-to-gracedb'):
          self.add_gracedb_log_node(respagenode,event.GID)

  def add_science_segments(self):
    # Query the segment database for science segments and
    # add them to the pool of segments
    if self.config.has_option('input','ignore-science-segments'):
      if self.config.getboolean('input','ignore-science-segments'):
        start=self.config.getfloat('input','gps-start-time')
        end=self.config.getfloat('input','gps-end-time')
        i=0
        for ifo in self.ifos:
          sciseg=pipeline.ScienceSegment((i,start,end,end-start))
          df_node=self.get_datafind_node(ifo,self.frtypes[ifo],int(sciseg.start()),int(sciseg.end()))
          sciseg.set_df_node(df_node)
          self.segments[ifo].append(sciseg)
          i+=1
        return
    # Look up science segments as required
    segmentdir=os.path.join(self.basepath,'segments')
    mkdirs(segmentdir)
    curdir=os.getcwd()
    os.chdir(segmentdir)
    for ifo in self.ifos:
      (segFileName,dqVetoes)=inspiralutils.findSegmentsToAnalyze(self.config, ifo, self.veto_categories, generate_segments=True,\
	use_available_data=self.use_available_data , data_quality_vetoes=False)
      self.dqVetoes=dqVetoes
      segfile=open(segFileName)
      segs=segmentsUtils.fromsegwizard(segfile)
      segs.coalesce()
      segfile.close()
      for seg in segs:
	    sciseg=pipeline.ScienceSegment((segs.index(seg),seg[0],seg[1],seg[1]-seg[0]))
	    df_node=self.get_datafind_node(ifo,self.frtypes[ifo],int(sciseg.start()),int(sciseg.end()))
	    sciseg.set_df_node(df_node)
	    self.segments[ifo].append(sciseg)
    os.chdir(curdir)
  
  def get_datafind_node(self,ifo,frtype,gpsstart,gpsend):
    node=pipeline.LSCDataFindNode(self.datafind_job)
    node.set_observatory(ifo[0])
    node.set_type(frtype)
    node.set_start(gpsstart)
    node.set_end(gpsend)
    #self.add_node(node)
    return node
  
  def add_engine_node(self,event,ifos=None,extra_options=None):
    """
    Add an engine node to the dag. Will find the appropriate cache files automatically.
    Will determine the data to be read and the output file.
    Will use all IFOs known to the DAG, unless otherwise specified as a list of strings
    """
    if ifos is None and len(event.ifos)>0:
      ifos=event.ifos
    if ifos is None:
      ifos=self.ifos
    node=self.EngineNode(self.engine_job)
    end_time=event.trig_time
    node.set_trig_time(end_time)
    node.set_seed(random.randint(1,2**31))
    if event.srate: node.set_srate(event.srate)
    if event.trigSNR: node.set_trigSNR(event.trigSNR)
    if self.dataseed:
      node.set_dataseed(self.dataseed+event.event_id)
    gotdata=0
    for ifo in ifos:
      if event.timeslides.has_key(ifo):
        slide=event.timeslides[ifo]
      else:
        slide=0
      for seg in self.segments[ifo]:
        if end_time >= seg.start() and end_time < seg.end():
          if self.mdcchannels:
            mdcchannel=self.mdcchannels[ifo]
          else:
            mdcchannel=None
          if self.mdccaches:
            mdccache=self.mdccaches[ifo]
            node.add_var_opt('inject_from_mdc','')
          else:
            mdccache=None
          gotdata+=node.add_ifo_data(ifo,seg,self.channels[ifo],mdccache=mdccache,mdcchannel=mdcchannel,timeslide=slide)
    if self.config.has_option('lalinference','fake-cache'):
      node.cachefiles=ast.literal_eval(self.config.get('lalinference','fake-cache'))
      node.channels=ast.literal_eval(self.config.get('data','channels'))
      if len(ifos)==0: node.ifos=node.cachefiles.keys()
      else: node.ifos=ifos
      node.timeslides=dict([ (ifo,0) for ifo in node.ifos])
      gotdata=1
    if self.config.has_option('lalinference','psd-xmlfile'):
      psdpath=os.path.realpath(self.config.get('lalinference','psd-xmlfile'))
      node.psds=get_xml_psds(psdpath,ifos,os.path.join(self.basepath,'PSDs'),end_time=end_time) 
      if len(ifos)==0: node.ifos=node.cachefiles.keys()
      else: node.ifos=ifos
      gotdata=1
    if self.config.has_option('input','gid'):
      if os.path.isfile(os.path.join(self.basepath,'psd.xml.gz')):
        psdpath=os.path.join(self.basepath,'psd.xml.gz')
        node.psds=get_xml_psds(psdpath,ifos,os.path.join(self.basepath,'PSDs'),end_time=None) 
    if self.config.has_option('lalinference','flow'):
      node.flows=ast.literal_eval(self.config.get('lalinference','flow'))
    if event.fhigh:
      for ifo in ifos:
        node.fhighs[ifo]=str(event.fhigh)
    if self.config.has_option('lalinference','ER2-cache'):
      node.cachefiles=ast.literal_eval(self.config.get('lalinference','ER2-cache'))
      node.channels=ast.literal_eval(self.config.get('data','channels'))
      node.psds=ast.literal_eval(self.config.get('lalinference','psds'))
      for ifo in ifos:
        node.add_input_file(os.path.join(self.basepath,node.cachefiles[ifo]))
        node.cachefiles[ifo]=os.path.join(self.basepath,node.cachefiles[ifo])
        node.add_input_file(os.path.join(self.basepath,node.psds[ifo]))
        node.psds[ifo]=os.path.join(self.basepath,node.psds[ifo])
      if len(ifos)==0: node.ifos=node.cachefiles.keys()
      else: node.ifos=ifos
      node.timeslides=dict([ (ifo,0) for ifo in node.ifos])
      gotdata=1
    else:
      # Add the nodes it depends on
      for seg in node.scisegs.values():
        dfnode=seg.get_df_node()
        if dfnode is not None and dfnode not in self.get_nodes():
    	  self.add_node(dfnode)
    if gotdata:
      self.add_node(node)
    else:
      'Print no data found for time %f'%(end_time)
      return None
    if extra_options is not None:
      for opt in extra_options.keys():
	    node.add_var_arg('--'+opt+' '+extra_options[opt])
    # Add control options
    if self.config.has_option('input','injection-file'):
       node.set_injection(self.config.get('input','injection-file'),event.event_id)
<<<<<<< HEAD
    if self.config.has_option('input','burst-injection-file'):
       node.set_injection(self.config.get('input','burst-injection-file'),event.event_id)
    node.set_seglen(self.config.getfloat('lalinference','seglen'))
=======
    if self.config.has_option('lalinference','seglen'):
      node.set_seglen(self.config.getint('lalinference','seglen'))
    elif  self.config.has_option('engine','seglen'):
      node.set_seglen(self.config.getint('engine','seglen'))
    else:
      node.set_seglen(event.duration)
>>>>>>> 93e6a8a3
    if self.config.has_option('input','psd-length'):
      node.set_psdlength(self.config.getint('input','psd-length'))
    if self.config.has_option('input','psd-start-time'):
      node.set_psdstart(self.config.getfloat('input','psd-start-time'))
    if self.config.has_option('input','padding'):
      node.set_psdpadding(self.config.getint('input','padding'))
    node.set_max_psdlength(self.config.getint('input','max-psd-length'))
    node.set_padding(self.config.getint('input','padding'))
    out_dir=os.path.join(self.basepath,'engine')
    mkdirs(out_dir)
    node.set_output_file(os.path.join(out_dir,node.engine+'-'+str(event.event_id)+'-'+node.get_ifos()+'-'+str(node.get_trig_time())+'-'+str(node.id)))
    node.set_snr_path(os.path.join(self.basepath, 'SNR','snr_'+node.get_ifos()+'_'+str(node.get_trig_time())+".dat"))
    return node
    
  def add_results_page_node(self,outdir=None,parent=None,extra_options=None):
    node=ResultsPageNode(self.results_page_job)
    if parent is not None:
      node.add_parent(parent)
      infile=parent.get_pos_file()
      node.add_file_arg(infile)
    node.set_output_path(outdir)
    self.add_node(node)
    return node

  def add_gracedb_log_node(self,respagenode,gid):
    node=GraceDBNode(self.gracedbjob,parent=respagenode,gid=gid)
    node.add_parent(respagenode)
    self.add_node(node)
    return node

class EngineJob(pipeline.CondorDAGJob):
  def __init__(self,cp,submitFile,logdir):
    self.engine=cp.get('analysis','engine')
    basepath=cp.get('paths','basedir')
    snrpath=os.path.join(basepath,'SNR')
    self.snrpath=snrpath
    mkdirs(snrpath)
    if self.engine=='lalinferencemcmc':
      exe=cp.get('condor','mpirun')
      self.binary=cp.get('condor',self.engine)
      #universe="parallel"
      universe="vanilla"
      self.write_sub_file=self.__write_sub_file_mcmc_mpi
    else:
      exe=cp.get('condor',self.engine)
      universe="standard"
    pipeline.CondorDAGJob.__init__(self,universe,exe)
    # Set the options which are always used
    self.set_sub_file(submitFile)
    if self.engine=='lalinferencemcmc':
      #openmpipath=cp.get('condor','openmpi')
      self.machine_count=cp.get('mpi','machine-count')
      #self.add_condor_cmd('machine_count',machine_count)
      #self.add_condor_cmd('environment','CONDOR_MPI_PATH=%s'%(openmpipath))
      try:
        hostname=socket.gethostbyaddr(socket.gethostname())[0]
      except:
        hostname='Unknown'
      if hostname=='pcdev1.phys.uwm.edu':
        self.add_condor_cmd('Requirements','CAN_RUN_MULTICORE')
        self.add_condor_cmd('+RequiresMultipleCores','True')
      self.add_condor_cmd('request_cpus',self.machine_count)
      self.add_condor_cmd('request_memory',str(float(self.machine_count)*512))
      self.add_condor_cmd('getenv','true')
      if cp.has_option('condor','queue'):
        self.add_condor_cmd('+'+cp.get('condor','queue'),'True')
        self.add_condor_cmd('Requirements','(TARGET.'+cp.get('condor','queue')+' =?= True)')
    if cp.has_section(self.engine):
      self.add_ini_opts(cp,self.engine)
    if  cp.has_section('engine'):
      self.add_ini_opts(cp,'engine')
    self.add_opt('snrpath',snrpath)
    self.set_stdout_file(os.path.join(logdir,'lalinference-$(cluster)-$(process)-$(node).out'))
    self.set_stderr_file(os.path.join(logdir,'lalinference-$(cluster)-$(process)-$(node).err'))
  
  def __write_sub_file_mcmc_mpi(self):
    """
    Nasty hack to insert the MPI stuff into the arguments
    when write_sub_file is called
    """
    # First write the standard sub file
    pipeline.CondorDAGJob.write_sub_file(self)
    # Then read it back in to mangle the arguments line
    outstring=""
    MPIextraargs= ' -np '+self.machine_count+' '+self.binary#'--verbose --stdout cluster$(CLUSTER).proc$(PROCESS).mpiout --stderr cluster$(CLUSTER).proc$(PROCESS).mpierr '+self.binary+' -- '
    subfilepath=self.get_sub_file()
    subfile=open(subfilepath,'r')
    for line in subfile:
       if line.startswith('arguments = "'):
          print 'Hacking sub file for MPI'
          line=line.replace('arguments = "','arguments = "'+MPIextraargs,1)
       outstring=outstring+line
    subfile.close()
    subfile=open(subfilepath,'w')
    subfile.write(outstring)
    subfile.close()
      
 
class EngineNode(pipeline.CondorDAGNode):
  new_id = itertools.count().next
  def __init__(self,li_job):
    pipeline.CondorDAGNode.__init__(self,li_job)
    self.ifos=[]
    self.scisegs={}
    self.channels={}
    self.mdcchannels={}
    self.psds={}
    self.flows={}
    self.fhighs={}
    self.timeslides={}
    self.seglen=None
    self.psdlength=None
    self.padding=None
    self.maxlength=None
    self.psdstart=None
    self.psdpadding=None
    self.cachefiles={}
    self.mdccaches={}
    self.id=EngineNode.new_id()
    self.__finaldata=False
    self.snrpath=None

  def set_seglen(self,seglen):
    self.seglen=seglen

  def set_psdlength(self,psdlength):
    self.psdlength=psdlength

  def set_max_psdlength(self,psdlength):
    self.maxlength=psdlength
  
  def set_padding(self,padding):
    self.padding=padding
  
  def set_psdstart(self,psdstart):
    self.psdstart=psdstart

  def set_psdpadding(self,padding):
    self.psdpadding=padding

  def set_seed(self,seed):
    self.add_var_opt('randomseed',str(seed))
  
  def set_srate(self,srate):
    self.add_var_opt('srate',str(srate))

  def set_trigSNR(self,trigSNR):
    self.add_var_opt('trigSNR',str(trigSNR))

  def set_dataseed(self,seed):
    self.add_var_opt('dataseed',str(seed))

  def get_ifos(self):
    return ''.join(map(str,self.ifos))
      
  def get_snr_file(self):
    ifos=''
    for i in self.ifos: ifos='%s%s'%(ifos,i)
    return os.path.join(self.job.snrpath,'snr_%s_%10.1f.dat'%(ifos,float(self.get_trig_time())))
  
  def set_trig_time(self,time):
    """
    Set the end time of the signal for the centre of the prior in time
    """
    self.__trigtime=float(time)
    self.add_var_opt('trigtime',str(time))
    
  def set_event_number(self,event):
    """
    Set the event number in the injection XML.
    """
    if event is not None:
      self.__event=int(event)
      self.add_var_opt('event',str(event))
  
  def set_injection(self,injfile,event):
    """
    Set a software injection to be performed.
    """
    self.add_file_opt('inj',injfile)
    self.set_event_number(event)

  def get_trig_time(self): return self.__trigtime
  
  def add_ifo_data(self,ifo,sciseg,channelname,mdccache=None,mdcchannel=None,timeslide=0):
    self.ifos.append(ifo)
    self.scisegs[ifo]=sciseg
    parent=sciseg.get_df_node()
    if parent is not None:
        self.add_parent(parent)
        self.cachefiles[ifo]=parent.get_output_files()[0]
        self.add_input_file(self.cachefiles[ifo])
        self.timeslides[ifo]=timeslide
        self.channels[ifo]=channelname
        if mdcchannel:
            self.mdcchannels[ifo]=mdcchannel
        if mdccache:
            self.mdccaches[ifo]=mdccache

        return 1
    else: return 0
  
  def finalize(self):
    if not self.__finaldata:
      self._finalize_ifo_data()
    pipeline.CondorDAGNode.finalize(self)
    
  def _finalize_ifo_data(self):
      """
      Add final list of IFOs and data to analyse to command line arguments.
      """
      ifostring='['
      cachestring='['
      psdstring='['
      flowstring='['
      fhighstring='['
      channelstring='['
      slidestring='['
      mdccachestring='['
      mdcchannelstring='['
      first=True
      for ifo in self.ifos:
        if first:
          delim=''
          first=False
        else: delim=','
        ifostring=ifostring+delim+ifo
        cachestring=cachestring+delim+self.cachefiles[ifo]
        if self.mdcchannels: mdcchannelstring=mdcchannelstring+delim+self.mdcchannels[ifo]
        if self.mdccaches: mdccachestring=mdccachestring+delim+self.mdccaches[ifo]
        if self.psds: psdstring=psdstring+delim+self.psds[ifo]
        if self.flows: flowstring=flowstring+delim+self.flows[ifo]
        if self.fhighs: fhighstring=fhighstring+delim+self.fhighs[ifo]
        channelstring=channelstring+delim+self.channels[ifo]
        slidestring=slidestring+delim+str(self.timeslides[ifo])
      ifostring=ifostring+']'
      cachestring=cachestring+']'
      psdstring=psdstring+']'
      flowstring=flowstring+']'
      fhighstring=fhighstring+']'
      channelstring=channelstring+']'
      slidestring=slidestring+']'
      mdccachestring=mdccachestring+']'
      mdcchannelstring=mdcchannelstring+']'
      self.add_var_opt('ifo',ifostring)
      self.add_var_opt('channel',channelstring)
      self.add_var_opt('cache',cachestring)
      if self.psds: self.add_var_opt('psd',psdstring)
      if self.flows: self.add_var_opt('flow',flowstring)
<<<<<<< HEAD
      if self.mdcchannels: self.add_var_opt('MDC-channel',mdcchannelstring)
      if self.mdccaches: self.add_var_opt('MDC-cache',mdccachestring)
=======
      if self.fhighs: self.add_var_opt('fhigh',fhighstring)
>>>>>>> 93e6a8a3
      if any(self.timeslides):
	self.add_var_opt('timeslide',slidestring)
      # Start at earliest common time
      # NOTE: We perform this arithmetic for all ifos to ensure that a common data set is
      # Used when we are running the coherence test.
      # Otherwise the noise evidence will differ.
      #print int(self.scisegs[self.ifos[0]].start()),int(self.scisegs[self.ifos[1]].start())
      #print int(self.scisegs[self.ifos[0]].end()),int(self.scisegs[self.ifos[1]].end())

      if self.scisegs!={}:
        starttime=max([int(self.scisegs[ifo].start()) for ifo in self.ifos])
        endtime=min([int(self.scisegs[ifo].end()) for ifo in self.ifos])
      else:
        (starttime,endtime)=self.get_required_data(self.get_trig_time())
        starttime=floor(starttime)
        endtime=ceil(endtime)
        #starttime=self.get_trig_time()-self.padding-self.seglen-self.psdlength#-0.5*self.maxlength
        #endtime=starttime+self.padding#+self.maxlength
      self.GPSstart=starttime
      self.__GPSend=endtime
      length=endtime-starttime
      
      # Now we need to adjust the start time and length to make sure the maximum data length
      # is not exceeded.
      trig_time=self.get_trig_time()
      maxLength=self.maxlength
      psdpad=self.psdpadding
      #print "using psd pad %s length %s MaxLength %s\n"%(psdpad,length,maxLength)
      if(length > maxLength):
        while(self.GPSstart+maxLength+psdpad<trig_time and self.GPSstart+maxLength+psdpad<self.__GPSend):
          #print "moving gpsstart from %s to %s\n"%(self.GPSstart,self.GPSstart+(psdpad+maxLength)/2.0)
          #print "checking new start smaller than trigtime..."
          #if self.GPSstart+(psdpad+maxLength)/2.0+maxLength+psdpad<trig_time:
          #    print "TRUE\n"
          #else: print "FALSE\n"
          #print "checking new start smaller than end..."
          #if self.GPSstart+(psdpad+maxLength)/2.0+maxLength<self.__GPSend:
          #    print "TRUE\n"
          #else: print "FALSE\n"

          self.GPSstart+=(maxLength+psdpad)/2.0
      if  self.GPSstart-ceil(self.GPSstart+maxLength+psdpad -trig_time) > starttime:
          self.GPSstart-=ceil(self.GPSstart+maxLength+psdpad-trig_time)
      else: 
          print "trigtime %s too close to starttime %s (diff %s). Trying to calculate PSD on the right\n"%(trig_time,starttime,trig_time-starttime)
          if (endtime > trig_time+psdpad+maxLength):
              self.GPSstart=trig_time+psdpad
          else:
              if trig_time-psdpad-starttime>endtime-psdpad-trig_time:
                  self.psdlength=trig_time-psdpad-starttime-1.
                  side="left"
                  self.GPSstart=startime+1.
              else:
                  self.psdlength=endtime-trig_time-psdpad-1.
                  side="right"
                  self.GPSstart=trig_time+psdpad

              print "There is not enough science time on the left or right of the trigtime to use %s secs for the PSD estimation. Using the largest possible stretch. That is %s secs on the %s of trigtime (gpsstart=%s)"%(maxLength,self.psdlength,side,self.GPSstart)
      # Override calculated start time if requested by user in ini file
      if self.psdstart is not None:
        self.GPSstart=self.psdstart
        print 'Over-riding start time to user-specified value %f'%(self.GPSstart)
        #if self.GPSstart<starttime or self.GPSstart>endtime:
        #  print 'ERROR: Over-ridden time lies outside of science segment!'
        #  raise Exception('Bad psdstart specified') 
      self.add_var_opt('psdstart',str(self.GPSstart))
      if self.psdlength is None:
        self.psdlength=self.__GPSend-self.GPSstart-2*self.padding-self.seglen-1
        if(self.psdlength>self.maxlength):
          self.psdlength=self.maxlength
      self.add_var_opt('psdlength',self.psdlength)
      self.add_var_opt('seglen',self.seglen)
      if (trig_time > self.GPSstart and trig_time<self.GPSstart+maxLength+psdpad ):
          print "WARNING: trigtime %s will be inside PSD segment (start=%s length+pad= %s)!\n"%(trig_time,self.GPSstart,maxLength+psdpad)
      self.__finaldata=True

class LALInferenceNestNode(EngineNode):
  def __init__(self,li_job):
    EngineNode.__init__(self,li_job)
    self.engine='lalinferencenest'
    self.outfilearg='outfile'
    
  def set_output_file(self,filename):
    self.nsfile=filename+'.dat'
    self.add_file_opt(self.outfilearg,self.nsfile,file_is_output_file=True)
    self.paramsfile=self.nsfile+'_params.txt'
    self.Bfilename=self.nsfile+'_B.txt'
    self.headerfile=self.nsfile+'_params.txt'
  def set_snr_path(self,snrpath):
      self.snrpath=snrpath
  def get_B_file(self):
    return self.Bfilename

  def get_ns_file(self):
    return self.nsfile

  def get_header_file(self):
    return self.headerfile
  def get_snr_file(self):
      return self.snrpath
      
      
      
class LALInferenceMCMCNode(EngineNode):
  def __init__(self,li_job):
    EngineNode.__init__(self,li_job)
    self.engine='lalinferencemcmc'
    self.outfilearg='outfile'

  def set_output_file(self,filename):
    self.posfile=filename+'.00'
    self.add_file_opt(self.outfilearg,filename)
    self.add_output_file(self.posfile)

  def get_pos_file(self):
    return self.posfile


class ResultsPageJob(pipeline.CondorDAGJob):
  def __init__(self,cp,submitFile,logdir):
    exe=cp.get('condor','resultspage')
    pipeline.CondorDAGJob.__init__(self,"vanilla",exe)
    self.set_sub_file(submitFile)
    self.set_stdout_file(os.path.join(logdir,'resultspage-$(cluster)-$(process).out'))
    self.set_stderr_file(os.path.join(logdir,'resultspage-$(cluster)-$(process).err'))
    self.add_condor_cmd('getenv','True')
    self.add_condor_cmd('RequestMemory','2000')
    self.add_ini_opts(cp,'resultspage')
    # self.add_opt('Nlive',cp.get('analysis','nlive'))
    
    if cp.has_option('results','skyres'):
        self.add_opt('skyres',cp.get('results','skyres'))

class ResultsPageNode(pipeline.CondorDAGNode):
    def __init__(self,results_page_job,outpath=None):
        pipeline.CondorDAGNode.__init__(self,results_page_job)
        if outpath is not None:
            self.set_output_path(path)
    def set_output_path(self,path):
        self.webpath=path
        self.add_var_opt('outpath',path)
        mkdirs(path)
        self.posfile=os.path.join(path,'posterior_samples.dat')
    def set_injection(self,injfile,eventnumber):
        self.injfile=injfile
        self.add_var_arg('--inj '+injfile)
        self.set_event_number(eventnumber)
    def set_event_number(self,event):
        """
        Set the event number in the injection XML.
        """
        if event is not None:
            self.__event=int(event)
            self.add_var_arg('--eventnum '+str(event))
    def add_engine_parent(self,node):
      """
      Add a parent node which is one of the engine nodes
      And automatically set options accordingly
      """
      self.add_parent(node)
      self.add_file_arg(node.get_pos_file())
      if node.snrpath is not None:
        self.set_snr_file(node.get_snr_file())
      if isinstance(node,LALInferenceMCMCNode):
	      self.add_var_opt('lalinfmcmc','')
      if os.path.exists("coinc.xml"):
        self.add_var_opt('trig','coinc.xml')
    def get_pos_file(self): return self.posfile
    def set_bayes_coherent_incoherent(self,bcifile):
        self.add_var_arg('--bci '+bcifile)
    def set_bayes_coherent_noise(self,bsnfile):
        self.add_var_arg('--bsn '+bsnfile)
    def set_snr_path(self,snrfile):
        self.add_var_arg('--snr '+snrfile)
    def set_snr_file(self,snrfile):
        self.add_var_arg('--snr '+snrfile)
class CoherenceTestJob(pipeline.CondorDAGJob):
    """
    Class defining the coherence test job to be run as part of a pipeline.
    """
    def __init__(self,cp,submitFile,logdir):
      exe=cp.get('condor','coherencetest')
      pipeline.CondorDAGJob.__init__(self,"vanilla",exe)
      self.add_opt('coherent-incoherent','')
      self.add_condor_cmd('getenv','True')
      self.set_stdout_file(os.path.join(logdir,'coherencetest-$(cluster)-$(process).out'))
      self.set_stderr_file(os.path.join(logdir,'coherencetest-$(cluster)-$(process).err'))
      self.set_sub_file(submitFile)

class CoherenceTestNode(pipeline.CondorDAGNode):
    """
    Class defining the node for the coherence test
    """
    def __init__(self,coherencetest_job,outfile=None):
      pipeline.CondorDAGNode.__init__(self,coherencetest_job)
      self.incoherent_parents=[]
      self.coherent_parent=None
      self.finalized=False
      if outfile is not None:
        self.add_file_opt('outfile',outfile,file_is_output_file=True)

    def add_coherent_parent(self,node):
      """
      Add a parent node which is an engine node, and process its outputfiles
      """
      self.coherent_parent=node
      self.add_parent(node)
    def add_incoherent_parent(self,node):
      """
      Add a parent node which provides one of the single-ifo evidence values
      """
      self.incoherent_parents.append(node)
      self.add_parent(node)
    def finalize(self):
      """
      Construct command line
      """
      if self.finalized==True: return
      self.finalized=True
      self.add_file_arg(self.coherent_parent.get_B_file())
      for inco in self.incoherent_parents:
        self.add_file_arg(inco.get_B_file())

class MergeNSJob(pipeline.CondorDAGJob):
    """
    Class defining a job which merges several parallel nested sampling jobs into a single file
    Input arguments:
    cp        - A configparser object containing the setup of the analysis
    submitFile    - Path to store the submit file
    logdir        - A directory to hold the stderr, stdout files of the merge runs
    """
    def __init__(self,cp,submitFile,logdir):
      exe=cp.get('condor','mergescript')
      pipeline.CondorDAGJob.__init__(self,"vanilla",exe)
      self.set_sub_file(submitFile)
      self.set_stdout_file(os.path.join(logdir,'merge-$(cluster)-$(process).out'))
      self.set_stderr_file(os.path.join(logdir,'merge-$(cluster)-$(process).err'))
      self.add_condor_cmd('getenv','True')
      self.add_opt('Nlive',cp.get('engine','nlive'))
      if cp.has_option('merge','npos'):
      	self.add_opt('npos',cp.get('merge','npos'))


class MergeNSNode(pipeline.CondorDAGNode):
    """
    Class defining the DAG node for a merge job
    Input arguments:
    merge_job = A MergeJob object
    parents = iterable of parent LALInferenceNest nodes (must have get_ns_file() method)
    """
    def __init__(self,merge_job,parents=None):
        pipeline.CondorDAGNode.__init__(self,merge_job)
        if parents is not None:
          for parent in parents:
            self.add_engine_parent(parent)

    def add_engine_parent(self,parent):
        self.add_parent(parent)
        self.add_file_arg(parent.get_ns_file())
        self.add_file_opt('headers',parent.get_header_file())

    def set_pos_output_file(self,file):
        self.add_file_opt('pos',file,file_is_output_file=True)
        self.posfile=file
    
    def get_pos_file(self): return self.posfile
    def get_B_file(self): return self.posfile+'_B.txt'

class GraceDBJob(pipeline.CondorDAGJob):
    """
    Class for a gracedb job
    """
    def __init__(self,cp,submitFile,logdir):
      exe=cp.get('condor','gracedb')
      #pipeline.CondorDAGJob.__init__(self,"vanilla",exe)
      pipeline.CondorDAGJob.__init__(self,"scheduler",exe)
      self.set_sub_file(submitFile)
      self.set_stdout_file(os.path.join(logdir,'gracedb-$(cluster)-$(process).out'))
      self.set_stderr_file(os.path.join(logdir,'gracedb-$(cluster)-$(process).err'))
      self.add_condor_cmd('getenv','True')
      self.baseurl=cp.get('paths','baseurl')
      self.basepath=cp.get('paths','webdir')

class GraceDBNode(pipeline.CondorDAGNode):
    """
    Run the gracedb executable to report the results
    """
    def __init__(self,gracedb_job,gid=None,parent=None):
        pipeline.CondorDAGNode.__init__(self,gracedb_job)
        self.resultsurl=""
        if gid: self.set_gid(gid)
        if parent: self.set_parent_resultspage(parent,gid)
        self.__finalized=False
        
    def set_page_path(self,path):
        """
        Set the path to the results page, after self.baseurl.
        """
        self.resultsurl=os.path.join(self.job().baseurl,path)

    def set_gid(self,gid):
        """
        Set the GraceDB ID to log to
        """
        self.gid=gid

    def set_parent_resultspage(self,respagenode,gid):
        """
        Setup to log the results from the given parent results page node
        """
        res=respagenode
        #self.set_page_path(res.webpath.replace(self.job().basepath,self.job().baseurl))
        self.resultsurl=res.webpath.replace(self.job().basepath,self.job().baseurl)
        self.set_gid(gid)
    def finalize(self):
        if self.__finalized:
            return
        self.add_var_arg('log')
        self.add_var_arg(str(self.gid))
        #self.add_var_arg('"Parameter estimation finished. <a href=\"'+self.resultsurl+'/posplots.html\">'+self.resultsurl+'/posplots.html</a>"')
        self.add_var_arg('Parameter estimation finished. '+self.resultsurl+'/posplots.html')
        self.__finalized=True<|MERGE_RESOLUTION|>--- conflicted
+++ resolved
@@ -49,11 +49,8 @@
   Represents a unique event to run on
   """
   new_id=itertools.count().next
-<<<<<<< HEAD
-  def __init__(self,trig_time=None,SimInspiral=None,SnglInspiral=None,CoincInspiral=None,SimBurst=None,event_id=None,timeslide_dict=None,GID=None,ifos=None, duration=None,srate=None,trigSNR=None):
-=======
-  def __init__(self,trig_time=None,SimInspiral=None,SnglInspiral=None,CoincInspiral=None,event_id=None,timeslide_dict=None,GID=None,ifos=None, duration=None,srate=None,trigSNR=None,fhigh=None):
->>>>>>> 93e6a8a3
+
+  def __init__(self,trig_time=None,SimInspiral=None,SnglInspiral=None,CoincInspiral=None,SimBurst=None,event_id=None,timeslide_dict=None,GID=None,ifos=None, duration=None,srate=None,trigSNR=None,fhigh=None):
     self.trig_time=trig_time
     self.injection=SimInspiral
     self.sngltrigger=SnglInspiral
@@ -486,14 +483,11 @@
     """
     #psdlength = self.config.getint('input','max-psd-length')
     padding=self.config.getint('input','padding')
-<<<<<<< HEAD
-    seglen = self.config.getfloat('lalinference','seglen')
-=======
     if self.config.has_option('engine','seglen') or self.config.has_option('lalinference','seglen'):
       if self.config.has_option('engine','seglen'):
-        seglen = self.config.getint('engine','seglen')
+        seglen = self.config.getfloat('engine','seglen')
       if self.config.has_option('lalinference','seglen'):
-        seglen = self.config.getint('lalinference','seglen')
+        seglen = self.config.getfloat('lalinference','seglen')
 
       if os.path.exists("psd.xml.gz"):
         psdlength = 0
@@ -505,16 +499,10 @@
         psdlength = 0
       else:
         psdlength = 32*seglen
->>>>>>> 93e6a8a3
     # Assume that the data interval is (end_time - seglen -padding , end_time + psdlength +padding )
     # -> change to (trig_time - seglen - padding - psdlength + 2 , trig_time + padding + 2) to estimate the psd before the trigger for online follow-up.
     # Also require padding before start time
-<<<<<<< HEAD
-    print "Getting data min %s max %s\n"%(min(times)-padding-psdlength-seglen,max(times)+padding+psdlength)
-    return (min(times)-padding-psdlength-seglen,max(times)+padding+psdlength)
-=======
     return (min(times)-padding-seglen-psdlength+2,max(times)+padding+2)
->>>>>>> 93e6a8a3
 
   def setup_from_times(self,times):
     """
@@ -556,11 +544,7 @@
     """
     gpsstart=None
     gpsend=None
-<<<<<<< HEAD
-    inputnames=['gps-time-file','injection-file','burst-injection-file','sngl-inspiral-file','coinc-inspiral-file','pipedown-db','lvalert-file']
-=======
-    inputnames=['gps-time-file','injection-file','sngl-inspiral-file','coinc-inspiral-file','pipedown-db','gid']#,'lvalert-file']
->>>>>>> 93e6a8a3
+    inputnames=['gps-time-file','injection-file','burst-injection-file','sngl-inspiral-file','coinc-inspiral-file','pipedown-db','gid']#,'lvalert-file']
     if sum([ 1 if self.config.has_option('input',name) else 0 for name in inputnames])!=1:
         print 'Plese specify only one input file'
         sys.exit(1)
@@ -890,18 +874,14 @@
     # Add control options
     if self.config.has_option('input','injection-file'):
        node.set_injection(self.config.get('input','injection-file'),event.event_id)
-<<<<<<< HEAD
     if self.config.has_option('input','burst-injection-file'):
        node.set_injection(self.config.get('input','burst-injection-file'),event.event_id)
-    node.set_seglen(self.config.getfloat('lalinference','seglen'))
-=======
     if self.config.has_option('lalinference','seglen'):
-      node.set_seglen(self.config.getint('lalinference','seglen'))
+      node.set_seglen(self.config.getfloat('lalinference','seglen'))
     elif  self.config.has_option('engine','seglen'):
-      node.set_seglen(self.config.getint('engine','seglen'))
+      node.set_seglen(self.config.getfloat('engine','seglen'))
     else:
       node.set_seglen(event.duration)
->>>>>>> 93e6a8a3
     if self.config.has_option('input','psd-length'):
       node.set_psdlength(self.config.getint('input','psd-length'))
     if self.config.has_option('input','psd-start-time'):
@@ -1151,12 +1131,9 @@
       self.add_var_opt('cache',cachestring)
       if self.psds: self.add_var_opt('psd',psdstring)
       if self.flows: self.add_var_opt('flow',flowstring)
-<<<<<<< HEAD
       if self.mdcchannels: self.add_var_opt('MDC-channel',mdcchannelstring)
       if self.mdccaches: self.add_var_opt('MDC-cache',mdccachestring)
-=======
       if self.fhighs: self.add_var_opt('fhigh',fhighstring)
->>>>>>> 93e6a8a3
       if any(self.timeslides):
 	self.add_var_opt('timeslide',slidestring)
       # Start at earliest common time
