
#flow DAG Class definitions for LALInference Pipeline
# (C) 2012 John Veitch, Vivien Raymond, Kiersten Ruisard, Kan Wang

import itertools
import glue
from glue import pipeline,segmentsUtils,segments
import os
import socket
from lalapps import inspiralutils
import uuid
import ast
import pdb
import string
from math import floor,ceil,log,pow
import sys
import random
from itertools import permutations
import shutil

# We use the GLUE pipeline utilities to construct classes for each
# type of job. Each class has inputs and outputs, which are used to
# join together types of jobs into a DAG.

class Event():
  """
  Represents a unique event to run on
  """
  new_id=itertools.count().next
  def __init__(self,trig_time=None,SimInspiral=None,SnglInspiral=None,CoincInspiral=None,event_id=None,timeslide_dict=None,GID=None,ifos=None, duration=None,srate=None,trigSNR=None,fhigh=None):
    self.trig_time=trig_time
    self.injection=SimInspiral
    self.sngltrigger=SnglInspiral
    if timeslide_dict is None:
      self.timeslides={}
    else:
      self.timeslides=timeslide_dict
    self.GID=GID
    self.coinctrigger=CoincInspiral
    if ifos is None:
      self.ifos = []
    else:
      self.ifos = ifos
    self.duration = duration
    self.srate = srate
    self.trigSNR = trigSNR
    self.fhigh = fhigh
    if event_id is not None:
        self.event_id=event_id
    else:
        self.event_id=Event.new_id()
    if self.injection is not None:
        self.trig_time=self.injection.get_end()
        if event_id is None: self.event_id=int(str(self.injection.simulation_id).split(':')[2])
    if self.sngltrigger is not None:
        self.trig_time=self.sngltrigger.get_end()
        self.event_id=int(str(self.sngltrigger.event_id).split(':')[2])
    if self.coinctrigger is not None:
        self.trig_time=self.coinctrigger.end_time + 1.0e-9 * self.coinctrigger.end_time_ns
    if self.GID is not None:
        self.event_id=int(''.join(i for i in self.GID if i.isdigit()))
    self.engine_opts={}
  def set_engine_option(self,opt,val):
    """
    Can set event-specific options for the engine nodes
    using this option, e.g. ev.set_engine_option('time-min','1083759273')
    """
    self.engine_opts[opt]=val

dummyCacheNames=['LALLIGO','LALVirgo','LALAdLIGO','LALAdVirgo']

def readLValert(SNRthreshold=0,gid=None,flow=40.0,gracedb="gracedb"):
  """
  Parse LV alert file, continaing coinc, sngl, coinc_event_map.
  and create a list of Events as input for pipeline
  Based on Chris Pankow's script
  """
  output=[]
  from glue.ligolw import utils
  from glue.ligolw import lsctables
  from glue.ligolw import ligolw
  from glue.ligolw import param
  from glue.ligolw import array
  from pylal import series as lalseries
  import numpy as np
  import subprocess
  from subprocess import Popen, PIPE
  print "gracedb download %s coinc.xml" % gid
  subprocess.call([gracedb,"download", gid ,"coinc.xml"])
  xmldoc=utils.load_filename("coinc.xml")
  coinctable = lsctables.getTablesByType(xmldoc, lsctables.CoincInspiralTable)[0]
  coinc_events = [event for event in coinctable]
  sngltable = lsctables.getTablesByType(xmldoc, lsctables.SnglInspiralTable)[0]
  sngl_events = [event for event in sngltable]
  #Issues to identify IFO with good data that did not produce a trigger
  #search_summary = lsctables.getTablesByType(xmldoc, lsctables.SearchSummaryTable)[0]
  #ifos = search_summary[0].ifos.split(",")
  coinc_table = lsctables.getTablesByType(xmldoc, lsctables.CoincTable)[0]
  ifos = coinc_table[0].instruments.split(",")
  trigSNR = coinctable[0].snr
  # Parse PSD
  srate_psdfile=16384
  print "gracedb download %s psd.xml.gz" % gid
  subprocess.call([gracedb,"download", gid ,"psd.xml.gz"])
  psdasciidic=None
  fhigh=None
  if os.path.exists("psd.xml.gz"):
    psdasciidic=get_xml_psds(os.path.realpath("./psd.xml.gz"),ifos,os.path.realpath('./PSDs'),end_time=None)
    combine=np.loadtxt(psdasciidic[psdasciidic.keys()[0]])
    srate_psdfile = pow(2.0, ceil( log(float(combine[-1][0]), 2) ) ) * 2
  else:
    print "Failed to gracedb download %s psd.xml.gz. lalinference will estimate the psd itself." % gid
  # Logic for template duration and sample rate disabled
  coinc_map = lsctables.getTablesByType(xmldoc, lsctables.CoincMapTable)[0]
  for coinc in coinc_events:
    these_sngls = [e for e in sngl_events if e.event_id in [c.event_id for c in coinc_map if c.coinc_event_id == coinc.coinc_event_id] ]
    #if these_sngls[0].template_duration:
      #dur = min([e.template_duration for e in these_sngls]) + 2.0 # Add 2s padding CAREFULL, DEPENDS ON THE LOW FREQUENCY CUTOFF OF THE DETECTION PIPELINE
      #srate = pow(2.0, ceil( log(max([e.f_final]), 2) ) ) # Round up to power of 2
    #else:
    dur=[]
    srate=[]
    for e in these_sngls:
      p=Popen(["lalapps_chirplen","--flow",str(flow),"-m1",str(e.mass1),"-m2",str(e.mass2)],stdout=PIPE, stderr=PIPE, stdin=PIPE)
      strlen = p.stdout.read()
      dur.append(pow(2.0, ceil( log(max(8.0,float(strlen.splitlines()[2].split()[5]) + 2.0), 2) ) ) )
      srate.append(pow(2.0, ceil( log(float(strlen.splitlines()[1].split()[5]), 2) ) ) * 2 )
    if max(srate)<srate_psdfile:
      srate = max(srate)
    else:
      srate = srate_psdfile
      fhigh = srate_psdfile/2.0 * 0.95 # Because of the drop-off near Nyquist of the PSD from gstlal
    ev=Event(CoincInspiral=coinc, GID=gid, ifos = ifos, duration = max(dur), srate = srate, trigSNR = trigSNR, fhigh = fhigh)
    if(coinc.snr>SNRthreshold): output.append(ev)

  print "Found %d coinc events in table." % len(coinc_events)
  return output

def open_pipedown_database(database_filename,tmp_space):
    """
    Open the connection to the pipedown database
    """
    if not os.access(database_filename,os.R_OK):
	raise Exception('Unable to open input file: %s'%(database_filename))
    from glue.ligolw import dbtables
    import sqlite3
    working_filename=dbtables.get_connection_filename(database_filename,tmp_path=tmp_space)
    connection = sqlite3.connect(working_filename)
    if tmp_space:
	dbtables.set_temp_store_directory(connection,tmp_space)
    dbtables.DBTable_set_connection(connection)
    return (connection,working_filename)


def get_zerolag_pipedown(database_connection, dumpfile=None, gpsstart=None, gpsend=None, max_cfar=-1):
	"""
	Returns a list of Event objects
	from pipedown data base. Can dump some stats to dumpfile if given,
	and filter by gpsstart and gpsend to reduce the nunmber or specify
	max_cfar to select by combined FAR
	"""
	output={}
	if gpsstart is not None: gpsstart=float(gpsstart)
	if gpsend is not None: gpsend=float(gpsend)
	# Get coincs
	get_coincs = "SELECT sngl_inspiral.end_time+sngl_inspiral.end_time_ns*1e-9,sngl_inspiral.ifo,coinc_event.coinc_event_id,sngl_inspiral.snr,sngl_inspiral.chisq,coinc_inspiral.combined_far \
		FROM sngl_inspiral join coinc_event_map on (coinc_event_map.table_name=='sngl_inspiral' and coinc_event_map.event_id ==\
		sngl_inspiral.event_id) join coinc_event on (coinc_event.coinc_event_id==coinc_event_map.coinc_event_id) \
		join coinc_inspiral on (coinc_event.coinc_event_id==coinc_inspiral.coinc_event_id) \
		WHERE coinc_event.time_slide_id=='time_slide:time_slide_id:10049'\
		"
	if gpsstart is not None:
		get_coincs=get_coincs+' and coinc_inspiral.end_time+coinc_inspiral.end_time_ns*1.0e-9 > %f'%(gpsstart)
	if gpsend is not None:
		get_coincs=get_coincs+' and coinc_inspiral.end_time+coinc_inspiral.end_time_ns*1.0e-9 < %f'%(gpsend)
	if max_cfar !=-1:
		get_coincs=get_coincs+' and coinc_inspiral.combined_far < %f'%(max_cfar)
	db_out=database_connection.cursor().execute(get_coincs)
    	extra={}
	for (sngl_time, ifo, coinc_id, snr, chisq, cfar) in db_out:
      		coinc_id=int(coinc_id.split(":")[-1])
	  	if not coinc_id in output.keys():
			output[coinc_id]=Event(trig_time=sngl_time,timeslide_dict={},event_id=int(coinc_id))
			extra[coinc_id]={}
		output[coinc_id].timeslides[ifo]=0
		output[coinc_id].ifos.append(ifo)
		extra[coinc_id][ifo]={'snr':snr,'chisq':chisq,'cfar':cfar}
	if dumpfile is not None:
		fh=open(dumpfile,'w')
		for co in output.keys():
			for ifo in output[co].ifos:
				fh.write('%s %s %s %s %s %s %s\n'%(str(co),ifo,str(output[co].trig_time),str(output[co].timeslides[ifo]),str(extra[co][ifo]['snr']),str(extra[co][ifo]['chisq']),str(extra[co][ifo]['cfar'])))
		fh.close()
	return output.values()


def get_timeslides_pipedown(database_connection, dumpfile=None, gpsstart=None, gpsend=None, max_cfar=-1):
	"""
	Returns a list of Event objects
	with times and timeslide offsets
	"""
	output={}
	if gpsstart is not None: gpsstart=float(gpsstart)
	if gpsend is not None: gpsend=float(gpsend)
	db_segments=[]
	sql_seg_query="SELECT search_summary.out_start_time, search_summary.out_end_time from search_summary join process on process.process_id==search_summary.process_id where process.program=='thinca'"
	db_out = database_connection.cursor().execute(sql_seg_query)
	for d in db_out:
		if d not in db_segments:
			db_segments.append(d)
	seglist=segments.segmentlist([segments.segment(d[0],d[1]) for d in db_segments])
	db_out_saved=[]
	# Get coincidences
	get_coincs="SELECT sngl_inspiral.end_time+sngl_inspiral.end_time_ns*1e-9,time_slide.offset,sngl_inspiral.ifo,coinc_event.coinc_event_id,sngl_inspiral.snr,sngl_inspiral.chisq,coinc_inspiral.combined_far \
		    FROM sngl_inspiral join coinc_event_map on (coinc_event_map.table_name == 'sngl_inspiral' and coinc_event_map.event_id \
		    == sngl_inspiral.event_id) join coinc_event on (coinc_event.coinc_event_id==coinc_event_map.coinc_event_id) join time_slide\
		    on (time_slide.time_slide_id == coinc_event.time_slide_id and time_slide.instrument==sngl_inspiral.ifo)\
		    join coinc_inspiral on (coinc_inspiral.coinc_event_id==coinc_event.coinc_event_id) where coinc_event.time_slide_id!='time_slide:time_slide_id:10049'"
	joinstr = ' and '
	if gpsstart is not None:
		get_coincs=get_coincs+ joinstr + ' coinc_inspiral.end_time+coinc_inspiral.end_time_ns*1e-9 > %f'%(gpsstart)
	if gpsend is not None:
		get_coincs=get_coincs+ joinstr+' coinc_inspiral.end_time+coinc_inspiral.end_time_ns*1e-9 <%f'%(gpsend)
	if max_cfar!=-1:
		get_coincs=get_coincs+joinstr+' coinc_inspiral.combined_far < %f'%(max_cfar)
	db_out=database_connection.cursor().execute(get_coincs)
	from pylal import SnglInspiralUtils
	extra={}
	for (sngl_time, slide, ifo, coinc_id, snr, chisq, cfar) in db_out:
		coinc_id=int(coinc_id.split(":")[-1])
		seg=filter(lambda seg:sngl_time in seg,seglist)[0]
		slid_time = SnglInspiralUtils.slideTimeOnRing(sngl_time,slide,seg)
		if not coinc_id in output.keys():
			output[coinc_id]=Event(trig_time=slid_time,timeslide_dict={},event_id=int(coinc_id))
			extra[coinc_id]={}
		output[coinc_id].timeslides[ifo]=slid_time-sngl_time
		output[coinc_id].ifos.append(ifo)
		extra[coinc_id][ifo]={'snr':snr,'chisq':chisq,'cfar':cfar}
	if dumpfile is not None:
		fh=open(dumpfile,'w')
		for co in output.keys():
			for ifo in output[co].ifos:
				fh.write('%s %s %s %s %s %s %s\n'%(str(co),ifo,str(output[co].trig_time),str(output[co].timeslides[ifo]),str(extra[co][ifo]['snr']),str(extra[co][ifo]['chisq']),str(extra[co][ifo]['cfar'])))
		fh.close()
	return output.values()

def mkdirs(path):
  """
  Helper function. Make the given directory, creating intermediate
  dirs if necessary, and don't complain about it already existing.
  """
  if os.access(path,os.W_OK) and os.path.isdir(path): return
  else: os.makedirs(path)

def chooseEngineNode(name):
  if name=='lalinferencenest':
    return LALInferenceNestNode
  if name=='lalinferencemcmc':
    return LALInferenceMCMCNode
  if name=='lalinferencebambi' or name=='lalinferencebambimpi':
    return LALInferenceBAMBINode
  return EngineNode

def scan_timefile(timefile):
    import re
    p=re.compile('[\d.]+')
    times=[]
    timefilehandle=open(timefile,'r')
    for time in timefilehandle:
      if not p.match(time):
	continue
      if float(time) in times:
	print 'Skipping duplicate time %s'%(time)
	continue
      print 'Read time %s'%(time)
      times.append(float(time))
    timefilehandle.close()
    return times


def ReadTimeSlidesFromFile(timeslidefile,ifos):
  """
  Reads in a file containing manually generated timeslides for each event in an injection xml.
    (This input file is generated with lalinference/python/tiger/make_injtimes.py)
  The output is a list of timeslide dictionaries is in the same order as the events in
  the xml file. The ordering of the colums does not matter.
  """
  ifodict = {}
  timeslides = []
  with open(timeslidefile,'r') as f:
    #Read the header to get the IFO names
    header = f.readline().split()

    #which ifo corresponds to which collum
    for i in range(len(header)):
      ifodict[header[i]] = i

    #sanity checks
    if len(ifos) != len(ifodict):
      print "ERROR: The amount of ifos in \""+timeslidefile+"\" is not the same as in the config file."
      sys.exit(1)

    for ifo in ifos:
      if not ifodict.has_key(ifo):
        print "ERROR: The ifos in \""+timeslidefile+"\" do not correspond to the ifos in the config file."
        sys.exit(1)

    #read in the remaining lines
    for line in f:
      linesplit = line.split()
      this_events_slides = {}
      for ifo in ifos:
        this_events_slides[ifo] = int(linesplit[ifodict[ifo]])
      timeslides.append(this_events_slides)

  return timeslides


def get_xml_psds(psdxml,ifos,outpath,end_time=None):
  """
  Get a psd.xml.gz file and:
  1) Reads it
  2) Converts PSD (10e-44) -> ASD ( ~10e-22)
  3) Checks the psd file contains all the IFO we want to analyze
  4) Writes down the ASDs into an ascii file for each IFO in psd.xml.gz. The name of the file contains the trigtime (if given) and the ifo name.
  Input:
    psdxml: psd.xml.gz file
    ifos: list of ifos used for the analysis
    outpath: path where the ascii ASD will be written to
    (end_time): trigtime for this event. Will be used a part of the ASD file name
  """
  lal=1
  from glue.ligolw import utils
  try:
    from pylal import series
    lal=0
  except ImportError:
    print "ERROR, cannot import pylal.series in bppu/get_xml_psds()\n"
    exit(1)
  import numpy as np
 
  out={}
  if not os.path.isdir(outpath):
    os.makedirs(outpath)
  if end_time is not None:
    time=repr(float(end_time))
  else:
    time=''
  #check we don't already have ALL the psd files #
  got_all=1
  for ifo in ifos:
    path_to_ascii_psd=os.path.join(outpath,ifo+'_psd_'+time+'.txt')
    # Check we don't already have that ascii (e.g. because we are running parallel runs of the save event
    if os.path.isfile(path_to_ascii_psd):
      got_all*=1
    else:
      got_all*=0
  if got_all==1:
    #print "Already have PSD files. Nothing to do...\n"
    for ifo in ifos:
      out[ifo]=os.path.join(outpath,ifo+'_psd_'+time+'.txt')
    return out

  # We need to convert the PSD for one or more IFOS. Open the file
  if not os.path.isfile(psdxml):
    print "ERROR: impossible to open the psd file %s. Exiting...\n"%psdxml
    sys.exit(1)
  xmlpsd =  series.read_psd_xmldoc(utils.load_filename(psdxml,contenthandler = series.LIGOLWContentHandler))
  # Check the psd file contains all the IFOs we want to analize
  for ifo in ifos:
    if not ifo in [i.encode('ascii') for i in xmlpsd.keys()]:
      print "ERROR. The PSD for the ifo %s does not seem to be contained in %s\n"%(ifo,psdxml)
      sys.exit(1)
  #loop over ifos in psd xml file
  for instrument in xmlpsd.keys():
    #name of the ascii file we are going to write the PSD into
    path_to_ascii_psd=os.path.join(outpath,instrument.encode('ascii')+'_psd_'+time+'.txt')
    # Check we don't already have that ascii (e.g. because we are running parallel runs of the save event
    if os.path.isfile(path_to_ascii_psd):
      continue
    # get data for the IFO
    ifodata=xmlpsd[instrument]
    #check data is not empty
    if ifodata is None:
      continue
    # we have data. Get psd array
    if lal==0:
      #pylal stores the series in ifodata.data
      data=ifodata
    else:
      # lal stores it in ifodata.data.data
      data=ifodata.data
    # Fill a two columns array of (freq, psd) and save it in the ascii file
    f0=ifodata.f0
    deltaF=ifodata.deltaF

    combine=[]

    for i in np.arange(len(data.data)) :
      combine.append([f0+i*deltaF,np.sqrt(data.data[i])])
    np.savetxt(path_to_ascii_psd,combine)
    ifo=instrument.encode('ascii')
    # set node.psds dictionary with the path to the ascii files
    out[ifo]=os.path.join(outpath,ifo+'_psd_'+time+'.txt')
  return out

def create_pfn_tuple(filename,protocol='file://',site='local'):
    return( (os.path.basename(filename),protocol+os.path.abspath(filename),site) )

class LALInferencePipelineDAG(pipeline.CondorDAG):
  def __init__(self,cp,dax=False,first_dag=True,previous_dag=None,site='local'):
    self.subfiles=[]
    self.config=cp
    self.engine=cp.get('analysis','engine')
    self.EngineNode=chooseEngineNode(self.engine)
    self.site=site
    if cp.has_option('paths','basedir'):
      self.basepath=cp.get('paths','basedir')
    else:
      self.basepath=os.getcwd()
      print 'No basepath specified, using current directory: %s'%(self.basepath)
    mkdirs(self.basepath)
    if dax:
        os.chdir(self.basepath)
    self.posteriorpath=os.path.join(self.basepath,'posterior_samples')
    mkdirs(self.posteriorpath)
    if first_dag:
      daglogdir=cp.get('paths','daglogdir')
      mkdirs(daglogdir)
      self.daglogfile=os.path.join(daglogdir,'lalinference_pipeline-'+str(uuid.uuid1())+'.log')
      pipeline.CondorDAG.__init__(self,self.daglogfile,dax=dax)
    elif not first_dag and previous_dag is not None:
      daglogdir=cp.get('paths','daglogdir')
      mkdirs(daglogdir)
      self.daglogfile=os.path.join(daglogdir,'lalinference_pipeline-'+str(uuid.uuid1())+'.log')
      pipeline.CondorDAG.__init__(self,self.daglogfile,dax=dax)
      for node in previous_dag.get_nodes():
        self.add_node(node)
    if cp.has_option('paths','cachedir'):
      self.cachepath=cp.get('paths','cachedir')
    else:
      self.cachepath=os.path.join(self.basepath,'caches')
    mkdirs(self.cachepath)
    if cp.has_option('paths','logdir'):
      self.logpath=cp.get('paths','logdir')
    else:
      self.logpath=os.path.join(self.basepath,'log')
    mkdirs(self.logpath)
    if cp.has_option('analysis','ifos'):
      self.ifos=ast.literal_eval(cp.get('analysis','ifos'))
    else:
      self.ifos=['H1','L1','V1']
    self.segments={}
    if cp.has_option('datafind','veto-categories'):
      self.veto_categories=cp.get('datafind','veto-categories')
    else: self.veto_categories=[]
    for ifo in self.ifos:
      self.segments[ifo]=[]
    self.romweightsnodes={}
    self.dq={}
    self.frtypes=ast.literal_eval(cp.get('datafind','types'))
    self.channels=ast.literal_eval(cp.get('data','channels'))
    self.use_available_data=False
    self.webdir=cp.get('paths','webdir')
    if cp.has_option('analysis','dataseed'):
      self.dataseed=cp.getint('analysis','dataseed')
    else:
      self.dataseed=None
    snrdir=os.path.join(self.basepath,'SNR')
    mkdirs(snrdir)
    # Set up necessary job files.
    self.prenodes={}
    self.datafind_job = pipeline.LSCDataFindJob(self.cachepath,self.logpath,self.config,dax=self.is_dax())
    self.datafind_job.add_opt('url-type','file')
    self.datafind_job.set_sub_file(os.path.abspath(os.path.join(self.basepath,'datafind.sub')))
    self.preengine_job = EngineJob(self.config, os.path.join(self.basepath,'prelalinference.sub'),self.logpath,ispreengine=True,dax=self.is_dax())
    self.preengine_job.set_grid_site('local')
    self.preengine_job.set_universe('vanilla')
    if cp.has_option('lalinference','roq'):
      self.romweights_job = ROMJob(self.config,os.path.join(self.basepath,'romweights.sub'),self.logpath,dax=self.is_dax())
      self.romweights_job.set_grid_site('local')
    # Need to create a job file for each IFO combination
    self.engine_jobs={}
    ifocombos=[]
    for N in range(1,len(self.ifos)+1):
        for a in permutations(self.ifos,N):
            ifocombos.append(a)
    for ifos in ifocombos:
        self.engine_jobs[ifos] = EngineJob(self.config, os.path.join(self.basepath,'engine_%s.sub'%(reduce(lambda x,y:x+y, map(str,ifos)))),self.logpath ,dax=self.is_dax(), site=site)
    self.results_page_job = ResultsPageJob(self.config,os.path.join(self.basepath,'resultspage.sub'),self.logpath,dax=self.is_dax())
    self.results_page_job.set_grid_site('local')
    self.cotest_results_page_job = ResultsPageJob(self.config,os.path.join(self.basepath,'resultspagecoherent.sub'),self.logpath,dax=self.is_dax())
    self.cotest_results_page_job.set_grid_site('local')
    self.merge_job = MergeNSJob(self.config,os.path.join(self.basepath,'merge_runs.sub'),self.logpath,dax=self.is_dax())
    self.merge_job.set_grid_site('local')
    self.coherence_test_job = CoherenceTestJob(self.config,os.path.join(self.basepath,'coherence_test.sub'),self.logpath,dax=self.is_dax())
    self.coherence_test_job.set_grid_site('local')
    self.gracedbjob = GraceDBJob(self.config,os.path.join(self.basepath,'gracedb.sub'),self.logpath,dax=self.is_dax())
    self.gracedbjob.set_grid_site('local')
    # Process the input to build list of analyses to do
    self.events=self.setup_from_inputs()

    # Sanity checking
    if len(self.events)==0:
      print 'No input events found, please check your config if you expect some events'
    self.times=[e.trig_time for e in self.events]

    # Set up the segments
    if not (self.config.has_option('input','gps-start-time') and self.config.has_option('input','gps-end-time')) and len(self.times)>0:
      (mintime,maxtime)=self.get_required_data(self.times)
    if not self.config.has_option('input','gps-start-time'):
      self.config.set('input','gps-start-time',str(int(floor(mintime))))
    if not self.config.has_option('input','gps-end-time'):
      self.config.set('input','gps-end-time',str(int(ceil(maxtime))))
    self.add_science_segments()

    # Save the final configuration that is being used
    conffilename=os.path.join(self.basepath,'config.ini')
    with open(conffilename,'wb') as conffile:
      self.config.write(conffile)

    # Generate the DAG according to the config given
    for event in self.events: self.add_full_analysis(event)

    self.dagfilename="lalinference_%s-%s"%(self.config.get('input','gps-start-time'),self.config.get('input','gps-end-time'))
    self.set_dag_file(self.dagfilename)
    if self.is_dax():
      self.set_dax_file(self.dagfilename)

  def add_full_analysis(self,event):
    if self.engine=='lalinferencenest':
      return self.add_full_analysis_lalinferencenest(event)
    elif self.engine=='lalinferencemcmc':
      return self.add_full_analysis_lalinferencemcmc(event)
    elif self.engine=='lalinferencebambi' or self.engine=='lalinferencebambimpi':
      return self.add_full_analysis_lalinferencebambi(event)

  def create_frame_pfn_file(self):
    """
    Create a pegasus cache file name, uses inspiralutils
    """
    import inspiralutils as iu
    gpsstart=self.config.get('input','gps-start-time')
    gpsend=self.config.get('input','gps-end-time')
    pfnfile=iu.create_frame_pfn_file(self.frtypes,gpsstart,gpsend)
    return pfnfile

  def get_required_data(self,times):
    """
    Calculate the data that will be needed to process all events
    """
    #psdlength = self.config.getint('input','max-psd-length')
    padding=self.config.getint('input','padding')
    if self.config.has_option('engine','seglen') or self.config.has_option('lalinference','seglen'):
      if self.config.has_option('engine','seglen'):
        seglen = self.config.getint('engine','seglen')
      if self.config.has_option('lalinference','seglen'):
        seglen = self.config.getint('lalinference','seglen')

      if os.path.exists("psd.xml.gz"):
        psdlength = 0
      else:
        psdlength = 32*seglen
    else:
      seglen = max(e.duration for e in self.events)
      if os.path.exists("psd.xml.gz"):
        psdlength = 0
      else:
        psdlength = 32*seglen
    # Assume that the data interval is (end_time - seglen -padding , end_time + psdlength +padding )
    # -> change to (trig_time - seglen - padding - psdlength + 2 , trig_time + padding + 2) to estimate the psd before the trigger for online follow-up.
    # Also require padding before start time
    return (min(times)-padding-seglen-psdlength+2,max(times)+padding+2)

  def setup_from_times(self,times):
    """
    Generate a DAG from a list of times
    """
    for time in self.times:
      self.add_full_analysis(Event(trig_time=time))

  def select_events(self):
    """
    Read events from the config parser. Understands both ranges and comma separated events, or combinations
    eg. events=[0,1,5:10,21] adds to the analysis the events: 0,1,5,6,7,8,9,10 and 21
    """
    events=[]
    times=[]
    raw_events=self.config.get('input','events').replace('[','').replace(']','').split(',')
    for raw_event in raw_events:
        if ':' in raw_event:
            limits=raw_event.split(':')
            if len(limits) != 2:
                print "Error: in event config option; ':' must separate two numbers."
                exit(0)
            low=int(limits[0])
            high=int(limits[1])
            if low>high:
                events.extend(range(int(high),int(low)+1))
            elif high>low:
                events.extend(range(int(low),int(high)+1))
        else:
            events.append(int(raw_event))
    return events

  def setup_from_inputs(self):
    """
    Scan the list of inputs, i.e.
    gps-time-file, injection-file, sngl-inspiral-file, coinc-inspiral-file, pipedown-database
    in the [input] section of the ini file.
    And process the events found therein
    """
    events=[]
    gpsstart=None
    gpsend=None
    if self.config.has_option('input','gps-start-time'):
      gpsstart=self.config.getfloat('input','gps-start-time')
    if self.config.has_option('input','gps-end-time'):
      gpsend=self.config.getfloat('input','gps-end-time')
    inputnames=['gps-time-file','injection-file','sngl-inspiral-file','coinc-inspiral-file','pipedown-db','gid']
    ReadInputFromList=sum([ 1 if self.config.has_option('input',name) else 0 for name in inputnames])
    if ReadInputFromList!=1 and (gpsstart is None or gpsend is None):
        return []
        print 'Please specify only one input file'
        print 'Or specify gps-start-time and gps-end-time in the ini file'
        sys.exit(1)
    if self.config.has_option('input','events'):
      selected_events=self.config.get('input','events')
      print 'Selected events %s'%(str(selected_events))

      if selected_events=='all':
          selected_events=None
      else:
          selected_events=self.select_events()
    else:
        selected_events=None
    # No input file given, analyse the entire time stretch between gpsstart and gpsend
    if self.config.has_option('input','analyse-all-time') and self.config.getboolean('input','analyse-all-time')==True:
        print 'Setting up for analysis of continuous time stretch %f - %f'%(gpsstart,gpsend)
        seglen=self.config.getfloat('engine','seglen')
        if(self.config.has_option('input','segment-overlap')):
          overlap=self.config.getfloat('input','segment-overlap')
        else:
          overlap=32.;
        if(overlap>seglen):
          print 'ERROR: segment-overlap is greater than seglen'
          sys.exit(1)
        # Now divide gpsstart - gpsend into jobs of seglen - overlap length
        t=gpsstart
        events=[]
        while(t<gpsend):
            ev=Event(trig_time=t+seglen-2)
            ev.set_engine_option('segment-start',str(t-overlap))
            ev.set_engine_option('time-min',str(t))
            tMax=t + seglen - overlap
            if tMax>=gpsend:
                tMax=gpsend
            ev.set_engine_option('time-max',str(tMax))
            events.append(ev)
            t=tMax
        return events

    # ASCII list of GPS times
    if self.config.has_option('input','gps-time-file'):
      times=scan_timefile(self.config.get('input','gps-time-file'))
      events=[Event(trig_time=time) for time in times]
    # Siminspiral Table
    if self.config.has_option('input','injection-file'):
      from pylal import SimInspiralUtils
      injTable=SimInspiralUtils.ReadSimInspiralFromFiles([self.config.get('input','injection-file')])
      # Using self defined timeslides
      if self.config.get('input','timeslides').lower()=='true':
        if self.config.has_option('input','timeslide-file'):
          timeslides = ReadTimeSlidesFromFile(self.config.get('input','timeslide-file'),self.ifos)
          if len(injTable) != len(timeslides):
            print 'ERROR: The amount of timeslides in %s, is not the same as the amount of injections'%(self.config.get('input','timeslide-file'))
          events=[Event(SimInspiral=inj,timeslide_dict=event_slide) for (inj,event_slide) in zip(injTable,timeslides)]

          self.add_pfn_cache([create_pfn_tuple(self.config.get('input','injection-file'))])
        else:
          print 'Plese specify a timeslides file with \"timeslide-file=filename\"'
          sys.exit(1)
      # No timeslides
      else:
        events=[Event(SimInspiral=inj) for inj in injTable]
        #shutil.copy(self.config.get('input','injection-file'),self.basepath)
        self.add_pfn_cache([create_pfn_tuple(self.config.get('input','injection-file'))])
    # SnglInspiral Table
    if self.config.has_option('input','sngl-inspiral-file'):
      from pylal import SnglInspiralUtils
      trigTable=SnglInspiralUtils.ReadSnglInspiralFromFiles([self.config.get('input','sngl-inspiral-file')])
      events=[Event(SnglInspiral=trig) for trig in trigTable]
      self.add_pfn_cache([create_pfn_tuple(self.config.get('input','sngl-inspiral-file'))])
      #shutil.copy(self.config.get('input','sngl-inspiral-file'),self.basepath)
    if self.config.has_option('input','coinc-inspiral-file'):
      from pylal import CoincInspiralUtils
      coincTable = CoincInspiralUtils.readCoincInspiralFromFiles([self.config.get('input','coinc-inspiral-file')])
      events = [Event(CoincInspiral=coinc) for coinc in coincTable]
      self.add_pfn_cache([create_pfn_tuple(self.config.get('input','coinc-inspiral-file'))])
      #shutil.copy(self.config.get('input','coinc-inspiral-file'),self.basepath)
    # LVAlert CoincInspiral Table
    #if self.config.has_option('input','lvalert-file'):
    if self.config.has_option('input','gid'):
      gid=self.config.get('input','gid')
      flow=40.0
      if self.config.has_option('lalinference','flow'):
        flow=min(ast.literal_eval(self.config.get('lalinference','flow')).values())
      events = readLValert(gid=gid,flow=flow,gracedb=self.config.get('condor','gracedb'))
    # pipedown-database
    else: gid=None
    if self.config.has_option('input','pipedown-db'):
      db_connection = open_pipedown_database(self.config.get('input','pipedown-db'),None)[0]
      # Timeslides
      if self.config.has_option('input','time-slide-dump'):
        timeslidedump=self.config.get('input','time-slide-dump')
      else:
        timeslidedump=None
      if self.config.has_option('input','max-cfar'):
	maxcfar=self.config.getfloat('input','max-cfar')
      else:
	maxcfar=-1
      if self.config.get('input','timeslides').lower()=='true':
	events=get_timeslides_pipedown(db_connection, gpsstart=gpsstart, gpsend=gpsend,dumpfile=timeslidedump,max_cfar=maxcfar)
      else:
	events=get_zerolag_pipedown(db_connection, gpsstart=gpsstart, gpsend=gpsend, dumpfile=timeslidedump,max_cfar=maxcfar)
    if(selected_events is not None):
        used_events=[]
        for i in selected_events:
            e=events[i]
            e.event_id=i
            used_events.append(e)
        events=used_events
    if gpsstart is not None:
        events = filter(lambda e: not e.trig_time<gpsstart, events)
    if gpsend is not None:
        events = filter(lambda e: not e.trig_time>gpsend, events)
    return events

  def add_full_analysis_lalinferencenest(self,event):
    """
    Generate an end-to-end analysis of a given event (Event class)
    For LALinferenceNest code. Uses parallel runs if specified
    """
    evstring=str(event.event_id)
    if event.trig_time is not None:
        evstring=str(event.trig_time)+'-'+str(event.event_id)
    Npar=self.config.getint('analysis','nparallel')
    # Set up the parallel engine nodes
    enginenodes=[]
    for i in range(Npar):
      n=self.add_engine_node(event)
      if i>0:
        n.add_var_arg('--dont-dump-extras')
      if n is not None: enginenodes.append(n)
    if len(enginenodes)==0:
      return False
    myifos=enginenodes[0].get_ifos()
    # Merge the results together
    pagedir=os.path.join(self.webdir,evstring,myifos)
    #pagedir=os.path.join(self.basepath,evstring,myifos)
    mkdirs(pagedir)
    mergenode=MergeNSNode(self.merge_job,parents=enginenodes)
    mergenode.set_pos_output_file(os.path.join(self.posteriorpath,'posterior_%s_%s.dat'%(myifos,evstring)))
    self.add_node(mergenode)
    # if we have an injection file pass an option to save injected SNR into a file only for the first chain if Nparallel>1. Dump the rest to dev/null
    if self.config.has_option('input','injection-file'):
      for i in range(Npar):
        if i==0:
          enginenodes[0].set_snr_path(self.basepath)
        else:
          enginenodes[i].set_snr_path('/dev/null')
    # Call finalize to build final list of available data
    enginenodes[0].finalize()
    enginenodes[0].set_psd_files()
    enginenodes[0].set_snr_file()
    if event.GID is not None:
      if self.config.has_option('analysis','upload-to-gracedb'):
        if self.config.getboolean('analysis','upload-to-gracedb'):
          self.add_gracedb_log_node(respagenode,event.GID)
    if self.config.getboolean('analysis','coherence-test') and len(enginenodes[0].ifos)>1:
        if self.site!='local':
          zipfilename='postproc_'+evstring+'.tar.gz'
        else:
          zipfilename=None
        respagenode=self.add_results_page_node(resjob=self.cotest_results_page_job,outdir=pagedir,parent=mergenode,gzip_output=zipfilename)
        respagenode.set_psd_files(enginenodes[0].get_psd_files())
        respagenode.set_snr_file(enginenodes[0].get_snr_file())
        mkdirs(os.path.join(self.basepath,'coherence_test'))
        par_mergenodes=[]
        for ifo in enginenodes[0].ifos:
            cotest_nodes=[self.add_engine_node(event,ifos=[ifo]) for i in range(Npar)]
            for co in cotest_nodes:
              co.set_psdstart(enginenodes[0].GPSstart)
              co.set_psdlength(enginenodes[0].psdlength)
              if co==cotest_nodes[0]:
                co.set_snr_path(self.basepath)
              else:
                co.set_snr_path('/dev/null')
              if co!=cotest_nodes[0]:
                co.add_var_arg('--dont-dump-extras')
              else:
                co.set_psd_files()
                co.set_snr_file()
            pmergenode=MergeNSNode(self.merge_job,parents=cotest_nodes)
            pmergenode.set_pos_output_file(os.path.join(self.posteriorpath,'posterior_%s_%s.dat'%(ifo,evstring)))
            self.add_node(pmergenode)
            par_mergenodes.append(pmergenode)
            presultsdir=os.path.join(pagedir,ifo)
            mkdirs(presultsdir)
            pzipfilename='postproc_'+evstring+'_'+ifo+'.tar.gz'
            subresnode=self.add_results_page_node(outdir=presultsdir,parent=pmergenode, gzip_output=pzipfilename)
            subresnode.set_psd_files(cotest_nodes[0].get_psd_files())
            subresnode.set_snr_file(cotest_nodes[0].get_snr_file())
            subresnode.set_bayes_coherent_noise(pmergenode.get_B_file())
            if self.config.has_option('input','injection-file') and event.event_id is not None:
                subresnode.set_injection(self.config.get('input','injection-file'),event.event_id)
                subresnode.set_snr_file(cotest_nodes[0].get_snr_path())
        coherence_node=CoherenceTestNode(self.coherence_test_job,outfile=os.path.join(self.basepath,'coherence_test','coherence_test_%s_%s.dat'%(myifos,evstring)))
        coherence_node.add_coherent_parent(mergenode)
        map(coherence_node.add_incoherent_parent, par_mergenodes)
        self.add_node(coherence_node)
        respagenode.add_parent(coherence_node)
        respagenode.set_bayes_coherent_incoherent(coherence_node.get_output_files()[0])
    else:
        if self.site!='local':
          zipfilename='postproc_'+evstring+'.tar.gz'
        else:
          zipfilename=None
        respagenode=self.add_results_page_node(outdir=pagedir,parent=mergenode,gzip_output=zipfilename)
        respagenode.set_psd_files(enginenodes[0].get_psd_files())
        respagenode.set_snr_file(enginenodes[0].get_snr_file())
    respagenode.set_bayes_coherent_noise(mergenode.get_B_file())
    respagenode.set_snr_file(enginenodes[0].get_snr_path())
    if self.config.has_option('input','injection-file') and event.event_id is not None:
        respagenode.set_injection(self.config.get('input','injection-file'),event.event_id)
    if event.GID is not None:
        self.add_gracedb_log_node(respagenode,event.GID)
    return True

  def add_full_analysis_lalinferencemcmc(self,event):
    """
    Generate an end-to-end analysis of a given event
    For LALInferenceMCMC.
    """
    evstring=str(event.event_id)
    if event.trig_time is not None:
        evstring=str(event.trig_time)+'-'+str(event.event_id)
    Npar=self.config.getint('analysis','nparallel')
    enginenodes=[]
    for i in range(Npar):
        enginenodes.append(self.add_engine_node(event))
        if i>0:
            enginenodes[-1].add_var_arg('--dont-dump-extras')
    myifos=enginenodes[0].get_ifos()
    enginenodes[0].set_psd_files()
    enginenodes[0].set_snr_file()
    pagedir=os.path.join(self.webdir,evstring,myifos)
    mkdirs(pagedir)
    respagenode=self.add_results_page_node(outdir=pagedir)
    respagenode.set_psd_files(enginenodes[0].get_psd_files())
    respagenode.set_snr_file(enginenodes[0].get_snr_file())
    if self.config.has_option('input','injection-file') and event.event_id is not None:
        respagenode.set_injection(self.config.get('input','injection-file'),event.event_id)
    map(respagenode.add_engine_parent, enginenodes)
    if event.GID is not None:
      if self.config.has_option('analysis','upload-to-gracedb'):
        if self.config.getboolean('analysis','upload-to-gracedb'):
          self.add_gracedb_log_node(respagenode,event.GID)

  def add_full_analysis_lalinferencebambi(self,event):
    """
    Generate an end-to-end analysis of a given event
    For LALInferenceBAMBI.
    """
    evstring=str(event.event_id)
    if event.trig_time is not None:
        evstring=str(event.trig_time)+'-'+str(event.event_id)
    enginenodes=[]
    enginenodes.append(self.add_engine_node(event))
    myifos=enginenodes[0].get_ifos()
    enginenodes[0].set_psd_files()
    enginenodes[0].set_snr_file()
    pagedir=os.path.join(self.webdir,evstring,myifos)
    mkdirs(pagedir)
    respagenode=self.add_results_page_node(outdir=pagedir)
    respagenode.set_psd_files(enginenodes[0].get_psd_files())
    respagenode.set_snr_file(enginenodes[0].get_snr_file())
    respagenode.set_bayes_coherent_noise(enginenodes[0].get_B_file())
    respagenode.set_header_file(enginenodes[0].get_header_file())
    if self.config.has_option('input','injection-file') and event.event_id is not None:
        respagenode.set_injection(self.config.get('input','injection-file'),event.event_id)

    map(respagenode.add_engine_parent, enginenodes)
    if event.GID is not None:
      if self.config.has_option('analysis','upload-to-gracedb'):
        if self.config.getboolean('analysis','upload-to-gracedb'):
          self.add_gracedb_log_node(respagenode,event.GID)

  def add_science_segments(self):
    # Query the segment database for science segments and
    # add them to the pool of segments
    if self.config.has_option('input','ignore-science-segments'):
      if self.config.getboolean('input','ignore-science-segments'):
        start=self.config.getfloat('input','gps-start-time')
        end=self.config.getfloat('input','gps-end-time')
        i=0
        for ifo in self.ifos:
          sciseg=pipeline.ScienceSegment((i,start,end,end-start))
          df_node=self.get_datafind_node(ifo,self.frtypes[ifo],int(sciseg.start()),int(sciseg.end()))
          sciseg.set_df_node(df_node)
          self.segments[ifo].append(sciseg)
          i+=1
        return
    # Look up science segments as required
    segmentdir=os.path.join(self.basepath,'segments')
    mkdirs(segmentdir)
    curdir=os.getcwd()
    os.chdir(segmentdir)
    for ifo in self.ifos:
      (segFileName,dqVetoes)=inspiralutils.findSegmentsToAnalyze(self.config, ifo, self.veto_categories, generate_segments=True,\
	use_available_data=self.use_available_data , data_quality_vetoes=False)
      self.dqVetoes=dqVetoes
      segfile=open(segFileName)
      segs=segmentsUtils.fromsegwizard(segfile)
      segs.coalesce()
      segfile.close()
      for seg in segs:
	    sciseg=pipeline.ScienceSegment((segs.index(seg),seg[0],seg[1],seg[1]-seg[0]))
	    df_node=self.get_datafind_node(ifo,self.frtypes[ifo],int(sciseg.start()),int(sciseg.end()))
	    sciseg.set_df_node(df_node)
	    self.segments[ifo].append(sciseg)
    os.chdir(curdir)

  def get_datafind_node(self,ifo,frtype,gpsstart,gpsend):
    node=pipeline.LSCDataFindNode(self.datafind_job)
    node.set_observatory(ifo[0])
    node.set_type(frtype)
    node.set_start(gpsstart)
    node.set_end(gpsend)
    #self.add_node(node)
    return node

  def add_engine_node(self,event,ifos=None,extra_options=None):
    """
    Add an engine node to the dag. Will find the appropriate cache files automatically.
    Will determine the data to be read and the output file.
    Will use all IFOs known to the DAG, unless otherwise specified as a list of strings
    """
    if ifos is None and len(event.ifos)>0:
      ifos=event.ifos
    if ifos is None:
      ifos=self.ifos
    end_time=event.trig_time
    seglen=self.config.getfloat('engine','seglen')
    segstart=end_time+2-seglen
    segend=segstart+seglen
    myifos=set([])

    #TODO:Fix this new loop to work with timeslides, if necessary. Currently it messes things up. 
    for ifo in ifos:
      #for seg in self.segments[ifo]:
        #if segstart >= seg.start() and segend < seg.end():
        #if end_time+slide >= seg.start() and end_time+slide < seg.end():
        #  myifos.add(ifo)
      myifos.add(ifo)
    ifos=myifos
    if len(ifos)==0:
      print 'No data found for time %f - %f, skipping'%(segstart,segend)
      return

    romweightsnode={}
    prenode=self.EngineNode(self.preengine_job)
    node=self.EngineNode(self.engine_jobs[tuple(ifos)])
    roqeventpath=os.path.join(self.preengine_job.roqpath,str(event.event_id)+'/')
    if self.config.has_option('lalinference','roq'):
      mkdirs(roqeventpath)
    node.set_trig_time(end_time)
    node.set_seed(random.randint(1,2**31))
    node.set_priority(-20+int(round(40.*float(self.times.index(end_time))/float(len(self.times)-0.5))))
    prenode.set_trig_time(end_time)
    randomseed=random.randint(1,2**31)
    node.set_seed(randomseed)
    prenode.set_seed(randomseed)
    srate=0
    if event.srate:
      srate=event.srate
    if self.config.has_option('lalinference','srate'):
      srate=ast.literal_eval(self.config.get('lalinference','srate'))
    if srate is not 0:
      node.set_srate(srate)
      prenode.set_srate(srate)
    if event.trigSNR:
      node.set_trigSNR(event.trigSNR)
    if self.dataseed:
      node.set_dataseed(self.dataseed+event.event_id)
      prenode.set_dataseed(self.dataseed+event.event_id)
    gotdata=0
    for ifo in ifos:
      if event.timeslides.has_key(ifo):
        slide=event.timeslides[ifo]
      else:
        slide=0
      for seg in self.segments[ifo]:
        if segstart+slide >= seg.start() and segend+slide < seg.end():
            if not self.config.has_option('lalinference','fake-cache'):
              if self.config.has_option('lalinference','roq'):
                prenode.add_ifo_data(ifo,seg,self.channels[ifo],timeslide=slide)
              gotdata+=node.add_ifo_data(ifo,seg,self.channels[ifo],timeslide=slide)
            else:
              fakecachefiles=ast.literal_eval(self.config.get('lalinference','fake-cache'))
              if self.config.has_option('lalinference','fake-channels'):
                fakechannels=ast.literal_eval(self.config.get('lalinference','fake-channels'))
              else:
                fakechannels=fakecachefiles
              if self.config.has_option('lalinference','roq'):
<<<<<<< HEAD
                prenode.add_fake_ifo_data(ifo,seg,fakecachefiles[ifo],timeslide=slide)
              gotdata+=node.add_fake_ifo_data(ifo,seg,fakecachefiles[ifo],timeslide=slide)

=======
                prenode.add_fake_ifo_data(ifo,seg,fakecachefiles[ifo],fakechannels[ifo],timeslide=slide)
              gotdata+=node.add_fake_ifo_data(ifo,seg,fakecachefiles[ifo],fakechannels[ifo],timeslide=slide)
>>>>>>> 3c22a11e
    if self.config.has_option('lalinference','psd-xmlfile'):
      psdpath=os.path.realpath(self.config.get('lalinference','psd-xmlfile'))
      node.psds=get_xml_psds(psdpath,ifos,os.path.join(self.basepath,'PSDs'),end_time=end_time)
      prenode.psds=get_xml_psds(psdpath,ifos,os.path.join(self.basepath,'PSDs'),end_time=end_time)
      if len(ifos)==0:
        node.ifos=node.cachefiles.keys()
        prenode.ifos=prenode.cachefiles.keys()
      else:
        node.ifos=ifos
        prenode.ifos=ifos
      gotdata=1
    if self.config.has_option('input','gid'):
      if os.path.isfile(os.path.join(self.basepath,'psd.xml.gz')):
        psdpath=os.path.join(self.basepath,'psd.xml.gz')
        node.psds=get_xml_psds(psdpath,ifos,os.path.join(self.basepath,'PSDs'),end_time=None)
        prenode.psds=get_xml_psds(psdpath,ifos,os.path.join(self.basepath,'PSDs'),end_time=None)
    if self.config.has_option('lalinference','flow'):
      node.flows=ast.literal_eval(self.config.get('lalinference','flow'))
      prenode.flows=ast.literal_eval(self.config.get('lalinference','flow'))
    if event.fhigh:
      for ifo in ifos:
        node.fhighs[ifo]=str(event.fhigh)
        prenode.fhighs[ifo]=str(event.fhigh)
    if self.config.has_option('lalinference','fhigh'):
      node.fhighs=ast.literal_eval(self.config.get('lalinference','fhigh'))
      prenode.fhighs=ast.literal_eval(self.config.get('lalinference','fhigh'))
      prenode.set_max_psdlength(self.config.getint('input','max-psd-length'))
      prenode.set_padding(self.config.getint('input','padding'))
      #prenode[ifo].set_output_file('/dev/null')
      prenode.add_var_arg('--Niter 1')
      prenode.add_var_arg('--outfile '+roqeventpath)
      prenode.add_var_arg('--data-dump')
      if self.config.has_option('lalinference','seglen'):
        prenode.set_seglen(self.config.getint('lalinference','seglen'))
      elif self.config.has_option('engine','seglen'):
        prenode.set_seglen(self.config.getint('engine','seglen'))
      else:
        prenode.set_seglen(event.duration)
    # Add the nodes it depends on
    for ifokey, seg in node.scisegs.items():
      dfnode=seg.get_df_node()
    
      if 1==1:
        #if dfnode is not None and dfnode not in self.get_nodes():
        if self.config.has_option('lalinference','roq'):
          #if gotdata and seg.id() not in self.prenodes.keys():
          if gotdata and event.event_id not in self.prenodes.keys():
            if prenode not in self.get_nodes():
              self.add_node(prenode)
              for ifo in ifos:
                romweightsnode[ifo]=self.add_rom_weights_node(ifo,prenode)
                #self.add_node(romweightsnode[ifo])
                if self.config.has_option('input','injection-file'):
                  freqDataFile=os.path.join(roqeventpath,ifo+'-freqDataWithInjection.dat')
                else:
                  freqDataFile=os.path.join(roqeventpath,ifo+'-freqData.dat')
                prenode.add_output_file(freqDataFile)
                prenode.add_output_file(os.path.join(roqeventpath,ifo+'-PSD.dat'))
                romweightsnode[ifo].add_var_arg('-d '+freqDataFile)
                romweightsnode[ifo].add_input_file(freqDataFile)
                romweightsnode[ifo].add_var_arg('-p '+os.path.join(roqeventpath,ifo+'-PSD.dat'))
                romweightsnode[ifo].add_input_file(os.path.join(roqeventpath,ifo+'-PSD.dat'))
                romweightsnode[ifo].add_var_arg('-o '+roqeventpath)
                romweightsnode[ifo].add_output_file(os.path.join(roqeventpath,'weights_'+ifo+'.dat'))
              #self.prenodes[seg.id()]=(prenode,romweightsnode)
              self.prenodes[event.event_id]=(prenode,romweightsnode)

      if self.config.has_option('lalinference','roq'):
        #node.add_parent(self.prenodes[seg.id()][1][ifokey])
        node.add_parent(self.prenodes[event.event_id][1][ifokey])

      if dfnode is not None and dfnode not in self.get_nodes():
        if not self.config.has_option('lalinference','fake-cache'):
          self.add_node(dfnode)

    if gotdata:
      self.add_node(node)
    else:
      'Print no data found for time %f'%(end_time)
      return None
    if extra_options is not None:
      for opt in extra_options.keys():
	    node.add_var_arg('--'+opt+' '+extra_options[opt])
    # Add control options
    if self.config.has_option('input','injection-file'):
       node.set_injection(self.config.get('input','injection-file'),event.event_id)
       prenode.set_injection(self.config.get('input','injection-file'),event.event_id)
    if self.config.has_option('lalinference','seglen'):
      node.set_seglen(self.config.getint('lalinference','seglen'))
    elif  self.config.has_option('engine','seglen'):
      node.set_seglen(self.config.getint('engine','seglen'))
    else:
      node.set_seglen(event.duration)
    if self.config.has_option('input','psd-length'):
      node.set_psdlength(self.config.getint('input','psd-length'))
    if self.config.has_option('input','psd-start-time'):
      node.set_psdstart(self.config.getfloat('input','psd-start-time'))
    node.set_max_psdlength(self.config.getint('input','max-psd-length'))
    node.set_padding(self.config.getint('input','padding'))
    out_dir=os.path.join(self.basepath,'engine')
    mkdirs(out_dir)
    node.set_output_file(os.path.join(out_dir,node.engine+'-'+str(event.event_id)+'-'+node.get_ifos()+'-'+str(node.get_trig_time())+'-'+str(node.id)))
    if self.config.has_option('lalinference','roq'):
      for ifo in ifos:
        node.add_var_arg('--'+ifo+'-roqweights '+os.path.join(roqeventpath,'weights_'+ifo+'.dat'))
        node.add_input_file(os.path.join(roqeventpath,'weights_'+ifo+'.dat'))
        
      node.add_var_arg('--roqtime_steps '+os.path.join(roqeventpath,'roq_sizes.dat'))
      node.add_input_file(os.path.join(roqeventpath,'roq_sizes.dat'))
      if self.config.has_option('paths','rom_nodes'):
        nodes_path=self.config.get('paths','rom_nodes')
        node.add_var_arg('--roqnodes '+nodes_path)
        node.add_input_file(nodes_path)
      else:
        print 'No nodes specified for ROM likelihood'
        return None
    for (opt,arg) in event.engine_opts.items():
        node.add_var_opt(opt,arg)
    return node

  def add_results_page_node(self,resjob=None,outdir=None,parent=None,extra_options=None,gzip_output=None):
    if resjob is None:
        resjob=self.results_page_job
    node=ResultsPageNode(resjob)
    if parent is not None:
      node.add_parent(parent)
      infile=parent.get_pos_file()
      node.add_file_arg(infile)
    node.set_output_path(outdir)
    if gzip_output is not None:
        node.set_gzip_output(gzip_output)
    self.add_node(node)
    return node

  def add_gracedb_log_node(self,respagenode,gid):
    node=GraceDBNode(self.gracedbjob,parent=respagenode,gid=gid)
    node.add_parent(respagenode)
    self.add_node(node)
    return node

  def add_rom_weights_node(self,ifo,parent=None):
    #try:
    #node=self.romweightsnodes[ifo]
        #except KeyError:
    node=ROMNode(self.romweights_job,ifo,parent.seglen,parent.flows[ifo])
    self.romweightsnodes[ifo]=node
    if parent is not None:
      node.add_parent(parent)
    self.add_node(node)
    return node


class EngineJob(pipeline.CondorDAGJob,pipeline.AnalysisJob):
  def __init__(self,cp,submitFile,logdir,ispreengine=False,dax=False,site=None):
    self.ispreengine=ispreengine
    self.engine=cp.get('analysis','engine')
    basepath=cp.get('paths','basedir')
    if ispreengine is True:
      roqpath=os.path.join(basepath,'ROQdata')
      self.roqpath=roqpath
      mkdirs(roqpath)
      self.engine='lalinferencemcmc'
      exe=cp.get('condor',self.engine)
      if cp.has_option('engine','site'):
        if self.site is not None and self.self!='local':
          universe='vanilla'
        else:
          universe="standard"
      else:
        universe='vanilla'
    else:
      if self.engine=='lalinferencemcmc':
        exe=cp.get('condor','mpirun')
        self.binary=cp.get('condor',self.engine)
        #universe="parallel"
        universe="vanilla"
        self.write_sub_file=self.__write_sub_file_mcmc_mpi
      elif self.engine=='lalinferencebambimpi':
        exe=cp.get('condor','mpirun')
        self.binary=cp.get('condor','lalinferencebambi')
        universe="vanilla"
        self.write_sub_file=self.__write_sub_file_mcmc_mpi
      elif self.engine=='lalinferencenest':
        exe=cp.get('condor',self.engine)
        if site is not None and site!='local':
          universe='vanilla'
        else:
          # Run in the vanilla universe when using resume
          if cp.has_option('engine','resume'):
            universe='vanilla'
          else:
            universe='standard'
      else:
        print 'LALInferencePipe: Unknown engine node type %s!'%(self.engine)
        sys.exit(1)

    pipeline.CondorDAGJob.__init__(self,universe,exe)
    pipeline.AnalysisJob.__init__(self,cp,dax=dax)
    # Set grid site if needed
    if site:
      self.set_grid_site(site)
      if site!='local':
        self.set_executable_installed(False)
    # Set the options which are always used
    self.set_sub_file(os.path.abspath(submitFile))
    if self.engine=='lalinferencemcmc' or self.engine=='lalinferencebambimpi':
      #openmpipath=cp.get('condor','openmpi')
      if cp.has_section('mpi'):
        if ispreengine is False:
          self.machine_count=cp.get('mpi','machine-count')
          self.machine_memory=cp.get('mpi','machine-memory')
        else:
          self.machine_count=str(1)
          self.machine_memory=cp.get('mpi','machine-memory')
      else:
        self.machine_count=str(1)
        self.machine_memory=str(1024) # default value if the user did not specify something
      #self.add_condor_cmd('machine_count',machine_count)
      #self.add_condor_cmd('environment','CONDOR_MPI_PATH=%s'%(openmpipath))
      try:
        hostname=socket.gethostbyaddr(socket.gethostname())[0]
      except:
        hostname='Unknown'
      if hostname=='pcdev1.phys.uwm.edu':
        self.add_condor_cmd('Requirements','CAN_RUN_MULTICORE')
        self.add_condor_cmd('+RequiresMultipleCores','True')
      self.add_condor_cmd('request_cpus',self.machine_count)
      self.add_condor_cmd('request_memory',str(float(self.machine_count)*float(self.machine_memory)))
      self.add_condor_cmd('getenv','true')
      if cp.has_option('condor','queue'):
        self.add_condor_cmd('+'+cp.get('condor','queue'),'True')
        self.add_condor_cmd('Requirements','(TARGET.'+cp.get('condor','queue')+' =?= True)')
    if cp.has_section(self.engine):
      if ispreengine is False:
        self.add_ini_opts(cp,self.engine)
    if  cp.has_section('engine'):
      if ispreengine is False:
        self.add_ini_opts(cp,'engine')
    self.set_stdout_file(os.path.join(logdir,'lalinference-$(cluster)-$(process)-$(node).out'))
    self.set_stderr_file(os.path.join(logdir,'lalinference-$(cluster)-$(process)-$(node).err'))

  def set_grid_site(self,site=None):
    """
    Over-load base class method to choose condor universe properly
    """
    if site is not None and site!='local':
      self.set_universe('vanilla')
    else:
      self.set_universe('standard')
    pipeline.CondorDAGJob.set_grid_site(self,site)

  def __write_sub_file_mcmc_mpi(self):
    """
    Nasty hack to insert the MPI stuff into the arguments
    when write_sub_file is called
    """
    # First write the standard sub file
    pipeline.CondorDAGJob.write_sub_file(self)
    # Then read it back in to mangle the arguments line
    outstring=""
    MPIextraargs= ' -np '+self.machine_count+' '+self.binary#'--verbose --stdout cluster$(CLUSTER).proc$(PROCESS).mpiout --stderr cluster$(CLUSTER).proc$(PROCESS).mpierr '+self.binary+' -- '
    subfilepath=self.get_sub_file()
    subfile=open(subfilepath,'r')
    for line in subfile:
       if line.startswith('arguments = "'):
          print 'Hacking sub file for MPI'
          line=line.replace('arguments = "','arguments = "'+MPIextraargs,1)
       outstring=outstring+line
    subfile.close()
    subfile=open(subfilepath,'w')
    subfile.write(outstring)
    subfile.close()

class EngineNode(pipeline.CondorDAGNode):
  new_id = itertools.count().next
  def __init__(self,li_job):
    pipeline.CondorDAGNode.__init__(self,li_job)
    self.ifos=[]
    self.scisegs={}
    self.channels={}
    self.psds={}
    self.flows={}
    self.fhighs={}
    self.timeslides={}
    self.seglen=None
    self.psdlength=None
    self.padding=None
    self.maxlength=None
    self.psdstart=None
    self.snrfile=None
    self.psdfiles=None
    self.cachefiles={}
    if li_job.ispreengine is False:
      self.id=EngineNode.new_id()
    self.__finaldata=False
    self.fakedata=False
    self.lfns=[] # Local file names (for frame files and pegasus)

  def set_seglen(self,seglen):
    self.seglen=seglen

  def set_psdlength(self,psdlength):
    self.psdlength=psdlength

  def set_max_psdlength(self,psdlength):
    self.maxlength=psdlength

  def set_padding(self,padding):
    self.padding=padding

  def set_psdstart(self,psdstart):
    self.psdstart=psdstart

  def set_seed(self,seed):
    self.add_var_opt('randomseed',str(seed))

  def set_srate(self,srate):
    self.add_var_opt('srate',str(srate))

  def set_snr_path(self,root):
    ifos=''
    if 'dev/null' in root:
      self.snrpath='/dev/null'
    else:
      for i in self.ifos: ifos='%s%s'%(ifos,i)
      self.snrpath=os.path.join(root,'SNR','snr_%s_%10.3f.dat'%(ifos,float(self.get_trig_time())))
    self.add_file_opt('snrpath',self.snrpath,file_is_output_file=True)

  def set_trigSNR(self,trigSNR):
    self.add_var_opt('trigSNR',str(trigSNR))

  def set_dataseed(self,seed):
    self.add_var_opt('dataseed',str(seed))

  def get_ifos(self):
    return ''.join(map(str,self.ifos))

  def set_psd_files(self):
    #if node.psdspath is not None:
    try:
      #bambi store the outfile in fileroot
      pathroot=self.fileroot
    except:
      #mcmc and nest in postfile
      pathroot=self.posfile
      if pathroot[-3:]=='.00':
        pathroot=pathroot[:-3]
    st=""
    for i in self.ifos:
      tmpst="%s%s-PSD.dat,"%(pathroot,i)
      st+=tmpst
      self.add_output_file(tmpst[:-1])  
    st=st[:-1]
    self.psdfiles=st
    
  def get_psd_files(self):
    return self.psdfiles

  def set_snr_file(self):
    try:
      #bambi store the outfile in fileroot
      pathroot=self.fileroot
    except:
      #mcmc and nest in postfile
      pathroot=self.posfile
      if pathroot[-3:]=='.00':
        pathroot=pathroot[:-3]
    st="%s_snr.txt"%pathroot
    self.add_output_file(st)
    self.snrfile=st
  
  def get_snr_file(self):
    return self.snrfile

  def get_snr_path(self):
    return self.snrpath

  def set_trig_time(self,time):
    """
    Set the end time of the signal for the centre of the prior in time
    """
    self.__trigtime=float(time)
    self.add_var_opt('trigtime',str(time))

  def set_event_number(self,event):
    """
    Set the event number in the injection XML.
    """
    if event is not None:
      self.__event=int(event)
      self.add_var_opt('event',str(event))

  def set_injection(self,injfile,event):
    """
    Set a software injection to be performed.
    """
    self.add_file_opt('inj',injfile)
    self.set_event_number(event)

  def get_trig_time(self): return self.__trigtime
<<<<<<< HEAD

  def add_fake_ifo_data(self,ifo,sciseg,fake_cache_name,timeslide=0):
=======
 
  def add_fake_ifo_data(self,ifo,sciseg,fake_cache_name,fake_channel_name,timeslide=0):
>>>>>>> 3c22a11e
    """
    Dummy method to set up fake data without needing to run datafind
    """
    self.ifos.append(ifo)
    self.scisegs[ifo]=sciseg
    self.cachefiles[ifo]=fake_cache_name
    self.timeslides[ifo]=timeslide
    self.channels[ifo]=fake_channel_name
    self.fakedata=True
    return 1

  def add_ifo_data(self,ifo,sciseg,channelname,timeslide=0):
    self.ifos.append(ifo)
    self.scisegs[ifo]=sciseg
    parent=sciseg.get_df_node()
    if parent is not None:
        self.add_parent(parent)
        df_output=parent.get_output()
        self.set_cache(df_output,ifo)
        #self.cachefiles[ifo]=parent.get_output_files()[0]
        #self.add_input_file(self.cachefiles[ifo])
        self.timeslides[ifo]=timeslide
        self.channels[ifo]=channelname
        return 1
    else: return 0

  def set_cache(self,filename,ifo):
    """
    Add a cache file from LIGODataFind. Based on same method from pipeline.AnalysisNode
    """
    #print 'Adding cache files %s'%(str(filename))
    if isinstance(filename,str): # A normal lal cache file
        self.cachefiles[ifo]=filename
        self.add_input_file(filename)
    elif isinstance(filename,list): # A list of LFNs (for DAX mode)
        self.add_var_opt('glob-frame-data',' ')
        if len(filename) == 0:
          raise pipeline.CondorDAGNodeError, \
          "LDR did not return any LFNs for query: check ifo and frame type"
        for lfn in filename:
            self.lfns.append(lfn)

  def finalize(self):
    if not self.__finaldata:
      self._finalize_ifo_data()
    pipeline.CondorDAGNode.finalize(self)

  def _finalize_ifo_data(self):
      """
      Add final list of IFOs and data to analyse to command line arguments.
      """
      for ifo in self.ifos:
        self.add_var_arg('--ifo '+ifo)
        if self.fakedata:
            self.add_var_opt('%s-cache'%(ifo),self.cachefiles[ifo])
        elif not self.lfns:
            self.add_file_opt('%s-cache'%(ifo),self.cachefiles[ifo])
        self.add_var_opt('%s-channel'%(ifo),self.channels[ifo])
        if self.flows: self.add_var_opt('%s-flow'%(ifo),self.flows[ifo])
        if self.psds: self.add_var_opt('%s-psd'%(ifo),self.psds[ifo])
        if any(self.timeslides): self.add_var_opt('%s-timeslide'%(ifo),self.timeslides[ifo])

      # Start at earliest common time
      # NOTE: We perform this arithmetic for all ifos to ensure that a common data set is
      # Used when we are running the coherence test.
      # Otherwise the noise evidence will differ.
      #if self.scisegs!={}:
      #starttime=max([int(self.scisegs[ifo].start()) for ifo in self.ifos])
      #endtime=min([int(self.scisegs[ifo].end()) for ifo in self.ifos])
      # NOTE: The above two lines are replaced with the following to work with timeslides.
      starttime=max([int(self.scisegs[ifo].start())-self.timeslides[ifo] for ifo in self.ifos])
      endtime=min([int(self.scisegs[ifo].end())-self.timeslides[ifo] for ifo in self.ifos])
      #else:
      #  (starttime,endtime)=self.get_required_data(self.get_trig_time())
      #  starttime=floor(starttime)
      #  endtime=ceil(endtime)
        #starttime=self.get_trig_time()-self.padding-self.seglen-self.psdlength#-0.5*self.maxlength
        #endtime=starttime+self.padding#+self.maxlength
      self.GPSstart=starttime
      self.__GPSend=endtime
      length=endtime-starttime

      # Now we need to adjust the start time and length to make sure the maximum data length
      # is not exceeded.
      trig_time=self.get_trig_time()
      maxLength=self.maxlength
      if(length > maxLength):
        while(self.GPSstart+maxLength<trig_time and self.GPSstart+maxLength<self.__GPSend):
          self.GPSstart+=maxLength/2.0
      # Override calculated start time if requested by user in ini file
      if self.psdstart is not None:
        self.GPSstart=self.psdstart
        #print 'Over-riding start time to user-specified value %f'%(self.GPSstart)
        #if self.GPSstart<starttime or self.GPSstart>endtime:
        #  print 'ERROR: Over-ridden time lies outside of science segment!'
        #  raise Exception('Bad psdstart specified')
      self.add_var_opt('psdstart',str(self.GPSstart))
      if self.psdlength is None:
        self.psdlength=self.__GPSend-self.GPSstart-2*self.padding-self.seglen-1
        if(self.psdlength>self.maxlength):
          self.psdlength=self.maxlength
      self.add_var_opt('psdlength',self.psdlength)
      self.add_var_opt('seglen',self.seglen)
      for lfn in self.lfns:
        a, b, c, d = lfn.split('.')[0].split('-')
        t_start = int(c)
        t_end = int(c) + int(d)
        data_end=max(self.GPSstart+self.psdlength,trig_time+2)
        if( t_start <= data_end and t_end>self.GPSstart):
        #if (t_start <= (self.GPSstart+self.psdlength or t_start <=trig_time+2 or t_end >=) \
        #    and ( (t_end <= (self.GPSstart+self.psdlength )) or (t_end <= trig_time+2) ))  :
            self.add_input_file(lfn)
      self.__finaldata=True

class LALInferenceNestNode(EngineNode):
  def __init__(self,li_job):
    EngineNode.__init__(self,li_job)
    self.engine='lalinferencenest'
    self.outfilearg='outfile'

  def set_output_file(self,filename):
    self.nsfile=filename+'.dat'
    self.posfile=self.nsfile
    self.add_file_opt(self.outfilearg,self.nsfile,file_is_output_file=True)
    self.Bfilename=self.nsfile+'_B.txt'
    self.add_output_file(self.Bfilename)
    self.headerfile=self.nsfile+'_params.txt'
    self.add_output_file(self.headerfile)

  def get_B_file(self):
    return self.Bfilename

  def get_ns_file(self):
    return self.nsfile

  def get_header_file(self):
    return self.headerfile

class LALInferenceMCMCNode(EngineNode):
  def __init__(self,li_job):
    EngineNode.__init__(self,li_job)
    self.engine='lalinferencemcmc'
    self.outfilearg='outfile'

  def set_output_file(self,filename):
    self.posfile=filename+'.00'
    self.add_file_opt(self.outfilearg,filename,file_is_output_file=True)
    self.add_output_file(self.posfile)

  def get_pos_file(self):
    return self.posfile

class LALInferenceBAMBINode(EngineNode):
  def __init__(self,li_job):
    EngineNode.__init__(self,li_job)
    self.engine='lalinferencebambi'
    self.outfilearg='outfile'

  def set_output_file(self,filename):
    self.fileroot=filename+'_'
    self.posfile=self.fileroot+'post_equal_weights.dat'
    self.paramsfile=self.fileroot+'params.txt'
    self.Bfilename=self.fileroot+'evidence.dat'
    self.headerfile=self.paramsfile
    self.add_file_opt(self.outfilearg,self.fileroot)

  def get_B_file(self):
    return self.Bfilename

  def get_pos_file(self):
    return self.posfile

  def get_header_file(self):
    return self.headerfile

class ResultsPageJob(pipeline.CondorDAGJob,pipeline.AnalysisJob):
  def __init__(self,cp,submitFile,logdir,dax=False):
    exe=cp.get('condor','resultspage')
    pipeline.CondorDAGJob.__init__(self,"vanilla",exe)
    pipeline.AnalysisJob.__init__(self,cp,dax=dax) # Job always runs locally
    self.set_sub_file(os.path.abspath(submitFile))
    self.set_stdout_file(os.path.join(logdir,'resultspage-$(cluster)-$(process).out'))
    self.set_stderr_file(os.path.join(logdir,'resultspage-$(cluster)-$(process).err'))
    self.add_condor_cmd('getenv','True')
    self.add_condor_cmd('RequestMemory','2000')
    self.add_ini_opts(cp,'resultspage')
    # self.add_opt('Nlive',cp.get('analysis','nlive'))

    if cp.has_option('results','skyres'):
        self.add_opt('skyres',cp.get('results','skyres'))

class ResultsPageNode(pipeline.CondorDAGNode):
    def __init__(self,results_page_job,outpath=None):
        pipeline.CondorDAGNode.__init__(self,results_page_job)
        if outpath is not None:
            self.set_output_path(path)
    def set_gzip_output(self,path):
        self.add_file_opt('archive',path,file_is_output_file=True)
    def set_output_path(self,path):
        self.webpath=path
        #self.add_file_opt('outpath',path,file_is_output_file=True)
        self.add_var_opt('outpath',path)
        #self.add_file_opt('archive','results.tar.gz',file_is_output_file=True)
        mkdirs(path)
        self.posfile=os.path.join(path,'posterior_samples.dat')
    def set_injection(self,injfile,eventnumber):
        self.injfile=injfile
        self.add_file_opt('inj',injfile)
        self.set_event_number(eventnumber)
    def set_event_number(self,event):
        """
        Set the event number in the injection XML.
        """
        if event is not None:
            self.__event=int(event)
            self.add_var_arg('--eventnum '+str(event))
            
    def set_psd_files(self,st):
      if st is None:
        return
      for i in st.split(','):
        self.add_input_file(i)
      self.add_var_arg('--psdfiles %s'%st)

    def set_snr_file(self,st):
      if st is None:
        return
      self.add_file_opt('snr',st)

    def add_engine_parent(self,node):
      """
      Add a parent node which is one of the engine nodes
      And automatically set options accordingly
      """
      self.add_parent(node)
      self.add_file_arg(node.get_pos_file())
      if isinstance(node,LALInferenceMCMCNode):
	      self.add_var_opt('lalinfmcmc','')
      if os.path.exists("coinc.xml"):
        self.add_var_opt('trig','coinc.xml')
    def get_pos_file(self): return self.posfile
    def set_bayes_coherent_incoherent(self,bcifile):
        self.add_file_opt('bci',bcifile)
    def set_bayes_coherent_noise(self,bsnfile):
        self.add_file_opt('bsn',bsnfile)
    def set_header_file(self,headerfile):
        self.add_var_arg('--header '+headerfile)

class CoherenceTestJob(pipeline.CondorDAGJob,pipeline.AnalysisJob):
    """
    Class defining the coherence test job to be run as part of a pipeline.
    """
    def __init__(self,cp,submitFile,logdir,dax=False):
      exe=cp.get('condor','coherencetest')
      pipeline.CondorDAGJob.__init__(self,"vanilla",exe)
      pipeline.AnalysisJob.__init__(self,cp,dax=dax)
      self.add_opt('coherent-incoherent','')
      self.add_condor_cmd('getenv','True')
      self.set_stdout_file(os.path.join(logdir,'coherencetest-$(cluster)-$(process).out'))
      self.set_stderr_file(os.path.join(logdir,'coherencetest-$(cluster)-$(process).err'))
      self.set_sub_file(os.path.abspath(submitFile))

class CoherenceTestNode(pipeline.CondorDAGNode):
    """
    Class defining the node for the coherence test
    """
    def __init__(self,coherencetest_job,outfile=None):
      pipeline.CondorDAGNode.__init__(self,coherencetest_job)
      self.incoherent_parents=[]
      self.coherent_parent=None
      self.finalized=False
      if outfile is not None:
        self.add_file_opt('outfile',outfile,file_is_output_file=True)

    def add_coherent_parent(self,node):
      """
      Add a parent node which is an engine node, and process its outputfiles
      """
      self.coherent_parent=node
      self.add_parent(node)
    def add_incoherent_parent(self,node):
      """
      Add a parent node which provides one of the single-ifo evidence values
      """
      self.incoherent_parents.append(node)
      self.add_parent(node)
    def finalize(self):
      """
      Construct command line
      """
      if self.finalized==True: return
      self.finalized=True
      self.add_file_arg(self.coherent_parent.get_B_file())
      for inco in self.incoherent_parents:
        self.add_file_arg(inco.get_B_file())

class MergeNSJob(pipeline.CondorDAGJob,pipeline.AnalysisJob):
    """
    Class defining a job which merges several parallel nested sampling jobs into a single file
    Input arguments:
    cp        - A configparser object containing the setup of the analysis
    submitFile    - Path to store the submit file
    logdir        - A directory to hold the stderr, stdout files of the merge runs
    """
    def __init__(self,cp,submitFile,logdir,dax=False):
      exe=cp.get('condor','mergescript')
      pipeline.CondorDAGJob.__init__(self,"vanilla",exe)
      pipeline.AnalysisJob.__init__(self,cp,dax=dax)
      self.set_sub_file(os.path.abspath(submitFile))
      self.set_stdout_file(os.path.join(logdir,'merge-$(cluster)-$(process).out'))
      self.set_stderr_file(os.path.join(logdir,'merge-$(cluster)-$(process).err'))
      self.add_condor_cmd('getenv','True')
      if cp.has_option('engine','nlive'):
        self.add_opt('Nlive',cp.get('engine','nlive'))
      elif cp.has_option('engine','Nlive'):
        self.add_opt('Nlive',cp.get('engine','Nlive'))
      if cp.has_option('merge','npos'):
      	self.add_opt('npos',cp.get('merge','npos'))


class MergeNSNode(pipeline.CondorDAGNode):
    """
    Class defining the DAG node for a merge job
    Input arguments:
    merge_job = A MergeJob object
    parents = iterable of parent LALInferenceNest nodes (must have get_ns_file() method)
    """
    def __init__(self,merge_job,parents=None):
        pipeline.CondorDAGNode.__init__(self,merge_job)
        if parents is not None:
          for parent in parents:
            self.add_engine_parent(parent)

    def add_engine_parent(self,parent):
        self.add_parent(parent)
        self.add_file_arg(parent.get_ns_file())
        self.add_file_opt('headers',parent.get_header_file())
        self.add_input_file(parent.get_B_file())

    def set_pos_output_file(self,file):
        self.add_file_opt('pos',file,file_is_output_file=True)
        self.posfile=file
        self.Bfilename=self.posfile+'_B.txt'
        self.add_output_file(self.Bfilename)

    def get_pos_file(self): return self.posfile
    def get_B_file(self): return self.Bfilename

class GraceDBJob(pipeline.CondorDAGJob,pipeline.AnalysisJob):
    """
    Class for a gracedb job
    """
    def __init__(self,cp,submitFile,logdir,dax=False):
      exe=cp.get('condor','gracedb')
      #pipeline.CondorDAGJob.__init__(self,"vanilla",exe)
      pipeline.CondorDAGJob.__init__(self,"scheduler",exe)
      pipeline.AnalysisJob.__init__(self,cp,dax=dax)
      self.set_sub_file(os.path.abspath(submitFile))
      self.set_stdout_file(os.path.join(logdir,'gracedb-$(cluster)-$(process).out'))
      self.set_stderr_file(os.path.join(logdir,'gracedb-$(cluster)-$(process).err'))
      self.add_condor_cmd('getenv','True')
      self.baseurl=cp.get('paths','baseurl')
      self.basepath=cp.get('paths','webdir')

class GraceDBNode(pipeline.CondorDAGNode):
    """
    Run the gracedb executable to report the results
    """
    def __init__(self,gracedb_job,gid=None,parent=None):
        pipeline.CondorDAGNode.__init__(self,gracedb_job)
        self.resultsurl=""
        if gid: self.set_gid(gid)
        if parent: self.set_parent_resultspage(parent,gid)
        self.__finalized=False

    def set_page_path(self,path):
        """
        Set the path to the results page, after self.baseurl.
        """
        self.resultsurl=os.path.join(self.job().baseurl,path)

    def set_gid(self,gid):
        """
        Set the GraceDB ID to log to
        """
        self.gid=gid

    def set_parent_resultspage(self,respagenode,gid):
        """
        Setup to log the results from the given parent results page node
        """
        res=respagenode
        #self.set_page_path(res.webpath.replace(self.job().basepath,self.job().baseurl))
        self.resultsurl=res.webpath.replace(self.job().basepath,self.job().baseurl)
        self.webpath=res.webpath
        self.set_gid(gid)
    def finalize(self):
        if self.__finalized:
            return
        self.add_var_arg('upload')
        self.add_var_arg(str(self.gid))
        #self.add_var_arg('"Parameter estimation finished. <a href=\"'+self.resultsurl+'/posplots.html\">'+self.resultsurl+'/posplots.html</a>"')
        self.add_var_arg(self.webpath+'/posterior_samples.dat Parameter estimation finished. '+self.resultsurl+'/posplots.html')
        self.__finalized=True

class ROMJob(pipeline.CondorDAGJob,pipeline.AnalysisJob):
  """
  Class for a ROM compute weights job
  """
  def __init__(self,cp,submitFile,logdir,dax=False):
    exe=cp.get('condor','romweights')
    pipeline.CondorDAGJob.__init__(self,"vanilla",exe)
    pipeline.AnalysisJob.__init__(self,cp,dax=dax)
    self.set_sub_file(submitFile)
    self.set_stdout_file(os.path.join(logdir,'romweights-$(cluster)-$(process).out'))
    self.set_stderr_file(os.path.join(logdir,'romweights-$(cluster)-$(process).err'))
    self.add_condor_cmd('getenv','True')
    self.add_arg('-B '+str(cp.get('paths','rom_b_matrix')))
    if cp.has_option('engine','dt'):
      self.add_arg('-t '+str(cp.get('engine','dt')))
    else:
      self.add_arg('-t 0.1')
    if cp.has_option('engine','dt'):
      self.add_arg('-T '+str(cp.get('engine','time_step')))
    else:
      self.add_arg('-T 0.0001')
    self.add_condor_cmd('RequestMemory',str((os.path.getsize(str(cp.get('paths','rom_b_matrix')))/(1024*1024))*4))

class ROMNode(pipeline.CondorDAGNode):
  """
  Run the ROM compute weights script
  """
  def __init__(self,romweights_job,ifo,seglen,flow):
    pipeline.CondorDAGNode.__init__(self,romweights_job)
    self.__finalized=False
    self.add_var_arg('-s '+str(seglen))
    self.add_var_arg('-f '+str(flow))
    self.add_var_arg('-i '+ifo)

  def finalize(self):
    if self.__finalized:
      return
    self.__finalized=True<|MERGE_RESOLUTION|>--- conflicted
+++ resolved
@@ -1013,14 +1013,8 @@
               else:
                 fakechannels=fakecachefiles
               if self.config.has_option('lalinference','roq'):
-<<<<<<< HEAD
-                prenode.add_fake_ifo_data(ifo,seg,fakecachefiles[ifo],timeslide=slide)
-              gotdata+=node.add_fake_ifo_data(ifo,seg,fakecachefiles[ifo],timeslide=slide)
-
-=======
                 prenode.add_fake_ifo_data(ifo,seg,fakecachefiles[ifo],fakechannels[ifo],timeslide=slide)
               gotdata+=node.add_fake_ifo_data(ifo,seg,fakecachefiles[ifo],fakechannels[ifo],timeslide=slide)
->>>>>>> 3c22a11e
     if self.config.has_option('lalinference','psd-xmlfile'):
       psdpath=os.path.realpath(self.config.get('lalinference','psd-xmlfile'))
       node.psds=get_xml_psds(psdpath,ifos,os.path.join(self.basepath,'PSDs'),end_time=end_time)
@@ -1421,13 +1415,8 @@
     self.set_event_number(event)
 
   def get_trig_time(self): return self.__trigtime
-<<<<<<< HEAD
-
-  def add_fake_ifo_data(self,ifo,sciseg,fake_cache_name,timeslide=0):
-=======
- 
+
   def add_fake_ifo_data(self,ifo,sciseg,fake_cache_name,fake_channel_name,timeslide=0):
->>>>>>> 3c22a11e
     """
     Dummy method to set up fake data without needing to run datafind
     """
