--- conflicted
+++ resolved
@@ -143,10 +143,7 @@
 int SkyLocFlag=0;
 REAL8 SNRfac=1.0;
 REAL4 H1GPSshift = 0.0, L1GPSshift = 0.0, V1GPSshift = 0.0;
-<<<<<<< HEAD
 int MNSeg = 0;
-=======
->>>>>>> 8b274a5a
 int HighMassFlag=0;
 int decohereflag=0;
 REAL8 offset=0.0;
@@ -275,13 +272,10 @@
 		case 14:
 			SNRfac=atof(optarg);
 			break;
-<<<<<<< HEAD
 		case 30:
 			MNSeg=atoi(optarg);
 			if(MNSeg < 0 || MNSeg > 4) {fprintf(stderr,"ERROR: Incorrect value for MultiNest segment, please set --MNSeg between 0 and 4\n"); exit(1);}
 			break;
-=======
->>>>>>> 8b274a5a
 		case 31:
 			H1GPSshift = atof(optarg);
 			specifictimeslides=1;
@@ -688,26 +682,10 @@
 		if(specifictimeslides && !FakeFlag){ /* Set up time slides by offsetting the data by user defined value */
 			if( ( !strcmp(IFOnames[i],"H1") && H1GPSshift != 0.0 ) || ( !strcmp(IFOnames[i],"L1") &&
 					L1GPSshift != 0.0 ) || ( !strcmp(IFOnames[i],"V1") && V1GPSshift != 0.0 ) ) {
-<<<<<<< HEAD
-				memcpy(&realstart,&datastart,sizeof(LIGOTimeGPS));
-=======
->>>>>>> 8b274a5a
 				if(!strcmp(IFOnames[i],"H1"))
 					TSoffset=H1GPSshift;
 				else if(!strcmp(IFOnames[i],"L1"))
 					TSoffset=L1GPSshift;
-<<<<<<< HEAD
-				else
-					TSoffset=V1GPSshift;
-				datastart = realstart;
-				XLALGPSAdd(&datastart, TSoffset);
-				fprintf(stderr,"Slid %s by %f s\n",IFOnames[i],TSoffset);
-			}
-		}
-		
-		/* set up a Tukey Window with tails of 1s at each end */
-		if (inputMCMC.window==NULL) inputMCMC.window = windowplan = XLALCreateTukeyREAL8Window( seglen, 0.1); /* 0.1s agreed on beta parameter for review */
-=======
 				else if(!strcmp(IFOnames[i],"V1"))
 					TSoffset=V1GPSshift;
 				datastart = realstart;
@@ -726,7 +704,6 @@
 		
 		/* set up a Tukey Window */
 		if (inputMCMC.window==NULL) inputMCMC.window = windowplan = XLALCreateTukeyREAL8Window( seglen, 0.1); /* 0.1 agreed on beta parameter for review */
->>>>>>> 8b274a5a
 		/* if (inputMCMC.window==NULL) inputMCMC.window = windowplan = XLALCreateTukeyREAL8Window( seglen,(REAL8)2.0*padding*SampleRate/(REAL8)seglen); */ /* Original window, commented out for review */
 		/* Read the data from disk into a vector (RawData) */
 		if(!FakeFlag){
