--- conflicted
+++ resolved
@@ -227,10 +227,7 @@
 void initialise(int argc, char *argv[]);
 void PrintSNRsToFile(REAL8* SNRs,SimInspiralTable *inj_table,LALMCMCInput *inputMCMC);
 void InjectFD(LALStatus status, LALMCMCInput *inputMCMC, SimInspiralTable *inj_table);
-<<<<<<< HEAD
-=======
 void NestInitInjectedParam(LALMCMCParameter *parameter, void *iT, LALMCMCInput *MCMCinput);
->>>>>>> 9c5f2898
 
 REAL8TimeSeries *readTseries(CHAR *cachefile, CHAR *channel, LIGOTimeGPS start, REAL8 length)
 {
@@ -1358,10 +1355,7 @@
 	    fprintf(stdout,"   Done.\n");
 	    #endif
 	  }
-<<<<<<< HEAD
-=======
       //if(verbose) inputMCMC.scrivi=1;
->>>>>>> 9c5f2898
 	} 
 	
 	if(HighMassFlag) inputMCMC.funcPrior = NestPriorHighMass;
@@ -1431,10 +1425,7 @@
   double etamax=0.25;
   SimInspiralTable *injTable = (SimInspiralTable *)iT;
   REAL8 trg_time = (REAL8) injTable->geocent_end_time.gpsSeconds + (REAL8)injTable->geocent_end_time.gpsNanoSeconds *1.0e-9;
-<<<<<<< HEAD
-=======
 //double etamin=0.01;
->>>>>>> 9c5f2898
 
    LALMCMCParam *head;
 
@@ -1469,7 +1460,6 @@
             }while(!(inj_phi1>=0.0 && inj_phi1<=LAL_TWOPI));
       }
   }
-<<<<<<< HEAD
 
   REAL8 inj_a2=sqrt(injTable->spin2x*injTable->spin2x+injTable->spin2y*injTable->spin2y+injTable->spin2z*injTable->spin2z);
   REAL8 inj_theta2=0.0;
@@ -1498,44 +1488,6 @@
 
     parameter->param=NULL;
     parameter->dimension = 0;
-  
-    if(checkParamInList(pinned_params,"logmc")||checkParamInList(pinned_params,"mchirp"))
-      XLALMCMCAddParam(parameter,"logmc",log(injTable->mchirp),lMcmin,lMcmax,-1);
-    else
-      XLALMCMCAddParam(parameter,"logmc",lMcmin+(lMcmax-lMcmin)*gsl_rng_uniform(RNG),lMcmin,lMcmax,0);
-    if(checkParamInList(pinned_params,"eta"))
-	XLALMCMCAddParam(parameter,"eta",injTable->eta,etamin,etamax,-1);
-    else
-	XLALMCMCAddParam(parameter, "eta", gsl_rng_uniform(RNG)*(etamax-etamin)+etamin , etamin, etamax, 0);
-=======
-
-  REAL8 inj_a2=sqrt(injTable->spin2x*injTable->spin2x+injTable->spin2y*injTable->spin2y+injTable->spin2z*injTable->spin2z);
-  REAL8 inj_theta2=0.0;
-  REAL8 inj_phi2=0.0;
-  if (inj_a2>0) inj_theta2=acos(injTable->spin2z/inj_a2);
-  if (!(injTable->spin2y==0 && injTable->spin2x==0)){
-     inj_phi2=atan2(injTable->spin2y,injTable->spin2x);
-     if(inj_phi2<0.0){
-         do{
-             inj_phi2+=LAL_TWOPI;
-            }while(!(inj_phi2>=0.0 && inj_phi2<=LAL_TWOPI));
-     }
-     if(inj_phi2>LAL_TWOPI){
-         do{
-             inj_phi2-=LAL_TWOPI;
-            }while(!(inj_phi2>=0.0 && inj_phi2<=LAL_TWOPI));
-      }
-  }
-
-  REAL8 inj_phiP=inj_phi1+inj_phi2;
-  REAL8 inj_phiM=inj_phi1-inj_phi2;
-  while (inj_phiP<0.) inj_phiP+=LAL_TWOPI;
-  while (inj_phiM<0.) inj_phiM+=LAL_TWOPI; 
-  while (inj_phiP>LAL_TWOPI) inj_phiP-=LAL_TWOPI;
-  while (inj_phiM>LAL_TWOPI) inj_phiM-=LAL_TWOPI;
-
-    parameter->param=NULL;
-    parameter->dimension = 0;
  REAL8 tmp_mtot=0.9*manual_mass_low;
  REAL8 tmp_logmc=0.0;
  REAL8 tmp_eta=0.0;
@@ -1557,7 +1509,6 @@
     else
 	XLALMCMCAddParam(parameter, "eta",tmp_eta , etamin, etamax, 0);
 
->>>>>>> 9c5f2898
     if(checkParamInList(pinned_params,"time"))
 	XLALMCMCAddParam(parameter,"time",trg_time,trg_time-0.5*timewindow,trg_time+0.5*timewindow,-1);
     else
