--- conflicted
+++ resolved
@@ -1521,10 +1521,6 @@
    if(tmp_mtot<manual_mass_low || tmp_mtot>manual_mass_high)fprintf(stdout,"REFUSED!!\n"); 
    else fprintf(stdout,"ACCEPTED!\n");
 }
-<<<<<<< HEAD
-
-=======
->>>>>>> bcd6d7f4
  if(checkParamInList(pinned_params,"mass1") &&  checkParamInList(pinned_params,"mass2")){ //SALVO
         XLALMCMCAddParam(parameter,"mass1",(injTable->mass1),1.,30.,-1);
         XLALMCMCAddParam(parameter,"mass2",(injTable->mass2),1.,30.,-1);
