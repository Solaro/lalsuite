--- conflicted
+++ resolved
@@ -450,16 +450,6 @@
 		/********** THIS IS ONLY NECESSARY WHILE THE LALGenerateInspiral and LALInspiralParameterCalc *******/
 		/********** GIVE DIFFERENT CHIRP TIMES !                                                      *******/
 		
-<<<<<<< HEAD
-		insptemplate.totalMass=InjParams.mTot;
-		insptemplate.eta = InjParams.eta;
-		insptemplate.approximant = TaylorF2;
-		insptemplate.order = LAL_PNORDER_THREE_POINT_FIVE;
-		insptemplate.fLower = inputMCMC.fLow;
-		insptemplate.massChoice = totalMassAndEta;
-		LALInspiralParameterCalc(&status,&insptemplate);
-		/*		InjParams.tc = insptemplate.tC;*/
-=======
 //		insptemplate.totalMass=InjParams.mTot;
 //		insptemplate.eta = InjParams.eta;
 //		insptemplate.approximant = TaylorF2;
@@ -469,7 +459,6 @@
 //		LALInspiralParameterCalc(&status,&insptemplate);
 		/*InjParams.tc = insptemplate.tC;*/
 //		fprintf(stderr,"GenerateInspiral chirp time=%lf, ParameterCalc chirp time = %lf\n",InjParams.tc,insptemplate.tC);
->>>>>>> 183bfab9
 		/*****************************************************************************************************/
 		
 //		injstart = injTable->geocent_end_time;
