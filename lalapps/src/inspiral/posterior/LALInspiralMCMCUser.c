/**
\author A. Dietz, J. Veitch, C. Roever
\file
\ingroup inspiral
\brief The file \c LALInspiralMCMCUser contains user algorithms for the MCMC computation.

\heading{Description}

The only functions called from outside this package are \c XLALMCMCMetro, as well as functions to set up and initialize the parameter structure.

To set a different chain for the parameter estimation, just set another random seed.

\heading{Algorithm}

The algorithms used in these functions are explained in detail in [Ref Needed].

*/

#include <math.h>
#include <lal/LALStdlib.h>
#include <lal/LALInspiral.h>
#include "LALInspiralMCMC.h"

#include <lal/Date.h>
#include <lal/Random.h>
#include <lal/AVFactories.h>
#include <lal/FindChirp.h>
#include <lal/FindChirpSP.h>
#include <lal/FindChirpBCV.h>
#include <lal/FindChirpTD.h>
#include <lal/LALError.h>
#include <lal/SimulateCoherentGW.h>
#include <lal/GeneratePPNInspiral.h>
#include <lal/DetResponse.h>
#include <lal/TimeDelay.h>
#include <lal/Units.h>
#include <lal/TimeSeries.h>
#include <lal/VectorOps.h>
#include <lal/FrequencySeries.h>
#include <lal/TimeFreqFFT.h>
#include <lal/SeqFactories.h>

#include "LALInspiralMCMCUser.h"
#include <fftw3.h>
#include <gsl/gsl_spline.h>

#define MpcInMeters 3.08568025e22

#define DEBUGMODEL 0
#if DEBUGMODEL
FILE *modelout=NULL;
#endif
gsl_rng *RNG;
double timewindow;
REAL4Vector *model;
REAL4Vector *Tmodel;
REAL8Sequence **topdown_sum;
REAL8 *normalisations;
const LALUnit strainPerCount={0,{0,0,0,0,0,1,-1},{0,0,0,0,0,0,0}};

/*NRCSID (LALINSPIRALMCMCUSERC, "$Id: LALInspiralPhase.c,v 1.9 2003/04/14 00:27:22 sathya Exp $"); */

double mc2mass1(double mc, double eta)
/* mass 1 (the smaller one) for given mass ratio & chirp mass */
{
 double root = sqrt(0.25-eta);
 double fraction = (0.5+root) / (0.5-root);
 return mc * (pow(1+fraction,0.2) / pow(fraction,0.6));
}


double mc2mass2(double mc, double eta)
/* mass 2 (the greater one) for given mass ratio & chirp mass */
{
 double root = sqrt(0.25-eta);
 double inversefraction = (0.5-root) / (0.5+root);
 return mc * (pow(1+inversefraction,0.2) / pow(inversefraction,0.6));
}

double mc2mt(double mc, double eta)
/* total mass (mt) for given mass ratio & chirp mass */
{
 double root = sqrt(0.25-eta);
 double fraction = (0.5+root) / (0.5-root);
 double inversefraction = (0.5-root) / (0.5+root);
 return mc * ((pow(1+fraction,0.2) / pow(fraction,0.6))
              + (pow(1+inversefraction,0.2) / pow(inversefraction,0.6)));
}

double m2eta(double m1, double m2)
/* component masses to eta */
{
	return(m1*m2/((m1+m2)*(m1+m2)));
}

double m2mc(double m1, double m2)
/* component masses to chirp mass */
{
	return(pow(m2eta(m1,m2),0.6)*(m1+m2));
}

double logJacobianMcEta(double mc, double eta)
/* posterior multiplier for transformed parameters */
/* (jacobian of inverse tranformation)             */
/* (mc & eta  instead of  m1 & m2)                 */
{
 double result;
 double m1, m2, msum, mprod;
 double term1, term2, term3, term4;
 double a,b,c,d;
 /* Factor for the  (m1,m2) --> (mc,eta)  transform: */
 msum  = mc2mt(mc,eta) * LAL_MSUN_SI;
 m1    = mc2mass1(mc, eta) * LAL_MSUN_SI;
 m2    = msum-m1;
 mprod = m1*m2;
 term1 = 0.6*pow(msum,-0.2);
 term2 = 0.2*pow(msum,-1.2)*pow(mprod,0.6);
 term3 = pow(msum,-2.0);
 term4 = 2*mprod*pow(msum,-3.0);
 a = pow(m1,-0.4)*pow(m2,0.6)*term1 - term2;
 b = m2*term3-term4;
 c = pow(m1,0.6)*pow(m2,-0.4)*term1 - term2;
 d = m1*term3-term4;
 result =  -log(fabs(a*d - b*c));
 return result;
}



void MCMCInitTest(
  LALMCMCParameter  *parameter,
  SnglInspiralTable *inspiralTable)
{
  /* FIXME: this function doesn't use the inspiralTable argument, the
   * correct fix is to modify this function not to take inspiralTable as
   * an argument, this simply supresses the unused parameter warning */
  (void)inspiralTable;

  /* create the parameters and set the boundaries */
  parameter->param = NULL;
  parameter->dimension=0;
  XLALMCMCAddParam( parameter, "x",  0.2, -5.0, 5.0, 0);
  XLALMCMCAddParam( parameter, "y",  0.5, -5.0, 5.0, 0);
}



REAL8 MCMCLikelihoodTest(
    LALMCMCInput      *inputMCMC,
    LALMCMCParameter  *parameter)
{

  double x,y;
  double a,b;

  /* FIXME: this function doesn't use the inputMCMC argument, the
   * correct fix is to modify this function not to take inputMCMC as
   * an argument, this simply supresses the unused parameter warning */
  (void)inputMCMC;

  x   = XLALMCMCGetParameter( parameter, "x" );
  y   = XLALMCMCGetParameter( parameter, "y" );

  a = exp(-0.5*x*x/(1.0*1.0));
  b = exp(-0.5*y*y/(2.0*2.0));

  return a*b;
}



INT4 MCMCPriorTest(
  REAL4            *logPrior,
  LALMCMCInput     *inputMCMC,
  LALMCMCParameter *parameter)
{
  (void)inputMCMC;
  (void)parameter;

  /* always return prior of 1.0 */

  *logPrior = 0.0;
  return 1;
}

int ParamInRange(LALMCMCParameter *parameter)
{
UINT4 i;
int inrange=1;
LALMCMCParam *p=parameter->param;
for(i=0;i<parameter->dimension;i++){
	inrange &= (p->value<=p->core->maxVal)&&(p->value>=p->core->minVal);
	p=p->next;
}
 if(!inrange) {
   parameter->logPrior = -DBL_MAX;
 }
return inrange;
}

void NestInitInjNINJA(LALMCMCParameter *parameter, void *iT){
REAL8 trg_time,mcmin,mcmax;
SimInspiralTable *injTable = (SimInspiralTable *)iT;
REAL4 eta,localetawin;
parameter->param = NULL;
parameter->dimension = 0;
trg_time = (REAL8) injTable->geocent_end_time.gpsSeconds + (REAL8)injTable->geocent_end_time.gpsNanoSeconds *1.0e-9;
REAL8 mchirp,total;

/*eta = injTable->eta;*/

/*double etamin = eta-0.5*etawindow;
etamin = etamin<0.01?0.01:etamin;*/
double etamin=0.01;
/*double etamax = eta+0.5*etawindow;
etamax = etamax>0.25?0.25:etamax;*/
double etamax=0.25;
localetawin=etamax-etamin;
mcmin=m2mc(25.,25.);
mcmax=m2mc(75.,75.);

do{
	mchirp=mcmin+(mcmax-mcmin)*gsl_rng_uniform(RNG);
	eta=etamin+localetawin*gsl_rng_uniform(RNG);
	total=mc2mt(mchirp,eta);
	}
while(total>475);

/*		parameter structure, name of parameter, initial value of parameter, minimum value parameter, maximum value of parameter, wrapped?) */
XLALMCMCAddParam(parameter,"mchirp",mchirp,mcmin,mcmax,0);
/*XLALMCMCAddParam(parameter,"mtotal",gsl_rng_uniform(RNG)*100.0+50.0,50.0,150.0,0);*/
/*XLALMCMCAddParam(parameter,"mtotal",3.0+27.0*gsl_rng_uniform(RNG),3.0,30.0,0);*/
XLALMCMCAddParam(parameter, "eta", eta , etamin, etamax, 0);
XLALMCMCAddParam(parameter, "time",		(gsl_rng_uniform(RNG)-0.5)*timewindow + trg_time ,trg_time-0.5*timewindow,trg_time+0.5*timewindow,0);
XLALMCMCAddParam(parameter, "phi",		LAL_TWOPI*gsl_rng_uniform(RNG),0.0,LAL_TWOPI,1);
XLALMCMCAddParam(parameter, "distMpc", 499.0*gsl_rng_uniform(RNG)+1.0, 1.0, 500.0, 0);
XLALMCMCAddParam(parameter,"ra",LAL_TWOPI*gsl_rng_uniform(RNG),0,LAL_TWOPI,1);
XLALMCMCAddParam(parameter,"dec",LAL_PI*(gsl_rng_uniform(RNG)-0.5),-LAL_PI/2.0,LAL_PI/2.0,0);
XLALMCMCAddParam(parameter,"psi",0.5*LAL_PI*gsl_rng_uniform(RNG),0,LAL_PI/2.0,0);
XLALMCMCAddParam(parameter,"iota",LAL_PI*gsl_rng_uniform(RNG),0,LAL_PI,0);


return;
}

void NestInitInjNINJAHighMass(LALMCMCParameter *parameter, void *iT){
REAL8 trg_time,mcmin,mcmax;
SimInspiralTable *injTable = (SimInspiralTable *)iT;
REAL4 eta,localetawin;
parameter->param = NULL;
parameter->dimension = 0;
trg_time = (REAL8) injTable->geocent_end_time.gpsSeconds + (REAL8)injTable->geocent_end_time.gpsNanoSeconds *1.0e-9;
REAL8 mchirp,total;

/*eta = injTable->eta;*/

/*double etamin = eta-0.5*etawindow;
etamin = etamin<0.01?0.01:etamin;*/
double etamin=0.01;
/*double etamax = eta+0.5*etawindow;
etamax = etamax>0.25?0.25:etamax;*/
double etamax=0.25;
localetawin=etamax-etamin;
mcmin=m2mc(25.,25.);
mcmax=m2mc(237.5,237.5);

do{
	mchirp=mcmin+(mcmax-mcmin)*gsl_rng_uniform(RNG);
	eta=etamin+localetawin*gsl_rng_uniform(RNG);
	total=mc2mt(mchirp,eta);
	}
while(total>475.0);

/*		parameter structure, name of parameter, initial value of parameter, minimum value parameter, maximum value of parameter, wrapped?) */
XLALMCMCAddParam(parameter,"mchirp",mchirp,mcmin,mcmax,0);
/*XLALMCMCAddParam(parameter,"mtotal",gsl_rng_uniform(RNG)*100.0+50.0,50.0,150.0,0);*/
/*XLALMCMCAddParam(parameter,"mtotal",3.0+27.0*gsl_rng_uniform(RNG),3.0,30.0,0);*/
XLALMCMCAddParam(parameter, "eta", eta , etamin, etamax, 0);
XLALMCMCAddParam(parameter, "time",		(gsl_rng_uniform(RNG)-0.5)*timewindow + trg_time ,trg_time-0.5*timewindow,trg_time+0.5*timewindow,0);
XLALMCMCAddParam(parameter, "phi",		LAL_TWOPI*gsl_rng_uniform(RNG),0.0,LAL_TWOPI,1);
XLALMCMCAddParam(parameter, "distMpc", 499.0*gsl_rng_uniform(RNG)+1.0, 1.0, 500.0, 0);
XLALMCMCAddParam(parameter,"ra",LAL_TWOPI*gsl_rng_uniform(RNG),0,LAL_TWOPI,1);
XLALMCMCAddParam(parameter,"dec",LAL_PI*(gsl_rng_uniform(RNG)-0.5),-LAL_PI/2.0,LAL_PI/2.0,0);
XLALMCMCAddParam(parameter,"psi",0.5*LAL_PI*gsl_rng_uniform(RNG),0,LAL_PI/2.0,0);
XLALMCMCAddParam(parameter,"iota",LAL_PI*gsl_rng_uniform(RNG),0,LAL_PI,0);


return;
}

REAL8 GRBPrior(LALMCMCInput *inputMCMC,LALMCMCParameter *parameter)
{
  REAL8 mNS,mComp,logmc;
  REAL8 mc,eta;

  /* FIXME: this function doesn't use the inputMCMC argument, the
   * correct fix is to modify this function not to take inputMCMC as
   * an argument, this simply supresses the unused parameter warning */
  (void)inputMCMC;

  /* Priors for the GRB component masses */
#define m1min 1.0
#define m1max 3.0
#define m2min 1.0
#define m2max 35.0
  parameter->logPrior=0.0;
  if(XLALMCMCCheckParameter(parameter,"logmc")) mc=exp(XLALMCMCGetParameter(parameter,"logmc"));
  else mc=XLALMCMCGetParameter(parameter,"mchirp");
  logmc=log(mc);
  parameter->logPrior+=-(5.0/6.0)*logmc;

  eta=XLALMCMCGetParameter(parameter,"eta");
  parameter->logPrior+=log(fabs(cos(XLALMCMCGetParameter(parameter,"dec"))));
  parameter->logPrior+=log(fabs(sin(XLALMCMCGetParameter(parameter,"iota"))));
  /*parameter->logPrior+=logJacobianMcEta(mc,eta);*/
  parameter->logPrior+=2.0*log(XLALMCMCGetParameter(parameter,"distMpc"));
  ParamInRange(parameter);
  /*check GRB component masses */
  mNS=mc2mass1(mc,eta);
  mComp=mc2mass2(mc,eta);
  if(mNS<m1min || mNS>m1max || mComp<m2min || mComp>m2max) parameter->logPrior=-DBL_MAX;
  return(parameter->logPrior);

}

REAL8 NestPriorHighMass(LALMCMCInput *inputMCMC,LALMCMCParameter *parameter)
{
  REAL8 m1,m2;
  parameter->logPrior=0.0;
  REAL8 mc,eta;
  /* Maximum total mass for ISCO to be at fLow +1 */
  REAL8 Mtot_max=1.0/((inputMCMC->fLow+1.0) * pow(6.0,3./2.) *LAL_PI * LAL_MTSUN_SI);

  /* Check in range */
  if(XLALMCMCCheckParameter(parameter,"logmc")) mc=exp(XLALMCMCGetParameter(parameter,"logmc"));
  else mc=XLALMCMCGetParameter(parameter,"mchirp");

  eta=XLALMCMCGetParameter(parameter,"eta");
  m1 = mc2mass1(mc,eta);
  m2 = mc2mass2(mc,eta);
	parameter->logPrior+=-(5.0/6.0)*log(mc);
  if(XLALMCMCCheckParameter(parameter,"logdist"))
     parameter->logPrior+=3.0*XLALMCMCGetParameter(parameter,"logdist");
  else
     parameter->logPrior+=2.0*log(XLALMCMCGetParameter(parameter,"distMpc"));

  parameter->logPrior+=log(fabs(cos(XLALMCMCGetParameter(parameter,"dec"))));
  parameter->logPrior+=log(fabs(sin(XLALMCMCGetParameter(parameter,"iota"))));
  /*      parameter->logPrior+=logJacobianMcEta(mc,eta);*/
  
	/* Spin prior for theta angles */
	if(XLALMCMCCheckParameter(parameter,"theta1")){
		parameter->logPrior+=log(fabs(sin(XLALMCMCGetParameter(parameter,"theta1"))));
	}
	if(XLALMCMCCheckParameter(parameter,"theta2")){
		parameter->logPrior+=log(fabs(sin(XLALMCMCGetParameter(parameter,"theta2"))));
	}
	
  ParamInRange(parameter);
  if(inputMCMC->approximant==IMRPhenomA && mc2mt(mc,eta)>475.0) parameter->logPrior=-DBL_MAX;
/*  if(m1<minCompMass || m2<minCompMass) parameter->logPrior=-DBL_MAX;
  if(m1>maxCompMass || m2>maxCompMass) parameter->logPrior=-DBL_MAX; */
	if(inputMCMC->approximant==EOBNR)
		if(m1+m2>Mtot_max) parameter->logPrior=-DBL_MAX;

  return parameter->logPrior;
}

REAL8 NestPriorSkyLoc(LALMCMCInput *inputMCMC, LALMCMCParameter *parameter)
{
	/* Prior is uniform on log10(dist) */
        /* Uniform on component masses between 1 and 15 */
	/* With total mass < 20 */
	REAL8 minCompMass=1.0, maxCompMass=15.0;
	REAL8 maxTotalMass=20.0;
	REAL8 mc=0.0,m1,m2,eta,tmp;
	(void) inputMCMC;
	parameter->logPrior=0.0;
	/* Work out the implicit prior density on mc/eta */
	if(XLALMCMCCheckParameter(parameter,"m1") && XLALMCMCCheckParameter(parameter,"m2")){
		/* Flat on m1,m2 */
		m1=XLALMCMCGetParameter(parameter,"m1");
		m2=XLALMCMCGetParameter(parameter,"m2");
	}
	else {
		if(XLALMCMCCheckParameter(parameter,"logmc")) mc=exp(XLALMCMCGetParameter(parameter,"logmc"));
		else if(XLALMCMCCheckParameter(parameter,"mchirp")) mc=XLALMCMCGetParameter(parameter,"mchirp");
		eta=XLALMCMCGetParameter(parameter,"eta");
		m1 = mc2mass1(mc,eta);
		m2 = mc2mass2(mc,eta);
		if(m2>m1) {
			tmp=m1; m1=m2; m2=tmp;
		}
		if(XLALMCMCCheckParameter(parameter,"logmc")) parameter->logPrior+=(m1+m2)*(m1+m2)*(m1+m2)/(m1-m2);
		else parameter->logPrior+=(m1+m2)*(m1+m2)/(pow(eta,0.6)*(m1-m2));
	}	
	parameter->logPrior+=log(fabs(cos(XLALMCMCGetParameter(parameter,"dec"))));
	parameter->logPrior+=log(fabs(sin(XLALMCMCGetParameter(parameter,"iota"))));
	
	ParamInRange(parameter);
	if(m1<minCompMass || m1>maxCompMass || m2<minCompMass || m2>maxCompMass || (m1+m2)>maxTotalMass || m2>m1)
		parameter->logPrior=-DBL_MAX;
	return parameter->logPrior;
}

REAL8 NestPrior(LALMCMCInput *inputMCMC,LALMCMCParameter *parameter)
{
	REAL8 m1,m2;
	parameter->logPrior=0.0;
	REAL8 mc,eta;
	REAL8 minCompMass = 1.0;
	REAL8 maxCompMass = 34.0;
#define MAX_MTOT 35.0
	/* copied from alex's function */
/*	logdl=2.0*XLALMCMCGetParameter(parameter,"distMpc");
	parameter->logPrior+=2.0*logdl;
	m1=XLALMCMCGetParameter(parameter,"mass1");
	m2=XLALMCMCGetParameter(parameter,"mass2");
	ampli = log(sqrt(m1*m2)/(logdl*pow(m1+m2,1.0/6.0)));
    parameter->logPrior+= -log( 1.0+exp((ampli-a)/b) );
*/
/* Check in range */
	if(XLALMCMCCheckParameter(parameter,"logmc")) mc=exp(XLALMCMCGetParameter(parameter,"logmc"));
	else mc=XLALMCMCGetParameter(parameter,"mchirp");
	double logmc=log(mc);
	eta=XLALMCMCGetParameter(parameter,"eta");
	m1 = mc2mass1(mc,eta);
	m2 = mc2mass2(mc,eta);
	/* This term is the sqrt of m-m term in F.I.M, ignoring dependency on f and eta */
	parameter->logPrior+=-(5.0/6.0)*logmc;
	if(XLALMCMCCheckParameter(parameter,"logdist"))
		parameter->logPrior+=3.0*XLALMCMCGetParameter(parameter,"logdist");
	else
		parameter->logPrior+=2.0*log(XLALMCMCGetParameter(parameter,"distMpc"));
	parameter->logPrior+=log(fabs(cos(XLALMCMCGetParameter(parameter,"dec"))));
	parameter->logPrior+=log(fabs(sin(XLALMCMCGetParameter(parameter,"iota"))));
	/*	parameter->logPrior+=logJacobianMcEta(mc,eta);*/
	
	/* Spin prior for theta angles */
	if(XLALMCMCCheckParameter(parameter,"theta1")){
		parameter->logPrior+=log(fabs(sin(XLALMCMCGetParameter(parameter,"theta1"))));
	}
	if(XLALMCMCCheckParameter(parameter,"theta2")){
		parameter->logPrior+=log(fabs(sin(XLALMCMCGetParameter(parameter,"theta2"))));
	}	
	
	ParamInRange(parameter);
	if(inputMCMC->approximant==IMRPhenomA && mc2mt(mc,eta)>475.0) parameter->logPrior=-DBL_MAX;
	if(m1<minCompMass || m2<minCompMass) parameter->logPrior=-DBL_MAX;
	if(m1>maxCompMass || m2>maxCompMass) parameter->logPrior=-DBL_MAX;
	if(m1+m2>MAX_MTOT) parameter->logPrior=-DBL_MAX;
	return parameter->logPrior;
}


REAL8 MCMCLikelihoodMultiCoherentAmpCor(LALMCMCInput *inputMCMC, LALMCMCParameter *parameter){
	/* Calculate the likelihood for an amplitude-corrected waveform */
	/* This template is generated in the time domain */
	REAL8 logL=0.0,chisq=0.0;
        REAL8 rec_snr=0.0;
	REAL8 mc,eta,end_time,resp_r,resp_i,real,imag;
	UINT4 det_i=0,idx=0;
	UINT4 i=0;
	DetectorResponse det;
	static LALStatus status;
	CoherentGW coherent_gw;
	InspiralTemplate template;
	memset(&template,0,sizeof(template));
	PPNParamStruc PPNparams;
	LALDetAMResponse det_resp;
	REAL4TimeSeries *h_p_t=NULL,*h_c_t=NULL;
	COMPLEX8FrequencySeries *H_p_t=NULL, *H_c_t=NULL;
	size_t NFD = 0;
	memset(&PPNparams,0,sizeof(PPNparams));
	memset(&coherent_gw,0,sizeof(CoherentGW));
	memset(&status,0,sizeof(LALStatus));
	memset(&det,0,sizeof(DetectorResponse));
	/* Populate the structures */
	if(XLALMCMCCheckParameter(parameter,"logmc")) mc=exp(XLALMCMCGetParameter(parameter,"logmc"));
	else mc=XLALMCMCGetParameter(parameter,"mchirp");
	eta=XLALMCMCGetParameter(parameter,"eta");
	PPNparams.position.longitude=XLALMCMCGetParameter(parameter,"ra");
	PPNparams.position.latitude=XLALMCMCGetParameter(parameter,"dec");
	PPNparams.position.system=COORDINATESYSTEM_EQUATORIAL;
	PPNparams.psi=XLALMCMCGetParameter(parameter,"psi");
	memcpy(&(PPNparams.epoch),&(inputMCMC->epoch),sizeof(LIGOTimeGPS));
	PPNparams.mTot=mc2mt(mc,eta);
	PPNparams.eta=eta;
	if (XLALMCMCCheckParameter(parameter,"logdist")) PPNparams.d=exp(XLALMCMCGetParameter(parameter,"logdist"))*MpcInMeters;
	else PPNparams.d=XLALMCMCGetParameter(parameter,"distMpc")*MpcInMeters;
	PPNparams.inc=XLALMCMCGetParameter(parameter,"iota");
	PPNparams.phi=XLALMCMCGetParameter(parameter,"phi");
	PPNparams.fStartIn=inputMCMC->fLow;
	PPNparams.fStopIn=0.5/inputMCMC->deltaT;
	PPNparams.deltaT=inputMCMC->deltaT;
	PPNparams.ampOrder = inputMCMC->ampOrder;
	
	if(inputMCMC->approximant==EOBNR){
		template.totalMass = PPNparams.mTot;
		template.eta = eta;
		template.massChoice = totalMassAndEta;
		template.fLower = inputMCMC->fLow;
		/* EOBNR takes distance in metres */
		if(XLALMCMCCheckParameter(parameter,"distMpc"))
			template.distance = LAL_PC_SI*1e6*XLALMCMCGetParameter(parameter,"distMpc"); /* This must be in Mpc, contrary to the docs */
		else if(XLALMCMCCheckParameter(parameter,"logdist"))
			template.distance=LAL_PC_SI*1e6*exp(XLALMCMCGetParameter(parameter,"logdist"));
		
		template.order=inputMCMC->phaseOrder;
		template.approximant=inputMCMC->approximant;
		template.tSampling = 1.0/inputMCMC->deltaT;
		template.fCutoff = 0.5/inputMCMC->deltaT -1.0;
		template.nStartPad = 0;
		template.nEndPad =0;
		template.startPhase = XLALMCMCGetParameter(parameter,"phi");
		template.startTime = 0.0;
		template.ieta = 1;
		template.next = NULL;
		template.fine = NULL;
		LALEOBWaveformForInjection(&status,&coherent_gw, &template, &PPNparams);
	}
	else {
		/* Call LALGeneratePPNAmpCorInspiral */
		LALGeneratePPNAmpCorInspiral(&status,&coherent_gw,&PPNparams);
	}
	if(status.statusCode)
	{
		REPORTSTATUS(&status);
		chisq=DBL_MAX;
		goto noWaveform;
	}

	/* Set the epoch so that the t_c is correct */
	end_time = XLALMCMCGetParameter(parameter,"time");

	REAL8 adj_epoch = end_time-PPNparams.tc;
	if(coherent_gw.h) XLALGPSSetREAL8(&(coherent_gw.h->epoch),adj_epoch);
	if(coherent_gw.a) XLALGPSSetREAL8(&(coherent_gw.a->epoch),adj_epoch);

	/* Inject h+ and hx into time domain signal of correct length */
	UINT4 NtimeDomain=inputMCMC->segment[det_i]?inputMCMC->segment[det_i]->data->length:2*(inputMCMC->stilde[det_i]->data->length-1);
	h_p_t = XLALCreateREAL4TimeSeries("hplus",&inputMCMC->epoch,
										   inputMCMC->fLow,inputMCMC->deltaT,
										   &lalADCCountUnit,NtimeDomain);
	h_c_t = XLALCreateREAL4TimeSeries("hcross",&inputMCMC->epoch,
										 inputMCMC->fLow,inputMCMC->deltaT,
										 &lalADCCountUnit,NtimeDomain);
	if(!(h_p_t && h_c_t)){
		fprintf(stderr,"Unable to allocate signal buffer\n");
		exit(1);
	}

	/* Separate the + and x parts */
	for(i=0;i< (NtimeDomain<coherent_gw.h->data->length?NtimeDomain:coherent_gw.h->data->length) ;i++){
		h_p_t->data->data[i]=coherent_gw.h->data->data[2*i];
		h_c_t->data->data[i]=coherent_gw.h->data->data[2*i + 1];
	}
	for(;i<NtimeDomain;i++){
		h_p_t->data->data[i]=0.0;
		h_c_t->data->data[i]=0.0;
	}

	/* Get H+ and Hx in the Freq Domain */
	NFD=inputMCMC->stilde[det_i]->data->length;
	H_p_t = XLALCreateCOMPLEX8FrequencySeries("Hplus",&inputMCMC->epoch,0,(REAL8)inputMCMC->deltaF,&lalDimensionlessUnit,(size_t)NFD);
	H_c_t = XLALCreateCOMPLEX8FrequencySeries("Hcross",&inputMCMC->epoch,0,(REAL8)inputMCMC->deltaF,&lalDimensionlessUnit,(size_t)NFD);

	if(!(H_p_t && H_c_t)){
		fprintf(stderr,"Unable to allocate F-domain signal buffer\n");
		exit(1);
	}

	if(inputMCMC->likelihoodPlan==NULL) {LALCreateForwardREAL4FFTPlan(&status,&inputMCMC->likelihoodPlan,
																	  NtimeDomain,
																	  FFTW_PATIENT); fprintf(stderr,"Created FFTW plan\n");}
	LALTimeFreqRealFFT(&status,H_p_t,h_p_t,inputMCMC->likelihoodPlan);
	LALTimeFreqRealFFT(&status,H_c_t,h_c_t,inputMCMC->likelihoodPlan);

#if DEBUGMODEL !=0
	char tmodelname[100];
	sprintf(tmodelname,"tmodel_plus_%i.dat",det_i);
	modelout = fopen(tmodelname,"w");
	for(i=0;i<h_p_t->data->length;i++){
		fprintf(modelout,"%g %g\n",h_p_t->data->data[i],h_c_t->data->data[i]);
	}
	fclose(modelout);
#endif
	XLALDestroyREAL4TimeSeries(h_p_t);
	XLALDestroyREAL4TimeSeries(h_c_t);

	/* The epoch of observation and the accuracy required ( we don't care about a few leap seconds) */
	LALSource source; /* The position and polarisation of the binary */
	source.equatorialCoords.longitude = XLALMCMCGetParameter(parameter,"ra");
	source.equatorialCoords.latitude = XLALMCMCGetParameter(parameter,"dec");
	source.equatorialCoords.system = COORDINATESYSTEM_EQUATORIAL;
	source.orientation = XLALMCMCGetParameter(parameter,"psi");

	/* This also holds the source and the detector, LAL has two different structs for this! */
	LALDetAndSource det_source;
	det_source.pSource=&source;

	REAL8 TimeShiftToGC=XLALMCMCGetParameter(parameter,"time");

	TimeShiftToGC-=inputMCMC->epoch.gpsSeconds + 1.e-9*inputMCMC->epoch.gpsNanoSeconds;
	TimeShiftToGC-=PPNparams.tc;


	/* For each IFO */
	for(det_i=0;det_i<inputMCMC->numberDataStreams;det_i++){
		REAL8 TimeFromGC;
		/* Set up the detector */
		det.site=inputMCMC->detector[det_i];
		/* Simulate the response */
#if DEBUGMODEL !=0
		char modelname[100];
		sprintf(modelname,"model_%i.dat",det_i);
		modelout = fopen(modelname,"w");
#endif

		TimeFromGC = XLALTimeDelayFromEarthCenter(inputMCMC->detector[det_i]->location, source.equatorialCoords.longitude, source.equatorialCoords.latitude, &(inputMCMC->epoch)); /* Compute time delay */
		/* Compute detector amplitude response */
		det_source.pDetector = (inputMCMC->detector[det_i]); /* select detector */
		LALComputeDetAMResponse(&status,&det_resp,&det_source,&(inputMCMC->epoch)); /* Compute det_resp */
		/* No need to multiply by cos(iota) as GenerateAmpCorPPNInspiral() takes this into account */
		chisq=0.0;
		/* Calculate the logL */
		REAL8 deltaF = inputMCMC->stilde[det_i]->deltaF;
		UINT4 lowBin = (UINT4)(inputMCMC->fLow / inputMCMC->stilde[det_i]->deltaF);
		UINT4 highBin;
		/* Only compute sum up to maximum frquency of the waveform. PPNparams.fStop is the maximum of the 2*f_orb harmonic */

		REAL8 fMultiplier = (inputMCMC->ampOrder + 2.0)/2.0; /* The frequency of the highest harmonic as determined by ampOrder */
		highBin = (UINT4)(PPNparams.fStop * fMultiplier / inputMCMC->stilde[det_i]->deltaF);

		if(highBin==0 || highBin>inputMCMC->stilde[det_i]->data->length-1)
			highBin=inputMCMC->stilde[det_i]->data->length-1;  /* AmpCor waveforms don't set the highest frequency of the highest harmonic */
		for(idx=lowBin;idx<=highBin;idx++){
			/* The phase shift angle, determined by the time FROM the geocentre to the Detector, plus the time */
			/* FROM the start of the segment to the t_c at geocentre */
			/* Phase shift is exp(-i*ang), but - signs on sin below take the negative into account */
			/* exp(-i*ang) = cos(ang) - sin(ang) */
			REAL8 ang = 2.0*LAL_PI*(TimeFromGC+TimeShiftToGC)*inputMCMC->stilde[det_i]->deltaF*idx;
			/* Calculate rotated parts of the plus and cross */

			/* Negative signs on sins: see comment above for definition of ang */
			REAL4 plus_re,plus_im,cross_re,cross_im;
			plus_re = H_p_t->data->data[idx].re*cos(ang) + H_p_t->data->data[idx].im*sin(ang);
			plus_im = H_p_t->data->data[idx].im*cos(ang) - H_p_t->data->data[idx].re*sin(ang);
			cross_re = H_c_t->data->data[idx].re*cos(ang) + H_c_t->data->data[idx].im*sin(ang);
			cross_im = H_c_t->data->data[idx].im*cos(ang) - H_c_t->data->data[idx].re*sin(ang);

			/* Compute total real and imaginary responses */
			resp_r = (REAL8)( plus_re*det_resp.plus + cross_re*det_resp.cross );
			resp_i = (REAL8)( plus_im*det_resp.plus + cross_im*det_resp.cross );
			real=inputMCMC->stilde[det_i]->data->data[idx].re - resp_r;
			imag=inputMCMC->stilde[det_i]->data->data[idx].im - resp_i;

			/* Gaussian version */
			chisq+=(real*real + imag*imag)*inputMCMC->invspec[det_i]->data->data[idx];

#if DEBUGMODEL !=0
			fprintf(modelout,"%lf %10.10e %10.10e %10.10e %10.10e %10.10e %10.10e\n",idx*deltaF,resp_r,resp_i,H_p_t->data->data[idx].re,H_p_t->data->data[idx].im,H_c_t->data->data[idx].re,H_c_t->data->data[idx].im);
#endif
		}
#if DEBUGMODEL !=0
		fclose(modelout);
#endif
		/* Add on the remaining sum, consulting the lookup table */
		if(highBin<inputMCMC->stilde[det_i]->data->length-2 && highBin>lowBin) chisq+=topdown_sum[det_i]->data[highBin+1];
		else if(highBin<=lowBin) chisq+=topdown_sum[det_i]->data[highBin+1];
		chisq*=2.0*deltaF; /* for 2 sigma^2 on denominator, also in student-t version */

		logL-=chisq;

	}
	/* Destroy the response series */
	if(coherent_gw.f) XLALDestroyREAL4TimeSeries(coherent_gw.f);
	if(coherent_gw.phi) XLALDestroyREAL8TimeSeries(coherent_gw.phi);
	if(coherent_gw.shift) XLALDestroyREAL4TimeSeries(coherent_gw.shift);
	if(coherent_gw.h) {XLALDestroyREAL4VectorSequence(coherent_gw.h->data); LALFree(coherent_gw.h);}
	if(coherent_gw.a) {XLALDestroyREAL4VectorSequence(coherent_gw.a->data); LALFree(coherent_gw.a);}
	XLALDestroyCOMPLEX8FrequencySeries(H_p_t);
	XLALDestroyCOMPLEX8FrequencySeries(H_c_t);

noWaveform:
	/* return logL */
	parameter->logLikelihood=logL;
	return(logL);

}

REAL8 MCMCLikelihoodMultiCoherentF(LALMCMCInput *inputMCMC,LALMCMCParameter *parameter)
/* Calculate the likelihood of the signal using multiple interferometer data sets,
in the frequency domain */
{
	REAL8 logL=0.0;
	REAL8 rec_snr=0.0;
	parameter->SNR=0.0;
	UINT4 det_i;
	REAL8 TimeFromGC; /* Time delay from geocentre */
	static LALStatus status;
	REAL8 resp_r,resp_i,ci;
	REAL8 m1,m2;
	InspiralTemplate template;
	UINT4 Nmodel; /* Length of the model */
	UINT4 idx;
    CHAR dumpfile[2048];
	LALDetAMResponse det_resp;
	REAL8 chisq=0.0;
	REAL8 real,imag;
	TofVIn TofVparams;
	memset(&template,0,sizeof(InspiralTemplate));
/* Populate the template */
	REAL8 ChirpISCOLength;
	REAL8 eta,mtot,mchirp;
	expnFunc expnFunction;
	expnCoeffs ak;

	if(inputMCMC->numberDataStreams==0){
		parameter->logLikelihood=0.0;
		return 0.0;
	}
	if(XLALMCMCCheckParameter(parameter,"m1") && XLALMCMCCheckParameter(parameter,"m2")){
		m1=XLALMCMCGetParameter(parameter,"m1");
		m2=XLALMCMCGetParameter(parameter,"m2");
		eta=(m1*m2)/((m1+m2)*(m1+m2));
		mchirp=(m1+m2)*pow(eta,0.6);
		mtot=m1+m2;
	}
	else{
		if(XLALMCMCCheckParameter(parameter,"logmc")) mchirp=exp(XLALMCMCGetParameter(parameter,"logmc"));
        else mchirp=XLALMCMCGetParameter(parameter,"mchirp");
		eta = XLALMCMCGetParameter(parameter,"eta");
		mtot=mc2mt(mchirp,eta);
	}
	template.totalMass = mtot;
	template.eta = eta;
	template.massChoice = totalMassAndEta;
	template.fLower = inputMCMC->fLow;
	if(XLALMCMCCheckParameter(parameter,"distMpc"))
		template.distance = XLALMCMCGetParameter(parameter,"distMpc"); /* This must be in Mpc, contrary to the docs */
	else if(XLALMCMCCheckParameter(parameter,"logdist"))
		template.distance=exp(XLALMCMCGetParameter(parameter,"logdist"));

	template.order=inputMCMC->phaseOrder;
	template.approximant=inputMCMC->approximant;
	template.tSampling = 1.0/inputMCMC->deltaT;
	template.fCutoff = 0.5/inputMCMC->deltaT -1.0;
	template.nStartPad = 0;
	template.nEndPad =0;
	template.startPhase = XLALMCMCGetParameter(parameter,"phi");
	template.startTime = 0.0;
	template.ieta = 1;
	template.next = NULL;
	template.fine = NULL;

	Nmodel = (inputMCMC->stilde[0]->data->length-1)*2; /* *2 for real/imag packing format */

	if(model==NULL)	LALCreateVector(&status,&model,Nmodel); /* Allocate storage for the waveform */

	switch(template.approximant)
	{
		case IMRPhenomFA : IMRPhenomFA_template(&status,&template,parameter,inputMCMC); break;
		case IMRPhenomFB : IMRPhenomFB_template(&status,&template,parameter,inputMCMC); break;
		case EOBNR : EOBNR_template(&status,&template,parameter,inputMCMC); break;
		case TaylorF2 : TaylorF2_template(&status,&template,parameter,inputMCMC); break;
		case TaylorT3 :
		case TaylorT2 :
        case TaylorT4 : TaylorT_template(&status,&template,parameter,inputMCMC); break;
		case SpinTaylor : SpinTaylor_template(&status,&template,parameter,inputMCMC); break;
		case IMRPhenomB: IMRPhenomB_template(&status,&template, parameter, inputMCMC); break;
		default: {fprintf(stderr,"This template is not available. Exiting."); exit(1);}
	}

	memset(&ak,0,sizeof(expnCoeffs));
	memset(&TofVparams,0,sizeof(TofVparams));
	/* Calculate the time of ISCO (v = 6^(-1/2) ) */
	LALInspiralSetup(&status,&ak,&template);
	LALInspiralChooseModel(&status,&expnFunction,&ak,&template);
	TofVparams.coeffs=&ak;
	TofVparams.dEnergy=expnFunction.dEnergy;
	TofVparams.flux=expnFunction.flux;
	TofVparams.v0= ak.v0;
	TofVparams.t0= ak.t0;
	TofVparams.vlso= ak.vlso;
	TofVparams.totalmass=ak.totalmass;
/*	LALInspiralTofV(&status,&ChirpISCOLength,pow(6.0,-0.5),(void *)&TofVparams);*/
	ChirpISCOLength=ak.tn;

	/* IMRPhenomB calcaultes the chirp length differently */
	if(template.approximant == IMRPhenomB || template.approximant==IMRPhenomFB){
		ChirpISCOLength = template.tC;
	}


	/* This is the time of the start of the wave in the GeoCentre */
	REAL8 TimeShiftToGC=XLALMCMCGetParameter(parameter,"time");

	TimeShiftToGC-=inputMCMC->epoch.gpsSeconds + 1.e-9*inputMCMC->epoch.gpsNanoSeconds;
/*	fprintf(stderr,"time from epoch to end of wave %lf\n",TimeShiftToGC);*/
/*	TimeShiftToGC-=template.tC;*/
	TimeShiftToGC-=ChirpISCOLength;
/*	template.nStartPad = (INT4)(TimeShiftToGC/inputMCMC->deltaT);*/
/*	fprintf(stderr,"ChirpLengthISCO = %lf\n",ChirpISCOLength);*/

	/* Initialise structures for detector response calcs */
	LALSource source; /* The position and polarisation of the binary */
	source.equatorialCoords.longitude = XLALMCMCGetParameter(parameter,"ra");
	source.equatorialCoords.latitude = XLALMCMCGetParameter(parameter,"dec");
	source.equatorialCoords.system = COORDINATESYSTEM_EQUATORIAL;
	source.orientation = XLALMCMCGetParameter(parameter,"psi");
/*	source.name = (CHAR *)NULL; */

	ci = cos(XLALMCMCGetParameter(parameter,"iota")); /* cos iota */

	/* This also holds the source and the detector, LAL has two different structs for this! */
	LALDetAndSource det_source;
	det_source.pSource=&source;

	for(det_i=0;det_i<inputMCMC->numberDataStreams;det_i++){ /* For each detector */

		chisq=0.0;
		/* Compute time delay */
		TimeFromGC = XLALTimeDelayFromEarthCenter(inputMCMC->detector[det_i]->location, source.equatorialCoords.longitude, source.equatorialCoords.latitude, &(inputMCMC->epoch)); /* Compute time delay */
		REAL8 time_sin;
		REAL8 time_cos;

		/* Compute detector amplitude response */
		det_source.pDetector = (inputMCMC->detector[det_i]); /* select detector */
		LALComputeDetAMResponse(&status,&det_resp,&det_source,&inputMCMC->epoch); /* Compute det_resp */
		det_resp.plus*=0.5*(1.0+ci*ci);
		det_resp.cross*=-ci;

		/* Compute the response to the wave in the detector */
		REAL8 deltaF = inputMCMC->stilde[det_i]->deltaF;
		UINT4 lowBin = (UINT4)(inputMCMC->fLow / inputMCMC->stilde[det_i]->deltaF);
		UINT4 highBin = (UINT4)(template.fFinal / inputMCMC->stilde[det_i]->deltaF);
		if(highBin==0 || highBin>inputMCMC->stilde[det_i]->data->length-1) highBin=inputMCMC->stilde[det_i]->data->length-1;
		if(template.approximant==IMRPhenomFB || template.approximant==IMRPhenomB || template.approximant==EOBNR) highBin=inputMCMC->stilde[det_i]->data->length-1;
		for(idx=lowBin;idx<=highBin;idx++){
			time_sin = sin(LAL_TWOPI*(TimeFromGC+TimeShiftToGC)*((double) idx)*deltaF);
			time_cos = cos(LAL_TWOPI*(TimeFromGC+TimeShiftToGC)*((double) idx)*deltaF);

			/* Version derived 18/08/10 */
			/* This is the time delayed waveforms as it appears at the detector */
			/* data[idx] is real and data[Nmodel-idx] is imaginary part of the waveform at index idx */
			/* H+ = hc + i*hs, and Hx=iH+, ONLY WHERE H+=cos(phi) and Hx=sin(phi) in the time domain (SPA, non-spinning, no-HH) */

			/* Model contains h(f)exp(-psi(f)), want h'(f)=h(f)exp(-2pi*i*deltaT)  */
			/* model_re_prime and model_im_prime contain the time delayed part */
			REAL8 model_re_prime = (REAL8)model->data[idx]*time_cos + (REAL8)model->data[Nmodel-idx]*time_sin; /* Plus sign from -i*sin(phi)*i */
			REAL8 model_im_prime = (REAL8)model->data[Nmodel-idx]*time_cos - (REAL8)model->data[idx]*time_sin; /* Minus sign from -i*sin(phi) */

			/* Now, h+=model_prime and hx=i*model_prime */
			/* real(H+ + Hx) = F+(real(model_prime)) + Fx( -imag(model_prime)) : negative sign from multiplication by i*i */
			/* imag(H+ + Hx) = F+(imag(model_prime)) + Fx(real(model_prime)) : No negative sign */

			resp_r = det_resp.plus*model_re_prime - det_resp.cross*model_im_prime;
			resp_i = det_resp.plus*model_im_prime + det_resp.cross*model_re_prime;

			real=inputMCMC->stilde[det_i]->data->data[idx].re - resp_r/deltaF;
			imag=inputMCMC->stilde[det_i]->data->data[idx].im - resp_i/deltaF;
			chisq+=(real*real + imag*imag)*inputMCMC->invspec[det_i]->data->data[idx];
			rec_snr+=2.0*((resp_r/deltaF)*(resp_r/deltaF)+(resp_i/deltaF)*(resp_i/deltaF))*inputMCMC->invspec[det_i]->data->data[idx];

		} /* End loop over frequency */

		/* Dump the template and data if required */
		if(inputMCMC->dumpfile){
			sprintf(dumpfile,"%s.%s",inputMCMC->dumpfile,inputMCMC->ifoID[det_i]);
			FILE *modelout = fopen(dumpfile,"w");
			for(idx=lowBin;idx<inputMCMC->stilde[det_i]->data->length;idx++)
			{
				time_sin = sin(LAL_TWOPI*(TimeFromGC+TimeShiftToGC)*((double) idx)*deltaF);
				time_cos = cos(LAL_TWOPI*(TimeFromGC+TimeShiftToGC)*((double) idx)*deltaF);
				REAL8 model_re_prime = (REAL8)model->data[idx]*time_cos + (REAL8)model->data[Nmodel-idx]*time_sin; /* Plus sign from -i*sin(phi)*i */
				REAL8 model_im_prime = (REAL8)model->data[Nmodel-idx]*time_cos - (REAL8)model->data[idx]*time_sin; /* Minus sign from -i*sin(phi) */
				resp_r = det_resp.plus*model_re_prime - det_resp.cross*model_im_prime;
				resp_i = det_resp.plus*model_im_prime + det_resp.cross*model_re_prime;
				resp_r/=deltaF; resp_i/=deltaF;

				fprintf(modelout,"%4.3e %10.10e %10.10e %10.10e %10.10e %10.10e %10.10e %10.10e\n",
						idx*deltaF, inputMCMC->invspec[det_i]->data->data[idx],
						inputMCMC->stilde[det_i]->data->data[idx].re, inputMCMC->stilde[det_i]->data->data[idx].im,
						resp_r, resp_i, 2.0*deltaF*(inputMCMC->stilde[det_i]->data->data[idx].re-resp_r), 2.0*deltaF*(inputMCMC->stilde[det_i]->data->data[idx].im-resp_i));
			}
			fclose(modelout);
		}

		if(highBin<inputMCMC->stilde[det_i]->data->length-2 && highBin>lowBin) chisq+=topdown_sum[det_i]->data[highBin+1];
		else if(highBin<=lowBin) chisq+=topdown_sum[det_i]->data[highBin+1];
		chisq*=2.0*deltaF; /* for 2 sigma^2 on denominator, also in student-t version */
                rec_snr*=2.0*deltaF;
		parameter->SNR+=rec_snr;
		/* add the normalisation constant */

		/*		chisq+=normalisations[det_i]; */ /*Gaussian version*/
		/*chisq+=(Nmodel-lowBin)*log(2);*/ /* student-t version */

		/*chisq+=(REAL8)( 0.5 * (inputMCMC->invspec[det_i]->data->length-lowBin) * log(2.0*LAL_PI));*/
		logL-=chisq;
	}

	/* Add log likelihoods to find global likelihood */
<<<<<<< HEAD
	parameter->logLikelihood=logL; 
	parameter->SNR=sqrt(parameter->SNR);
=======
	parameter->logLikelihood=logL;
>>>>>>> b36ec4bc
	return(logL);
}

/* Just a likelihood function for PhenSpinTaylorRD_template*/
REAL8 MCMCLikelihoodMultiCoherentF_PhenSpin(LALMCMCInput *inputMCMC,LALMCMCParameter *parameter)
{

        static LALStatus status;

	REAL8 TimeFromGC; /* Time delay from geocentre */
	REAL8 logL=0.0;
	REAL8 chisq=0.0;
	REAL8 real,imag;
	REAL8 resp_r,resp_i;

	REAL4Vector *hPlus;
	REAL4Vector *hCross;

	InspiralTemplate template;

	LALDetAMResponse det_resp;

	UINT4 det_i=0;
	UINT4 idx=0;
	UINT4 NtimeDomain=2*(inputMCMC->stilde[det_i]->data->length-1);
	//UINT4 NFD=inputMCMC->stilde[det_i]->data->length;

	REAL8 eta,mchirp;
	REAL8 mtot=0.;

	memset(&template,0,sizeof(InspiralTemplate));
	/* Populate the template */

	if(inputMCMC->numberDataStreams==0){
		parameter->logLikelihood=0.0;
		return 0.0;
	}

	eta = XLALMCMCGetParameter(parameter,"eta");

	if (XLALMCMCCheckParameter(parameter,"logmc")) {
	  mchirp=exp(XLALMCMCGetParameter(parameter,"logmc"));
	  mtot=mchirp/pow(eta,3./5.);
	}
	else {
	  if (XLALMCMCCheckParameter(parameter,"mchirp")) {
	    mchirp=XLALMCMCGetParameter(parameter,"mchirp");
	    mtot=mchirp/pow(eta,3./5.);
	  }
	  else {
	    if (XLALMCMCCheckParameter(parameter,"mtotal"))
	      {
		mtot=XLALMCMCGetParameter(parameter,"mtotal");
	      }
	  }
	}

	template.totalMass = mtot;
	template.eta = eta;
	template.massChoice = totalMassAndEta;
	template.fLower = inputMCMC->fLow;
	if (XLALMCMCCheckParameter(parameter,"distMpc"))
	  template.distance = XLALMCMCGetParameter(parameter,"distMpc")*LAL_PC_SI*1.e6; /* This must be metres */
	else 
	  if(XLALMCMCCheckParameter(parameter,"logdist")) {
	    template.distance=exp(XLALMCMCGetParameter(parameter,"logdist"))*LAL_PC_SI*1.e6;
	  }
	template.order=inputMCMC->phaseOrder;
	template.approximant=inputMCMC->approximant;
	template.tSampling = 1.0/inputMCMC->deltaT;
	template.fCutoff = 0.5/inputMCMC->deltaT -1.0;
	template.nStartPad = 0;
	template.nEndPad =0;
	template.startPhase = XLALMCMCGetParameter(parameter,"phi");
	template.startTime = 0.0;
	template.ieta = 1;
	template.inclination=XLALMCMCGetParameter(parameter,"iota");

	//template.totalMass=mtot;
	//template.eta=eta;


	double a1=0.;
	double theta1=0.;
	double phi1=0.;
	double a2=0.;
	double theta2=0.;
	double phi2=0.;

	if(XLALMCMCCheckParameter(parameter,"a1"))
	  a1 = XLALMCMCGetParameter(parameter,"a1");
	if(XLALMCMCCheckParameter(parameter,"theta1"))
	  theta1=XLALMCMCGetParameter(parameter,"theta1");
	if(XLALMCMCCheckParameter(parameter,"phi1"))
	  phi1=XLALMCMCGetParameter(parameter,"phi1");
	if(XLALMCMCCheckParameter(parameter,"a2"))
	  a2=XLALMCMCGetParameter(parameter,"a2");
	if(XLALMCMCCheckParameter(parameter,"theta2"))
	  theta2=XLALMCMCGetParameter(parameter,"theta2");
	if(XLALMCMCCheckParameter(parameter,"phi2"))
	  phi2=XLALMCMCGetParameter(parameter,"phi2");

	template.spin1[0]=a1*sin(theta1)*cos(phi1);
	template.spin1[1]=a1*sin(theta1)*sin(phi1);
	template.spin1[2]=a1*cos(theta1);

	template.spin2[0]=a2*sin(theta2)*cos(phi2);
	template.spin2[1]=a2*sin(theta2)*sin(phi2);;
	template.spin2[2]=a2*cos(theta2);

	//template.axisChoice=TotalJ;

	template.next = NULL;
	template.fine = NULL;

	LALInspiralParameterCalc(&status,&template);


	UINT4 dummy_length;


        LALInspiralWaveLength(&status, &dummy_length, template);
	dummy_length*=2;
	if(NtimeDomain>=dummy_length){


	hPlus=XLALCreateREAL4Vector(NtimeDomain); /* Allocate storage for the waveform */
	hCross=XLALCreateREAL4Vector(NtimeDomain);/* Allocate storage for the waveform */
	XLALREAL4VectorFFT(inputMCMC->Fwfp,hPlus,inputMCMC->likelihoodPlan);
        XLALREAL4VectorFFT(inputMCMC->Fwfc,hCross,inputMCMC->likelihoodPlan);
	LALPSpinInspiralRDTemplates(&status,hPlus,hCross,&template);
        if(status.statusCode)
          {
            REPORTSTATUS(&status);
            chisq=DBL_MAX;
            fprintf(stderr,"**** ERROR ****: No PhenSpin waveform %d created!!!\n",NtimeDomain);
          }
	  XLALREAL4VectorFFT(inputMCMC->Fwfp,hPlus,inputMCMC->likelihoodPlan);
          XLALREAL4VectorFFT(inputMCMC->Fwfc,hCross,inputMCMC->likelihoodPlan);
/*	  XLALDestroyREAL4Vector(hPlus);
          XLALDestroyREAL4Vector(hCross);

        for(idx =0; idx < NtimeDomain; idx++){
                inputMCMC->Fwfc->data[idx]*=inputMCMC->deltaT;
                inputMCMC->Fwfp->data[idx]*=inputMCMC->deltaT;
        				     }
*/
		}

		else{
	hPlus=XLALCreateREAL4Vector(inputMCMC->mylength);/* Allocate storage for the waveform */
        hCross=XLALCreateREAL4Vector(inputMCMC->mylength);/* Allocate storage for the waveform */


	LALPSpinInspiralRDTemplates(&status,hPlus,hCross,&template);
	if(status.statusCode)
	  {
	    REPORTSTATUS(&status);
	    chisq=DBL_MAX;
	    fprintf(stderr,"**** ERROR ****: No PhenSpin waveform created!!!\n");
	 }

	//float WinNorm = sqrt(inputMCMC->window->sumofsquares/inputMCMC->window->data->length);

//	for(idx=0;idx<NtimeDomain;idx++){
//	  h_p_t->data->data[idx]=hPlus->data[idx];// *((REAL4)inputMCMC->window->data->data[idx] / WinNorm);
//	  h_c_t->data->data[idx]=hCross->data[idx];// *((REAL4)inputMCMC->window->data->data[idx] / WinNorm);
//	}

	/* Get H+ and Hx in the Freq Domain */

		/*Compute the wavelenth*/

/*	if (NtimeDomain>=dummy_length){
	  XLALREAL4VectorFFT(inputMCMC->Fwfp,hPlus,inputMCMC->likelihoodPlan);
	  XLALREAL4VectorFFT(inputMCMC->Fwfc,hCross,inputMCMC->likelihoodPlan);
	}*/

	 // fprintf(stderr,"increasing wavelength due to low chirp mass: Mchirp=%11.4e\n eta=%11.4e\n",mchirp,eta);
	 // REAL4FFTPlan *likePlan = XLALCreateForwardREAL4FFTPlan(inputMCMC->mylength,FFTW_ESTIMATE);

	  REAL4Vector* Hptmp = XLALCreateREAL4Vector(inputMCMC->mylength);
	  REAL4Vector* Hctmp = XLALCreateREAL4Vector(inputMCMC->mylength);

	  REAL8Vector* freqstd=XLALCreateREAL8Vector(NtimeDomain/2);

	  REAL8Vector* freq=XLALCreateREAL8Vector(inputMCMC->mylength/2);
	  REAL8Vector* HPR=XLALCreateREAL8Vector(inputMCMC->mylength/2);
	  REAL8Vector* HPI=XLALCreateREAL8Vector(inputMCMC->mylength/2);
	  REAL8Vector* HCR=XLALCreateREAL8Vector(inputMCMC->mylength/2);
	  REAL8Vector* HCI=XLALCreateREAL8Vector(inputMCMC->mylength/2);

	  if(!(Hptmp && Hctmp && freqstd && freq && HPR && HPI && HCR && HCI )){
	    fprintf(stderr,"Unable to allocate support F-domain signal buffer\n");
	    exit(1);
	  }

	  XLALREAL4VectorFFT(Hptmp,hPlus,inputMCMC->longplan);
	  XLALREAL4VectorFFT(Hctmp,hCross,inputMCMC->longplan);


	  REAL8 dF=1./inputMCMC->mylength/inputMCMC->deltaT;

	  for (idx=0;idx<NtimeDomain/2;idx++)
	    freqstd->data[idx]=inputMCMC->deltaF*idx;
	  for (idx=0;idx<inputMCMC->mylength/2;idx++)
	    freq->data[idx]=dF*idx;

	  for (idx=0;idx<inputMCMC->mylength/2;idx++) {
	    HPR->data[idx]=Hptmp->data[idx];
	    HPI->data[idx]=Hptmp->data[inputMCMC->mylength-1-idx];
	    HCR->data[idx]=Hctmp->data[idx];
	    HCI->data[idx]=Hctmp->data[inputMCMC->mylength-1-idx];
	  }
	  XLALDestroyREAL4Vector(Hptmp);
          XLALDestroyREAL4Vector(Hctmp);
	  gsl_interp_accel *acc    = (gsl_interp_accel*) gsl_interp_accel_alloc();

	  gsl_spline* spline_Pr = (gsl_spline*) gsl_spline_alloc(gsl_interp_cspline, inputMCMC->mylength/2);
	  gsl_spline* spline_Pi = (gsl_spline*) gsl_spline_alloc(gsl_interp_cspline, inputMCMC->mylength/2);
	  gsl_spline* spline_Cr = (gsl_spline*) gsl_spline_alloc(gsl_interp_cspline, inputMCMC->mylength/2);
	  gsl_spline* spline_Ci = (gsl_spline*) gsl_spline_alloc(gsl_interp_cspline, inputMCMC->mylength/2);

	  gsl_spline_init(spline_Pr, freq->data, HPR->data, inputMCMC->mylength/2);
	  gsl_spline_init(spline_Pi, freq->data, HPI->data, inputMCMC->mylength/2);
	  gsl_spline_init(spline_Cr, freq->data, HCR->data, inputMCMC->mylength/2);
	  gsl_spline_init(spline_Ci, freq->data, HCI->data, inputMCMC->mylength/2);

	  for (idx=0;idx<NtimeDomain/2;idx++){

	    inputMCMC->Fwfp->data[idx] = gsl_spline_eval ( spline_Pr , freqstd->data[idx] , acc);
	    inputMCMC->Fwfp->data[NtimeDomain-1-idx] = gsl_spline_eval ( spline_Pi , freqstd->data[idx] , acc);
	    inputMCMC->Fwfc->data[idx] = gsl_spline_eval ( spline_Cr , freqstd->data[idx] , acc);
	    inputMCMC->Fwfc->data[NtimeDomain-1-idx] = gsl_spline_eval ( spline_Ci , freqstd->data[idx] , acc);
	  }

	 /* FILE *debug=fopen("debugspline.dat","r");
	  if (debug==NULL) {
	    debug=fopen("debugspline.dat","w");
	    FILE *debug2=fopen("debug2spline.dat","w");
	    for (idx=1;idx<NtimeDomain/2;idx++) {
	      fprintf(debug,"%12.6e  %12.6e  %12.6e  %12.6e  %12.6e\n",idx*inputMCMC->deltaF,inputMCMC->Fwfp->data[idx],inputMCMC->Fwfp->data[NtimeDomain-idx],inputMCMC->Fwfc->data[idx],inputMCMC->Fwfc->data[NtimeDomain-idx]);
	    }
		printf("inputMCMC->mylengthi %d\n",mylength);
	    for (idx=1;idx<inputMCMC->mylength/2;idx++) {
	      fprintf(debug2,"%12.6e  %12.6e  %12.6e  %12.6e  %12.6e\n",idx*dF,HPR->data[idx],HPI->data[idx],HCR->data[idx],HCI->data[idx]);
	    }
	  fclose(debug2);
		}
	  fclose(debug);
	   */
	    XLALDestroyREAL8Vector(freqstd);

	  XLALDestroyREAL8Vector(freq);
	  XLALDestroyREAL8Vector(HPR);
	  XLALDestroyREAL8Vector(HPI);
	  XLALDestroyREAL8Vector(HCR);
	  XLALDestroyREAL8Vector(HCI);

	  gsl_spline_free (spline_Pr);
	  gsl_spline_free (spline_Pi);
	  gsl_spline_free (spline_Cr);
	  gsl_spline_free (spline_Ci);
	  gsl_interp_accel_free (acc);

	}

          XLALDestroyREAL4Vector(hPlus);
          XLALDestroyREAL4Vector(hCross);

	for(idx =0; idx < NtimeDomain; idx++){
		inputMCMC->Fwfc->data[idx]*=inputMCMC->deltaT;
		inputMCMC->Fwfp->data[idx]*=inputMCMC->deltaT;
	}

	/* This is the time of the start of the wave in the GeoCentre */
	REAL8 TimeShiftToGC=XLALMCMCGetParameter(parameter,"time");

	TimeShiftToGC-=inputMCMC->epoch.gpsSeconds + 1.e-9*inputMCMC->epoch.gpsNanoSeconds;
	TimeShiftToGC-=template.tC;

	/* Initialise structures for detector response calcs */
	LALSource source; /* The position and polarisation of the binary */
	source.equatorialCoords.longitude = XLALMCMCGetParameter(parameter,"ra");
	source.equatorialCoords.latitude = XLALMCMCGetParameter(parameter,"dec");
	source.equatorialCoords.system = COORDINATESYSTEM_EQUATORIAL;
	source.orientation = XLALMCMCGetParameter(parameter,"psi");

	/* This also holds the source and the detector, LAL has two different structs for this! */
	LALDetAndSource det_source;
	det_source.pSource=&source;

	for(det_i=0;det_i<inputMCMC->numberDataStreams;det_i++){ /* For each detector */

	        #if DEBUGMODEL !=0
                char modelname[100];
	        sprintf(modelname,"waveformF_%s.dat",inputMCMC->ifoID[det_i]);
                modelout=fopen(modelname,"w");
		#endif

	        chisq=0.0;
	        /* Compute time delay */
	        TimeFromGC = XLALTimeDelayFromEarthCenter(inputMCMC->detector[det_i]->location, source.equatorialCoords.longitude, source.equatorialCoords.latitude, &(inputMCMC->epoch)); /* Compute time delay */
	        REAL8 time_sin;
		REAL8 time_cos;

		/* Compute detector amplitude response */
		det_source.pDetector = (inputMCMC->detector[det_i]); /* select detector */
		LALComputeDetAMResponse(&status,&det_resp,&det_source,&inputMCMC->epoch); /* Compute det_resp */

		/* Compute the response to the wave in the detector */
		REAL8 deltaF = inputMCMC->stilde[det_i]->deltaF;
		UINT4 lowBin = (UINT4)(inputMCMC->fLow / inputMCMC->stilde[det_i]->deltaF);
		UINT4 highBin = (UINT4)(template.fFinal / inputMCMC->stilde[det_i]->deltaF);
		if(highBin==0 || highBin>inputMCMC->stilde[det_i]->data->length-1) highBin=inputMCMC->stilde[det_i]->data->length-1;

		REAL8 plus_re,plus_im,cross_re,cross_im;

		for(idx=lowBin;idx<=highBin;idx++){
			time_sin = sin(LAL_TWOPI*(TimeFromGC+TimeShiftToGC)*((double) idx)*deltaF);
			time_cos = cos(LAL_TWOPI*(TimeFromGC+TimeShiftToGC)*((double) idx)*deltaF);

			plus_re = inputMCMC->Fwfp->data[idx]*time_cos + inputMCMC->Fwfp->data[NtimeDomain - idx]*time_sin;
			plus_im = inputMCMC->Fwfp->data[NtimeDomain - idx]*time_cos - inputMCMC->Fwfp->data[idx]*time_sin;
			cross_re = inputMCMC->Fwfc->data[idx]*time_cos + inputMCMC->Fwfc->data[NtimeDomain - idx]*time_sin;
			cross_im = inputMCMC->Fwfc->data[NtimeDomain - idx]*time_cos - inputMCMC->Fwfc->data[idx]*time_sin;
			resp_r = (REAL8)( plus_re*det_resp.plus + cross_re*det_resp.cross );
			resp_i = (REAL8)( plus_im*det_resp.plus + cross_im*det_resp.cross );
			real=inputMCMC->stilde[det_i]->data->data[idx].re - resp_r;
			imag=inputMCMC->stilde[det_i]->data->data[idx].im - resp_i;

			chisq+=(real*real + imag*imag)*inputMCMC->invspec[det_i]->data->data[idx];

                        #if DEBUGMODEL !=0
			  fprintf(modelout,"%lf  %18.10e  %18.10e  %18.10e\n",idx*deltaF,resp_r,resp_i,sqrt(resp_r*resp_r+resp_i*resp_i));
			#endif
		}
	       /* End loop over frequency */


                #if DEBUGMODEL !=0
		  fclose(modelout);
		#endif
		if(highBin<inputMCMC->stilde[det_i]->data->length-2 && highBin>lowBin) chisq+=topdown_sum[det_i]->data[highBin+1];
		else if(highBin<=lowBin) chisq+=topdown_sum[det_i]->data[highBin+1];
		chisq*=2.0*deltaF; /* for 2 sigma^2 on denominator, also in student-t version */
		/* add the normalisation constant */

		logL-=chisq;
	}

	/* Add log likelihoods to find global likelihood */
	parameter->logLikelihood=logL;
	return(logL);


}


REAL8 MCMCSTLikelihoodMultiCoherentF(LALMCMCInput *inputMCMC,LALMCMCParameter *parameter)
/* Calculate the likelihood of the signal using multiple interferometer data sets,
in the frequency domain */
{
	REAL8 logL=0.0;
	UINT4 det_i;
	REAL8 TimeFromGC; /* Time delay from geocentre */
	static LALStatus status;
	REAL8 resp_r,resp_i,ci;
	InspiralTemplate template;
	UINT4 Nmodel; /* Length of the model */
	UINT4 i,NtimeModel;
	LALDetAMResponse det_resp;
	REAL4FFTPlan *likelihoodPlan=NULL;
	REAL8 chisq=0.0;
	REAL8 real,imag;
	TofVIn TofVparams;
	memset(&template,0,sizeof(InspiralTemplate));
/* Populate the template */
	REAL8 ChirpISCOLength;
	REAL8 eta,mtot,mchirp;
	expnFunc expnFunction;
	expnCoeffs ak;
	if(XLALMCMCCheckParameter(parameter,"logmc")) mchirp=exp(XLALMCMCGetParameter(parameter,"logmc"));
	else mchirp=XLALMCMCGetParameter(parameter,"mchirp");
	eta = XLALMCMCGetParameter(parameter,"eta");
	mtot=mc2mt(mchirp,eta);
	template.totalMass = mtot;
	template.eta = eta;
	template.massChoice = totalMassAndEta;
	template.fLower = inputMCMC->fLow;
	template.distance = XLALMCMCGetParameter(parameter,"distMpc"); /* This must be in Mpc, contrary to the docs */
	template.order=inputMCMC->phaseOrder;
	template.approximant=inputMCMC->approximant;
	template.tSampling = 1.0/inputMCMC->deltaT;
	template.fCutoff = 0.5/inputMCMC->deltaT -1.0;
	template.nStartPad = 0;
	template.nEndPad =0;
	template.startPhase = XLALMCMCGetParameter(parameter,"phi");
	template.startTime = 0.0;
	template.ieta = 1;
	template.next = NULL;
	template.fine = NULL;

	/* Compute frequency-domain waveform in free space */
	LALInspiralParameterCalc(&status,&template);
	LALInspiralRestrictedAmplitude(&status,&template);
	Nmodel = (inputMCMC->stilde[0]->data->length-1)*2; /* *2 for real/imag packing format */

	if(model==NULL)	LALCreateVector(&status,&model,Nmodel); /* Allocate storage for the waveform */

	/* Perform additional setup for time domain model */
	if(template.approximant==TaylorT2 || template.approximant==TaylorT3){
		NtimeModel = inputMCMC->segment[0]->data->length;
		if(Tmodel==NULL) LALCreateVector(&status,&Tmodel,NtimeModel);
		LALInspiralWave(&status,Tmodel,&template);
		float winNorm = sqrt(inputMCMC->window->sumofsquares/inputMCMC->window->data->length);
		float Norm = winNorm * inputMCMC->deltaT;
		for(i=0;i<Tmodel->length;i++) Tmodel->data[i]*=(REAL4)inputMCMC->window->data->data[i] * Norm; /* window & normalise */

		if(likelihoodPlan==NULL) {LALCreateForwardREAL4FFTPlan(&status,&likelihoodPlan,(UINT4) NtimeModel,FFTW_PATIENT); fprintf(stderr,"Created FFTW plan\n");}
		LALREAL4VectorFFT(&status,model,Tmodel,likelihoodPlan); /* REAL4VectorFFT doesn't normalise like TimeFreqRealFFT, so we do this above in Norm */


		/*LALDestroyREAL4FFTPlan(&status,&plan);*/}

	else{
		if(template.approximant==IMRPhenomA) {
			template.distance*=LAL_PC_SI*1.0e6; /* PhenomA takes distance in metres */
			LALBBHPhenWaveFreqDom(&status,model,&template);
		}
		else LALInspiralWave(&status,model,&template); /* Create the model waveform - StationaryPhaseApprox2 includes deltaF factor */
	}
	memset(&ak,0,sizeof(expnCoeffs));
	memset(&TofVparams,0,sizeof(TofVparams));
	/* Calculate the time of ISCO (v = 6^(-1/2) ) */
	LALInspiralSetup(&status,&ak,&template);
	LALInspiralChooseModel(&status,&expnFunction,&ak,&template);
	TofVparams.coeffs=&ak;
	TofVparams.dEnergy=expnFunction.dEnergy;
	TofVparams.flux=expnFunction.flux;
	TofVparams.v0= ak.v0;
	TofVparams.t0= ak.t0;
	TofVparams.vlso= ak.vlso;
	TofVparams.totalmass=ak.totalmass;
/*	LALInspiralTofV(&status,&ChirpISCOLength,pow(6.0,-0.5),(void *)&TofVparams);*/
	ChirpISCOLength=ak.tn;

	/* This is the time of the start of the wave in the GeoCentre */
	REAL8 TimeShiftToGC=XLALMCMCGetParameter(parameter,"time");

	TimeShiftToGC-=inputMCMC->epoch.gpsSeconds + 1.e-9*inputMCMC->epoch.gpsNanoSeconds;
/*	fprintf(stderr,"time from epoch to end of wave %lf\n",TimeShiftToGC);*/
/*	TimeShiftToGC-=template.tC;*/
	TimeShiftToGC-=ChirpISCOLength;
/*	template.nStartPad = (INT4)(TimeShiftToGC/inputMCMC->deltaT);*/
/*	fprintf(stderr,"ChirpLengthISCO = %lf\n",ChirpISCOLength);*/

	/* Initialise structures for detector response calcs */
	LALSource source; /* The position and polarisation of the binary */
	source.equatorialCoords.longitude = XLALMCMCGetParameter(parameter,"ra");
	source.equatorialCoords.latitude = XLALMCMCGetParameter(parameter,"dec");
	source.equatorialCoords.system = COORDINATESYSTEM_EQUATORIAL;
	source.orientation = XLALMCMCGetParameter(parameter,"psi");
/*	source.name = (CHAR *)NULL; */

	ci = cos(XLALMCMCGetParameter(parameter,"iota")); /* cos iota */

	/* This also holds the source and the detector, LAL has two different structs for this! */
	LALDetAndSource det_source;
	det_source.pSource=&source;

	for(det_i=0;det_i<inputMCMC->numberDataStreams;det_i++){ /* For each detector */
		#if DEBUGMODEL !=0
			char modelname[100];
			sprintf(modelname,"model_%i.dat",det_i);
			modelout = fopen(modelname,"w");
		#endif
		chisq=0.0;
		/* Compute time delay */
		TimeFromGC = XLALTimeDelayFromEarthCenter(inputMCMC->detector[det_i]->location, source.equatorialCoords.longitude, source.equatorialCoords.latitude, &(inputMCMC->epoch)); /* Compute time delay */
		REAL8 time_sin;
		REAL8 time_cos;

		/* Compute detector amplitude response */
		det_source.pDetector = (inputMCMC->detector[det_i]); /* select detector */
		LALComputeDetAMResponse(&status,&det_resp,&det_source,&inputMCMC->epoch); /* Compute det_resp */
		det_resp.plus*=-0.5*(1.0+ci*ci);
		det_resp.cross*=-ci;
		/* Compute the response to the wave in the detector */
		REAL8 deltaF = inputMCMC->stilde[det_i]->deltaF;
		int lowBin = (int)(inputMCMC->fLow / inputMCMC->stilde[det_i]->deltaF);

		for(i=lowBin;i<Nmodel/2;i++){
			time_sin = sin(LAL_TWOPI*(TimeFromGC+TimeShiftToGC)*((double) i)*deltaF);
			time_cos = cos(LAL_TWOPI*(TimeFromGC+TimeShiftToGC)*((double) i)*deltaF);

/* Version derived 19/08/08 */
			REAL8 hc = (REAL8)model->data[i]*time_cos + (REAL8)model->data[Nmodel-i]*time_sin;
			REAL8 hs = (REAL8)model->data[Nmodel-i]*time_cos - (REAL8)model->data[i]*time_sin;
			resp_r = det_resp.plus * hc - det_resp.cross * hs;
			resp_i = det_resp.cross * hc + det_resp.plus * hs;

			real=inputMCMC->stilde[det_i]->data->data[i].re - resp_r/deltaF;
			imag=inputMCMC->stilde[det_i]->data->data[i].im - resp_i/deltaF;


/* Gaussian version */
/* NOTE: The factor deltaF is to make ratio dimensionless, when using the specific definitions of the vectors
that LAL uses. Please check this whenever any change is made */
			/* chisq+=(real*real + imag*imag)*inputMCMC->invspec[det_i]->data->data[i]*inputMCMC->invspec[det_i]->deltaF; */

/* Student-t version */
			chisq+=log(deltaF*(real*real+imag*imag));
			#if DEBUGMODEL !=0
				fprintf(modelout,"%lf %10.10e %10.10e\n",i*deltaF,resp_r,resp_i);
			#endif
		}
		#if DEBUGMODEL !=0
			fclose(modelout);
		#endif
		/*		chisq+=topdown_sum[det_i]->data[highBin+1];*/
		chisq*=2.0; /* for 2 sigma^2 on denominator, also in student-t version */
		/* add the normalisation constant */

		/*chisq+=normalisations[det_i];*/  /*Gaussian version*/
		/*		chisq+=(Nmodel-lowBin)*log(2); *//* student-t version */

		/*chisq+=(REAL8)( 0.5 * (inputMCMC->invspec[det_i]->data->length-lowBin) * log(2.0*LAL_PI));*/
		logL-=chisq;
	}

	/* Add log likelihoods to find global likelihood */
	parameter->logLikelihood=logL;
	return(logL);}


void IMRPhenomFA_template(LALStatus *status,InspiralTemplate *template, LALMCMCParameter *parameter,LALMCMCInput *inputMCMC) {
    (void)parameter;
	/*All components of spin must be set to zero.*/
	template->spin1[0]=0.;
	template->spin1[1]=0.;
	template->spin1[2]=0.;

	template->spin2[0]=0.;
	template->spin2[1]=0.;
	template->spin2[2]=0.;

	/* Fill out parameter structure*/
	LALInspiralParameterCalc(status,template);
	LALInspiralRestrictedAmplitude(status,template);
	/* PhenomA takes distance in metres */
	double distanceMPC = template->distance;

	double distanceSI= LAL_PC_SI*1e6*distanceMPC;
	template->distance = distanceSI/inputMCMC->deltaF;//IMR doesnt multiply by df
	/*Generate IMR waveform in frequency domain*/
	LALBBHPhenWaveFreqDom(status,model,template);

	template->distance = distanceMPC;

}



void IMRPhenomFB_template(LALStatus *status,InspiralTemplate *template, LALMCMCParameter *parameter,LALMCMCInput *inputMCMC) {
	UINT4 NtimeModel=model->length;
	UINT4 NfreqModel = model->length;
	if(Tmodel ==NULL) LALCreateVector(status, &Tmodel, NtimeModel);

	/*'x' and 'y' components of spins must be set to zero.*/
	template->spin1[0]=0.;
	template->spin1[1]=0.;
    	template->spin1[2]=0.;

	template->spin2[0]=0.;
	template->spin2[1]=0.;
    	template->spin2[2]=0.;

	/*Get aligned spins configuration/magnitude if these are set*/
	if(XLALMCMCCheckParameter(parameter,"spin1z")) {
        template->spin1[2] = XLALMCMCGetParameter(parameter,"spin1z");
    }

    if(XLALMCMCCheckParameter(parameter,"spin2z")) {
        template->spin2[2] = XLALMCMCGetParameter(parameter,"spin2z");
    }

    /* Fill out parameter structure*/
    LALInspiralParameterCalc(status,template);
    LALInspiralRestrictedAmplitude(status,template);

    if(XLALMCMCCheckParameter(parameter,"chiSpin")) {
        double spin1z = 1.0;
        template->spin1[2] = spin1z ;
        double chiSpin = XLALMCMCGetParameter(parameter,"chiSpin");
        double delta = sqrt(1.0- 4.0*template->eta);

        template->spin2[2] = (chiSpin*2.0 - (1+delta)*spin1z)/ (1-delta);
    }

    /* IMRPhenomFB takes distance in metres */
    double distanceMPC = template->distance;
    double distanceSI= LAL_PC_SI*1e6*distanceMPC;
    template->distance = distanceSI/inputMCMC->deltaF;
	//IMR doesnt normalise by multiplying by df, plus TF2 has a deltaF assumed which is divided out later

    LALBBHPhenWaveFreqDom(status,model,template);


	/* Begin the rigmarole of aligning this template properly */
	/* Inverse FFT it back into the time domain */
	if(!inputMCMC->likelihoodRevPlan) inputMCMC->likelihoodRevPlan = XLALCreateReverseREAL4FFTPlan(NtimeModel,0);
	XLALREAL4VectorFFT(Tmodel,model,inputMCMC->likelihoodRevPlan);

	/* Find the position of the maximum within the buffer */
	UINT4 i, max_i=0;
	REAL4 max=-10;
	for(i=0;i<NtimeModel;i++) {
		if(fabs(Tmodel->data[i])>max){
			max=fabs(Tmodel->data[i]);
			max_i=i;
		}
	}

	/* Want to shift so that max_time - tc is at start of buffer */
	REAL4 shift = (max_i*inputMCMC->deltaT -template->tC) - 0 ;

	/* Shift the template in the frequency domain to compensate */
	for(i=0;i<model->length/2;i++){
		REAL4 time_sin=sin(LAL_TWOPI*i*inputMCMC->deltaF*shift);
		REAL4 time_cos=cos(LAL_TWOPI*i*inputMCMC->deltaF*shift);
		REAL4 real=model->data[i];
		REAL4 imag=model->data[NfreqModel-i];
		model->data[i]	=			real*time_cos + imag*time_sin;
		model->data[NfreqModel-i]= -real*time_sin + imag*time_cos;
	}
	/* Finally restore the proper value of distance */
    template->distance = distanceMPC;
}

void TaylorF2_template(LALStatus *status,InspiralTemplate *template, LALMCMCParameter *parameter,LALMCMCInput *inputMCMC) {

    (void)parameter;
    (void)inputMCMC;
	/* Compute frequency-domain waveform in free space */

	LALInspiralParameterCalc(status,template);
	LALInspiralRestrictedAmplitude(status,template);

	LALInspiralWave(status,model,template);

	return;

}

void SpinTaylor_template(LALStatus *status,InspiralTemplate *template, LALMCMCParameter *parameter,LALMCMCInput *inputMCMC) {

	UINT4 Nmodel,idx,NtimeModel = inputMCMC->numPoints;
    if(Tmodel==NULL)	LALCreateVector(status,&Tmodel,NtimeModel); /* Allocate storage for the waveform */
		/*
	double spin_long1=XLALMCMCGetParameter(parameter,"spin_long1");
	double spin_lat1=XLALMCMCGetParameter(parameter,"spin_lat1");
	double spin_mag1=XLALMCMCGetParameter(parameter,"spin_mag1");

	double spin_long2=XLALMCMCGetParameter(parameter,"spin_long2");
	double spin_lat2=XLALMCMCGetParameter(parameter,"spin_lat2");
	double spin_mag2=XLALMCMCGetParameter(parameter,"spin_mag2");

	template->spin1[0]=cos(spin_long1)*sin(spin_lat1)*spin_mag1;
	template->spin1[1]=sin(spin_long1)*sin(spin_lat1)*spin_mag1;
	template->spin1[2]=cos(spin_lat1)*spin_mag1;

	template->spin2[0]=cos(spin_long2)*sin(spin_lat2)*spin_mag2;
	template->spin2[1]=sin(spin_long2)*sin(spin_lat2)*spin_mag2;
	template->spin2[2]=cos(spin_lat2)*spin_mag2;
*/

	template->spin1[0]=XLALMCMCGetParameter(parameter,"spin1x");
	template->spin1[1]=XLALMCMCGetParameter(parameter,"spin1y");
	template->spin1[2]=XLALMCMCGetParameter(parameter,"spin1z");

 	template->spin2[0]=XLALMCMCGetParameter(parameter,"spin2x");
	template->spin2[1]=XLALMCMCGetParameter(parameter,"spin2y");
	template->spin2[2]=XLALMCMCGetParameter(parameter,"spin2z");

	template->inclination=XLALMCMCGetParameter(parameter,"iota");


	Nmodel = (inputMCMC->stilde[0]->data->length-1)*2; /* *2 for real/imag packing format */
	NtimeModel = 1024*1024;

	if(model==NULL)	LALCreateVector(status,&model,Nmodel); /* Allocate storage for the waveform */

	if(Tmodel==NULL) LALCreateVector(status,&Tmodel,NtimeModel);

	LALInspiralParameterCalc(status,template);

	//SpinTaylor takes distance in metres
	double distance = LAL_PC_SI*1e6*template->distance;
	template->distance=distance;

	LALInspiralWave(status,Tmodel,template);

	float winNorm = sqrt(inputMCMC->window->sumofsquares/inputMCMC->window->data->length);
	float Norm = winNorm * inputMCMC->deltaT;
	for(idx=0;idx<Tmodel->length;idx++) Tmodel->data[idx]*=(REAL4)inputMCMC->window->data->data[idx] * Norm; /* window & normalise */

	if(inputMCMC->likelihoodPlan==NULL) {LALCreateForwardREAL4FFTPlan(status,&inputMCMC->likelihoodPlan,(UINT4) NtimeModel,FFTW_PATIENT);}
	LALREAL4VectorFFT(status,model,Tmodel,inputMCMC->likelihoodPlan); /* REAL4VectorFFT doesn't normalise like TimeFreqRealFFT, so we do this above in Norm */

	return;
}

void TaylorT_template(LALStatus *status,InspiralTemplate *template, LALMCMCParameter *parameter,LALMCMCInput *inputMCMC) {

    (void)parameter;

	UINT4 NtimeModel,idx;

	NtimeModel = inputMCMC->segment[0]->data->length;
	if(Tmodel==NULL) LALCreateVector(status,&Tmodel,NtimeModel);

	LALInspiralParameterCalc(status,template);
	LALInspiralRestrictedAmplitude(status,template);
	LALInspiralWave(status,Tmodel,template);

	float winNorm = sqrt(inputMCMC->window->sumofsquares/inputMCMC->window->data->length);
	float Norm = winNorm * inputMCMC->deltaT;
	for(idx=0;idx<Tmodel->length;idx++) Tmodel->data[idx]*=(REAL4)inputMCMC->window->data->data[idx] * Norm; /* window & normalise */

	if(inputMCMC->likelihoodPlan==NULL) {LALCreateForwardREAL4FFTPlan(status,&inputMCMC->likelihoodPlan,(UINT4) NtimeModel,FFTW_PATIENT);}
	LALREAL4VectorFFT(status,model,Tmodel,inputMCMC->likelihoodPlan); /* REAL4VectorFFT doesn't normalise like TimeFreqRealFFT, so we do this above in Norm */

	return;

}

void IMRPhenomB_template(LALStatus *status, InspiralTemplate *template, LALMCMCParameter *parameter, LALMCMCInput *inputMCMC)
{
	UINT4 NtimeModel, NfreqModel, idx;
	/*REAL4 deltaF = inputMCMC->deltaF;*/
	NtimeModel = 2*(inputMCMC->stilde[0]->data->length+1);
	NfreqModel = inputMCMC->stilde[0]->data->length;
	if(Tmodel ==NULL) LALCreateVector(status, &Tmodel, NtimeModel);

        /*'x' and 'y' components of spins must be set to zero.*/
        template->spin1[0]=0.;
        template->spin1[1]=0.;
	template->spin1[2]=0.;

        template->spin2[0]=0.;
        template->spin2[1]=0.;
	template->spin2[2]=0.;

        /*Get aligned spins configuration/magnitude if these are set*/
        if(XLALMCMCCheckParameter(parameter,"spin1z")) {
        template->spin1[2] = XLALMCMCGetParameter(parameter,"spin1z");
    }

    if(XLALMCMCCheckParameter(parameter,"spin2z")) {
        template->spin2[2] = XLALMCMCGetParameter(parameter,"spin2z");
    }

    /* Fill out parameter structure*/
    LALInspiralParameterCalc(status,template);
    LALInspiralRestrictedAmplitude(status,template);

    if(XLALMCMCCheckParameter(parameter,"chiSpin")) {
        double spin1z = 1.0;
        template->spin1[2] = spin1z ;
        double chiSpin = XLALMCMCGetParameter(parameter,"chiSpin");
        double delta = sqrt(1.0- 4.0*template->eta);

        template->spin2[2] = (chiSpin*2.0 - (1+delta)*spin1z)/ (1-delta);
    }

    /* IMRPhenomFB takes distance in metres */
    double distanceMPC = template->distance;
    double distanceSI= LAL_PC_SI*1e6*distanceMPC;
    template->distance = distanceSI/(inputMCMC->deltaF*inputMCMC->deltaF);//IMR doesnt normalise by multiplying by df

    LALInspiralWave(status, Tmodel, template);
    template->distance = distanceMPC;


    float winNorm = sqrt(inputMCMC->window->sumofsquares/inputMCMC->window->data->length);
    float Norm = winNorm * inputMCMC->deltaT;
    for(idx=0;idx<Tmodel->length;idx++) Tmodel->data[idx]*=(REAL4)inputMCMC->window->data->data[idx] * Norm; /* window & normalise */
    if(inputMCMC->likelihoodPlan==NULL) {LALCreateForwardREAL4FFTPlan(status,&inputMCMC->likelihoodPlan,(UINT4) NtimeModel,FFTW_PATIENT);}
    LALREAL4VectorFFT(status,model,Tmodel,inputMCMC->likelihoodPlan); /* REAL4VectorFFT doesn't normalise like TimeFreqRealFFT, so we do this above in Norm */
	return;

}


void EOBNR_template(LALStatus *status,InspiralTemplate *template, LALMCMCParameter *parameter,LALMCMCInput *inputMCMC) {

    (void)parameter;

	double qnm223freq;


	UINT4 NtimeModel, idx;

	/*Containers for EOBNR data */
	COMPLEX8Vector *modefreqs=NULL;

	 /*Extra EOBNR parameters*/
	template->OmegaS= 0.;
	template->Zeta2=0.;
	template->Theta=1.;

	NtimeModel = (2*inputMCMC->stilde[0]->data->length-2);

	if(Tmodel==NULL) {
		LALCreateVector(status,&Tmodel,NtimeModel);
		LALCreateForwardREAL4FFTPlan(status,&inputMCMC->likelihoodPlan,(UINT4)NtimeModel,FFTW_PATIENT);
	}
	/*EOBNR requires template.order to be set to
	* pseudo-fourth order PN approx.*/
	template->order = LAL_PNORDER_PSEUDO_FOUR;


	/*EOBNR may require padding to prevent code from crashing due to
	* longer waveform.?? */
	template->nEndPad = 1.;

	/* Calculate QNM 220 frequency to determine appropriate sampling frequency. Taken from test done in EOBNR code. */
	modefreqs = XLALCreateCOMPLEX8Vector( 3 );
	XLALGenerateQNMFreq( modefreqs, template, 2, 2, 3 );

	qnm223freq = modefreqs->data[0].re / LAL_PI + 50.;

	/*Determine if sampling frequency is suitable for EOBNR template. If qnm223 freq. is greater than nyquist use EOB*/

	if( qnm223freq > template->tSampling ) {
		template->approximant=EOB;

	}

	/*Set cut-off freq. using tSampling*/
	template->fCutoff = template->tSampling/2. - 1.;

	/*Fill out parameter structure*/
	LALInspiralParameterCalc(status,template);

	/* EOBNR function uses SI units for distance so convert (from Mpc) ...*/
	double distance = LAL_PC_SI*1e6*template->distance;
	template->distance = distance;

	/* printf("qnm %lf samp %lf mass1 %lf mass2 %lf",qnm223freq,template->tSampling,template->mass1,template->mass2); */

	/*Generate EOBNR waveform*/
	LALInspiralWave(status,Tmodel,template);


	XLALDestroyCOMPLEX8Vector(modefreqs);

	/*FFT time-domain model to get frequency domain template*/

	float winNorm = sqrt(inputMCMC->window->sumofsquares/inputMCMC->window->data->length);
	float Norm = winNorm * inputMCMC->deltaT;
	for(idx=0;idx<Tmodel->length;idx++) Tmodel->data[idx]*=(REAL4)inputMCMC->window->data->data[idx] * Norm; /* window & normalise */

	LALREAL4VectorFFT(status,model,Tmodel,inputMCMC->likelihoodPlan); /* REAL4VectorFFT doesn't normalise like TimeFreqRealFFT, so we do this above in Norm */


	/*
	FILE* model_output;
	model_output=fopen("model_output.dat","w");

	fprintf(model_output,"Sampling frequency: %lf\n",template->tSampling);

	fprintf(model_output,"Mass 1: %lf\n",template->mass1);
	fprintf(model_output,"Mass 2: %lf\n",template->mass2);

	for(i=0;i<model->length;i++) {
		fprintf(model_output,"%g\n",model->data[i]);
	}
	fclose(model_output);

	exit(0);
	*/

	return;

}<|MERGE_RESOLUTION|>--- conflicted
+++ resolved
@@ -902,12 +902,8 @@
 	}
 
 	/* Add log likelihoods to find global likelihood */
-<<<<<<< HEAD
 	parameter->logLikelihood=logL; 
 	parameter->SNR=sqrt(parameter->SNR);
-=======
-	parameter->logLikelihood=logL;
->>>>>>> b36ec4bc
 	return(logL);
 }
 
