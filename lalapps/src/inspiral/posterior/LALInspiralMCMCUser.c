--- conflicted
+++ resolved
@@ -541,10 +541,6 @@
 		REAL8 deltaF = inputMCMC->stilde[det_i]->deltaF;
 		UINT4 lowBin = (UINT4)(inputMCMC->fLow / inputMCMC->stilde[det_i]->deltaF);
 		UINT4 highBin;
-<<<<<<< HEAD
-
-=======
->>>>>>> 4f38fb8c
 		/* Only compute sum up to maximum frquency of the waveform. PPNparams.fStop is the maximum of the 2*f_orb harmonic */
 		
 		REAL8 fMultiplier = (inputMCMC->ampOrder + 2.0)/2.0; /* The frequency of the highest harmonic as determined by ampOrder */
@@ -559,40 +555,17 @@
 			/* exp(-i*ang) = cos(ang) - sin(ang) */
 			REAL8 ang = 2.0*LAL_PI*(TimeFromGC+TimeShiftToGC)*inputMCMC->stilde[det_i]->deltaF*idx;
 			/* Calculate rotated parts of the plus and cross */
-<<<<<<< HEAD
-
-=======
-			
->>>>>>> 4f38fb8c
 			/* Negative signs on sins: see comment above for definition of ang */
 			REAL4 plus_re,plus_im,cross_re,cross_im;
 			plus_re = H_p_t->data->data[idx].re*cos(ang) + H_p_t->data->data[idx].im*sin(ang);
 			plus_im = H_p_t->data->data[idx].im*cos(ang) - H_p_t->data->data[idx].re*sin(ang);
 			cross_re = H_c_t->data->data[idx].re*cos(ang) + H_c_t->data->data[idx].im*sin(ang);
 			cross_im = H_c_t->data->data[idx].im*cos(ang) - H_c_t->data->data[idx].re*sin(ang);
-<<<<<<< HEAD
-
-=======
-			
->>>>>>> 4f38fb8c
 			/* Compute total real and imaginary responses */
 			resp_r = (REAL8)( plus_re*det_resp.plus + cross_re*det_resp.cross );
 			resp_i = (REAL8)( plus_im*det_resp.plus + cross_im*det_resp.cross );
 			real=inputMCMC->stilde[det_i]->data->data[idx].re - resp_r;
 			imag=inputMCMC->stilde[det_i]->data->data[idx].im - resp_i;
-<<<<<<< HEAD
-
-			/* Gaussian version */
-			chisq+=(real*real + imag*imag)*inputMCMC->invspec[det_i]->data->data[idx];
-
-			#if DEBUGMODEL !=0
-				fprintf(modelout,"%lf %10.10e %10.10e %10.10e %10.10e %10.10e %10.10e\n",idx*deltaF,resp_r,resp_i,H_p_t->data->data[idx].re,H_p_t->data->data[idx].im,H_c_t->data->data[idx].re,H_c_t->data->data[idx].im);
-			#endif
-		}
-		#if DEBUGMODEL !=0
-			fclose(modelout);
-		#endif
-=======
 			
 			/* Gaussian version */
 			chisq+=(real*real + imag*imag)*inputMCMC->invspec[det_i]->data->data[idx];
@@ -604,7 +577,6 @@
 #if DEBUGMODEL !=0
 		fclose(modelout);
 #endif
->>>>>>> 4f38fb8c
 		/* Add on the remaining sum, consulting the lookup table */
 		if(highBin<inputMCMC->stilde[det_i]->data->length-2 && highBin>lowBin) chisq+=topdown_sum[det_i]->data[highBin+1];
 		else if(highBin<=lowBin) chisq+=topdown_sum[det_i]->data[highBin+1];
