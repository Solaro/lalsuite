/**
\author A. Dietz, J. Veitch, C. Roever
\file
\ingroup inspiral
\brief The file \c LALInspiralMCMCUser contains user algorithms for the MCMC computation.

\heading{Description}

The only functions called from outside this package are \c XLALMCMCMetro, as well as functions to set up and initialize the parameter structure.

To set a different chain for the parameter estimation, just set another random seed.

\heading{Algorithm}

The algorithms used in these functions are explained in detail in [Ref Needed].

*/

#include <math.h>
#include <lal/LALStdlib.h>
#include <lal/LALInspiral.h>
#include "LALInspiralMCMC.h"

#include <lal/Date.h>
#include <lal/Random.h>
#include <lal/AVFactories.h>
#include <lal/FindChirp.h>
#include <lal/FindChirpSP.h>
#include <lal/FindChirpBCV.h>
#include <lal/FindChirpTD.h>
#include <lal/LALError.h>
#include <lal/SimulateCoherentGW.h>
#include <lal/GeneratePPNInspiral.h>
#include <lal/DetResponse.h>
#include <lal/TimeDelay.h>
#include <lal/Units.h>
#include <lal/TimeSeries.h>
#include <lal/VectorOps.h>
#include <lal/FrequencySeries.h>
#include <lal/TimeFreqFFT.h>
#include <lal/SeqFactories.h>
#include <lal/GeneratePPNAmpCorConsistency.h>
#include <lal/LALInspiralStationaryPhaseApprox2Test.h>
#include <lal/LALInspiralMassiveGraviton.h>
#include <lal/LALInspiralPPE.h>

#include "LALInspiralMCMCUser.h"
#include <fftw3.h>
#include <gsl/gsl_spline.h>

#define MpcInMeters 3.08568025e22

#define DEBUGMODEL 0
#if DEBUGMODEL
FILE *modelout=NULL;
#endif
gsl_rng *RNG;
double timewindow;
REAL4Vector *model;
REAL4Vector *Tmodel;
REAL8Sequence **topdown_sum;
REAL8 *normalisations;
const LALUnit strainPerCount={0,{0,0,0,0,0,1,-1},{0,0,0,0,0,0,0}};

/*NRCSID (LALINSPIRALMCMCUSERC, "$Id: LALInspiralPhase.c,v 1.9 2003/04/14 00:27:22 sathya Exp $"); */

double mc2mass1(double mc, double eta)
/* mass 1 (the smaller one) for given mass ratio & chirp mass */
{
 double root = sqrt(0.25-eta);
 double fraction = (0.5+root) / (0.5-root);
 return mc * (pow(1+fraction,0.2) / pow(fraction,0.6));
}


double mc2mass2(double mc, double eta)
/* mass 2 (the greater one) for given mass ratio & chirp mass */
{
 double root = sqrt(0.25-eta);
 double inversefraction = (0.5-root) / (0.5+root);
 return mc * (pow(1+inversefraction,0.2) / pow(inversefraction,0.6));
}

double mc2mt(double mc, double eta)
/* total mass (mt) for given mass ratio & chirp mass */
{
 double root = sqrt(0.25-eta);
 double fraction = (0.5+root) / (0.5-root);
 double inversefraction = (0.5-root) / (0.5+root);
 return mc * ((pow(1+fraction,0.2) / pow(fraction,0.6))
              + (pow(1+inversefraction,0.2) / pow(inversefraction,0.6)));
}

double m2eta(double m1, double m2)
/* component masses to eta */
{
	return(m1*m2/((m1+m2)*(m1+m2)));
}

double m2mc(double m1, double m2)
/* component masses to chirp mass */
{
	return(pow(m2eta(m1,m2),0.6)*(m1+m2));
}

double logJacobianMcEta(double mc, double eta)
/* posterior multiplier for transformed parameters */
/* (jacobian of inverse tranformation)             */
/* (mc & eta  instead of  m1 & m2)                 */
{
 double result;
 double m1, m2, msum, mprod;
 double term1, term2, term3, term4;
 double a,b,c,d;
 /* Factor for the  (m1,m2) --> (mc,eta)  transform: */
 msum  = mc2mt(mc,eta) * LAL_MSUN_SI;
 m1    = mc2mass1(mc, eta) * LAL_MSUN_SI;
 m2    = msum-m1;
 mprod = m1*m2;
 term1 = 0.6*pow(msum,-0.2);
 term2 = 0.2*pow(msum,-1.2)*pow(mprod,0.6);
 term3 = pow(msum,-2.0);
 term4 = 2*mprod*pow(msum,-3.0);
 a = pow(m1,-0.4)*pow(m2,0.6)*term1 - term2;
 b = m2*term3-term4;
 c = pow(m1,0.6)*pow(m2,-0.4)*term1 - term2;
 d = m1*term3-term4;
 result =  -log(fabs(a*d - b*c));
 return result;
}



void MCMCInitTest(
  LALMCMCParameter  *parameter,
  SnglInspiralTable *inspiralTable)
{
  /* FIXME: this function doesn't use the inspiralTable argument, the
   * correct fix is to modify this function not to take inspiralTable as
   * an argument, this simply supresses the unused parameter warning */
  (void)inspiralTable;

  /* create the parameters and set the boundaries */
  parameter->param = NULL;
  parameter->dimension=0;
  XLALMCMCAddParam( parameter, "x",  0.2, -5.0, 5.0, 0);
  XLALMCMCAddParam( parameter, "y",  0.5, -5.0, 5.0, 0);
}



REAL8 MCMCLikelihoodTest(
    LALMCMCInput      *inputMCMC,
    LALMCMCParameter  *parameter)
{

  double x,y;
  double a,b;

  /* FIXME: this function doesn't use the inputMCMC argument, the
   * correct fix is to modify this function not to take inputMCMC as
   * an argument, this simply supresses the unused parameter warning */
  (void)inputMCMC;

  x   = XLALMCMCGetParameter( parameter, "x" );
  y   = XLALMCMCGetParameter( parameter, "y" );

  a = exp(-0.5*x*x/(1.0*1.0));
  b = exp(-0.5*y*y/(2.0*2.0));

  return a*b;
}



INT4 MCMCPriorTest(
  REAL4            *logPrior,
  LALMCMCInput     *inputMCMC,
  LALMCMCParameter *parameter)
{
  (void)inputMCMC;
  (void)parameter;

  /* always return prior of 1.0 */

  *logPrior = 0.0;
  return 1;
}

int ParamInRange(LALMCMCParameter *parameter)
{
UINT4 i;
int inrange=1;
int minmax=0;

LALMCMCParam *p=parameter->param;
for(i=0;i<parameter->dimension;i++){
	inrange &= (p->value<=p->core->maxVal)&&(p->value>=p->core->minVal);
	if(p->core->maxVal<p->core->minVal) minmax+=1;	
	p=p->next;
}
 if(!inrange) {
   parameter->logPrior = -DBL_MAX;
 }
 if (minmax!=0) fprintf(stderr,"One or more prior min values are bigger than the correnspondent max values. \n");
return inrange;
}

void NestInitInjNINJA(LALMCMCParameter *parameter, void *iT){
REAL8 trg_time,mcmin,mcmax;
SimInspiralTable *injTable = (SimInspiralTable *)iT;
REAL4 eta,localetawin;
parameter->param = NULL;
parameter->dimension = 0;
trg_time = (REAL8) injTable->geocent_end_time.gpsSeconds + (REAL8)injTable->geocent_end_time.gpsNanoSeconds *1.0e-9;
REAL8 mchirp,total;

/*eta = injTable->eta;*/

/*double etamin = eta-0.5*etawindow;
etamin = etamin<0.01?0.01:etamin;*/
double etamin=0.01;
/*double etamax = eta+0.5*etawindow;
etamax = etamax>0.25?0.25:etamax;*/
double etamax=0.25;
localetawin=etamax-etamin;
mcmin=m2mc(25.,25.);
mcmax=m2mc(75.,75.);

do{
	mchirp=mcmin+(mcmax-mcmin)*gsl_rng_uniform(RNG);
	eta=etamin+localetawin*gsl_rng_uniform(RNG);
	total=mc2mt(mchirp,eta);
	}
while(total>475);

/*		parameter structure, name of parameter, initial value of parameter, minimum value parameter, maximum value of parameter, wrapped?) */
XLALMCMCAddParam(parameter,"mchirp",mchirp,mcmin,mcmax,0);
/*XLALMCMCAddParam(parameter,"mtotal",gsl_rng_uniform(RNG)*100.0+50.0,50.0,150.0,0);*/
/*XLALMCMCAddParam(parameter,"mtotal",3.0+27.0*gsl_rng_uniform(RNG),3.0,30.0,0);*/
XLALMCMCAddParam(parameter, "eta", eta , etamin, etamax, 0);
XLALMCMCAddParam(parameter, "time",		(gsl_rng_uniform(RNG)-0.5)*timewindow + trg_time ,trg_time-0.5*timewindow,trg_time+0.5*timewindow,0);
XLALMCMCAddParam(parameter, "phi",		LAL_TWOPI*gsl_rng_uniform(RNG),0.0,LAL_TWOPI,1);
XLALMCMCAddParam(parameter, "distMpc", 499.0*gsl_rng_uniform(RNG)+1.0, 1.0, 500.0, 0);
XLALMCMCAddParam(parameter,"ra",LAL_TWOPI*gsl_rng_uniform(RNG),0,LAL_TWOPI,1);
XLALMCMCAddParam(parameter,"dec",LAL_PI*(gsl_rng_uniform(RNG)-0.5),-LAL_PI/2.0,LAL_PI/2.0,0);
XLALMCMCAddParam(parameter,"psi",0.5*LAL_PI*gsl_rng_uniform(RNG),0,LAL_PI/2.0,0);
XLALMCMCAddParam(parameter,"iota",LAL_PI*gsl_rng_uniform(RNG),0,LAL_PI,0);


return;
}

void NestInitInjNINJAHighMass(LALMCMCParameter *parameter, void *iT){
REAL8 trg_time,mcmin,mcmax;
SimInspiralTable *injTable = (SimInspiralTable *)iT;
REAL4 eta,localetawin;
parameter->param = NULL;
parameter->dimension = 0;
trg_time = (REAL8) injTable->geocent_end_time.gpsSeconds + (REAL8)injTable->geocent_end_time.gpsNanoSeconds *1.0e-9;
REAL8 mchirp,total;

/*eta = injTable->eta;*/

/*double etamin = eta-0.5*etawindow;
etamin = etamin<0.01?0.01:etamin;*/
double etamin=0.01;
/*double etamax = eta+0.5*etawindow;
etamax = etamax>0.25?0.25:etamax;*/
double etamax=0.25;
localetawin=etamax-etamin;
mcmin=m2mc(25.,25.);
mcmax=m2mc(237.5,237.5);

do{
	mchirp=mcmin+(mcmax-mcmin)*gsl_rng_uniform(RNG);
	eta=etamin+localetawin*gsl_rng_uniform(RNG);
	total=mc2mt(mchirp,eta);
	}
while(total>475.0);

/*		parameter structure, name of parameter, initial value of parameter, minimum value parameter, maximum value of parameter, wrapped?) */
XLALMCMCAddParam(parameter,"mchirp",mchirp,mcmin,mcmax,0);
/*XLALMCMCAddParam(parameter,"mtotal",gsl_rng_uniform(RNG)*100.0+50.0,50.0,150.0,0);*/
/*XLALMCMCAddParam(parameter,"mtotal",3.0+27.0*gsl_rng_uniform(RNG),3.0,30.0,0);*/
XLALMCMCAddParam(parameter, "eta", eta , etamin, etamax, 0);
XLALMCMCAddParam(parameter, "time",		(gsl_rng_uniform(RNG)-0.5)*timewindow + trg_time ,trg_time-0.5*timewindow,trg_time+0.5*timewindow,0);
XLALMCMCAddParam(parameter, "phi",		LAL_TWOPI*gsl_rng_uniform(RNG),0.0,LAL_TWOPI,1);
XLALMCMCAddParam(parameter, "distMpc", 499.0*gsl_rng_uniform(RNG)+1.0, 1.0, 500.0, 0);
XLALMCMCAddParam(parameter,"ra",LAL_TWOPI*gsl_rng_uniform(RNG),0,LAL_TWOPI,1);
XLALMCMCAddParam(parameter,"dec",LAL_PI*(gsl_rng_uniform(RNG)-0.5),-LAL_PI/2.0,LAL_PI/2.0,0);
XLALMCMCAddParam(parameter,"psi",0.5*LAL_PI*gsl_rng_uniform(RNG),0,LAL_PI/2.0,0);
XLALMCMCAddParam(parameter,"iota",LAL_PI*gsl_rng_uniform(RNG),0,LAL_PI,0);


return;
}

REAL8 GRBPrior(LALMCMCInput *inputMCMC,LALMCMCParameter *parameter)
{
  REAL8 mNS,mComp,logmc;
  REAL8 mc,eta;

  /* FIXME: this function doesn't use the inputMCMC argument, the
   * correct fix is to modify this function not to take inputMCMC as
   * an argument, this simply supresses the unused parameter warning */
  (void)inputMCMC;

  /* Priors for the GRB component masses */
#define m1min 1.0
#define m1max 3.0
#define m2min 1.0
#define m2max 35.0
  parameter->logPrior=0.0;
  if(XLALMCMCCheckParameter(parameter,"logmc")) mc=exp(XLALMCMCGetParameter(parameter,"logmc"));
  else mc=XLALMCMCGetParameter(parameter,"mchirp");
  logmc=log(mc);
  parameter->logPrior+=-(5.0/6.0)*logmc;

  eta=XLALMCMCGetParameter(parameter,"eta");
  parameter->logPrior+=log(fabs(cos(XLALMCMCGetParameter(parameter,"dec"))));
  parameter->logPrior+=log(fabs(sin(XLALMCMCGetParameter(parameter,"iota"))));
  /*parameter->logPrior+=logJacobianMcEta(mc,eta);*/
  parameter->logPrior+=2.0*log(XLALMCMCGetParameter(parameter,"distMpc"));
  ParamInRange(parameter);
  /*check GRB component masses */
  mNS=mc2mass1(mc,eta);
  mComp=mc2mass2(mc,eta);
  if(mNS<m1min || mNS>m1max || mComp<m2min || mComp>m2max) parameter->logPrior=-DBL_MAX;
  return(parameter->logPrior);

}

REAL8 NestPriorHighMass(LALMCMCInput *inputMCMC,LALMCMCParameter *parameter)
{
  REAL8 m1,m2;
  parameter->logPrior=0.0;
  REAL8 mc,eta;
  REAL8 minCompMass = 1.0;
  REAL8 maxCompMass = 100.0;

  /* Check in range */
  if(XLALMCMCCheckParameter(parameter,"logmc")) mc=exp(XLALMCMCGetParameter(parameter,"logmc"));
  else mc=XLALMCMCGetParameter(parameter,"mchirp");

  eta=XLALMCMCGetParameter(parameter,"eta");
  m1 = mc2mass1(mc,eta);
  m2 = mc2mass2(mc,eta);
	parameter->logPrior+=-(5.0/6.0)*log(mc);
  if(XLALMCMCCheckParameter(parameter,"logdist"))
     parameter->logPrior+=3.0*XLALMCMCGetParameter(parameter,"logdist");
  else
     parameter->logPrior+=2.0*log(XLALMCMCGetParameter(parameter,"distMpc"));

  parameter->logPrior+=log(fabs(cos(XLALMCMCGetParameter(parameter,"dec"))));
  parameter->logPrior+=log(fabs(sin(XLALMCMCGetParameter(parameter,"iota"))));
  /*      parameter->logPrior+=logJacobianMcEta(mc,eta);*/
  ParamInRange(parameter);
  if(inputMCMC->approximant==IMRPhenomA && mc2mt(mc,eta)>475.0) parameter->logPrior=-DBL_MAX;
  if(m1<minCompMass || m2<minCompMass) parameter->logPrior=-DBL_MAX;
  if(m1>maxCompMass || m2>maxCompMass) parameter->logPrior=-DBL_MAX;
  return parameter->logPrior;
}

REAL8 NestPrior(LALMCMCInput *inputMCMC,LALMCMCParameter *parameter)
{
	REAL8 m1,m2;
	parameter->logPrior=0.0;
	REAL8 mc,eta;
	REAL8 minCompMass = 1.0;
	REAL8 maxCompMass = 34.0;
#define MAX_MTOT 35.0
	/* copied from alex's function */
/*	logdl=2.0*XLALMCMCGetParameter(parameter,"distMpc");
	parameter->logPrior+=2.0*logdl;
	m1=XLALMCMCGetParameter(parameter,"mass1");
	m2=XLALMCMCGetParameter(parameter,"mass2");
	ampli = log(sqrt(m1*m2)/(logdl*pow(m1+m2,1.0/6.0)));
    parameter->logPrior+= -log( 1.0+exp((ampli-a)/b) );
*/
/* Check in range */
	if(XLALMCMCCheckParameter(parameter,"logmc")) mc=exp(XLALMCMCGetParameter(parameter,"logmc"));
	else mc=XLALMCMCGetParameter(parameter,"mchirp");
	double logmc=log(mc);
	eta=XLALMCMCGetParameter(parameter,"eta");
	m1 = mc2mass1(mc,eta);
	m2 = mc2mass2(mc,eta);
	/* This term is the sqrt of m-m term in F.I.M, ignoring dependency on f and eta */
	parameter->logPrior+=-(5.0/6.0)*logmc;
	if(XLALMCMCCheckParameter(parameter,"logdist"))
		parameter->logPrior+=3.0*XLALMCMCGetParameter(parameter,"logdist");
	else
		parameter->logPrior+=2.0*log(XLALMCMCGetParameter(parameter,"distMpc"));
	parameter->logPrior+=log(fabs(cos(XLALMCMCGetParameter(parameter,"dec"))));
	parameter->logPrior+=log(fabs(sin(XLALMCMCGetParameter(parameter,"iota"))));
	/*	parameter->logPrior+=logJacobianMcEta(mc,eta);*/
	ParamInRange(parameter);
	if(inputMCMC->approximant==IMRPhenomA && mc2mt(mc,eta)>475.0) parameter->logPrior=-DBL_MAX;
	if(m1<minCompMass || m2<minCompMass) parameter->logPrior=-DBL_MAX;
	if(m1>maxCompMass || m2>maxCompMass) parameter->logPrior=-DBL_MAX;
	if(m1+m2>MAX_MTOT) parameter->logPrior=-DBL_MAX;
	return parameter->logPrior;
}

/* Prior for the MassiveGraviton waveform */

REAL8 NestPriorMassiveGraviton(LALMCMCInput *inputMCMC,LALMCMCParameter *parameter)
{
	REAL8 m1,m2;
	parameter->logPrior=0.0;
	REAL8 mc,eta;
	REAL8 minCompMass = 1.0;
	REAL8 maxCompMass = 34.0;
#define MAX_MTOT 35.0
	/* copied from alex's function */
/*	logdl=2.0*XLALMCMCGetParameter(parameter,"distMpc");
	parameter->logPrior+=2.0*logdl;
	m1=XLALMCMCGetParameter(parameter,"mass1");
	m2=XLALMCMCGetParameter(parameter,"mass2");
	ampli = log(sqrt(m1*m2)/(logdl*pow(m1+m2,1.0/6.0)));
    parameter->logPrior+= -log( 1.0+exp((ampli-a)/b) );
*/
/* Check in range */
	if(XLALMCMCCheckParameter(parameter,"logM")) mc=exp(XLALMCMCGetParameter(parameter,"logM"));
	else mc=XLALMCMCGetParameter(parameter,"mchirp");
	double logmc=log(mc);
	eta=XLALMCMCGetParameter(parameter,"eta");
	m1 = mc2mass1(mc,eta);
	m2 = mc2mass2(mc,eta);
	/* This term is the sqrt of m-m term in F.I.M, ignoring dependency on f and eta */
	parameter->logPrior+=-(5.0/6.0)*logmc;
	if(XLALMCMCCheckParameter(parameter,"logdist"))
		parameter->logPrior+=3.0*XLALMCMCGetParameter(parameter,"logdist");
	else
		parameter->logPrior+=2.0*log(XLALMCMCGetParameter(parameter,"distMpc"));
	parameter->logPrior+=log(fabs(cos(XLALMCMCGetParameter(parameter,"dec"))));
	parameter->logPrior+=log(fabs(sin(XLALMCMCGetParameter(parameter,"iota"))));
    //parameter->logPrior+=XLALMCMCGetParameter(parameter,"loglambdaG");
	/*	parameter->logPrior+=logJacobianMcEta(mc,eta);*/
	ParamInRange(parameter);
	if(inputMCMC->approximant==IMRPhenomA && mc2mt(mc,eta)>475.0) parameter->logPrior=-DBL_MAX;
	if(m1<minCompMass || m2<minCompMass) parameter->logPrior=-DBL_MAX;
	if(m1>maxCompMass || m2>maxCompMass) parameter->logPrior=-DBL_MAX;
	if(m1+m2>MAX_MTOT) parameter->logPrior=-DBL_MAX;
	return parameter->logPrior;
}

/* prior for the PPE waveform */
REAL8 NestPriorPPE(LALMCMCInput *inputMCMC,LALMCMCParameter *parameter)
{
	REAL8 m1,m2;
	parameter->logPrior=0.0;
	REAL8 mc,eta;
	REAL8 minCompMass = 1.0;
	REAL8 maxCompMass = 34.0;
#define MAX_MTOT 35.0
	/* copied from alex's function */
/*	logdl=2.0*XLALMCMCGetParameter(parameter,"distMpc");
	parameter->logPrior+=2.0*logdl;
	m1=XLALMCMCGetParameter(parameter,"mass1");
	m2=XLALMCMCGetParameter(parameter,"mass2");
	ampli = log(sqrt(m1*m2)/(logdl*pow(m1+m2,1.0/6.0)));
    parameter->logPrior+= -log( 1.0+exp((ampli-a)/b) );
*/
/* Check in range */
	if(XLALMCMCCheckParameter(parameter,"logM")) mc=exp(XLALMCMCGetParameter(parameter,"logM"));
	else mc=XLALMCMCGetParameter(parameter,"mchirp");
	double logmc=log(mc);
	eta=XLALMCMCGetParameter(parameter,"eta");
	m1 = mc2mass1(mc,eta);
	m2 = mc2mass2(mc,eta);
	/* This term is the sqrt of m-m term in F.I.M, ignoring dependency on f and eta */
	parameter->logPrior+=-(5.0/6.0)*logmc;
	if(XLALMCMCCheckParameter(parameter,"logdist"))
		parameter->logPrior+=3.0*XLALMCMCGetParameter(parameter,"logdist");
	else
		parameter->logPrior+=2.0*log(XLALMCMCGetParameter(parameter,"distMpc"));
	parameter->logPrior+=log(fabs(cos(XLALMCMCGetParameter(parameter,"dec"))));
	parameter->logPrior+=log(fabs(sin(XLALMCMCGetParameter(parameter,"iota"))));

	/*	parameter->logPrior+=logJacobianMcEta(mc,eta);*/
	ParamInRange(parameter);
	if(inputMCMC->approximant==IMRPhenomA && mc2mt(mc,eta)>475.0) parameter->logPrior=-DBL_MAX;
	if(m1<minCompMass || m2<minCompMass) parameter->logPrior=-DBL_MAX;
	if(m1>maxCompMass || m2>maxCompMass) parameter->logPrior=-DBL_MAX;
	if(m1+m2>MAX_MTOT) parameter->logPrior=-DBL_MAX;
	return parameter->logPrior;
}


// Prior for the AmpCorTest && TaylorF2Test waveforms

REAL8 NestPriorConsistencyTest(LALMCMCInput *inputMCMC,LALMCMCParameter *parameter)
{
    (void)inputMCMC;
	REAL8 m1,m2;
	parameter->logPrior=0.0;
	REAL8 mc,eta;
	REAL8 minCompMass = 1.0;
	REAL8 maxCompMass = 34.0;
#define MAX_MTOT 35.0
	/* copied from alex's function */
/*	logdl=2.0*XLALMCMCGetParameter(parameter,"distMpc");
	parameter->logPrior+=2.0*logdl;
	m1=XLALMCMCGetParameter(parameter,"mass1");
	m2=XLALMCMCGetParameter(parameter,"mass2");
	ampli = log(sqrt(m1*m2)/(logdl*pow(m1+m2,1.0/6.0)));
    parameter->logPrior+= -log( 1.0+exp((ampli-a)/b) );
*/
     // REAL8 ldmax=(XLALMCMCGetParam(parameter,"logdist"))->core->maxVal;
     // REAL8 ldmin=(XLALMCMCGetParam(parameter,"logdist"))->core->minVal;
/* Check in range */
	if(XLALMCMCCheckParameter(parameter,"logM")) mc=exp(XLALMCMCGetParameter(parameter,"logM"));
	else mc=XLALMCMCGetParameter(parameter,"mchirp");
	double logmc=log(mc);
	eta=XLALMCMCGetParameter(parameter,"eta");
	m1 = mc2mass1(mc,eta);
	m2 = mc2mass2(mc,eta);
	/* This term is the sqrt of m-m term in F.I.M, ignoring dependency on f and eta */
	parameter->logPrior+=-(5.0/6.0)*logmc;
	if(XLALMCMCCheckParameter(parameter,"logdist"))
		parameter->logPrior+=3.0*XLALMCMCGetParameter(parameter,"logdist");
	else
		parameter->logPrior+=2.0*log(XLALMCMCGetParameter(parameter,"distMpc"));

	parameter->logPrior+=log(fabs(cos(XLALMCMCGetParameter(parameter,"dec"))));
	parameter->logPrior+=log(fabs(sin(XLALMCMCGetParameter(parameter,"iota"))));
    REAL8 std_dev=0.0011; 
    if(XLALMCMCCheckParameter(parameter,"dphi0")) parameter->logPrior+=-0.5*(XLALMCMCGetParameter(parameter,"dphi0")*XLALMCMCGetParameter(parameter,"dphi0")/std_dev);
    if(XLALMCMCCheckParameter(parameter,"dphi1")) parameter->logPrior+=-0.5*(XLALMCMCGetParameter(parameter,"dphi1")*XLALMCMCGetParameter(parameter,"dphi1")/std_dev);
    if(XLALMCMCCheckParameter(parameter,"dphi2")) parameter->logPrior+=-0.5*(XLALMCMCGetParameter(parameter,"dphi2")*XLALMCMCGetParameter(parameter,"dphi2")/std_dev);
    if(XLALMCMCCheckParameter(parameter,"dphi3")) parameter->logPrior+=-0.5*(XLALMCMCGetParameter(parameter,"dphi3")*XLALMCMCGetParameter(parameter,"dphi3")/std_dev);
    if(XLALMCMCCheckParameter(parameter,"dphi4")) parameter->logPrior+=-0.5*(XLALMCMCGetParameter(parameter,"dphi4")*XLALMCMCGetParameter(parameter,"dphi4")/std_dev);
    if(XLALMCMCCheckParameter(parameter,"dphi5")) parameter->logPrior+=-0.5*(XLALMCMCGetParameter(parameter,"dphi5")*XLALMCMCGetParameter(parameter,"dphi5")/std_dev);
    if(XLALMCMCCheckParameter(parameter,"dphi6")) parameter->logPrior+=-0.5*(XLALMCMCGetParameter(parameter,"dphi6")*XLALMCMCGetParameter(parameter,"dphi6")/std_dev);
    if(XLALMCMCCheckParameter(parameter,"dphi7")) parameter->logPrior+=-0.5*(XLALMCMCGetParameter(parameter,"dphi7")*XLALMCMCGetParameter(parameter,"dphi7")/std_dev);
    if(XLALMCMCCheckParameter(parameter,"dphi5l")) parameter->logPrior+=-0.5*(XLALMCMCGetParameter(parameter,"dphi5l")*XLALMCMCGetParameter(parameter,"dphi5l")/std_dev);
    if(XLALMCMCCheckParameter(parameter,"dphi6l")) parameter->logPrior+=-0.5*(XLALMCMCGetParameter(parameter,"dphi6l")*XLALMCMCGetParameter(parameter,"dphi6l")/std_dev);
        /*parameter->logPrior+=log(
                                 (-3.0/4.0)*XLALMCMCGetParameter(parameter,"phiTest")/eta+
                                 (-1.0/4.0)*XLALMCMCGetParameter(parameter,"phiTest")/(m1+m2));
            parameter->logPrior+=log(
                    -(1.0/8.0)*XLALMCMCGetParameter(parameter,"phiTest")/(m1+m2)+
                    ((1.0/8.0)*(284875.0/258048.0)*pow(eta,-7.0/8.0)+
                     (9.0/8.0)*(1855.0/2048.0)*pow(eta,1.0/8.0))*pow(m1+m2,-1.0/8.0));*/
    
    if(m1<minCompMass || m2<minCompMass) parameter->logPrior=-DBL_MAX;
	if(m1>maxCompMass || m2>maxCompMass) parameter->logPrior=-DBL_MAX;
	if(m1+m2>MAX_MTOT) parameter->logPrior=-DBL_MAX;
    ParamInRange(parameter);
	return parameter->logPrior;
}

// likelihood for AmpCorTest waveforms
 
REAL8 MCMCLikelihoodMultiCoherentAmpCorTest(LALMCMCInput *inputMCMC, LALMCMCParameter *parameter){
	/* Calculate the likelihood for an amplitude-corrected waveform */
	/* This template is generated in the time domain */
	
	/* Test params inserted */
	REAL8 logL=0.0,chisq=0.0;
	REAL8 mc,eta,end_time,resp_r,resp_i,real,imag;
	UINT4 det_i=0,idx=0;
	UINT4 i=0;
	DetectorResponse det;
	static LALStatus status;
	CoherentGW coherent_gw;
	PPNConsistencyParamStruc PPNparams;
	LALDetAMResponse det_resp;
	REAL4TimeSeries *h_p_t=NULL,*h_c_t=NULL;
	COMPLEX8FrequencySeries *H_p_t=NULL, *H_c_t=NULL;
	size_t NFD = 0;
	memset(&PPNparams,0,sizeof(PPNConsistencyParamStruc));
	memset(&coherent_gw,0,sizeof(CoherentGW));
	memset(&status,0,sizeof(LALStatus));
	memset(&det,0,sizeof(DetectorResponse));
	/* Populate the structures */
	if(XLALMCMCCheckParameter(parameter,"logM")) mc=exp(XLALMCMCGetParameter(parameter,"logM"));
	else mc=XLALMCMCGetParameter(parameter,"mchirp");
	eta=XLALMCMCGetParameter(parameter,"eta");
	PPNparams.position.longitude=XLALMCMCGetParameter(parameter,"ra");
	PPNparams.position.latitude=XLALMCMCGetParameter(parameter,"dec");
	PPNparams.position.system=COORDINATESYSTEM_EQUATORIAL;
	PPNparams.psi=XLALMCMCGetParameter(parameter,"psi");
	memcpy(&(PPNparams.epoch),&(inputMCMC->epoch),sizeof(LIGOTimeGPS));
	PPNparams.mTot=mc2mt(mc,eta);
	PPNparams.eta=eta;
    PPNparams.mTot_real8=mc2mt(mc,eta);
	PPNparams.eta_real8=eta;
	if (XLALMCMCCheckParameter(parameter,"logdist")) PPNparams.d=exp(XLALMCMCGetParameter(parameter,"logdist"))*MpcInMeters;
	else PPNparams.d=XLALMCMCGetParameter(parameter,"distMpc")*MpcInMeters;
	PPNparams.inc=XLALMCMCGetParameter(parameter,"iota");
	PPNparams.phi=XLALMCMCGetParameter(parameter,"phi");
	PPNparams.fStartIn=inputMCMC->fLow;
	PPNparams.fStopIn=0.5/inputMCMC->deltaT;
	PPNparams.deltaT=inputMCMC->deltaT;
	PPNparams.ampOrder = inputMCMC->ampOrder;
	
    /* GET TEST PHASE PARAMETER FROM MCMC STRUCTURE AND USE IT TO POPULATE THE PN STRUCTURE */
    UINT4 k;
    REAL8 phaseParams[10]={0.0};
    const CHAR *paramName[10]={
        "dphi0","dphi1","dphi2","dphi3","dphi4","dphi5","dphi5l","dphi6","dphi6l","dphi7"};
    for(k=0;k<10;k++)
    {
        if (XLALMCMCCheckParameter(parameter,paramName[k])) {
            phaseParams[k]=XLALMCMCGetParameter(parameter,paramName[k]);
        }
            
    }

//    if (PhaseTestParam!=-1) {LALPopulatePhasePNparams(&PPNparams,PhaseTestParam,XLALMCMCGetParameter(parameter,"phiTest"));}
    LALPopulatePhasePNparams(&PPNparams,phaseParams);


	/* Call LALGeneratePPNAmpCorInspiral */
	LALGeneratePPNAmpCorConsistency(&status,&coherent_gw,&PPNparams);
    /*
    FILE *consistencyout;
	consistencyout = fopen("testwave.out","w");
	for(i=0;i<coherent_gw.h->data->length;i++){
		fprintf(consistencyout,"%e\t%e\t%e\n",coherent_gw.h->deltaT*i,coherent_gw.h->data->data[2*i],coherent_gw.h->data->data[2*i+1]);
	}
	fclose(consistencyout);
    
    FILE *paramsout;
	paramsout = fopen("params.out","w");
	for(i=0;i<9;i++){
		fprintf(paramsout,"%e\n",PPNparams.phasePNparams[i]);
	}
	fprintf(paramsout,"%e\n",PPNparams.mTot_real8); 
	fprintf(paramsout,"%e\n",PPNparams.eta_real8);  
	fprintf(paramsout,"%e\n",PPNparams.delta);      
	fprintf(paramsout,"%e\n",PPNparams.mTot);       
	fprintf(paramsout,"%e\n",PPNparams.eta);        
	fprintf(paramsout,"%e\n",PPNparams.d);          
	fprintf(paramsout,"%e\n",PPNparams.inc);        
	fprintf(paramsout,"%e\n",PPNparams.phi);        
	fprintf(paramsout,"%e\n",PPNparams.deltaT);     
	fprintf(paramsout,"%e\n",PPNparams.fStartIn);   
	fprintf(paramsout,"%e\n",PPNparams.fStopIn);    
	fprintf(paramsout,"%e\n",PPNparams.lengthIn);   
	fprintf(paramsout,"%e\n",PPNparams.ampOrder); 
	fclose(paramsout);
    exit(0);
    */
    
	if(status.statusCode)
	{
		REPORTSTATUS(&status);
		chisq=DBL_MAX;
		goto noWaveform;
	}


	/* Set the epoch so that the t_c is correct */
	end_time = XLALMCMCGetParameter(parameter,"time");

	REAL8 adj_epoch = end_time-PPNparams.tc;
	if(coherent_gw.h) XLALGPSSetREAL8(&(coherent_gw.h->epoch),adj_epoch);
	if(coherent_gw.a) XLALGPSSetREAL8(&(coherent_gw.a->epoch),adj_epoch);

	/* Inject h+ and hx into time domain signal of correct length */
	UINT4 NtimeDomain=inputMCMC->segment[det_i]?inputMCMC->segment[det_i]->data->length:2*(inputMCMC->stilde[det_i]->data->length-1);
	h_p_t = XLALCreateREAL4TimeSeries("hplus",&inputMCMC->epoch,
										   inputMCMC->fLow,inputMCMC->deltaT,
										   &lalADCCountUnit,NtimeDomain);
	h_c_t = XLALCreateREAL4TimeSeries("hcross",&inputMCMC->epoch,
										 inputMCMC->fLow,inputMCMC->deltaT,
										 &lalADCCountUnit,NtimeDomain);
	if(!(h_p_t && h_c_t)){
		fprintf(stderr,"Unable to allocate signal buffer\n");
		exit(1);
	}

	/* Separate the + and x parts */
	for(i=0;i< (NtimeDomain<coherent_gw.h->data->length?NtimeDomain:coherent_gw.h->data->length) ;i++){
		h_p_t->data->data[i]=coherent_gw.h->data->data[2*i];
		h_c_t->data->data[i]=coherent_gw.h->data->data[2*i + 1];
	}
	for(;i<NtimeDomain;i++){
		h_p_t->data->data[i]=0.0;
		h_c_t->data->data[i]=0.0;
	}

	/* Get H+ and Hx in the Freq Domain */
	NFD=inputMCMC->stilde[det_i]->data->length;
	H_p_t = XLALCreateCOMPLEX8FrequencySeries("Hplus",&inputMCMC->epoch,0,(REAL8)inputMCMC->deltaF,&lalDimensionlessUnit,(size_t)NFD);
	H_c_t = XLALCreateCOMPLEX8FrequencySeries("Hcross",&inputMCMC->epoch,0,(REAL8)inputMCMC->deltaF,&lalDimensionlessUnit,(size_t)NFD);

	if(!(H_p_t && H_c_t)){
		fprintf(stderr,"Unable to allocate F-domain signal buffer\n");
		exit(1);
	}

	if(inputMCMC->likelihoodPlan==NULL) {LALCreateForwardREAL4FFTPlan(&status,&inputMCMC->likelihoodPlan,
																	  NtimeDomain,
																	  FFTW_PATIENT); fprintf(stderr,"Created FFTW plan\n");}
	LALTimeFreqRealFFT(&status,H_p_t,h_p_t,inputMCMC->likelihoodPlan);
	LALTimeFreqRealFFT(&status,H_c_t,h_c_t,inputMCMC->likelihoodPlan);

#if DEBUGMODEL !=0
	char tmodelname[100];
	sprintf(tmodelname,"tmodel_plus_%i.dat",det_i);
	modelout = fopen(tmodelname,"w");
	for(i=0;i<h_p_t->data->length;i++){
		fprintf(modelout,"%g %g\n",h_p_t->data->data[i],h_c_t->data->data[i]);
	}
	fclose(modelout);
#endif
	XLALDestroyREAL4TimeSeries(h_p_t);
	XLALDestroyREAL4TimeSeries(h_c_t);

	/* The epoch of observation and the accuracy required ( we don't care about a few leap seconds) */
	LALSource source; /* The position and polarisation of the binary */
	source.equatorialCoords.longitude = XLALMCMCGetParameter(parameter,"ra");
	source.equatorialCoords.latitude = XLALMCMCGetParameter(parameter,"dec");
	source.equatorialCoords.system = COORDINATESYSTEM_EQUATORIAL;
	source.orientation = XLALMCMCGetParameter(parameter,"psi");

	/* This also holds the source and the detector, LAL has two different structs for this! */
	LALDetAndSource det_source;
	det_source.pSource=&source;

	REAL8 TimeShiftToGC=XLALMCMCGetParameter(parameter,"time");

	TimeShiftToGC-=inputMCMC->epoch.gpsSeconds + 1.e-9*inputMCMC->epoch.gpsNanoSeconds;
	TimeShiftToGC-=PPNparams.tc;


	/* For each IFO */
	for(det_i=0;det_i<inputMCMC->numberDataStreams;det_i++){
		REAL8 TimeFromGC;
		/* Set up the detector */
		det.site=inputMCMC->detector[det_i];
		/* Simulate the response */
#if DEBUGMODEL !=0
		char modelname[100];
		sprintf(modelname,"model_%i.dat",det_i);
		modelout = fopen(modelname,"w");
#endif

		TimeFromGC = XLALTimeDelayFromEarthCenter(inputMCMC->detector[det_i]->location, source.equatorialCoords.longitude, source.equatorialCoords.latitude, &(inputMCMC->epoch)); /* Compute time delay */
		/* Compute detector amplitude response */
		det_source.pDetector = (inputMCMC->detector[det_i]); /* select detector */
		LALComputeDetAMResponse(&status,&det_resp,&det_source,&(inputMCMC->epoch)); /* Compute det_resp */
		/* No need to multiply by cos(iota) as GenerateAmpCorPPNInspiral() takes this into account */
		chisq=0.0;
		/* Calculate the logL */
		REAL8 deltaF = inputMCMC->stilde[det_i]->deltaF;
		UINT4 lowBin = (UINT4)(inputMCMC->fLow / inputMCMC->stilde[det_i]->deltaF);
		UINT4 highBin;
		/* Only compute sum up to maximum frquency of the waveform. PPNparams.fStop is the maximum of the 2*f_orb harmonic */
		
		REAL8 fMultiplier = (inputMCMC->ampOrder + 2.0)/2.0; /* The frequency of the highest harmonic as determined by ampOrder */
		highBin = (UINT4)(PPNparams.fStop * fMultiplier / inputMCMC->stilde[det_i]->deltaF);
		
		if(highBin==0 || highBin>inputMCMC->stilde[det_i]->data->length-1)
			highBin=inputMCMC->stilde[det_i]->data->length-1;  /* AmpCor waveforms don't set the highest frequency of the highest harmonic */
		for(idx=lowBin;idx<=highBin;idx++){
			/* The phase shift angle, determined by the time FROM the geocentre to the Detector, plus the time */
			/* FROM the start of the segment to the t_c at geocentre */
			/* Phase shift is exp(-i*ang), but - signs on sin below take the negative into account */
			/* exp(-i*ang) = cos(ang) - sin(ang) */
			REAL8 ang = 2.0*LAL_PI*(TimeFromGC+TimeShiftToGC)*inputMCMC->stilde[det_i]->deltaF*idx;
			/* Calculate rotated parts of the plus and cross */
			
			/* Negative signs on sins: see comment above for definition of ang */
			REAL4 plus_re,plus_im,cross_re,cross_im;
			plus_re = H_p_t->data->data[idx].re*cos(ang) + H_p_t->data->data[idx].im*sin(ang);
			plus_im = H_p_t->data->data[idx].im*cos(ang) - H_p_t->data->data[idx].re*sin(ang);
			cross_re = H_c_t->data->data[idx].re*cos(ang) + H_c_t->data->data[idx].im*sin(ang);
			cross_im = H_c_t->data->data[idx].im*cos(ang) - H_c_t->data->data[idx].re*sin(ang);
			
			/* Compute total real and imaginary responses */
			resp_r = (REAL8)( plus_re*det_resp.plus + cross_re*det_resp.cross );
			resp_i = (REAL8)( plus_im*det_resp.plus + cross_im*det_resp.cross );
			real=inputMCMC->stilde[det_i]->data->data[idx].re - resp_r;
			imag=inputMCMC->stilde[det_i]->data->data[idx].im - resp_i;
			
			/* Gaussian version */
			chisq+=(real*real + imag*imag)*inputMCMC->invspec[det_i]->data->data[idx];
			
#if DEBUGMODEL !=0
			fprintf(modelout,"%lf %10.10e %10.10e %10.10e %10.10e %10.10e %10.10e\n",idx*deltaF,resp_r,resp_i,H_p_t->data->data[idx].re,H_p_t->data->data[idx].im,H_c_t->data->data[idx].re,H_c_t->data->data[idx].im);
#endif
		}
#if DEBUGMODEL !=0
		fclose(modelout);
#endif
		/* Add on the remaining sum, consulting the lookup table */
		if(highBin<inputMCMC->stilde[det_i]->data->length-2 && highBin>lowBin) chisq+=topdown_sum[det_i]->data[highBin+1];
		else if(highBin<=lowBin) chisq+=topdown_sum[det_i]->data[highBin+1];
		chisq*=2.0*deltaF; /* for 2 sigma^2 on denominator, also in student-t version */
		
		logL-=chisq;
		
	}
	/* Destroy the response series */
	if(coherent_gw.f) XLALDestroyREAL4TimeSeries(coherent_gw.f);
	if(coherent_gw.phi) XLALDestroyREAL8TimeSeries(coherent_gw.phi);
	if(coherent_gw.shift) XLALDestroyREAL4TimeSeries(coherent_gw.shift);
	if(coherent_gw.h) {XLALDestroyREAL4VectorSequence(coherent_gw.h->data); LALFree(coherent_gw.h);}
	if(coherent_gw.a) {XLALDestroyREAL4VectorSequence(coherent_gw.a->data); LALFree(coherent_gw.a);}
	XLALDestroyCOMPLEX8FrequencySeries(H_p_t);
	XLALDestroyCOMPLEX8FrequencySeries(H_c_t);
	
noWaveform:
	/* return logL */
	parameter->logLikelihood=logL;
	return(logL);

}


REAL8 NestPriorPhenSpin(LALMCMCInput *inputMCMC,LALMCMCParameter *parameter)
{

    (void)inputMCMC;
    REAL8 m1,m2;
        parameter->logPrior=0.0;
        REAL8 mc,eta;
        REAL8 minCompMass = 1.;
        REAL8 maxCompMass = 34.;
	REAL8 maxMTotal= 35.;

/* Check in range */
        if(XLALMCMCCheckParameter(parameter,"logmc")) mc=exp(XLALMCMCGetParameter(parameter,"logmc"));
        else mc=XLALMCMCGetParameter(parameter,"mchirp");
        double logmc=log(mc);
        eta=XLALMCMCGetParameter(parameter,"eta");
        m1 = mc2mass1(mc,eta);
        m2 = mc2mass2(mc,eta);
        /* This term is the sqrt of m-m term in F.I.M, ignoring dependency on f and eta */
        parameter->logPrior+=-(5.0/6.0)*logmc;
        if(XLALMCMCCheckParameter(parameter,"logdist"))
                parameter->logPrior+=3.0*XLALMCMCGetParameter(parameter,"logdist");
        else
                parameter->logPrior+=2.0*log(XLALMCMCGetParameter(parameter,"distance"));
        parameter->logPrior+=log(fabs(cos(XLALMCMCGetParameter(parameter,"dec"))));
        parameter->logPrior+=log(fabs(sin(XLALMCMCGetParameter(parameter,"iota"))));
        ParamInRange(parameter);

        if(m1<minCompMass || m2<minCompMass) {
          parameter->logPrior=-DBL_MAX;
        }
        if(m1>maxCompMass || m2>maxCompMass) {
          parameter->logPrior=-DBL_MAX;
        }
        if(m1+m2>maxMTotal) {
          parameter->logPrior=-DBL_MAX;
	}
        return parameter->logPrior;
}



REAL8 MCMCLikelihoodMultiCoherentAmpCor(LALMCMCInput *inputMCMC, LALMCMCParameter *parameter){
	/* Calculate the likelihood for an amplitude-corrected waveform */
	/* This template is generated in the time domain */
	REAL8 logL=0.0,chisq=0.0;
	REAL8 mc,eta,end_time,resp_r,resp_i,real,imag;
	UINT4 det_i=0,idx=0;
	UINT4 i=0;
	DetectorResponse det;
	static LALStatus status;
	CoherentGW coherent_gw;
	PPNParamStruc PPNparams;
	LALDetAMResponse det_resp;
	REAL4TimeSeries *h_p_t=NULL,*h_c_t=NULL;
	COMPLEX8FrequencySeries *H_p_t=NULL, *H_c_t=NULL;
	size_t NFD = 0;
	memset(&PPNparams,0,sizeof(PPNparams));
	memset(&coherent_gw,0,sizeof(CoherentGW));
	memset(&status,0,sizeof(LALStatus));
	memset(&det,0,sizeof(DetectorResponse));
	/* Populate the structures */
	if(XLALMCMCCheckParameter(parameter,"logmc")) mc=exp(XLALMCMCGetParameter(parameter,"logmc"));
	else mc=XLALMCMCGetParameter(parameter,"mchirp");
	eta=XLALMCMCGetParameter(parameter,"eta");
	PPNparams.position.longitude=XLALMCMCGetParameter(parameter,"ra");
	PPNparams.position.latitude=XLALMCMCGetParameter(parameter,"dec");
	PPNparams.position.system=COORDINATESYSTEM_EQUATORIAL;
	PPNparams.psi=XLALMCMCGetParameter(parameter,"psi");
	memcpy(&(PPNparams.epoch),&(inputMCMC->epoch),sizeof(LIGOTimeGPS));
	PPNparams.mTot=mc2mt(mc,eta);
	PPNparams.eta=eta;
	if (XLALMCMCCheckParameter(parameter,"logdist")) PPNparams.d=exp(XLALMCMCGetParameter(parameter,"logdist"))*MpcInMeters;
	else PPNparams.d=XLALMCMCGetParameter(parameter,"distMpc")*MpcInMeters;
	PPNparams.inc=XLALMCMCGetParameter(parameter,"iota");
	PPNparams.phi=XLALMCMCGetParameter(parameter,"phi");
	PPNparams.fStartIn=inputMCMC->fLow;
	PPNparams.fStopIn=0.5/inputMCMC->deltaT;
	PPNparams.deltaT=inputMCMC->deltaT;
	PPNparams.ampOrder = inputMCMC->ampOrder;

	/* Call LALGeneratePPNAmpCorInspiral */
	LALGeneratePPNAmpCorInspiral(&status,&coherent_gw,&PPNparams);
    
    /*
    FILE *consistencyout;
	consistencyout = fopen("testwaveCon.out","w");
	for(i=0;i<coherent_gw.h->data->length;i++){
		fprintf(consistencyout,"%e\t%e\t%e\n",coherent_gw.h->deltaT*i,coherent_gw.h->data->data[2*i],coherent_gw.h->data->data[2*i+1]);
	}
	fclose(consistencyout);
    
    FILE *paramsout;
	paramsout = fopen("paramsCon.out","w");     
    fprintf(stderr,"%e\n",PPNparams.mTot);      
    fprintf(stderr,"%e\n",PPNparams.eta);      
	fprintf(stderr,"%e\n",PPNparams.d);          
	fprintf(stderr,"%e\n",PPNparams.inc);        
	fprintf(stderr,"%e\n",PPNparams.phi);        
	fprintf(stderr,"%e\n",PPNparams.deltaT);     
	fprintf(stderr,"%e\n",PPNparams.fStartIn);   
	fprintf(stderr,"%e\n",PPNparams.fStopIn);    
	fprintf(stderr,"%e\n",PPNparams.lengthIn);   
	fprintf(stderr,"%e\n",PPNparams.ampOrder);
	fclose(paramsout);
    exit(0);
    */
	if(status.statusCode)
	{
		REPORTSTATUS(&status);
		chisq=DBL_MAX;
		goto noWaveform;
	}
    
	/* Set the epoch so that the t_c is correct */
	end_time = XLALMCMCGetParameter(parameter,"time");

	REAL8 adj_epoch = end_time-PPNparams.tc;
	if(coherent_gw.h) XLALGPSSetREAL8(&(coherent_gw.h->epoch),adj_epoch);
	if(coherent_gw.a) XLALGPSSetREAL8(&(coherent_gw.a->epoch),adj_epoch);

	/* Inject h+ and hx into time domain signal of correct length */
	UINT4 NtimeDomain=inputMCMC->segment[det_i]?inputMCMC->segment[det_i]->data->length:2*(inputMCMC->stilde[det_i]->data->length-1);
	h_p_t = XLALCreateREAL4TimeSeries("hplus",&inputMCMC->epoch,
										   inputMCMC->fLow,inputMCMC->deltaT,
										   &lalADCCountUnit,NtimeDomain);
	h_c_t = XLALCreateREAL4TimeSeries("hcross",&inputMCMC->epoch,
										 inputMCMC->fLow,inputMCMC->deltaT,
										 &lalADCCountUnit,NtimeDomain);
	if(!(h_p_t && h_c_t)){
		fprintf(stderr,"Unable to allocate signal buffer\n");
		exit(1);
	}

	/* Separate the + and x parts */
	for(i=0;i< (NtimeDomain<coherent_gw.h->data->length?NtimeDomain:coherent_gw.h->data->length) ;i++){
		h_p_t->data->data[i]=coherent_gw.h->data->data[2*i];
		h_c_t->data->data[i]=coherent_gw.h->data->data[2*i + 1];
	}
	for(;i<NtimeDomain;i++){
		h_p_t->data->data[i]=0.0;
		h_c_t->data->data[i]=0.0;
	}

	/* Get H+ and Hx in the Freq Domain */
	NFD=inputMCMC->stilde[det_i]->data->length;
	H_p_t = XLALCreateCOMPLEX8FrequencySeries("Hplus",&inputMCMC->epoch,0,(REAL8)inputMCMC->deltaF,&lalDimensionlessUnit,(size_t)NFD);
	H_c_t = XLALCreateCOMPLEX8FrequencySeries("Hcross",&inputMCMC->epoch,0,(REAL8)inputMCMC->deltaF,&lalDimensionlessUnit,(size_t)NFD);

	if(!(H_p_t && H_c_t)){
		fprintf(stderr,"Unable to allocate F-domain signal buffer\n");
		exit(1);
	}

	if(inputMCMC->likelihoodPlan==NULL) {LALCreateForwardREAL4FFTPlan(&status,&inputMCMC->likelihoodPlan,
																	  NtimeDomain,
																	  FFTW_PATIENT); fprintf(stderr,"Created FFTW plan\n");}
	LALTimeFreqRealFFT(&status,H_p_t,h_p_t,inputMCMC->likelihoodPlan);
	LALTimeFreqRealFFT(&status,H_c_t,h_c_t,inputMCMC->likelihoodPlan);

#if DEBUGMODEL !=0
	char tmodelname[100];
	sprintf(tmodelname,"tmodel_plus_%i.dat",det_i);
	modelout = fopen(tmodelname,"w");
	for(i=0;i<h_p_t->data->length;i++){
		fprintf(modelout,"%g %g\n",h_p_t->data->data[i],h_c_t->data->data[i]);
	}
	fclose(modelout);
#endif
	XLALDestroyREAL4TimeSeries(h_p_t);
	XLALDestroyREAL4TimeSeries(h_c_t);

	/* The epoch of observation and the accuracy required ( we don't care about a few leap seconds) */
	LALSource source; /* The position and polarisation of the binary */
	source.equatorialCoords.longitude = XLALMCMCGetParameter(parameter,"ra");
	source.equatorialCoords.latitude = XLALMCMCGetParameter(parameter,"dec");
	source.equatorialCoords.system = COORDINATESYSTEM_EQUATORIAL;
	source.orientation = XLALMCMCGetParameter(parameter,"psi");

	/* This also holds the source and the detector, LAL has two different structs for this! */
	LALDetAndSource det_source;
	det_source.pSource=&source;

	REAL8 TimeShiftToGC=XLALMCMCGetParameter(parameter,"time");

	TimeShiftToGC-=inputMCMC->epoch.gpsSeconds + 1.e-9*inputMCMC->epoch.gpsNanoSeconds;
	TimeShiftToGC-=PPNparams.tc;


	/* For each IFO */
	for(det_i=0;det_i<inputMCMC->numberDataStreams;det_i++){
		REAL8 TimeFromGC;
		/* Set up the detector */
		det.site=inputMCMC->detector[det_i];
		/* Simulate the response */
#if DEBUGMODEL !=0
		char modelname[100];
		sprintf(modelname,"model_%i.dat",det_i);
		modelout = fopen(modelname,"w");
#endif

		TimeFromGC = XLALTimeDelayFromEarthCenter(inputMCMC->detector[det_i]->location, source.equatorialCoords.longitude, source.equatorialCoords.latitude, &(inputMCMC->epoch)); /* Compute time delay */
		/* Compute detector amplitude response */
		det_source.pDetector = (inputMCMC->detector[det_i]); /* select detector */
		LALComputeDetAMResponse(&status,&det_resp,&det_source,&(inputMCMC->epoch)); /* Compute det_resp */
		/* No need to multiply by cos(iota) as GenerateAmpCorPPNInspiral() takes this into account */
		chisq=0.0;
		/* Calculate the logL */
		REAL8 deltaF = inputMCMC->stilde[det_i]->deltaF;
		UINT4 lowBin = (UINT4)(inputMCMC->fLow / inputMCMC->stilde[det_i]->deltaF);
		UINT4 highBin;
		/* Only compute sum up to maximum frquency of the waveform. PPNparams.fStop is the maximum of the 2*f_orb harmonic */

		REAL8 fMultiplier = (inputMCMC->ampOrder + 2.0)/2.0; /* The frequency of the highest harmonic as determined by ampOrder */
		highBin = (UINT4)(PPNparams.fStop * fMultiplier / inputMCMC->stilde[det_i]->deltaF);

		if(highBin==0 || highBin>inputMCMC->stilde[det_i]->data->length-1)
			highBin=inputMCMC->stilde[det_i]->data->length-1;  /* AmpCor waveforms don't set the highest frequency of the highest harmonic */
		for(idx=lowBin;idx<=highBin;idx++){
			/* The phase shift angle, determined by the time FROM the geocentre to the Detector, plus the time */
			/* FROM the start of the segment to the t_c at geocentre */
			/* Phase shift is exp(-i*ang), but - signs on sin below take the negative into account */
			/* exp(-i*ang) = cos(ang) - sin(ang) */
			REAL8 ang = 2.0*LAL_PI*(TimeFromGC+TimeShiftToGC)*inputMCMC->stilde[det_i]->deltaF*idx;
			/* Calculate rotated parts of the plus and cross */

			/* Negative signs on sins: see comment above for definition of ang */
			REAL4 plus_re,plus_im,cross_re,cross_im;
			plus_re = H_p_t->data->data[idx].re*cos(ang) + H_p_t->data->data[idx].im*sin(ang);
			plus_im = H_p_t->data->data[idx].im*cos(ang) - H_p_t->data->data[idx].re*sin(ang);
			cross_re = H_c_t->data->data[idx].re*cos(ang) + H_c_t->data->data[idx].im*sin(ang);
			cross_im = H_c_t->data->data[idx].im*cos(ang) - H_c_t->data->data[idx].re*sin(ang);

			/* Compute total real and imaginary responses */
			resp_r = (REAL8)( plus_re*det_resp.plus + cross_re*det_resp.cross );
			resp_i = (REAL8)( plus_im*det_resp.plus + cross_im*det_resp.cross );
			real=inputMCMC->stilde[det_i]->data->data[idx].re - resp_r;
			imag=inputMCMC->stilde[det_i]->data->data[idx].im - resp_i;

			/* Gaussian version */
			chisq+=(real*real + imag*imag)*inputMCMC->invspec[det_i]->data->data[idx];

#if DEBUGMODEL !=0
			fprintf(modelout,"%lf %10.10e %10.10e %10.10e %10.10e %10.10e %10.10e\n",idx*deltaF,resp_r,resp_i,H_p_t->data->data[idx].re,H_p_t->data->data[idx].im,H_c_t->data->data[idx].re,H_c_t->data->data[idx].im);
#endif
		}
#if DEBUGMODEL !=0
		fclose(modelout);
#endif
		/* Add on the remaining sum, consulting the lookup table */
		if(highBin<inputMCMC->stilde[det_i]->data->length-2 && highBin>lowBin) chisq+=topdown_sum[det_i]->data[highBin+1];
		else if(highBin<=lowBin) chisq+=topdown_sum[det_i]->data[highBin+1];
		chisq*=2.0*deltaF; /* for 2 sigma^2 on denominator, also in student-t version */

		logL-=chisq;

	}
	/* Destroy the response series */
	if(coherent_gw.f) XLALDestroyREAL4TimeSeries(coherent_gw.f);
	if(coherent_gw.phi) XLALDestroyREAL8TimeSeries(coherent_gw.phi);
	if(coherent_gw.shift) XLALDestroyREAL4TimeSeries(coherent_gw.shift);
	if(coherent_gw.h) {XLALDestroyREAL4VectorSequence(coherent_gw.h->data); LALFree(coherent_gw.h);}
	if(coherent_gw.a) {XLALDestroyREAL4VectorSequence(coherent_gw.a->data); LALFree(coherent_gw.a);}
	XLALDestroyCOMPLEX8FrequencySeries(H_p_t);
	XLALDestroyCOMPLEX8FrequencySeries(H_c_t);

noWaveform:
	/* return logL */
	parameter->logLikelihood=logL;
	return(logL);

}

REAL8 MCMCLikelihoodMultiCoherentF(LALMCMCInput *inputMCMC,LALMCMCParameter *parameter)
/* Calculate the likelihood of the signal using multiple interferometer data sets,
in the frequency domain */
{
	REAL8 logL=0.0;
	UINT4 det_i;
	REAL8 TimeFromGC; /* Time delay from geocentre */
	static LALStatus status;
	REAL8 resp_r,resp_i,ci;
	InspiralTemplate template;
	UINT4 Nmodel; /* Length of the model */
	UINT4 idx;
    CHAR dumpfile[2048];
	LALDetAMResponse det_resp;
	REAL8 chisq=0.0;
	REAL8 real,imag;
	TofVIn TofVparams;
	memset(&template,0,sizeof(InspiralTemplate));
/* Populate the template */
	REAL8 ChirpISCOLength;
	REAL8 eta,mtot,mchirp;
	expnFunc expnFunction;
	expnCoeffs ak;

	if(inputMCMC->numberDataStreams==0){
		parameter->logLikelihood=0.0;
		return 0.0;
	}
	if(XLALMCMCCheckParameter(parameter,"logmc")) mchirp=exp(XLALMCMCGetParameter(parameter,"logmc"));
        else mchirp=XLALMCMCGetParameter(parameter,"mchirp");

	eta = XLALMCMCGetParameter(parameter,"eta");
	mtot=mc2mt(mchirp,eta);
	template.totalMass = mtot;
	template.eta = eta;
	template.massChoice = totalMassAndEta;
	template.fLower = inputMCMC->fLow;
	if(XLALMCMCCheckParameter(parameter,"distMpc"))
		template.distance = XLALMCMCGetParameter(parameter,"distMpc"); /* This must be in Mpc, contrary to the docs */
	else if(XLALMCMCCheckParameter(parameter,"logdist"))
		template.distance=exp(XLALMCMCGetParameter(parameter,"logdist"));

	template.order=inputMCMC->phaseOrder;
	template.approximant=inputMCMC->approximant;
	template.tSampling = 1.0/inputMCMC->deltaT;
	template.fCutoff = 0.5/inputMCMC->deltaT -1.0;
	template.nStartPad = 0;
	template.nEndPad =0;
	template.startPhase = XLALMCMCGetParameter(parameter,"phi");
	template.startTime = 0.0;
	template.ieta = 1;
	template.next = NULL;
	template.fine = NULL;

	Nmodel = (inputMCMC->stilde[0]->data->length-1)*2; /* *2 for real/imag packing format */

	if(model==NULL)	LALCreateVector(&status,&model,Nmodel); /* Allocate storage for the waveform */

	switch(template.approximant)
	{
		case IMRPhenomFA : IMRPhenomFA_template(&status,&template,parameter,inputMCMC); break;
		case IMRPhenomFB : IMRPhenomFB_template(&status,&template,parameter,inputMCMC); break;
		case EOBNR : EOBNR_template(&status,&template,parameter,inputMCMC); break;
		case TaylorF2 : TaylorF2_template(&status,&template,parameter,inputMCMC); break;
        /* ADD EXTRA CASE FOR TAYLORF2TEST, BUT SINCE LALINSPIRAL ACCOMODATES FOR TAYLORF2TEST, THIS ALSO CALLS THE TAYLORF2_TEMPLATE */
		case TaylorF2Test : TaylorF2_template(&status,&template,parameter,inputMCMC); break;
        case PPE: PPE_template(&status,&template,parameter,inputMCMC); break;
		case TaylorT3 :
		case TaylorT2 :
        case TaylorT4 : TaylorT_template(&status,&template,parameter,inputMCMC); break;
		case SpinTaylor : SpinTaylor_template(&status,&template,parameter,inputMCMC); break;
		case IMRPhenomB: IMRPhenomB_template(&status,&template, parameter, inputMCMC); break;
        case MassiveGraviton: MassiveGraviton_template(&status,&template, parameter, inputMCMC); break;
		default: {fprintf(stderr,"This template is not available. Exiting."); exit(1);}
	}

	memset(&ak,0,sizeof(expnCoeffs));
	memset(&TofVparams,0,sizeof(TofVparams));
	/* Calculate the time of ISCO (v = 6^(-1/2) ) */
	LALInspiralSetup(&status,&ak,&template);
	LALInspiralChooseModel(&status,&expnFunction,&ak,&template);
	TofVparams.coeffs=&ak;
	TofVparams.dEnergy=expnFunction.dEnergy;
	TofVparams.flux=expnFunction.flux;
	TofVparams.v0= ak.v0;
	TofVparams.t0= ak.t0;
	TofVparams.vlso= ak.vlso;
	TofVparams.totalmass=ak.totalmass;
/*	LALInspiralTofV(&status,&ChirpISCOLength,pow(6.0,-0.5),(void *)&TofVparams);*/
	ChirpISCOLength=ak.tn;

	/* IMRPhenomB calcaultes the chirp length differently */
	if(template.approximant == IMRPhenomB || template.approximant==IMRPhenomFB){
		ChirpISCOLength = template.tC;
	}

	/* This is the time of the start of the wave in the GeoCentre */
	REAL8 TimeShiftToGC=XLALMCMCGetParameter(parameter,"time");

	TimeShiftToGC-=inputMCMC->epoch.gpsSeconds + 1.e-9*inputMCMC->epoch.gpsNanoSeconds;
/*	fprintf(stderr,"time from epoch to end of wave %lf\n",TimeShiftToGC);*/
/*	TimeShiftToGC-=template.tC;*/
	TimeShiftToGC-=ChirpISCOLength;
/*	template.nStartPad = (INT4)(TimeShiftToGC/inputMCMC->deltaT);*/
/*	fprintf(stderr,"ChirpLengthISCO = %lf\n",ChirpISCOLength);*/

	/* Initialise structures for detector response calcs */
	LALSource source; /* The position and polarisation of the binary */
	source.equatorialCoords.longitude = XLALMCMCGetParameter(parameter,"ra");
	source.equatorialCoords.latitude = XLALMCMCGetParameter(parameter,"dec");
	source.equatorialCoords.system = COORDINATESYSTEM_EQUATORIAL;
	source.orientation = XLALMCMCGetParameter(parameter,"psi");
/*	source.name = (CHAR *)NULL; */

	ci = cos(XLALMCMCGetParameter(parameter,"iota")); /* cos iota */

	/* This also holds the source and the detector, LAL has two different structs for this! */
	LALDetAndSource det_source;
	det_source.pSource=&source;

	for(det_i=0;det_i<inputMCMC->numberDataStreams;det_i++){ /* For each detector */

		chisq=0.0;
		/* Compute time delay */
		TimeFromGC = XLALTimeDelayFromEarthCenter(inputMCMC->detector[det_i]->location, source.equatorialCoords.longitude, source.equatorialCoords.latitude, &(inputMCMC->epoch)); /* Compute time delay */
		REAL8 time_sin;
		REAL8 time_cos;

		/* Compute detector amplitude response */
		det_source.pDetector = (inputMCMC->detector[det_i]); /* select detector */
		LALComputeDetAMResponse(&status,&det_resp,&det_source,&inputMCMC->epoch); /* Compute det_resp */
		det_resp.plus*=0.5*(1.0+ci*ci);
		det_resp.cross*=-ci;

		/* Compute the response to the wave in the detector */
		REAL8 deltaF = inputMCMC->stilde[det_i]->deltaF;
		UINT4 lowBin = (UINT4)(inputMCMC->fLow / inputMCMC->stilde[det_i]->deltaF);
		UINT4 highBin = (UINT4)(template.fFinal / inputMCMC->stilde[det_i]->deltaF);
		if(highBin==0 || highBin>inputMCMC->stilde[det_i]->data->length-1) highBin=inputMCMC->stilde[det_i]->data->length-1;
		if(template.approximant==IMRPhenomFB || template.approximant==IMRPhenomB || template.approximant==EOBNR) highBin=inputMCMC->stilde[det_i]->data->length-1;
		for(idx=lowBin;idx<=highBin;idx++){
			time_sin = sin(LAL_TWOPI*(TimeFromGC+TimeShiftToGC)*((double) idx)*deltaF);
			time_cos = cos(LAL_TWOPI*(TimeFromGC+TimeShiftToGC)*((double) idx)*deltaF);

			/* Version derived 18/08/10 */
			/* This is the time delayed waveforms as it appears at the detector */
			/* data[idx] is real and data[Nmodel-idx] is imaginary part of the waveform at index idx */
			/* H+ = hc + i*hs, and Hx=iH+, ONLY WHERE H+=cos(phi) and Hx=sin(phi) in the time domain (SPA, non-spinning, no-HH) */

			/* Model contains h(f)exp(-psi(f)), want h'(f)=h(f)exp(-2pi*i*deltaT)  */
			/* model_re_prime and model_im_prime contain the time delayed part */
			REAL8 model_re_prime = (REAL8)model->data[idx]*time_cos + (REAL8)model->data[Nmodel-idx]*time_sin; /* Plus sign from -i*sin(phi)*i */
			REAL8 model_im_prime = (REAL8)model->data[Nmodel-idx]*time_cos - (REAL8)model->data[idx]*time_sin; /* Minus sign from -i*sin(phi) */

			/* Now, h+=model_prime and hx=i*model_prime */
			/* real(H+ + Hx) = F+(real(model_prime)) + Fx( -imag(model_prime)) : negative sign from multiplication by i*i */
			/* imag(H+ + Hx) = F+(imag(model_prime)) + Fx(real(model_prime)) : No negative sign */

			resp_r = det_resp.plus*model_re_prime - det_resp.cross*model_im_prime;
			resp_i = det_resp.plus*model_im_prime + det_resp.cross*model_re_prime;

			real=inputMCMC->stilde[det_i]->data->data[idx].re - resp_r/deltaF;
			imag=inputMCMC->stilde[det_i]->data->data[idx].im - resp_i/deltaF;
			chisq+=(real*real + imag*imag)*inputMCMC->invspec[det_i]->data->data[idx];

		} /* End loop over frequency */

		/* Dump the template and data if required */
		if(inputMCMC->dumpfile){
			sprintf(dumpfile,"%s.%s",inputMCMC->dumpfile,inputMCMC->ifoID[det_i]);
			FILE *modelout = fopen(dumpfile,"w");
			for(idx=lowBin;idx<inputMCMC->stilde[det_i]->data->length;idx++)
			{
				time_sin = sin(LAL_TWOPI*(TimeFromGC+TimeShiftToGC)*((double) idx)*deltaF);
				time_cos = cos(LAL_TWOPI*(TimeFromGC+TimeShiftToGC)*((double) idx)*deltaF);
				REAL8 model_re_prime = (REAL8)model->data[idx]*time_cos + (REAL8)model->data[Nmodel-idx]*time_sin; /* Plus sign from -i*sin(phi)*i */
				REAL8 model_im_prime = (REAL8)model->data[Nmodel-idx]*time_cos - (REAL8)model->data[idx]*time_sin; /* Minus sign from -i*sin(phi) */
				resp_r = det_resp.plus*model_re_prime - det_resp.cross*model_im_prime;
				resp_i = det_resp.plus*model_im_prime + det_resp.cross*model_re_prime;
				resp_r/=deltaF; resp_i/=deltaF;

				fprintf(modelout,"%4.3e %10.10e %10.10e %10.10e %10.10e %10.10e %10.10e %10.10e\n",
						idx*deltaF, inputMCMC->invspec[det_i]->data->data[idx],
						inputMCMC->stilde[det_i]->data->data[idx].re, inputMCMC->stilde[det_i]->data->data[idx].im,
						resp_r, resp_i, 2.0*deltaF*(inputMCMC->stilde[det_i]->data->data[idx].re-resp_r), 2.0*deltaF*(inputMCMC->stilde[det_i]->data->data[idx].im-resp_i));
			}
			fclose(modelout);
		}

		if(highBin<inputMCMC->stilde[det_i]->data->length-2 && highBin>lowBin) chisq+=topdown_sum[det_i]->data[highBin+1];
		else if(highBin<=lowBin) chisq+=topdown_sum[det_i]->data[highBin+1];
		chisq*=2.0*deltaF; /* for 2 sigma^2 on denominator, also in student-t version */
		/* add the normalisation constant */

		/*		chisq+=normalisations[det_i]; */ /*Gaussian version*/
		/*chisq+=(Nmodel-lowBin)*log(2);*/ /* student-t version */

		/*chisq+=(REAL8)( 0.5 * (inputMCMC->invspec[det_i]->data->length-lowBin) * log(2.0*LAL_PI));*/
		logL-=chisq;
	}

	/* Add log likelihoods to find global likelihood */
	parameter->logLikelihood=logL;
	return(logL);
}

/* Just a likelihood function for PhenSpinTaylorRD_template*/
REAL8 MCMCLikelihoodMultiCoherentF_PhenSpin(LALMCMCInput *inputMCMC,LALMCMCParameter *parameter)
{

        static LALStatus status;

	REAL8 TimeFromGC; /* Time delay from geocentre */
	REAL8 logL=0.0;
	REAL8 chisq=0.0;
	REAL8 real,imag;
	REAL8 resp_r,resp_i;

	REAL4Vector *hPlus;
	REAL4Vector *hCross;

	InspiralTemplate template;

	LALDetAMResponse det_resp;

	UINT4 det_i=0;
	UINT4 idx=0;
	UINT4 NtimeDomain=2*(inputMCMC->stilde[det_i]->data->length-1);
	//UINT4 NFD=inputMCMC->stilde[det_i]->data->length;

	REAL8 eta,mchirp;
	REAL8 mtot=0.;

	memset(&template,0,sizeof(InspiralTemplate));
	/* Populate the template */

	if(inputMCMC->numberDataStreams==0){
		parameter->logLikelihood=0.0;
		return 0.0;
	}

	eta = XLALMCMCGetParameter(parameter,"eta");

	if (XLALMCMCCheckParameter(parameter,"logmc")) {
	  mchirp=exp(XLALMCMCGetParameter(parameter,"logmc"));
	  mtot=mchirp/pow(eta,3./5.);
	}
	else {
	  if (XLALMCMCCheckParameter(parameter,"mchirp")) {
	    mchirp=XLALMCMCGetParameter(parameter,"mchirp");
	    mtot=mchirp/pow(eta,3./5.);
	  }
	  else {
	    if (XLALMCMCCheckParameter(parameter,"mtotal"))
	      {
		mtot=XLALMCMCGetParameter(parameter,"mtotal");
	      }
	  }
	}

	template.totalMass = mtot;
	template.eta = eta;
	template.massChoice = totalMassAndEta;
	template.fLower = inputMCMC->fLow;
	if (XLALMCMCCheckParameter(parameter,"distance"))
	  template.distance = XLALMCMCGetParameter(parameter,"distance")*LAL_PC_SI*1.e6; /* This must be metres */
	else 
	  if(XLALMCMCCheckParameter(parameter,"logdist")) {
	    template.distance=exp(XLALMCMCGetParameter(parameter,"logdist"))*LAL_PC_SI*1.e6;
	  }
	template.order=inputMCMC->phaseOrder;
	template.approximant=inputMCMC->approximant;
	template.tSampling = 1.0/inputMCMC->deltaT;
	template.fCutoff = 0.5/inputMCMC->deltaT -1.0;
	template.nStartPad = 0;
	template.nEndPad =0;
	template.startPhase = XLALMCMCGetParameter(parameter,"phi");
	template.startTime = 0.0;
	template.ieta = 1;
	template.inclination=XLALMCMCGetParameter(parameter,"iota");

	//template.totalMass=mtot;
	//template.eta=eta;


	double a1=0.;
	double theta1=0.;
	double phi1=0.;
	double a2=0.;
	double theta2=0.;
	double phi2=0.;

	if(XLALMCMCCheckParameter(parameter,"a1"))
	  a1 = XLALMCMCGetParameter(parameter,"a1");
	if(XLALMCMCCheckParameter(parameter,"theta1"))
	  theta1=XLALMCMCGetParameter(parameter,"theta1");
	if(XLALMCMCCheckParameter(parameter,"phi1"))
	  phi1=XLALMCMCGetParameter(parameter,"phi1");
	if(XLALMCMCCheckParameter(parameter,"a2"))
	  a2=XLALMCMCGetParameter(parameter,"a2");
	if(XLALMCMCCheckParameter(parameter,"theta2"))
	  theta2=XLALMCMCGetParameter(parameter,"theta2");
	if(XLALMCMCCheckParameter(parameter,"phi2"))
	  phi2=XLALMCMCGetParameter(parameter,"phi2");

	template.spin1[0]=a1*sin(theta1)*cos(phi1);
	template.spin1[1]=a1*sin(theta1)*sin(phi1);
	template.spin1[2]=a1*cos(theta1);

	template.spin2[0]=a2*sin(theta2)*cos(phi2);
	template.spin2[1]=a2*sin(theta2)*sin(phi2);;
	template.spin2[2]=a2*cos(theta2);

	//template.axisChoice=TotalJ;

	template.next = NULL;
	template.fine = NULL;

	LALInspiralParameterCalc(&status,&template);


	UINT4 dummy_length;


        LALInspiralWaveLength(&status, &dummy_length, template);
	dummy_length*=2;
	if(NtimeDomain>=dummy_length){


	hPlus=XLALCreateREAL4Vector(NtimeDomain); /* Allocate storage for the waveform */
	hCross=XLALCreateREAL4Vector(NtimeDomain);/* Allocate storage for the waveform */
	XLALREAL4VectorFFT(inputMCMC->Fwfp,hPlus,inputMCMC->likelihoodPlan);
        XLALREAL4VectorFFT(inputMCMC->Fwfc,hCross,inputMCMC->likelihoodPlan);
	LALPSpinInspiralRDTemplates(&status,hPlus,hCross,&template);
        if(status.statusCode)
          {
            REPORTSTATUS(&status);
            chisq=DBL_MAX;
            fprintf(stderr,"**** ERROR ****: No PhenSpin waveform %d created!!!\n",NtimeDomain);
          }
	  XLALREAL4VectorFFT(inputMCMC->Fwfp,hPlus,inputMCMC->likelihoodPlan);
          XLALREAL4VectorFFT(inputMCMC->Fwfc,hCross,inputMCMC->likelihoodPlan);
/*	  XLALDestroyREAL4Vector(hPlus);
          XLALDestroyREAL4Vector(hCross);

        for(idx =0; idx < NtimeDomain; idx++){
                inputMCMC->Fwfc->data[idx]*=inputMCMC->deltaT;
                inputMCMC->Fwfp->data[idx]*=inputMCMC->deltaT;
        				     }
*/
		}

		else{
	hPlus=XLALCreateREAL4Vector(inputMCMC->mylength);/* Allocate storage for the waveform */
        hCross=XLALCreateREAL4Vector(inputMCMC->mylength);/* Allocate storage for the waveform */


	LALPSpinInspiralRDTemplates(&status,hPlus,hCross,&template);
	if(status.statusCode)
	  {
	    REPORTSTATUS(&status);
	    chisq=DBL_MAX;
	    fprintf(stderr,"**** ERROR ****: No PhenSpin waveform created!!!\n");
	 }

	//float WinNorm = sqrt(inputMCMC->window->sumofsquares/inputMCMC->window->data->length);

//	for(idx=0;idx<NtimeDomain;idx++){
//	  h_p_t->data->data[idx]=hPlus->data[idx];// *((REAL4)inputMCMC->window->data->data[idx] / WinNorm);
//	  h_c_t->data->data[idx]=hCross->data[idx];// *((REAL4)inputMCMC->window->data->data[idx] / WinNorm);
//	}

	/* Get H+ and Hx in the Freq Domain */

		/*Compute the wavelenth*/

/*	if (NtimeDomain>=dummy_length){
	  XLALREAL4VectorFFT(inputMCMC->Fwfp,hPlus,inputMCMC->likelihoodPlan);
	  XLALREAL4VectorFFT(inputMCMC->Fwfc,hCross,inputMCMC->likelihoodPlan);
	}*/

	 // fprintf(stderr,"increasing wavelength due to low chirp mass: Mchirp=%11.4e\n eta=%11.4e\n",mchirp,eta);
	 // REAL4FFTPlan *likePlan = XLALCreateForwardREAL4FFTPlan(inputMCMC->mylength,FFTW_ESTIMATE);

	  REAL4Vector* Hptmp = XLALCreateREAL4Vector(inputMCMC->mylength);
	  REAL4Vector* Hctmp = XLALCreateREAL4Vector(inputMCMC->mylength);

	  REAL8Vector* freqstd=XLALCreateREAL8Vector(NtimeDomain/2);

	  REAL8Vector* freq=XLALCreateREAL8Vector(inputMCMC->mylength/2);
	  REAL8Vector* HPR=XLALCreateREAL8Vector(inputMCMC->mylength/2);
	  REAL8Vector* HPI=XLALCreateREAL8Vector(inputMCMC->mylength/2);
	  REAL8Vector* HCR=XLALCreateREAL8Vector(inputMCMC->mylength/2);
	  REAL8Vector* HCI=XLALCreateREAL8Vector(inputMCMC->mylength/2);

	  if(!(Hptmp && Hctmp && freqstd && freq && HPR && HPI && HCR && HCI )){
	    fprintf(stderr,"Unable to allocate support F-domain signal buffer\n");
	    exit(1);
	  }

	  XLALREAL4VectorFFT(Hptmp,hPlus,inputMCMC->longplan);
	  XLALREAL4VectorFFT(Hctmp,hCross,inputMCMC->longplan);


	  REAL8 dF=1./inputMCMC->mylength/inputMCMC->deltaT;

	  for (idx=0;idx<NtimeDomain/2;idx++)
	    freqstd->data[idx]=inputMCMC->deltaF*idx;
	  for (idx=0;idx<inputMCMC->mylength/2;idx++)
	    freq->data[idx]=dF*idx;

	  for (idx=0;idx<inputMCMC->mylength/2;idx++) {
	    HPR->data[idx]=Hptmp->data[idx];
	    HPI->data[idx]=Hptmp->data[inputMCMC->mylength-1-idx];
	    HCR->data[idx]=Hctmp->data[idx];
	    HCI->data[idx]=Hctmp->data[inputMCMC->mylength-1-idx];
	  }
	  XLALDestroyREAL4Vector(Hptmp);
          XLALDestroyREAL4Vector(Hctmp);
	  gsl_interp_accel *acc    = (gsl_interp_accel*) gsl_interp_accel_alloc();

	  gsl_spline* spline_Pr = (gsl_spline*) gsl_spline_alloc(gsl_interp_cspline, inputMCMC->mylength/2);
	  gsl_spline* spline_Pi = (gsl_spline*) gsl_spline_alloc(gsl_interp_cspline, inputMCMC->mylength/2);
	  gsl_spline* spline_Cr = (gsl_spline*) gsl_spline_alloc(gsl_interp_cspline, inputMCMC->mylength/2);
	  gsl_spline* spline_Ci = (gsl_spline*) gsl_spline_alloc(gsl_interp_cspline, inputMCMC->mylength/2);

	  gsl_spline_init(spline_Pr, freq->data, HPR->data, inputMCMC->mylength/2);
	  gsl_spline_init(spline_Pi, freq->data, HPI->data, inputMCMC->mylength/2);
	  gsl_spline_init(spline_Cr, freq->data, HCR->data, inputMCMC->mylength/2);
	  gsl_spline_init(spline_Ci, freq->data, HCI->data, inputMCMC->mylength/2);

	  for (idx=0;idx<NtimeDomain/2;idx++){

	    inputMCMC->Fwfp->data[idx] = gsl_spline_eval ( spline_Pr , freqstd->data[idx] , acc);
	    inputMCMC->Fwfp->data[NtimeDomain-1-idx] = gsl_spline_eval ( spline_Pi , freqstd->data[idx] , acc);
	    inputMCMC->Fwfc->data[idx] = gsl_spline_eval ( spline_Cr , freqstd->data[idx] , acc);
	    inputMCMC->Fwfc->data[NtimeDomain-1-idx] = gsl_spline_eval ( spline_Ci , freqstd->data[idx] , acc);
	  }

	 /* FILE *debug=fopen("debugspline.dat","r");
	  if (debug==NULL) {
	    debug=fopen("debugspline.dat","w");
	    FILE *debug2=fopen("debug2spline.dat","w");
	    for (idx=1;idx<NtimeDomain/2;idx++) {
	      fprintf(debug,"%12.6e  %12.6e  %12.6e  %12.6e  %12.6e\n",idx*inputMCMC->deltaF,inputMCMC->Fwfp->data[idx],inputMCMC->Fwfp->data[NtimeDomain-idx],inputMCMC->Fwfc->data[idx],inputMCMC->Fwfc->data[NtimeDomain-idx]);
	    }
		printf("inputMCMC->mylengthi %d\n",mylength);
	    for (idx=1;idx<inputMCMC->mylength/2;idx++) {
	      fprintf(debug2,"%12.6e  %12.6e  %12.6e  %12.6e  %12.6e\n",idx*dF,HPR->data[idx],HPI->data[idx],HCR->data[idx],HCI->data[idx]);
	    }
	  fclose(debug2);
		}
	  fclose(debug);
	   */
	    XLALDestroyREAL8Vector(freqstd);

	  XLALDestroyREAL8Vector(freq);
	  XLALDestroyREAL8Vector(HPR);
	  XLALDestroyREAL8Vector(HPI);
	  XLALDestroyREAL8Vector(HCR);
	  XLALDestroyREAL8Vector(HCI);

	  gsl_spline_free (spline_Pr);
	  gsl_spline_free (spline_Pi);
	  gsl_spline_free (spline_Cr);
	  gsl_spline_free (spline_Ci);
	  gsl_interp_accel_free (acc);

	}

          XLALDestroyREAL4Vector(hPlus);
          XLALDestroyREAL4Vector(hCross);

	for(idx =0; idx < NtimeDomain; idx++){
		inputMCMC->Fwfc->data[idx]*=inputMCMC->deltaT;
		inputMCMC->Fwfp->data[idx]*=inputMCMC->deltaT;
	}

	/* This is the time of the start of the wave in the GeoCentre */
	REAL8 TimeShiftToGC=XLALMCMCGetParameter(parameter,"time");

	TimeShiftToGC-=inputMCMC->epoch.gpsSeconds + 1.e-9*inputMCMC->epoch.gpsNanoSeconds;
	TimeShiftToGC-=template.tC;

	/* Initialise structures for detector response calcs */
	LALSource source; /* The position and polarisation of the binary */
	source.equatorialCoords.longitude = XLALMCMCGetParameter(parameter,"ra");
	source.equatorialCoords.latitude = XLALMCMCGetParameter(parameter,"dec");
	source.equatorialCoords.system = COORDINATESYSTEM_EQUATORIAL;
	source.orientation = XLALMCMCGetParameter(parameter,"psi");

	/* This also holds the source and the detector, LAL has two different structs for this! */
	LALDetAndSource det_source;
	det_source.pSource=&source;

	for(det_i=0;det_i<inputMCMC->numberDataStreams;det_i++){ /* For each detector */

	        #if DEBUGMODEL !=0
                char modelname[100];
	        sprintf(modelname,"waveformF_%s.dat",inputMCMC->ifoID[det_i]);
                modelout=fopen(modelname,"w");
		#endif

	        chisq=0.0;
	        /* Compute time delay */
	        TimeFromGC = XLALTimeDelayFromEarthCenter(inputMCMC->detector[det_i]->location, source.equatorialCoords.longitude, source.equatorialCoords.latitude, &(inputMCMC->epoch)); /* Compute time delay */
	        REAL8 time_sin;
		REAL8 time_cos;

		/* Compute detector amplitude response */
		det_source.pDetector = (inputMCMC->detector[det_i]); /* select detector */
		LALComputeDetAMResponse(&status,&det_resp,&det_source,&inputMCMC->epoch); /* Compute det_resp */

		/* Compute the response to the wave in the detector */
		REAL8 deltaF = inputMCMC->stilde[det_i]->deltaF;
		UINT4 lowBin = (UINT4)(inputMCMC->fLow / inputMCMC->stilde[det_i]->deltaF);
		UINT4 highBin = (UINT4)(template.fFinal / inputMCMC->stilde[det_i]->deltaF);
		if(highBin==0 || highBin>inputMCMC->stilde[det_i]->data->length-1) highBin=inputMCMC->stilde[det_i]->data->length-1;

		REAL8 plus_re,plus_im,cross_re,cross_im;

		for(idx=lowBin;idx<=highBin;idx++){
			time_sin = sin(LAL_TWOPI*(TimeFromGC+TimeShiftToGC)*((double) idx)*deltaF);
			time_cos = cos(LAL_TWOPI*(TimeFromGC+TimeShiftToGC)*((double) idx)*deltaF);

			plus_re = inputMCMC->Fwfp->data[idx]*time_cos + inputMCMC->Fwfp->data[NtimeDomain - idx]*time_sin;
			plus_im = inputMCMC->Fwfp->data[NtimeDomain - idx]*time_cos - inputMCMC->Fwfp->data[idx]*time_sin;
			cross_re = inputMCMC->Fwfc->data[idx]*time_cos + inputMCMC->Fwfc->data[NtimeDomain - idx]*time_sin;
			cross_im = inputMCMC->Fwfc->data[NtimeDomain - idx]*time_cos - inputMCMC->Fwfc->data[idx]*time_sin;
			resp_r = (REAL8)( plus_re*det_resp.plus + cross_re*det_resp.cross );
			resp_i = (REAL8)( plus_im*det_resp.plus + cross_im*det_resp.cross );
			real=inputMCMC->stilde[det_i]->data->data[idx].re - resp_r;
			imag=inputMCMC->stilde[det_i]->data->data[idx].im - resp_i;

			chisq+=(real*real + imag*imag)*inputMCMC->invspec[det_i]->data->data[idx];

                        #if DEBUGMODEL !=0
			  fprintf(modelout,"%lf  %18.10e  %18.10e  %18.10e\n",idx*deltaF,resp_r,resp_i,sqrt(resp_r*resp_r+resp_i*resp_i));
			#endif
		}
	       /* End loop over frequency */


                #if DEBUGMODEL !=0
		  fclose(modelout);
		#endif
		if(highBin<inputMCMC->stilde[det_i]->data->length-2 && highBin>lowBin) chisq+=topdown_sum[det_i]->data[highBin+1];
		else if(highBin<=lowBin) chisq+=topdown_sum[det_i]->data[highBin+1];
		chisq*=2.0*deltaF; /* for 2 sigma^2 on denominator, also in student-t version */
		/* add the normalisation constant */

		logL-=chisq;
	}

	/* Add log likelihoods to find global likelihood */
	parameter->logLikelihood=logL;
	return(logL);


}


REAL8 MCMCSTLikelihoodMultiCoherentF(LALMCMCInput *inputMCMC,LALMCMCParameter *parameter)
/* Calculate the likelihood of the signal using multiple interferometer data sets,
in the frequency domain */
{
	REAL8 logL=0.0;
	UINT4 det_i;
	REAL8 TimeFromGC; /* Time delay from geocentre */
	static LALStatus status;
	REAL8 resp_r,resp_i,ci;
	InspiralTemplate template;
	UINT4 Nmodel; /* Length of the model */
	UINT4 i,NtimeModel;
	LALDetAMResponse det_resp;
	REAL4FFTPlan *likelihoodPlan=NULL;
	REAL8 chisq=0.0;
	REAL8 real,imag;
	TofVIn TofVparams;
	memset(&template,0,sizeof(InspiralTemplate));
/* Populate the template */
	REAL8 ChirpISCOLength;
	REAL8 eta,mtot,mchirp;
	expnFunc expnFunction;
	expnCoeffs ak;
	if(XLALMCMCCheckParameter(parameter,"logmc")) mchirp=exp(XLALMCMCGetParameter(parameter,"logmc"));
	else mchirp=XLALMCMCGetParameter(parameter,"mchirp");
	eta = XLALMCMCGetParameter(parameter,"eta");
	mtot=mc2mt(mchirp,eta);
	template.totalMass = mtot;
	template.eta = eta;
	template.massChoice = totalMassAndEta;
	template.fLower = inputMCMC->fLow;
	template.distance = XLALMCMCGetParameter(parameter,"distMpc"); /* This must be in Mpc, contrary to the docs */
	template.order=inputMCMC->phaseOrder;
	template.approximant=inputMCMC->approximant;
	template.tSampling = 1.0/inputMCMC->deltaT;
	template.fCutoff = 0.5/inputMCMC->deltaT -1.0;
	template.nStartPad = 0;
	template.nEndPad =0;
	template.startPhase = XLALMCMCGetParameter(parameter,"phi");
	template.startTime = 0.0;
	template.ieta = 1;
	template.next = NULL;
	template.fine = NULL;

	/* Compute frequency-domain waveform in free space */
	LALInspiralParameterCalc(&status,&template);
	LALInspiralRestrictedAmplitude(&status,&template);
	Nmodel = (inputMCMC->stilde[0]->data->length-1)*2; /* *2 for real/imag packing format */

	if(model==NULL)	LALCreateVector(&status,&model,Nmodel); /* Allocate storage for the waveform */

	/* Perform additional setup for time domain model */
	if(template.approximant==TaylorT2 || template.approximant==TaylorT3){
		NtimeModel = inputMCMC->segment[0]->data->length;
		if(Tmodel==NULL) LALCreateVector(&status,&Tmodel,NtimeModel);
		LALInspiralWave(&status,Tmodel,&template);
		float winNorm = sqrt(inputMCMC->window->sumofsquares/inputMCMC->window->data->length);
		float Norm = winNorm * inputMCMC->deltaT;
		for(i=0;i<Tmodel->length;i++) Tmodel->data[i]*=(REAL4)inputMCMC->window->data->data[i] * Norm; /* window & normalise */

		if(likelihoodPlan==NULL) {LALCreateForwardREAL4FFTPlan(&status,&likelihoodPlan,(UINT4) NtimeModel,FFTW_PATIENT); fprintf(stderr,"Created FFTW plan\n");}
		LALREAL4VectorFFT(&status,model,Tmodel,likelihoodPlan); /* REAL4VectorFFT doesn't normalise like TimeFreqRealFFT, so we do this above in Norm */


		/*LALDestroyREAL4FFTPlan(&status,&plan);*/}

	else{
		if(template.approximant==IMRPhenomA) {
			template.distance*=LAL_PC_SI*1.0e6; /* PhenomA takes distance in metres */
			LALBBHPhenWaveFreqDom(&status,model,&template);
		}
		else LALInspiralWave(&status,model,&template); /* Create the model waveform - StationaryPhaseApprox2 includes deltaF factor */
	}
	memset(&ak,0,sizeof(expnCoeffs));
	memset(&TofVparams,0,sizeof(TofVparams));
	/* Calculate the time of ISCO (v = 6^(-1/2) ) */
	LALInspiralSetup(&status,&ak,&template);
	LALInspiralChooseModel(&status,&expnFunction,&ak,&template);
	TofVparams.coeffs=&ak;
	TofVparams.dEnergy=expnFunction.dEnergy;
	TofVparams.flux=expnFunction.flux;
	TofVparams.v0= ak.v0;
	TofVparams.t0= ak.t0;
	TofVparams.vlso= ak.vlso;
	TofVparams.totalmass=ak.totalmass;
/*	LALInspiralTofV(&status,&ChirpISCOLength,pow(6.0,-0.5),(void *)&TofVparams);*/
	ChirpISCOLength=ak.tn;

	/* This is the time of the start of the wave in the GeoCentre */
	REAL8 TimeShiftToGC=XLALMCMCGetParameter(parameter,"time");

	TimeShiftToGC-=inputMCMC->epoch.gpsSeconds + 1.e-9*inputMCMC->epoch.gpsNanoSeconds;
/*	fprintf(stderr,"time from epoch to end of wave %lf\n",TimeShiftToGC);*/
/*	TimeShiftToGC-=template.tC;*/
	TimeShiftToGC-=ChirpISCOLength;
/*	template.nStartPad = (INT4)(TimeShiftToGC/inputMCMC->deltaT);*/
/*	fprintf(stderr,"ChirpLengthISCO = %lf\n",ChirpISCOLength);*/

	/* Initialise structures for detector response calcs */
	LALSource source; /* The position and polarisation of the binary */
	source.equatorialCoords.longitude = XLALMCMCGetParameter(parameter,"ra");
	source.equatorialCoords.latitude = XLALMCMCGetParameter(parameter,"dec");
	source.equatorialCoords.system = COORDINATESYSTEM_EQUATORIAL;
	source.orientation = XLALMCMCGetParameter(parameter,"psi");
/*	source.name = (CHAR *)NULL; */

	ci = cos(XLALMCMCGetParameter(parameter,"iota")); /* cos iota */

	/* This also holds the source and the detector, LAL has two different structs for this! */
	LALDetAndSource det_source;
	det_source.pSource=&source;

	for(det_i=0;det_i<inputMCMC->numberDataStreams;det_i++){ /* For each detector */
		#if DEBUGMODEL !=0
			char modelname[100];
			sprintf(modelname,"model_%i.dat",det_i);
			modelout = fopen(modelname,"w");
		#endif
		chisq=0.0;
		/* Compute time delay */
		TimeFromGC = XLALTimeDelayFromEarthCenter(inputMCMC->detector[det_i]->location, source.equatorialCoords.longitude, source.equatorialCoords.latitude, &(inputMCMC->epoch)); /* Compute time delay */
		REAL8 time_sin;
		REAL8 time_cos;

		/* Compute detector amplitude response */
		det_source.pDetector = (inputMCMC->detector[det_i]); /* select detector */
		LALComputeDetAMResponse(&status,&det_resp,&det_source,&inputMCMC->epoch); /* Compute det_resp */
		det_resp.plus*=-0.5*(1.0+ci*ci);
		det_resp.cross*=-ci;
		/* Compute the response to the wave in the detector */
		REAL8 deltaF = inputMCMC->stilde[det_i]->deltaF;
		int lowBin = (int)(inputMCMC->fLow / inputMCMC->stilde[det_i]->deltaF);

		for(i=lowBin;i<Nmodel/2;i++){
			time_sin = sin(LAL_TWOPI*(TimeFromGC+TimeShiftToGC)*((double) i)*deltaF);
			time_cos = cos(LAL_TWOPI*(TimeFromGC+TimeShiftToGC)*((double) i)*deltaF);

/* Version derived 19/08/08 */
			REAL8 hc = (REAL8)model->data[i]*time_cos + (REAL8)model->data[Nmodel-i]*time_sin;
			REAL8 hs = (REAL8)model->data[Nmodel-i]*time_cos - (REAL8)model->data[i]*time_sin;
			resp_r = det_resp.plus * hc - det_resp.cross * hs;
			resp_i = det_resp.cross * hc + det_resp.plus * hs;

			real=inputMCMC->stilde[det_i]->data->data[i].re - resp_r/deltaF;
			imag=inputMCMC->stilde[det_i]->data->data[i].im - resp_i/deltaF;


/* Gaussian version */
/* NOTE: The factor deltaF is to make ratio dimensionless, when using the specific definitions of the vectors
that LAL uses. Please check this whenever any change is made */
			/* chisq+=(real*real + imag*imag)*inputMCMC->invspec[det_i]->data->data[i]*inputMCMC->invspec[det_i]->deltaF; */

/* Student-t version */
			chisq+=log(deltaF*(real*real+imag*imag));
			#if DEBUGMODEL !=0
				fprintf(modelout,"%lf %10.10e %10.10e\n",i*deltaF,resp_r,resp_i);
			#endif
		}
		#if DEBUGMODEL !=0
			fclose(modelout);
		#endif
		/*		chisq+=topdown_sum[det_i]->data[highBin+1];*/
		chisq*=2.0; /* for 2 sigma^2 on denominator, also in student-t version */
		/* add the normalisation constant */

		/*chisq+=normalisations[det_i];*/  /*Gaussian version*/
		/*		chisq+=(Nmodel-lowBin)*log(2); *//* student-t version */

		/*chisq+=(REAL8)( 0.5 * (inputMCMC->invspec[det_i]->data->length-lowBin) * log(2.0*LAL_PI));*/
		logL-=chisq;
	}

	/* Add log likelihoods to find global likelihood */
	parameter->logLikelihood=logL;
	return(logL);}


void IMRPhenomFA_template(LALStatus *status,InspiralTemplate *template, LALMCMCParameter *parameter,LALMCMCInput *inputMCMC) {
    (void)parameter;
	/*All components of spin must be set to zero.*/
	template->spin1[0]=0.;
	template->spin1[1]=0.;
	template->spin1[2]=0.;

	template->spin2[0]=0.;
	template->spin2[1]=0.;
	template->spin2[2]=0.;

	/* Fill out parameter structure*/
	LALInspiralParameterCalc(status,template);
	LALInspiralRestrictedAmplitude(status,template);
	/* PhenomA takes distance in metres */
	double distanceMPC = template->distance;

	double distanceSI= LAL_PC_SI*1e6*distanceMPC;
	template->distance = distanceSI/inputMCMC->deltaF;//IMR doesnt multiply by df
	/*Generate IMR waveform in frequency domain*/
	LALBBHPhenWaveFreqDom(status,model,template);

	template->distance = distanceMPC;

}



void IMRPhenomFB_template(LALStatus *status,InspiralTemplate *template, LALMCMCParameter *parameter,LALMCMCInput *inputMCMC) {
	UINT4 NtimeModel=model->length;
	UINT4 NfreqModel = model->length;
	if(Tmodel ==NULL) LALCreateVector(status, &Tmodel, NtimeModel);

	/*'x' and 'y' components of spins must be set to zero.*/
	template->spin1[0]=0.;
	template->spin1[1]=0.;
    	template->spin1[2]=0.;

	template->spin2[0]=0.;
	template->spin2[1]=0.;
    	template->spin2[2]=0.;

	/*Get aligned spins configuration/magnitude if these are set*/
	if(XLALMCMCCheckParameter(parameter,"spin1z")) {
        template->spin1[2] = XLALMCMCGetParameter(parameter,"spin1z");
    }

    if(XLALMCMCCheckParameter(parameter,"spin2z")) {
        template->spin2[2] = XLALMCMCGetParameter(parameter,"spin2z");
    }

    /* Fill out parameter structure*/
    LALInspiralParameterCalc(status,template);
    LALInspiralRestrictedAmplitude(status,template);

    if(XLALMCMCCheckParameter(parameter,"chiSpin")) {
        double spin1z = 1.0;
        template->spin1[2] = spin1z ;
        double chiSpin = XLALMCMCGetParameter(parameter,"chiSpin");
        double delta = sqrt(1.0- 4.0*template->eta);

        template->spin2[2] = (chiSpin*2.0 - (1+delta)*spin1z)/ (1-delta);
    }

    /* IMRPhenomFB takes distance in metres */
    double distanceMPC = template->distance;
    double distanceSI= LAL_PC_SI*1e6*distanceMPC;
    template->distance = distanceSI/inputMCMC->deltaF;
	//IMR doesnt normalise by multiplying by df, plus TF2 has a deltaF assumed which is divided out later

    LALBBHPhenWaveFreqDom(status,model,template);


	/* Begin the rigmarole of aligning this template properly */
	/* Inverse FFT it back into the time domain */
	if(!inputMCMC->likelihoodRevPlan) inputMCMC->likelihoodRevPlan = XLALCreateReverseREAL4FFTPlan(NtimeModel,0);
	XLALREAL4VectorFFT(Tmodel,model,inputMCMC->likelihoodRevPlan);

	/* Find the position of the maximum within the buffer */
	UINT4 i, max_i=0;
	REAL4 max=-10;
	for(i=0;i<NtimeModel;i++) {
		if(fabs(Tmodel->data[i])>max){
			max=fabs(Tmodel->data[i]);
			max_i=i;
		}
	}

	/* Want to shift so that max_time - tc is at start of buffer */
	REAL4 shift = (max_i*inputMCMC->deltaT -template->tC) - 0 ;

	/* Shift the template in the frequency domain to compensate */
	for(i=0;i<model->length/2;i++){
		REAL4 time_sin=sin(LAL_TWOPI*i*inputMCMC->deltaF*shift);
		REAL4 time_cos=cos(LAL_TWOPI*i*inputMCMC->deltaF*shift);
		REAL4 real=model->data[i];
		REAL4 imag=model->data[NfreqModel-i];
		model->data[i]	=			real*time_cos + imag*time_sin;
		model->data[NfreqModel-i]= -real*time_sin + imag*time_cos;
	}
	/* Finally restore the proper value of distance */
    template->distance = distanceMPC;
}

void TaylorF2_template(LALStatus *status,InspiralTemplate *template, LALMCMCParameter *parameter,LALMCMCInput *inputMCMC) {

    //(void)parameter;
    (void)inputMCMC;
    REAL8 phaseParams[10]={0.0};
    //UINT4 i=0;
    
	/* Compute frequency-domain waveform in free space */

/*    template->mass1=5.0;
    template->mass2=5.0;
    template->startPhase=0.0;
    template->tC=0.0;
    template->eta=0.25;
    template->chirpMass=10.0;
    printf("Mass 1: %lf\n",template->mass1);
	printf("Mass 2: %lf\n",template->mass2);
    printf("M Chirp : %lf\n",template->chirpMass);
	printf("eta: %lf\n",template->eta);*/
	LALInspiralParameterCalc(status,template);
/*    printf("Mass 1: %lf\n",template->mass1);
	printf("Mass 2: %lf\n",template->mass2);
    printf("M Chirp : %lf\n",template->chirpMass);
	printf("eta: %lf\n",template->eta);*/
	LALInspiralRestrictedAmplitude(status,template);
/*    printf("Mass 1: %lf\n",template->mass1);
	printf("Mass 2: %lf\n",template->mass2);
    printf("M Chirp : %lf\n",template->chirpMass);*/
//	printf("eta: %lf\n",template->eta);
    
    
    /* TGFLI: NEED TO FIND WAY OF PASSING TESTPARAMETER TO LALINSPIRALWAVE */
    if (template->approximant == TaylorF2Test) {
    /* Fill array of PN coefficients */
		UINT4 i;
		const CHAR *paramName[10]={
        "dphi0","dphi1","dphi2","dphi3","dphi4","dphi5","dphi5l","dphi6","dphi6l","dphi7"};
		for(i=0;i<10;i++)
		{
			if (XLALMCMCCheckParameter(parameter,paramName[i])) {
				phaseParams[i]=XLALMCMCGetParameter(parameter,paramName[i]);
			}
            
		}
		
		LALInspiralStationaryPhaseApprox2Test(status, model, template, phaseParams );
    }
    else {
        LALInspiralWave(status,model,template);
    }

/*	
	FILE* model_output;
	model_output=fopen("output_TF2.dat","w");

	fprintf(model_output,"Sampling frequency: %lf\n",template->tSampling);

	fprintf(model_output,"Mass 1: %lf\n",template->mass1);
	fprintf(model_output,"Mass 2: %lf\n",template->mass2);

	for(i=0;i<model->length;i++) {
		fprintf(model_output,"%g\t %g\n",i*inputMCMC->deltaF,model->data[i]);
	}
	fclose(model_output);

	exit(0);*/
        //REPORTSTATUS(status);

	return;

}

void SpinTaylor_template(LALStatus *status,InspiralTemplate *template, LALMCMCParameter *parameter,LALMCMCInput *inputMCMC) {

	UINT4 Nmodel,idx,NtimeModel = inputMCMC->numPoints;
    if(Tmodel==NULL)	LALCreateVector(status,&Tmodel,NtimeModel); /* Allocate storage for the waveform */
		/*
	double spin_long1=XLALMCMCGetParameter(parameter,"spin_long1");
	double spin_lat1=XLALMCMCGetParameter(parameter,"spin_lat1");
	double spin_mag1=XLALMCMCGetParameter(parameter,"spin_mag1");

	double spin_long2=XLALMCMCGetParameter(parameter,"spin_long2");
	double spin_lat2=XLALMCMCGetParameter(parameter,"spin_lat2");
	double spin_mag2=XLALMCMCGetParameter(parameter,"spin_mag2");

	template->spin1[0]=cos(spin_long1)*sin(spin_lat1)*spin_mag1;
	template->spin1[1]=sin(spin_long1)*sin(spin_lat1)*spin_mag1;
	template->spin1[2]=cos(spin_lat1)*spin_mag1;

	template->spin2[0]=cos(spin_long2)*sin(spin_lat2)*spin_mag2;
	template->spin2[1]=sin(spin_long2)*sin(spin_lat2)*spin_mag2;
	template->spin2[2]=cos(spin_lat2)*spin_mag2;
*/

	template->spin1[0]=XLALMCMCGetParameter(parameter,"spin1x");
	template->spin1[1]=XLALMCMCGetParameter(parameter,"spin1y");
	template->spin1[2]=XLALMCMCGetParameter(parameter,"spin1z");

 	template->spin2[0]=XLALMCMCGetParameter(parameter,"spin2x");
	template->spin2[1]=XLALMCMCGetParameter(parameter,"spin2y");
	template->spin2[2]=XLALMCMCGetParameter(parameter,"spin2z");

	template->inclination=XLALMCMCGetParameter(parameter,"iota");


	Nmodel = (inputMCMC->stilde[0]->data->length-1)*2; /* *2 for real/imag packing format */
	NtimeModel = 1024*1024;

	if(model==NULL)	LALCreateVector(status,&model,Nmodel); /* Allocate storage for the waveform */

	if(Tmodel==NULL) LALCreateVector(status,&Tmodel,NtimeModel);

	LALInspiralParameterCalc(status,template);

	//SpinTaylor takes distance in metres
	double distance = LAL_PC_SI*1e6*template->distance;
	template->distance=distance;

	LALInspiralWave(status,Tmodel,template);

	float winNorm = sqrt(inputMCMC->window->sumofsquares/inputMCMC->window->data->length);
	float Norm = winNorm * inputMCMC->deltaT;
	for(idx=0;idx<Tmodel->length;idx++) Tmodel->data[idx]*=(REAL4)inputMCMC->window->data->data[idx] * Norm; /* window & normalise */

	if(inputMCMC->likelihoodPlan==NULL) {LALCreateForwardREAL4FFTPlan(status,&inputMCMC->likelihoodPlan,(UINT4) NtimeModel,FFTW_PATIENT);}
	LALREAL4VectorFFT(status,model,Tmodel,inputMCMC->likelihoodPlan); /* REAL4VectorFFT doesn't normalise like TimeFreqRealFFT, so we do this above in Norm */

	return;
}

void TaylorT_template(LALStatus *status,InspiralTemplate *template, LALMCMCParameter *parameter,LALMCMCInput *inputMCMC) {

    (void)parameter;

	UINT4 NtimeModel,idx;

	NtimeModel = inputMCMC->segment[0]->data->length;
	if(Tmodel==NULL) LALCreateVector(status,&Tmodel,NtimeModel);

	LALInspiralParameterCalc(status,template);
	LALInspiralRestrictedAmplitude(status,template);
	LALInspiralWave(status,Tmodel,template);

	float winNorm = sqrt(inputMCMC->window->sumofsquares/inputMCMC->window->data->length);
	float Norm = winNorm * inputMCMC->deltaT;
	for(idx=0;idx<Tmodel->length;idx++) Tmodel->data[idx]*=(REAL4)inputMCMC->window->data->data[idx] * Norm; /* window & normalise */

	if(inputMCMC->likelihoodPlan==NULL) {LALCreateForwardREAL4FFTPlan(status,&inputMCMC->likelihoodPlan,(UINT4) NtimeModel,FFTW_PATIENT);}
	LALREAL4VectorFFT(status,model,Tmodel,inputMCMC->likelihoodPlan); /* REAL4VectorFFT doesn't normalise like TimeFreqRealFFT, so we do this above in Norm */

	return;

}

void IMRPhenomB_template(LALStatus *status, InspiralTemplate *template, LALMCMCParameter *parameter, LALMCMCInput *inputMCMC)
{
	UINT4 NtimeModel, NfreqModel, idx;
	/*REAL4 deltaF = inputMCMC->deltaF;*/
	NtimeModel = 2*(inputMCMC->stilde[0]->data->length+1);
	NfreqModel = inputMCMC->stilde[0]->data->length;
	if(Tmodel ==NULL) LALCreateVector(status, &Tmodel, NtimeModel);

        /*'x' and 'y' components of spins must be set to zero.*/
        template->spin1[0]=0.;
        template->spin1[1]=0.;
	template->spin1[2]=0.;

        template->spin2[0]=0.;
        template->spin2[1]=0.;
	template->spin2[2]=0.;

        /*Get aligned spins configuration/magnitude if these are set*/
        if(XLALMCMCCheckParameter(parameter,"spin1z")) {
        template->spin1[2] = XLALMCMCGetParameter(parameter,"spin1z");
    }

    if(XLALMCMCCheckParameter(parameter,"spin2z")) {
        template->spin2[2] = XLALMCMCGetParameter(parameter,"spin2z");
    }

    /* Fill out parameter structure*/
    LALInspiralParameterCalc(status,template);
    LALInspiralRestrictedAmplitude(status,template);

    if(XLALMCMCCheckParameter(parameter,"chiSpin")) {
        double spin1z = 1.0;
        template->spin1[2] = spin1z ;
        double chiSpin = XLALMCMCGetParameter(parameter,"chiSpin");
        double delta = sqrt(1.0- 4.0*template->eta);

        template->spin2[2] = (chiSpin*2.0 - (1+delta)*spin1z)/ (1-delta);
    }

    /* IMRPhenomFB takes distance in metres */
    double distanceMPC = template->distance;
    double distanceSI= LAL_PC_SI*1e6*distanceMPC;
    template->distance = distanceSI/(inputMCMC->deltaF*inputMCMC->deltaF);//IMR doesnt normalise by multiplying by df

    LALInspiralWave(status, Tmodel, template);
    template->distance = distanceMPC;


    float winNorm = sqrt(inputMCMC->window->sumofsquares/inputMCMC->window->data->length);
    float Norm = winNorm * inputMCMC->deltaT;
    for(idx=0;idx<Tmodel->length;idx++) Tmodel->data[idx]*=(REAL4)inputMCMC->window->data->data[idx] * Norm; /* window & normalise */
    if(inputMCMC->likelihoodPlan==NULL) {LALCreateForwardREAL4FFTPlan(status,&inputMCMC->likelihoodPlan,(UINT4) NtimeModel,FFTW_PATIENT);}
    LALREAL4VectorFFT(status,model,Tmodel,inputMCMC->likelihoodPlan); /* REAL4VectorFFT doesn't normalise like TimeFreqRealFFT, so we do this above in Norm */
	return;

}


void EOBNR_template(LALStatus *status,InspiralTemplate *template, LALMCMCParameter *parameter,LALMCMCInput *inputMCMC) {

    (void)parameter;

	double qnm223freq;


	UINT4 NtimeModel, idx;

	/*Containers for EOBNR data */
	COMPLEX8Vector *modefreqs=NULL;

	 /*Extra EOBNR parameters*/
	template->OmegaS= 0.;
	template->Zeta2=0.;
	template->Theta=1.;

	NtimeModel = (2*inputMCMC->stilde[0]->data->length-2);

	if(Tmodel==NULL) {
		LALCreateVector(status,&Tmodel,NtimeModel);
		LALCreateForwardREAL4FFTPlan(status,&inputMCMC->likelihoodPlan,(UINT4)NtimeModel,FFTW_PATIENT);
	}
	/*EOBNR requires template.order to be set to
	* pseudo-fourth order PN approx.*/
	template->order = LAL_PNORDER_PSEUDO_FOUR;


	/*EOBNR may require padding to prevent code from crashing due to
	* longer waveform.?? */
	template->nEndPad = 1.;

	/* Calculate QNM 220 frequency to determine appropriate sampling frequency. Taken from test done in EOBNR code. */
	modefreqs = XLALCreateCOMPLEX8Vector( 3 );
	XLALGenerateQNMFreq( modefreqs, template, 2, 2, 3 );

	qnm223freq = modefreqs->data[0].re / LAL_PI + 50.;

	/*Determine if sampling frequency is suitable for EOBNR template. If qnm223 freq. is greater than nyquist use EOB*/

	if( qnm223freq > template->tSampling ) {
		template->approximant=EOB;

	}

	/*Set cut-off freq. using tSampling*/
	template->fCutoff = template->tSampling/2. - 1.;

	/*Fill out parameter structure*/
	LALInspiralParameterCalc(status,template);

	/* EOBNR function uses SI units for distance so convert (from Mpc) ...*/
	double distance = LAL_PC_SI*1e6*template->distance;
	template->distance = distance;

	/* printf("qnm %lf samp %lf mass1 %lf mass2 %lf",qnm223freq,template->tSampling,template->mass1,template->mass2); */

	/*Generate EOBNR waveform*/
	LALInspiralWave(status,Tmodel,template);


	XLALDestroyCOMPLEX8Vector(modefreqs);

	/*FFT time-domain model to get frequency domain template*/

	float winNorm = sqrt(inputMCMC->window->sumofsquares/inputMCMC->window->data->length);
	float Norm = winNorm * inputMCMC->deltaT;
	for(idx=0;idx<Tmodel->length;idx++) Tmodel->data[idx]*=(REAL4)inputMCMC->window->data->data[idx] * Norm; /* window & normalise */

	LALREAL4VectorFFT(status,model,Tmodel,inputMCMC->likelihoodPlan); /* REAL4VectorFFT doesn't normalise like TimeFreqRealFFT, so we do this above in Norm */


	/*
	FILE* model_output;
	model_output=fopen("model_output.dat","w");

	fprintf(model_output,"Sampling frequency: %lf\n",template->tSampling);

	fprintf(model_output,"Mass 1: %lf\n",template->mass1);
	fprintf(model_output,"Mass 2: %lf\n",template->mass2);

	for(i=0;i<model->length;i++) {
		fprintf(model_output,"%g\n",model->data[i]);
	}
	fclose(model_output);

	exit(0);
	*/

	return;

<<<<<<< HEAD
}

void MassiveGraviton_template(LALStatus *status,InspiralTemplate *template, LALMCMCParameter *parameter,LALMCMCInput *inputMCMC) {

    //(void)parameter;
    (void)inputMCMC;
	LALInspiralParameterCalc(status,template);
	LALInspiralRestrictedAmplitude(status,template);
    template->loglambdaG=XLALMCMCGetParameter(parameter,"loglambdaG");
    LALInspiralMassiveGraviton(status, model, template);

/*	
	FILE* model_output;
	model_output=fopen("output_TF2.dat","w");

	fprintf(model_output,"Sampling frequency: %lf\n",template->tSampling);

	fprintf(model_output,"Mass 1: %lf\n",template->mass1);
	fprintf(model_output,"Mass 2: %lf\n",template->mass2);

	for(i=0;i<model->length;i++) {
		fprintf(model_output,"%g\t %g\n",i*inputMCMC->deltaF,model->data[i]);
	}
	fclose(model_output);

	exit(0);*/
        //REPORTSTATUS(status);

	return;

}

void PPE_template(LALStatus *status,InspiralTemplate *template, LALMCMCParameter *parameter,LALMCMCInput *inputMCMC) {

    //(void)parameter;
    (void)inputMCMC;
    PPEparams *PPEPar;
    memset(PPEPar,0,sizeof(PPEparams));
	LALInspiralParameterCalc(status,template);
	LALInspiralRestrictedAmplitude(status,template);
    PPEPar->aPPE=XLALMCMCGetParameter(parameter,"aPPE");
    PPEPar->alphaPPE=XLALMCMCGetParameter(parameter,"alphaPPE");
    PPEPar->bPPE=XLALMCMCGetParameter(parameter,"bPPE");
    PPEPar->betaPPE=XLALMCMCGetParameter(parameter,"betaPPE");
    LALInspiralPPE(status, model, template, PPEPar);

/*	
	FILE* model_output;
	model_output=fopen("output_TF2.dat","w");

	fprintf(model_output,"Sampling frequency: %lf\n",template->tSampling);

	fprintf(model_output,"Mass 1: %lf\n",template->mass1);
	fprintf(model_output,"Mass 2: %lf\n",template->mass2);

	for(i=0;i<model->length;i++) {
		fprintf(model_output,"%g\t %g\n",i*inputMCMC->deltaF,model->data[i]);
	}
	fclose(model_output);

	exit(0);*/
        //REPORTSTATUS(status);

	return;

}


=======
}
>>>>>>> add3b459
<|MERGE_RESOLUTION|>--- conflicted
+++ resolved
@@ -2232,7 +2232,6 @@
 
 	return;
 
-<<<<<<< HEAD
 }
 
 void MassiveGraviton_template(LALStatus *status,InspiralTemplate *template, LALMCMCParameter *parameter,LALMCMCInput *inputMCMC) {
@@ -2301,6 +2300,3 @@
 }
 
 
-=======
-}
->>>>>>> add3b459
