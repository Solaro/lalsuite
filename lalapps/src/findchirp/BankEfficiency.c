--- conflicted
+++ resolved
@@ -2103,15 +2103,12 @@
     params.mass2 = userParam.m2;
     LAL_CALL(LALInspiralWaveLength(status->statusPtr, &maxTmpltLength, params),
            status->statusPtr);
-<<<<<<< HEAD
-=======
   }
   else
   {
     params.mass1 = params.mass2 = randIn.mMin;
     LAL_CALL(LALInspiralWaveLength(status->statusPtr, &maxTmpltLength, params),
              status->statusPtr);
->>>>>>> 95e2fea6
   }
   else
   {
