--- conflicted
+++ resolved
@@ -265,12 +265,6 @@
 
 	//fprintf(stderr, " [%d, %d] (%f %f) %.4f %.4f (%f %f %f %g)\n", k, m, gps_mid, gps_delta, phase_offset, phase_increment, priv->emission_time[si_local->index].deltaT, priv->emission_time[si_local2->index].deltaT, (priv->emission_time[si_local->index].deltaT*gps1-priv->emission_time[si_local2->index].deltaT*gps2), priv->spindown);
 #endif
-<<<<<<< HEAD
-
-	f0m_c=cosf(phase_offset);
-	f0m_s=sinf(-phase_offset);
-=======
->>>>>>> 6c5bc7c3
 
 	sincosf(-phase_offset, &f0m_s, &f0m_c);
 	sincosf(-phase_increment, &inc_s, &inc_c);
@@ -370,20 +364,12 @@
 pps->collapsed_weight_arrays=0;
 }
 
-<<<<<<< HEAD
-
-=======
->>>>>>> 6c5bc7c3
 static int is_nonzero_loose_partial_power_sum(SUMMING_CONTEXT *ctx, SEGMENT_INFO *si1, int count1, SEGMENT_INFO *si2, int count2)
 {
 int k,m;
 SEGMENT_INFO *si_local1, *si_local2;
 //POLARIZATION *pl;
-<<<<<<< HEAD
-double x, beta;
-=======
 double x;
->>>>>>> 6c5bc7c3
 int same_halfs=(si1[0].segment==si2[0].segment) && (si1[0].dataset==si2[0].dataset);
 SINGLE_BIN_LOOSELY_COHERENT_PATCH_PRIVATE_DATA *priv=(SINGLE_BIN_LOOSELY_COHERENT_PATCH_PRIVATE_DATA *)ctx->patch_private_data;
 
@@ -471,11 +457,7 @@
 sc_key=sc->key;
 for(k=0;k<sc->free;k++) {
 	/* the reason we use exact equality for floating point numbers is because the numbers in cache have been placed there by the same function. */
-<<<<<<< HEAD
-	if(key==sc_key[k] & !args_info.bypass_powersum_cache_arg) {
-=======
 	if(key==sc_key[k] && !args_info.bypass_powersum_cache_arg) {
->>>>>>> 6c5bc7c3
 		/* we found the box holding our data, double check it is the right one */
 		si_local=si;
 		sc_si_local=sc->si[k];
