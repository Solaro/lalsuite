--- conflicted
+++ resolved
@@ -191,14 +191,9 @@
             REAL8 weight = 0.0;
             REAL8 bestmoddepth = 0.0;
             REAL8 bestR = 0.0;
-<<<<<<< HEAD
-            REAL8 bestSNR = 0.0;
-            REAL8 bestProb = 1.0;
-=======
             REAL8 besth0 = 0.0;
             REAL8 bestProb = 1.0;
             INT4 bestproberrcode = 0;
->>>>>>> 6c5bc7c3
             for (kk=0; kk<loc2; kk++) {
                avefsig += in[locs2->data[kk]]->fsig*in[locs2->data[kk]]->stat;
                aveperiod += in[locs2->data[kk]]->period*in[locs2->data[kk]]->stat;
@@ -231,19 +226,6 @@
                   if (option==1) makeTemplate(template, cand, params, plan);
                   else makeTemplateGaussians(template, cand, params);
                   farStruct *farval = new_farStruct();
-<<<<<<< HEAD
-                  //estimateFAR(farval, template, 10000, 0.01, ffplanenoise, fbinaveratios);
-                  numericFAR(farval, template, 0.01, ffplanenoise, fbinaveratios);
-                  REAL8 R = calculateR(ffdata->ffdata, template, ffplanenoise, fbinaveratios);
-                  REAL8 prob = probR(template, ffplanenoise, fbinaveratios, R);
-                  REAL8 snr = (R - farval->distMean)/farval->distSigma;
-                  //if (R > farval->far && snr > bestSNR) {
-                  if (R > farval->far && prob < bestProb) {
-                     bestSNR = snr;
-                     bestmoddepth = mindf + kk*0.5/params->Tcoh;
-                     bestR = R;
-                     bestProb = prob;
-=======
                   numericFAR(farval, template, 0.01, ffplanenoise, fbinaveratios);
                   REAL8 R = calculateR(ffdata->ffdata, template, ffplanenoise, fbinaveratios);
                   REAL8 prob = (probR(template, ffplanenoise, fbinaveratios, R, &proberrcode));
@@ -254,7 +236,6 @@
                      bestR = R;
                      bestProb = prob;
                      bestproberrcode = proberrcode;
->>>>>>> 6c5bc7c3
                   }
                   free_candidate(cand);
                   cand = NULL;
@@ -267,11 +248,7 @@
             
             if (bestR != 0.0) {
                out[numcandoutlist] = new_candidate();
-<<<<<<< HEAD
-               loadCandidateData(out[numcandoutlist], avefsig, aveperiod, bestmoddepth, in[0]->ra, in[0]->dec, bestR, bestSNR, bestProb);
-=======
                loadCandidateData(out[numcandoutlist], avefsig, aveperiod, bestmoddepth, in[0]->ra, in[0]->dec, bestR, besth0, bestProb, bestproberrcode, in[0]->normalization);
->>>>>>> 6c5bc7c3
                numcandoutlist++;
             }
             
