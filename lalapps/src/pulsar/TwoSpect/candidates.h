/*
*  Copyright (C) 2010 Evan Goetz
*
*  This program is free software; you can redistribute it and/or modify
*  it under the terms of the GNU General Public License as published by
*  the Free Software Foundation; either version 2 of the License, or
*  (at your option) any later version.
*
*  This program is distributed in the hope that it will be useful,
*  but WITHOUT ANY WARRANTY; without even the implied warranty of
*  MERCHANTABILITY or FITNESS FOR A PARTICULAR PURPOSE.  See the
*  GNU General Public License for more details.
*
*  You should have received a copy of the GNU General Public License
*  along with with program; see the file COPYING. If not, write to the
*  Free Software Foundation, Inc., 59 Temple Place, Suite 330, Boston,
*  MA  02111-1307  USA
*/

#ifndef __CANDIDATES_H__
#define __CANDIDATES_H__

#include "TwoSpectTypes.h"


candidate * new_candidate(void);
void free_candidate(candidate *cand);
<<<<<<< HEAD
void loadCandidateData(candidate *out, REAL8 fsig, REAL8 period, REAL8 moddepth, REAL4 ra, REAL4 dec, REAL8 stat, REAL8 snr, REAL8 prob);
=======
void loadCandidateData(candidate *out, REAL8 fsig, REAL8 period, REAL8 moddepth, REAL4 ra, REAL4 dec, REAL8 stat, REAL8 h0, REAL8 prob, INT4 proberrcode, REAL8 normalization);
>>>>>>> 6c5bc7c3
void clusterCandidates(candidate *out[], candidate *in[], ffdataStruct *ffdata, inputParamsStruct *params, REAL8Vector *ffplanenoise, REAL8Vector *fbinaveratios, INT4 numofcandidates, INT4 option);





#endif

<|MERGE_RESOLUTION|>--- conflicted
+++ resolved
@@ -25,11 +25,7 @@
 
 candidate * new_candidate(void);
 void free_candidate(candidate *cand);
-<<<<<<< HEAD
-void loadCandidateData(candidate *out, REAL8 fsig, REAL8 period, REAL8 moddepth, REAL4 ra, REAL4 dec, REAL8 stat, REAL8 snr, REAL8 prob);
-=======
 void loadCandidateData(candidate *out, REAL8 fsig, REAL8 period, REAL8 moddepth, REAL4 ra, REAL4 dec, REAL8 stat, REAL8 h0, REAL8 prob, INT4 proberrcode, REAL8 normalization);
->>>>>>> 6c5bc7c3
 void clusterCandidates(candidate *out[], candidate *in[], ffdataStruct *ffdata, inputParamsStruct *params, REAL8Vector *ffplanenoise, REAL8Vector *fbinaveratios, INT4 numofcandidates, INT4 option);
 
 
