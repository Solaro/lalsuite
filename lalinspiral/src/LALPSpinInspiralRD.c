--- conflicted
+++ resolved
@@ -1,10 +1,5 @@
 /*
-<<<<<<< HEAD
 *  Copyright (C) 2011 Riccardo Sturani
-=======
-*  Copyright (C) 2010 Riccardo Sturani, based on LALEOBWaveform.c and
-*  LALSTPNWaveform
->>>>>>> cb32368c
 *
 *  This program is free software; you can redistribute it and/or modify
 *  it under the terms of the GNU General Public License as published by
@@ -22,36 +17,43 @@
 *  MA  02111-1307  USA
 */
 
-/**
-\file
-\ingroup LALInspiral_h
-
- * \brief Module to generate generic spinning binaries waveforms complete with ring-down
+/****  <lalVerbatim file="LALPSpinInspiralRDCV">
+ * $Id$
+ **** </lalVerbatim> */
+
+/****  <lalLaTeX>
  *
- * \heading{Prototypes}
+ * \subsection{Module \texttt{LALPSpinInspiralRD.c},
+ * \texttt{LALPSpinInspiralTemplates} and \texttt{LALPSpinInspiralForInjection}}
+ * \label{ss:LALPSpinInspiralRD.c}
  *
- * <tt>LALPSpinInspiralRD()</tt>
- * <dl>
- * <dt>signalvec:</dt><dd> Output containing the inspiral waveform.</dd>
- * <dt>params:</dt><dd> Input containing binary chirp parameters.</dd>
- * </dl>
+ * Module to generate generic spinning binaries waveforms complete with ring-down
  *
+ * \subsubsection*{Prototypes}
+ * \vspace{0.1in}
+ * \input{LALPSpinInspiralRDCP}
+ * \idx{\verb&LALPSpinInspiralRD()&}
+ * \begin{description}
+ * \item {\tt signalvec:} Output containing the inspiral waveform.
+ * \item {\tt params:} Input containing binary chirp parameters.
+ * \end{description}
  *
- * <tt>LALPSpinInspiralRDTemplates()</tt>
- * <dl>
- * <dt>signalvec1:</dt><dd>Output containing the \f$+\f$ inspiral waveform.</dd>
- * <dt>signalvec2:</dt><dd>Output containing the \f$\times\f$ inspiral waveform.</dd>
- * <dt>params:</dt><dd>Input containing binary chirp parameters.</dd>
- * </dl>
+ * \input{LALPSpinInspiralRDTemplatesCP}
+ * \idx{\verb&LALPSpinInspiralRDTemplates()&}
+ * \begin{description}
+ * \item {\tt signalvec1:} Output containing the $+$ inspiral waveform.
+ * \item {\tt signalvec2:} Output containing the $\times$ inspiral waveform.
+ * \item {\tt params:} Input containing binary chirp parameters.
+ * \end{description}
  *
+ * \input{LALPSpinInspiralRDInjectionCP}
+ * \idx{\verb&LALPSpinInspiralRDInjection()&}
+ * \begin{description}
+ * \item {\tt signalvec:} Output containing the inspiral waveform.
+ * \item {\tt params:} Input containing binary chirp parameters.
+ * \end{description}
  *
- * <tt>LALPSpinInspiralRDInjection()</tt>
- * <dl>
- * <dt>signalvec:</dt><dd>Output containing the inspiral waveform.</dd>
- * <dt>params:</dt><dd>Input containing binary chirp parameters.</dd>
- * </dl>
- *
- * \heading{Description}
+ * \subsubsection*{Description}
  * This codes provide complete waveforms for generically spinning binary systems.
  * In order to construct the waveforms three phases are joined together:
  * an initial inspiral phase, a phenomenological phase encompassing the description
@@ -65,7 +67,6 @@
  * ensure continuity of the phase, the frequency and its first and second
  * derivatives. Finally a ring-down phase is attached.
  *
-<<<<<<< HEAD
  * \subsubsection*{Algorithm}
  *
  * \subsubsection*{Uses}
@@ -76,21 +77,12 @@
  * LALRungeKutta4
  * LALAdaptiveRungeKutta4
  * \end{verbatim}
-=======
- * \heading{Algorithm}
->>>>>>> cb32368c
  *
- * \heading{Uses}
- * \code
- * LALPSpinInspiralRDderivatives()
- * LALInspiralSetup()
- * LALInspiralChooseModel()
- * LALRungeKutta4()
- * \endcode
+ * \subsubsection*{Notes}
  *
- * \heading{Notes}
+ * \vfill{\footnotesize\input{LALPSpinInspiralRDCV}}
  *
-*/
+ **** </lalLaTeX>  */
 
 /** \defgroup psird Complete phenomenological spin-inspiral waveforms
  *
@@ -111,6 +103,7 @@
 NRCSID(LALPSPININSPIRALRDC, "$Id$");
 
 #define omM0 0.0680414 //=6^(-3/2)
+#define omMlow 0.046
 #define sqrtOnePointFive 1.22474
 #define sqrtPoint15      0.387298
 #define sqrtFiveOver2    1.1183
@@ -119,12 +112,12 @@
 
 static REAL8 OmMatch(REAL8 LNhS1, REAL8 LNhS2, REAL8 S1S1, REAL8 S1S2, REAL8 S2S2) {
 
-  const REAL8 omM     = 0.0625;
-  const REAL8 omMz1p2 = -4.67e-3;
-  const REAL8 omM12   = -2.04e-3;
-  const REAL8 omMsq   = -1.61e-3;
-  const REAL8 omMz12  = -7.13e-3;
-  const REAL8 omMzsq  = -5.45e-3;
+  const REAL8 omM     = 0.0590;
+  const REAL8 omMz1p2 = -5.849e-3;
+  const REAL8 omM12   = -2.149e-3;
+  const REAL8 omMsq   =  1.49e-3;
+  const REAL8 omMz12  = -6.537e-3;
+  const REAL8 omMzsq  = -1.985e-3;
 
   return omM + /*6.05e-3 * sqrtOneMinus4Eta +*/ 
     omMz1p2 * (LNhS1 + LNhS2) + omM12 * (S1S2 - LNhS1 * LNhS2) + 
@@ -134,12 +127,12 @@
 
 static REAL8 fracRD(REAL8 LNhS1, REAL8 LNhS2, REAL8 S1S1, REAL8 S1S2, REAL8 S2S2) {
 
-  const double frac0   = 0.80;
-  const double frac1p2 = -1.33e-02;
-  const double frac12  = -5.65e-02;
-  const double fracsq  = -4.59e-02;
-  const double fracz12 = -2.44e-02;
-  const double fraczsq = -1.79e-02;
+  const double frac0   = 0.85;
+  const double frac1p2 =  1.16e-02;
+  const double frac12  = -1.53e-02;
+  const double fracsq  = -5.86e-02;
+  const double fracz12 =  1.51e-02;
+  const double fraczsq = -3.92e-02;
 
   return frac0 + frac1p2 * (LNhS1 + LNhS2) + frac12 * (S1S2 - LNhS1 * LNhS1) +
     fracsq * (S1S1 + S2S2 - LNhS1 * LNhS1 - LNhS2 * LNhS2) +
@@ -164,6 +157,8 @@
   REAL8 wdotspin20S1S2LNh;
   REAL8 wdotspin25S1LNh;
   REAL8 wdotspin25S2LNh;	///< Coeff. of the \f$s_2\cdot \hat L_N\f$ cntrb. to \f$\dot\omega\f$
+  REAL8 wdotspin30S1LNh;
+  REAL8 wdotspin30S2LNh;
   REAL8 S1dot15;
   REAL8 S2dot15;
   REAL8 Sdot20;
@@ -263,6 +258,8 @@
       mparams->epnorb[3] = paramsInit->ak.ETa3;
       mparams->wdotorb[6] = paramsInit->ak.ST[6];
       mparams->wdotorblog = paramsInit->ak.ST[7];
+      mparams->wdotspin30S1LNh = -LAL_PI/3. * ( 188. - 151./2./mparams->m1m);
+      mparams->wdotspin30S2LNh = -LAL_PI/3. * ( 188. + 151./2./mparams->m2m);
 
     case LAL_PNORDER_TWO_POINT_FIVE:
       mparams->wdotorb[5] = paramsInit->ak.ST[5];
@@ -323,7 +320,9 @@
 
   switch (params->spinInteraction) {
 
-  case LAL_NOInter: 
+  case LAL_NOInter:
+    mparams->wdotspin30S1LNh   = 0.;
+    mparams->wdotspin30S2LNh   = 0.;
     mparams->epnspin25S1dotLNh = 0.;
     mparams->epnspin25S2dotLNh = 0.;
     mparams->wdotspin25S1LNh   = 0.;
@@ -355,7 +354,7 @@
 
   case LAL_SSselfInter:
     break;
-  case LAL_QMInter:  
+  case LAL_QMInter:
     break;
   case LAL_AllInter:
     break;
@@ -503,6 +502,8 @@
     domega += v5 * (params->wdotspin25S1LNh * LNhS1 + params->wdotspin25S2LNh * LNhS2);	//see (8.3) of Blanchet et al.
     energy += v5 * (params->epnspin25S1dotLNh * LNhS1 + params->epnspin25S2dotLNh * LNhS2);	//see (7.9) of Blanchet et al.
 
+    domega += v6 * (params->wdotspin30S1LNh * LNhS1 + params->wdotspin30S2LNh * LNhS2); // see (6.5) of arXiv:1104.5659
+
     // Setting the right pre-factor
     domega *= 96. / 5. * params->eta * v5 * omega* omega;
 
@@ -610,7 +611,7 @@
 
 /**
  * \ingroup psird
- * \brief Main module to produce waveforms
+ * \brief Main module to produce waveforms 
  */
 
 void LALPSpinInspiralRD(LALStatus * status, REAL4Vector * signalvec, InspiralTemplate * params)
@@ -989,52 +990,56 @@
 
   REAL8 amp20 = amp * sqrtOnePointFive;
   REAL8 v2    = v*v;
-
-  h2P2->data[2 * j] = amp * ( 1. /(1. + v2 / 42. * (107. - 55. * eta) )* 
+  REAL8 omega = v*v*v;
+  const REAL8 omegaC = 0.5;
+  const REAL8 Afac   = .5;
+  REAL8 damp  = omega > omegaC ? 1. : exp(-Afac*(1.-omegaC/omega)*(1.-omegaC/omega));
+
+  h2P2->data[2 * j] = amp * ( ( 1. - damp * v2 / 42. * (107. - 55. * eta) )* 
 			      ( cos(2. * (Psi + alpha)) * an.c4i2 + cos(2. * (Psi - alpha)) * an.s4i2) +
 			      v * dm / 3. * an.si *
 			      ( cos(Psi - 2. * alpha) * an.s2i2 + cos(Psi + 2. * alpha) * an.c2i2 ) );
 
-  h2M2->data[2 * j] = amp * ( 1. /(1. + v2 / 42. * (107. - 55. * eta) )* 
+  h2M2->data[2 * j] = amp * ( ( 1. - damp * v2 / 42. * (107. - 55. * eta) )* 
 				( cos(2. * (Psi + alpha)) * an.c4i2 + cos(2. * (Psi - alpha)) * an.s4i2) -
 				v * dm / 3. * an.si * 
-				( cos(Psi - 2. * alpha) * an.s2i2 + cos(Psi + 2. * alpha) * an.c2i2) );
-
-  h2P2->data[2 * j + 1] = amp * (1. /(1. + v2 / 42. * (107. - 55. * eta) )* 
+			      ( cos(Psi - 2. * alpha) * an.s2i2 + cos(Psi + 2. * alpha) * an.c2i2) );
+
+  h2P2->data[2 * j + 1] = amp * ( (1. - damp * v2 / 42. * (107. - 55. * eta) )* 
 				   ( -sin(2. * (Psi + alpha)) * an.c4i2 + sin(2. * (Psi - alpha)) * an.s4i2) +
 				   v * dm / 3. * an.si *
-				   ( sin(Psi - 2. * alpha) * an.s2i2 - sin(Psi + 2. * alpha) * an.c2i2) );
-
-  h2M2->data[2 * j + 1] = amp * (1. /(1. + v2 / 42. * (107. - 55. * eta) )* 
-				   ( sin(2. * (Psi + alpha)) * an.c4i2 - sin(2. * (Psi - alpha)) * an.s4i2) +
+				  ( sin(Psi - 2. * alpha) * an.s2i2 - sin(Psi + 2. * alpha) * an.c2i2) );
+
+  h2M2->data[2 * j + 1] = amp * ( (1. - damp * v2 / 42. * (107. - 55. * eta) )* 
+				  ( sin(2. * (Psi + alpha)) * an.c4i2 - sin(2. * (Psi - alpha)) * an.s4i2) +
 				   v * dm / 3. * an.si *
-				   ( sin(Psi - 2. * alpha) * an.s2i2 - sin(Psi + 2. * alpha) * an.c2i2) );
-
-  h2P1->data[2 * j] = amp * (an.si /(1. + v2 / 42. * (107. - 55. * eta) ) *
+				  ( sin(Psi - 2. * alpha) * an.s2i2 - sin(Psi + 2. * alpha) * an.c2i2) );
+
+  h2P1->data[2 * j] = amp * (an.si * (1. - damp * v2 / 42. * (107. - 55. * eta) ) *
 			       ( -cos(2. * Psi - alpha) * an.s2i2 + cos(2. * Psi + alpha) * an.c2i2) +
 			       v * dm / 3. *
 			       (-cos(Psi + alpha) * (an.ci + an.cdi)/2. - 
 				cos(Psi - alpha) * an.s2i2 * (1. + 2. * an.ci) ) );
 
-  h2M1->data[2 * j] = amp * (an.si / (1. + v2 / 42. * (107. - 55. * eta)) *
+  h2M1->data[2 * j] = amp * (an.si * (1. - damp * v2 / 42. * (107. - 55. * eta)) *
 			       ( cos(2. * Psi - alpha) * an.s2i2 - cos(2. * Psi + alpha) * an.c2i2) +
 			       v * dm / 3. * 
 			       (-cos(Psi + alpha) * (an.ci + an.cdi)/2. -
 				cos(Psi - alpha) * an.s2i2 * (1. + 2. * an.ci) ) );
 
-  h2P1->data[2 * j + 1] = amp * (an.si /(1. + v2 / 42. * (107. - 55. * eta) ) * 
+  h2P1->data[2 * j + 1] = amp * (an.si * (1. - damp * v2 / 42. * (107. - 55. * eta) ) * 
 				   ( -sin(2. * Psi - alpha ) * an.s2i2 - sin(2. * Psi + alpha) * an.c2i2) +
 				   v * dm / 3. * 
 				   (sin(Psi + alpha) * (an.ci + an.cdi)/2. - 
 				    sin(Psi - alpha) * an.s2i2 * (1. + 2. * an.ci) ) );
 	
-  h2M1->data[2 * j + 1] = amp * (an.si / (1. + v2 / 42. * (107. - 55. * eta)) * 
+  h2M1->data[2 * j + 1] = amp * (an.si * (1. - damp * v2 / 42. * (107. - 55. * eta)) * 
 				   ( -sin(2. * Psi - alpha) * an.s2i2 - sin(2. * Psi + alpha) * an.c2i2) -
 				   v * dm / 3. * 
 				   (sin(Psi + alpha) * (an.ci + an.cdi) / 2. - 
 				    sin(Psi - alpha) * an.s2i2 * (1. + 2. * an.ci) ) );
 
-  h20->data[2 * j] = amp20 * ( an.s2i / (1.+ v2/42. * (107. - 55.*eta) ) * cos(2. * Psi) );
+  h20->data[2 * j] = amp20 * ( an.s2i * (1.- damp * v2/42. * (107. - 55.*eta) ) * cos(2. * Psi) );
 
   h20->data[2 * j + 1] = amp20 * ( v * dm / 3. * an.sdi * sin(Psi) );
 
@@ -1213,137 +1218,9 @@
   REAL8 amp41 = amp44 * 1.;
   REAL8 amp40 = amp44 * 1.;
 
-<<<<<<< HEAD
   h4P4->data[2 * j] = amp44 * (1. - eta) * 
     ( 4.* an.s8i2 * cos(4.*(Psi-alpha)) + cos(2.*Psi-4.*alpha) *an.s6i2*an.c2i2 
       + an.s2i2*an.c6i2* cos(2.*Psi+4.*alpha) + 4.*an.c8i2* cos(4.*(Psi+alpha)) );
-=======
-    /* set initial values of dynamical variables */
-    initomega = params->fLower * unitHz;
-    initomwrite = initomega;
-    if (initomega > 0.9 * omegamatch) {
-	initomega = 0.9 * omegamatch;
-    }
-    initv = pow(initomega, oneby3);
-
-    /* Here we use the following convention:
-       the coordinates of the spin vectors params->spin1,2 are assumed to
-       be fed to this engine macro either in the frame set by the orbital angular
-       momentum (params->directionChoice= OrbitalL or TotalJ) or int the frame
-       set by the viewing direction (params->directionChoice=View).
-       The gw spherical modes are computed in whichever of the three frames
-       specified by the params->directionChoice variable.
-       The spin magnitude are normalized to the individual mass^2, i.e.
-       they are dimension-less.
-       The modulus of the initial angular momentum is fixed by m1,m2 and
-       initial frequency, the inclination is the
-       angle between the view direction and the orbital angular momentum.
-       The polarization angle is not used here, it enters the pattern
-       functions along with the angles marking the sky position of the
-       source. */
-
-    LNmag = params->eta * params->totalMass * params->totalMass / initv;
-
-    mchi1 =
-	sqrt(params->spin1[0] * params->spin1[0] +
-	     params->spin1[1] * params->spin1[1] +
-	     params->spin1[2] * params->spin1[2]);
-    mchi2 =
-	sqrt(params->spin2[0] * params->spin2[0] +
-	     params->spin2[1] * params->spin2[1] +
-	     params->spin2[2] * params->spin2[2]);
-
-    /* Cosinus of the angle between the spin vectors */
-    cosg =
-	(params->spin1[0] * params->spin2[0] +
-	 params->spin1[1] * params->spin2[1] +
-	 params->spin1[2] * params->spin2[2]) / mchi1 / mchi2;
-
-    switch (params->axisChoice) {
-
-    case OrbitalL:
-	cosa1 = params->spin1[2] / mchi1;
-	cosa2 = params->spin2[2] / mchi2;
-	initLNh[0] = 0.;
-	initLNh[1] = 0.;
-	initLNh[2] = 1.;
-	for (i = 0; i < 3; i++) {
-	    initS1[i] = params->spin1[i] * params->mass1 * params->mass1;
-	    initS2[i] = params->spin2[i] * params->mass2 * params->mass2;
-	}
-	inc = params->inclination;
-	break;
-
-    case View:
-	cosa1 =
-	    (params->spin1[2] * cos(params->inclination) +
-	     params->spin1[0] * sin(params->inclination)) / mchi1;
-	cosa2 =
-	    (params->spin1[2] * cos(params->inclination) +
-	     params->spin2[0] * sin(params->inclination)) / mchi2;
-	for (i = 0; i < 3; i++) {
-	    initS1[i] = params->spin1[i] * params->mass1 * params->mass1;
-	    initS2[i] = params->spin2[i] * params->mass2 * params->mass2;
-	}
-	initLNh[0] = sin(params->inclination);
-	initLNh[1] = 0.;
-	initLNh[2] = cos(params->inclination);
-	inc = 0.;
-	break;
-
-    default:
-	//case TotalJ:
-	cosa1 = params->spin1[2] / mchi1;
-	cosa2 = params->spin2[2] / mchi2;
-	for (j = 0; j < 3; j++) {
-	    iS1[j] = params->spin1[j] * params->mass1 * params->mass1;
-	    iS2[j] = params->spin2[j] * params->mass2 * params->mass2;
-	    iJ[j] = iS1[j] + iS2[j];
-	}
-	iJ[2] += LNmag;
-	iJmod = sqrt(iJ[0] * iJ[0] + iJ[1] * iJ[1] + iJ[2] * iJ[2]);
-	for (j = 0; j < 3; j++) {
-	    initJh[j] = iJ[j] / iJmod;
-	    initLNh[j] = 0.;
-	    initS1[j] = 0.;
-	    initS2[j] = 0.;
-	}
-	if (initJh[0] == 0.)
-	    phiJ = 0.;
-	else
-	    phiJ = atan2(initJh[1], initJh[0]);
-	thetaJ = acos(initJh[2]);
-	rz[0][0] = cos(phiJ);
-	rz[0][1] = sin(phiJ);
-	rz[0][2] = 0.;
-	rz[1][0] = -sin(phiJ);
-	rz[1][1] = cos(phiJ);
-	rz[1][2] = 0.;
-	rz[2][0] = 0.;
-	rz[2][1] = 0.;
-	rz[2][2] = 1.;
-	ry[0][0] = cos(thetaJ);
-	ry[0][1] = 0;
-	ry[0][2] = -sin(thetaJ);
-	ry[1][0] = 0.;
-	ry[1][1] = 1.;
-	ry[1][2] = 0.;
-	ry[2][0] = sin(thetaJ);
-	ry[2][1] = 0.;
-	ry[2][2] = cos(thetaJ);
-	for (j = 0; j < 3; j++) {
-	    for (k = 0; k < 3; k++) {
-		initLNh[j] += ry[j][k] * rz[k][2];
-		for (l = 0; l < 3; l++) {
-		    initS1[j] += ry[j][k] * rz[k][l] * iS1[l];
-		    initS2[j] += ry[j][k] * rz[k][l] * iS2[l];
-		}
-	    }
-	}
-	inc = params->inclination;
-	break;
-    }
->>>>>>> cb32368c
 
   h4M4->data[2 * j] = amp44 * (1. - 3.*eta) * 
     ( 4.* an.s8i2 * cos(4.*(Psi-alpha)) + cos(2.*Psi-4.*alpha) *an.s6i2*an.c2i2 
@@ -1449,7 +1326,6 @@
 				  LALPSpinInspiralPhenPars *phenPars 
 				  ) 
 {
-
   INT4 intreturn;
   UINT4 count=0;
   UINT4 write=0;
@@ -1457,7 +1333,7 @@
   REAL8 dt,tm,timewrite;
   REAL8 Mass,dm;
   REAL8 v,v2;
-  REAL8 Phi;
+  REAL8 Phi=0.;
   REAL8 omega;
   REAL8 domega=0.;
   REAL8 domegaold;
@@ -1468,8 +1344,8 @@
   REAL8 S1x,S1y,S1z;
   REAL8 S2x,S2y,S2z;
   REAL8 LNhxy;
-  REAL8 energy=0.;
-  REAL8 energywrite;
+  REAL8 energy      = 0.;
+  REAL8 energywrite = 0.;
 
   REAL8 LNhS1=0.;
   REAL8 LNhS2=0.;
@@ -1477,20 +1353,30 @@
   REAL8 S1S2=0.;
   REAL8 S2S2=0.;
   REAL8 dLNhx,dLNhy,dLNhz;
-  REAL8 LNhS1w,LNhS2w,S1S1w,S2S2w,S1S2w;
-
+  REAL8 LNhS1w = 0.;
+  REAL8 LNhS2w = 0.;
+  REAL8 S1S1w  = 0.;
+  REAL8 S2S2w  = 0.;
+  REAL8 S1S2w  = 0.;
+
+  REAL8 Phiold;
   REAL8 alpha,alphaold;
-  REAL8 dalpha=0.;
   REAL8 dalphaold;
-  REAL8 ddalpha=0.;
-  REAL8 diota=0.;
+  REAL8 dalpha  = 0.;
+  REAL8 ddalpha = 0.;
+  REAL8 diota   = 0.;
+  REAL8 ddiota  = 0.;
   REAL8 diotaold;
-  REAL8 ddiota=0.;
-
-  REAL8 Phiwrite,alphawrite;
-  REAL8 omegawrite,domegawrite,ddomegawrite;
-  REAL8 diotawrite,ddiotawrite;
-  REAL8 dalphawrite,ddalphawrite;
+
+  REAL8 Phiwrite     = 0.;
+  REAL8 alphawrite   = 0.;
+  REAL8 omegawrite   = 0.;
+  REAL8 domegawrite  = 0.;
+  REAL8 ddomegawrite = 0.;
+  REAL8 diotawrite   = 0.;
+  REAL8 ddiotawrite  = 0.;
+  REAL8 dalphawrite  = 0.;
+  REAL8 ddalphawrite = 0.;
 
   REAL8 amp22,amp33,amp44;
   REAL8 unitHz;
@@ -1567,6 +1453,7 @@
   LALSpinInspiralDerivatives(&values, &dvalues, (void *) mparams);
 
   omega  = values.data[1];
+  Phiold = Phi;
   Phi    = values.data[0];
   v      = pow(omega,oneby3);
   v2     = v*v;
@@ -1669,8 +1556,11 @@
       alpha = atan2(LNhy, LNhx);
     else 
       alpha = alphaold;
-    if ((fabs(alpha-alphaold)>LAL_PI/4.)&&(fabs(alpha-alphaold)<2.*LAL_PI-0.1)&&(count>1))
-      fprintf(stderr,"**** LALSpinInspiraEngine ERROR ****: Problem with coordinate singularity %d  %12.6e  %12.6e\n",count,alpha,alphaold);
+
+    if ((fabs(Phi-alpha-Phiold+alphaold)>LAL_PI/4.)&&(fabs(Phi-alpha-Phiold+alphaold)<2.*LAL_PI-0.1)&&(count>1)) {
+      fprintf(stderr,"*** LALPSpinInspiralRD WARNING ***: Problem with coordinate singularity:\n  Step %d:  Phi-alpha:%12.6e\n  Step %d  Phi-alpha: %12.6e\n",count,(Phi-alpha)/LAL_PI*180.,count-1,(Phiold-alphaold)/LAL_PI*180.);
+      fprintf(stderr,"  Waveform parameters were m1 = %14.6e, m2 = %14.6e\n", mparams->m1m*mparams->m, mparams->m2m*mparams->m);
+    }
 
     LNhS1 = (S1x * LNhx + S1y * LNhy + S1z * LNhz) / mparams->m1m / mparams->m1m;
     LNhS2 = (S2x * LNhx + S2y * LNhy + S2z * LNhz) / mparams->m2m / mparams->m2m;
@@ -1697,21 +1587,8 @@
       ddalpha = 0.;
     }
 
-<<<<<<< HEAD
     v  = pow(omega,oneby3);
     v2 = v*v;
-=======
-    omegaRD = modefreqs->data[0].re * unitHz / LAL_PI / 2.;
-    /* If Nyquist freq. <  220 QNM freq., print warning message, but go on */
-    /* Note that we cancelled a factor of 2 occuring on both sides */
-  /*  if (params->tSampling < modefreqs->data[0].re / LAL_PI) {
-	fprintf(stdout,
-		"LALPhenSpin WARNING : Estimated ringdown freq larger than Nyquist freq.\n");
-	 XLALDestroyCOMPLEX8Vector( modefreqs );
-	   LALError(status->statusPtr, message);
-	   ABORT( status, LALINSPIRALH_ECHOICE, LALINSPIRALH_MSGECHOICE);
-   }*/
->>>>>>> cb32368c
 
     domegaold = domega;
     domega    = dvalues.data[1];
@@ -1731,6 +1608,7 @@
 
   LALFree(dummy.data);
 
+  phenPars->endtime   = timewrite-mparams->dt;
   phenPars->intreturn = intreturn;
   phenPars->Psi       = Phiwrite;
   phenPars->alpha     = alphawrite;
@@ -1784,12 +1662,11 @@
 					  ) 
 {
 
-  INT4 j,k;
+  UINT4 j,k;
   INT4 kend=0;
   INT4 jend=0;
-  INT4 intlen;
+  UINT4 intlen;
   UINT4 intreturn;
-  INT4 Npoints;
 
   LALSpinInspiralAngle trigAngle;
 
@@ -1797,7 +1674,8 @@
   ark4GSLIntegrator *integrator;
 
   REAL8 Psi;
-  REAL8 alpha,alphaold;
+  REAL8 alpha=0.;
+  REAL8 alphaold;
   REAL8 v,v2;
   REAL8 dt;
   REAL8 Mass;
@@ -1869,8 +1747,13 @@
   }
 
   /* if we have enough space, compute the waveform components; otherwise abort */
-  if ( (UINT4)intlen >= mparams->length ) {
+  if ( intlen >= mparams->length ) {
     fprintf(stderr,"**** LALPSpinInspiralRD ERROR ****: no space to write in waveforms: %d vs. %d\n",intlen,mparams->length);
+    XLAL_ERROR(func, XLAL_ESIZE);
+  }
+
+  if ( intlen < 2 ) {
+    fprintf(stderr,"**** LALPSpinInspiralRD ERROR ****: incorrect integration with length %d\n",intlen);
     XLAL_ERROR(func, XLAL_ESIZE);
   }
   /* End of integration checks*/
@@ -1890,8 +1773,8 @@
 
   if (mparams->inspiralOnly!=1) {
 
-    Npoints = (UINT4) 1./mparams->dt/20.;
-    if (Npoints>intlen) Npoints=intlen;
+    UINT4 Npoints = 1;
+    while ( ((Npoints*2)<intlen) && (omega[intlen-Npoints]>omMlow) ) Npoints*=2;
 
     REAL8Vector *omega_s   = XLALCreateREAL8Vector(Npoints);
     REAL8Vector *LNhx_s    = XLALCreateREAL8Vector(Npoints);
@@ -1943,7 +1826,7 @@
     alphak=alpha_s->data[kend];
 
     if (kend<0) {
-      fprintf(stderr,"**** LALPSpinInspiralRD ERROR ****: phenomenological phase cannot be added\n");
+      fprintf(stderr,"**** LALPSpinInspiralRD ERROR ****: phenomenological phase cannot be added: initial omega too high %12.6e  omegaM ~ %12.6e  m:(%14.6e, %14.6e)\n",omega_s->data[0],omegaMatch,mparams->m1m*mparams->m,mparams->m2m*mparams->m);
       XLAL_ERROR(func,XLAL_EFAILED);
     }
 
@@ -2002,9 +1885,11 @@
 
   /* Now fill the Hlm waveform structures*/
 
+  alphaold=alpha;
   alpha=atan2(LNhy[0],LNhx[0]);
-
-  for (j=0;j<=jend;j++) {
+  REAL8 alphaoold = 0.;
+
+  for (j=0;j<=(UINT4)jend;j++) {
 
     freq->data[j]=omega[j];
     v=pow(omega[j],oneby3);
@@ -2043,15 +1928,24 @@
     trigAngle.c8i2 = trigAngle.c4i2 * trigAngle.c4i2;
     trigAngle.s8i2 = trigAngle.s4i2 * trigAngle.s4i2;
     
-    alphaold = alpha;
+    alphaoold = alphaold;
+    alphaold  = alpha;
     if ((LNhy[j]*LNhy[j]+LNhx[j]*LNhx[j])>0.) {
       alpha = atan2(LNhy[j], LNhx[j]);
     }
     else alpha = alphaold;
-    if ((fabs(alpha-alphaold)>LAL_PI/4.)&&(fabs(alpha-alphaold)<2.*LAL_PI-0.1)&&(j>1)) 
-      fprintf(stderr,"*** LALPSpinInspiralRD ERROR ***: Problem with coordinate singularity %d %12.6e  %12.6e  \n   %12.6e %12.6e %12.6e  %12.6e %12.6e  %12.6e\n",j,alpha/LAL_PI*180.,alphaold/LAL_PI*180.,LNhy[j],LNhx[j],omega[j],LNhy[j-1],LNhx[j-1],omega[j-1]);
 
     errcode  = XLALSpinInspiralFillH2Modes(h2P2,h2M2,h2P1,h2M1,h20,j,amp22,v,mparams->eta,mparams->dm,Psi,alpha,trigAngle);
+
+    if (j>1) {
+      if ((fabs(Psi-alpha-Phi[j-1]+alphaold)>LAL_PI/4.)&&(fabs(Psi-alpha-Phi[j-1]+alphaold)<2.*LAL_PI-0.1)) {
+	fprintf(stdout,"*** LALPSpinInspiralRD WARNING ***: Problem with coordinate singularity:\n Step %d:  LNhy: %12.6e LNhx: %12.6e  Psi-a:%12.6e\n Step %d  LNhy: %12.6e  LNhx: %12.6e  Psi-a: %12.6e\n Step %d  LNhy: %12.6e  LNhx: %12.6e  Psi-a: %12.6e\n",j,LNhy[j],LNhx[j],Phi[j]-alpha,j-1,LNhy[j-1],LNhx[j-1],Phi[j-1]-alphaold,j-2,LNhy[j-2],LNhx[j-2],Phi[j-2]-alphaoold);
+	fprintf(stdout,"h22: %12.5e  %12.5e  h2-2: %12.5e  %12.5e\n",h2P2->data[2*j],h2P2->data[2*j+1],h2M2->data[2*j],h2M2->data[2*j+1]);
+	fprintf(stdout,"h22: %12.5e  %12.5e  h2-2: %12.5e  %12.5e\n",h2P2->data[2*(j-1)],h2P2->data[2*(j-1)+1],h2M2->data[2*(j-1)],h2M2->data[2*(j-1)+1]);
+	fprintf(stdout,"h22: %12.5e  %12.5e  h2-2: %12.5e  %12.5e\n",h2P2->data[2*(j-2)],h2P2->data[2*(j-2)+1],h2M2->data[2*(j-2)],h2M2->data[2*(j-2)+1]);
+	fprintf(stdout,"            m: (%12.6e,%12.6e)\n", mparams->m1m*mparams->m, mparams->m2m*mparams->m);
+      }
+    }
 
     errcode += XLALSpinInspiralFillH3Modes(h3P3,h3M3,h3P2,h3M2,h3P1,h3M1,h30,j,amp33,v,mparams->eta,mparams->dm,Psi,alpha,trigAngle);
 
@@ -2172,7 +2066,8 @@
   REAL8 x0, x1, x2, x3;
 
   /* The number of Ring Down modes is hard-coded here */
-  const UINT4 nmodes=3;   
+  const UINT4 nmodes=2;
+  /* Nmodes should be restricted to either 1 or 2*/
 
   UINT4 errcode;
 
@@ -2207,8 +2102,8 @@
   initphi=params->startPhase;
 
   initomega=params->fLower*unitHz;
-  if ( initomega > (0.85 * omM0) ) {
-    fprintf(stderr,"**** LALPSpinInspiralRD ERROR ****: Initial frequency too high: %11.5e for omM ~ %11.5e and m:(%8.3f, %8.3f)\n",params->fLower,omM0/unitHz,params->mass1,params->mass2);
+  if ( initomega > omMlow ) {
+    fprintf(stderr,"**** LALPSpinInspiralRD ERROR ****: Initial frequency too high: %11.5e for omM ~ %11.5e and m:(%8.3f, %8.3f)\n",params->fLower,omMlow/unitHz,params->mass1,params->mass2);
     DETATCHSTATUSPTR(status);
     RETURN(status);
     //XLAL_ERROR(func,XLAL_EFAILED);
@@ -2826,6 +2721,7 @@
     RETURN(status);
     //XLAL_ERROR(func,XLAL_EFAILED);
   }
+
   for (i = 0; i < length; i++) {
     fap->data[i] /= unitHz;
     x0 = h2P2->data[2 * i];
@@ -2915,7 +2811,6 @@
       sigp->data[i] += x0 * MultSphHarmP.re - x1 * MultSphHarmM.im + x2 * MultSphHarmM.re - x3 * MultSphHarmM.im;
       sigc->data[i] -= x0 * MultSphHarmP.im + x1 * MultSphHarmP.re + x2 * MultSphHarmM.im + x3 * MultSphHarmM.re;
     }
-<<<<<<< HEAD
   }
   
   errcode  = XLALSphHarm(&MultSphHarmP, 3, 0, inc, 0.);
@@ -2928,36 +2823,6 @@
       x1 = h30->data[2 * i + 1];    
       sigp->data[i] += x0 * MultSphHarmP.re - x1 * MultSphHarmM.im;
       sigc->data[i] -= x0 * MultSphHarmP.im + x1 * MultSphHarmP.re;
-=======
-
-  /*-------------------------------------------------------------------
-   * Compute the spherical harmonics required for constructing (h+,hx).
-   -------------------------------------------------------------------*/
-
-    /* The angles theta for the spherical harmonics has been set according to
-       the input inclination parameter and the axisChoice */
-
-    /* -----------------------------------------------------------------
-     * Attaching the (2,\pm 2), (2,\pm 1), (2,0), (3,\pm 3), Spherical Harmonics
-     *----------------------------------------*/
-
-    xlalSt2P2 = XLALSphHarm(&MultSphHarm2P2, 2, 2, inc, 0.);
-    xlalSt2M2 = XLALSphHarm(&MultSphHarm2M2, 2, -2, inc, 0.);
-    if ((xlalSt2P2 != XLAL_SUCCESS) || (xlalSt2M2 != XLAL_SUCCESS)) {
-	XLALDestroyREAL4Vector(h2P2);
-	XLALDestroyREAL4Vector(h2M2);
-	XLALDestroyREAL4Vector(h2P1);
-	XLALDestroyREAL4Vector(h2M1);
-	XLALDestroyREAL4Vector(h20);
-	XLALDestroyREAL4Vector(h3P3);
-	XLALDestroyREAL4Vector(h3M3);
-	XLALDestroyREAL4Vector(fap);
-	XLALDestroyREAL8Vector(phap);
-	XLALDestroyREAL4Vector(shift22);
-	fprintf(stderr,
-		"** LALPSpinInspiralRD ERROR **: impossible to create Y22\n");
-	ABORTXLAL(status);
->>>>>>> cb32368c
     }
   }
 
@@ -3040,11 +2905,10 @@
       sigp->data[i] += x0 * MultSphHarmP.re - x1 * MultSphHarmM.im;
       sigc->data[i] -= x0 * MultSphHarmP.im + x1 * MultSphHarmP.re;
     }
-<<<<<<< HEAD
   }
   
   params->fFinal = params->tSampling / 2.;
-  
+
   /*------------------------------------------------------
    * If required by the user copy other data sets to the
    * relevant arrays
@@ -3102,40 +2966,5 @@
   RETURN(status);
 
   /*End */
-=======
-
-    if (signalvec1)
-	memcpy(signalvec1->data, sig1->data, length * (sizeof(REAL4)));
-    if (signalvec2)
-	memcpy(signalvec2->data, sig2->data, length * (sizeof(REAL4)));
-    if (hh)
-	memcpy(hh->data, hap->data, 2 * length * (sizeof(REAL4)));
-    if (ff)
-	memcpy(ff->data, fap->data, length * (sizeof(REAL4)));
-    if (phi)
-	memcpy(phi->data, phap->data, length * (sizeof(REAL8)));
-    if (shift)
-	memcpy(shift->data, shift22->data, length * (sizeof(REAL4)));
-
-    /* Clean up */
-    XLALDestroyREAL4Vector(h2P2);
-    XLALDestroyREAL4Vector(h2M2);
-    XLALDestroyREAL4Vector(h2P1);
-    XLALDestroyREAL4Vector(h2M1);
-    XLALDestroyREAL4Vector(h20);
-    XLALDestroyREAL4Vector(h3P3);
-    XLALDestroyREAL4Vector(h3M3);
-    XLALDestroyREAL4Vector(shift22);
-    XLALDestroyREAL4Vector(fap);
-    XLALDestroyREAL8Vector(phap);
-    XLALDestroyREAL4Vector(sig1);
-    XLALDestroyREAL4Vector(sig2);
-    XLALDestroyREAL4Vector(hap);
-
-    DETATCHSTATUSPTR(status);
-    RETURN(status);
-
-    /*End */
->>>>>>> cb32368c
 
 }