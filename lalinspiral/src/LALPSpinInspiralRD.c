/*
<<<<<<< HEAD
*  Copyright (C) 2011 Riccardo Sturani
=======
*  Copyright (C) 2010 Riccardo Sturani, based on LALEOBWaveform.c and
*  LALSTPNWaveform
>>>>>>> bd99d356
*
*  This program is free software; you can redistribute it and/or modify
*  it under the terms of the GNU General Public License as published by
*  the Free Software Foundation; either version 2 of the License, or
*  (at your option) any later version.
*
*  This program is distributed in the hope that it will be useful,
*  but WITHOUT ANY WARRANTY; without even the implied warranty of
*  MERCHANTABILITY or FITNESS FOR A PARTICULAR PURPOSE.  See the
*  GNU General Public License for more details.
*
*  You should have received a copy of the GNU General Public License
*  along with with program; see the file COPYING. If not, write to the
*  Free Software Foundation, Inc., 59 Temple Place, Suite 330, Boston,
*  MA  02111-1307  USA
*/

/**
\file
\ingroup LALInspiral_h

 * \brief Module to generate generic spinning binaries waveforms complete with ring-down
 *
 * \heading{Prototypes}
 *
 * <tt>LALPSpinInspiralRD()</tt>
 * <dl>
 * <dt>signalvec:</dt><dd> Output containing the inspiral waveform.</dd>
 * <dt>params:</dt><dd> Input containing binary chirp parameters.</dd>
 * </dl>
 *
 *
 * <tt>LALPSpinInspiralRDTemplates()</tt>
 * <dl>
 * <dt>signalvec1:</dt><dd>Output containing the \f$+\f$ inspiral waveform.</dd>
 * <dt>signalvec2:</dt><dd>Output containing the \f$\times\f$ inspiral waveform.</dd>
 * <dt>params:</dt><dd>Input containing binary chirp parameters.</dd>
 * </dl>
 *
 *
 * <tt>LALPSpinInspiralRDInjection()</tt>
 * <dl>
 * <dt>signalvec:</dt><dd>Output containing the inspiral waveform.</dd>
 * <dt>params:</dt><dd>Input containing binary chirp parameters.</dd>
 * </dl>
 *
 * \heading{Description}
 * This codes provide complete waveforms for generically spinning binary systems.
 * In order to construct the waveforms three phases are joined together:
 * an initial inspiral phase, a phenomenological phase encompassing the description
 * of the merger and the ring-down of the final black hole.
 * During the inspiral phase the system is evolved according to the standard
 * PN formulas, valid up to 3.5PN for the orbital motion,
 * to 2.5PN level for spin-orbital momentum and to 2PN for spin-spin contributions
 * to the orbital phase.
 * Then a phenomenological phase is added during which the frequency of the
 * waveform has a pole-like behaviour. The stitching is performed in order to
 * ensure continuity of the phase, the frequency and its first and second
 * derivatives. Finally a ring-down phase is attached.
 *
<<<<<<< HEAD
 * \subsubsection*{Algorithm}
 *
 * \subsubsection*{Uses}
 * \begin{verbatim}
 * LALPSpinInspiralRDderivatives
 * LALInspiralSetup
 * LALInspiralChooseModel
 * LALRungeKutta4
 * LALAdaptiveRungeKutta4
 * \end{verbatim}
=======
 * \heading{Algorithm}
>>>>>>> bd99d356
 *
 * \heading{Uses}
 * \code
 * LALPSpinInspiralRDderivatives()
 * LALInspiralSetup()
 * LALInspiralChooseModel()
 * LALRungeKutta4()
 * \endcode
 *
 * \heading{Notes}
 *
*/

/** \defgroup psird Complete phenomenological spin-inspiral waveforms
 *
 * This code provides complete waveforms for generically spinning binary
 * systems.
 *
 */

#include <LALPSpinInspiralRD.h>
#include <LALAdaptiveRungeKutta4.h>

#include <lal/Units.h>
#include <lal/LALInspiral.h>
#include <lal/SeqFactories.h>
#include <lal/NRWaveInject.h>
#include <lal/RealFFT.h>

NRCSID(LALPSPININSPIRALRDC, "$Id$");

#define omM0 0.0680414 //=6^(-3/2)
#define omMlow 0.048
#define sqrtOnePointFive 1.22474
#define sqrtPoint15      0.387298
#define sqrtFiveOver2    1.1183

#define UNUSED(expr) do { (void)(expr); } while (0)

static REAL8 OmMatch(REAL8 LNhS1, REAL8 LNhS2, REAL8 S1S1, REAL8 S1S2, REAL8 S2S2) {

  const REAL8 omM     = 0.0590;
  const REAL8 omMz1p2 = -5.849e-3;
  const REAL8 omM12   = -2.149e-3;
  const REAL8 omMsq   =  1.49e-3;
  const REAL8 omMz12  = -6.537e-3;
  const REAL8 omMzsq  = -1.985e-3;

  return omM + /*6.05e-3 * sqrtOneMinus4Eta +*/ 
    omMz1p2 * (LNhS1 + LNhS2) + omM12 * (S1S2 - LNhS1 * LNhS2) + 
    omMsq   * (S1S1 + S2S2 - LNhS1 * LNhS1 - LNhS2 * LNhS2) +
    omMz12  * (LNhS1 * LNhS2) + omMzsq * (LNhS1 * LNhS1 + LNhS2 * LNhS2);
}

static REAL8 fracRD(REAL8 LNhS1, REAL8 LNhS2, REAL8 S1S1, REAL8 S1S2, REAL8 S2S2) {

  const double frac0   = 0.85;
  const double frac1p2 =  1.16e-02;
  const double frac12  = -1.53e-02;
  const double fracsq  = -5.86e-02;
  const double fracz12 =  1.51e-02;
  const double fraczsq = -3.92e-02;

  return frac0 + frac1p2 * (LNhS1 + LNhS2) + frac12 * (S1S2 - LNhS1 * LNhS1) +
    fracsq * (S1S1 + S2S2 - LNhS1 * LNhS1 - LNhS2 * LNhS2) +
    fracz12 * (LNhS1 * LNhS2) + fraczsq * (LNhS1 * LNhS1 + LNhS2 * LNhS2);
}

typedef struct LALPSpinInspiralRDstructparams {
  REAL8 dt;
  REAL8 eta;			///< symmetric mass ratio
  REAL8 dm;			///< \f$m_1-m_2\f$
  REAL8 m1m2;			///< \f$m_1/m_2\f$
  REAL8 m2m1;			///< \f$m_2/m_1\f$
  REAL8 m2m;
  REAL8 m1m;
  REAL8 m;
  REAL8 wdotorb[8];		///< Coefficients of the analytic PN expansion of \f$\dot\omega_{orb}\f$
  REAL8 wdotorblog;		///< Log coefficient of the PN expansion of of \f$\dot\omega_{orb}\f$
  REAL8 wdotspin15S1LNh;
  REAL8 wdotspin15S2LNh;
  REAL8 wdotspin20S1S2;
  REAL8 wdotspin20S1S1;	///< Coeff. of the \f$s_1s_1\f$ cntrb. to \f$\dot\omega\f$
  REAL8 wdotspin20S1S2LNh;
  REAL8 wdotspin25S1LNh;
  REAL8 wdotspin25S2LNh;	///< Coeff. of the \f$s_2\cdot \hat L_N\f$ cntrb. to \f$\dot\omega\f$
  REAL8 wdotspin30S1LNh;
  REAL8 wdotspin30S2LNh;
  REAL8 S1dot15;
  REAL8 S2dot15;
  REAL8 Sdot20;
  REAL8 Sdot20S;
  REAL8 S1dot25;
  REAL8 S2dot25;
  REAL8 LNhdot15;
  REAL8 epnorb[4];		///< Coefficients of the PN expansion of the energy
  REAL8 epnspin15S1dotLNh;	///< Coeff. of the \f$S_1\cdot L\f$ term in energy
  REAL8 epnspin15S2dotLNh;	///< Coeff. of the \f$S_2\cdot L\f$ term in energy
  REAL8 epnspin20S1S2;	///< Coeff. of the \f$S_1\cdot S_2\f$ term in energy
  REAL8 epnspin20S1S2dotLNh;	///< Coeff. of the \f$S_{1,2}\cdot L\f$ term in energy
  REAL8 epnspin20S1S1;	///< Coeff. of the \f$S_1\cdot S_1\f$ term in energy
  REAL8 epnspin20S1S1dotLNh;
  REAL8 epnspin20S2S2;	///< Coeff. of the \f$S_2\cdot S_2\f$ term in energy
  REAL8 epnspin20S2S2dotLNh;
  REAL8 epnspin25S1dotLNh;
  REAL8 epnspin25S2dotLNh;
  REAL8 OmCutoff;
  REAL8 lengths;
  UINT4 length;
  UINT4 inspiralOnly;

} LALPSpinInspiralRDparams;

typedef struct LALPSpinInspiralPhenParsStruct {
  REAL8 endtime;
  REAL8 Psi;
  REAL8 alpha;
  REAL8 ci;
  REAL8 omega;
  REAL8 domega;
  REAL8 ddomega;
  REAL8 diota;
  REAL8 ddiota;
  REAL8 dalpha;
  REAL8 ddalpha;
  REAL8 energy;
  REAL8 LNhS1;
  REAL8 LNhS2;
  REAL8 S1S1;
  REAL8 S1S2;
  REAL8 S2S2;
  INT4  countback;
  INT4  intreturn;
} LALPSpinInspiralPhenPars;

typedef struct LALSpinInspiralAngleStruct {
  REAL8 ci2;
  REAL8 si2;
  REAL8 ci;
  REAL8 si;
  REAL8 c2i;
  REAL8 s2i;
  REAL8 c2i2;
  REAL8 s2i2;
  REAL8 c3i2;
  REAL8 s3i2;
  REAL8 c4i2;
  REAL8 s4i2;
  REAL8 c5i2;
  REAL8 s5i2;
  REAL8 c6i2;
  REAL8 s6i2;
  REAL8 c8i2;
  REAL8 s8i2;
  REAL8 cdi;
  REAL8 sdi;
} LALSpinInspiralAngle;

static void XLALPSpinInspiralRDSetParams(LALPSpinInspiralRDparams *mparams,InspiralTemplate *params, InspiralInit *paramsInit) {

  mparams->inspiralOnly=params->inspiralOnly;
  mparams->dt=1./params->tSampling;
  mparams->OmCutoff = params->fCutoff*params->totalMass * LAL_MTSUN_SI * (REAL8) LAL_PI;
  mparams->lengths = (5.0 / 256.0) / LAL_PI * pow(LAL_PI * params->chirpMass * LAL_MTSUN_SI * params->fLower,-5.0 / 3.0) / params->fLower;

  /* setup coefficients for PN equations */
  mparams->m    = params->totalMass;
  mparams->m2m1 = params->mass2 / params->mass1;
  mparams->m1m2 = params->mass1 / params->mass2;
  mparams->m1m  = params->mass1 / params->totalMass;
  mparams->m2m  = params->mass2 / params->totalMass;
  mparams->dm   = (params->mass1 - params->mass2) / params->totalMass;
  
  /* params->eta might have been set up before but just for safety, we
   * recompute it here below.*/
  params->eta = (params->mass1 * params->mass2) / (params->mass1 + params->mass2) / (params->mass1 + params->mass2);
  mparams->eta = params->eta;

  switch (params->order) {

    case LAL_PNORDER_THREE_POINT_FIVE:
      mparams->wdotorb[7] = paramsInit->ak.ST[8];

    case LAL_PNORDER_THREE:
      mparams->epnorb[3] = paramsInit->ak.ETa3;
      mparams->wdotorb[6] = paramsInit->ak.ST[6];
      mparams->wdotorblog = paramsInit->ak.ST[7];
      mparams->wdotspin30S1LNh = -LAL_PI/3. * ( 188. - 151./2./mparams->m1m);
      mparams->wdotspin30S2LNh = -LAL_PI/3. * ( 188. + 151./2./mparams->m2m);

    case LAL_PNORDER_TWO_POINT_FIVE:
      mparams->wdotorb[5] = paramsInit->ak.ST[5];
      mparams->epnspin25S1dotLNh = 8. - 31. / 9. * mparams->eta + (3. - 10. / 3. * mparams->eta) * mparams->m2m1;
      mparams->epnspin25S2dotLNh = 8. - 31. / 9. * mparams->eta + (3. - 10. / 3. * mparams->eta) * mparams->m1m2;
      mparams->wdotspin25S1LNh = -31319. / 1008. + 1159. / 24. * mparams->eta + (-809. / 84. + 281. / 8. * mparams->eta) * mparams->m2m1;
      mparams->wdotspin25S2LNh = -31319. / 1008. + 1159. / 24. * mparams->eta + (-809. / 84. + 281. / 8. * mparams->eta) * mparams->m1m2;
      mparams->S1dot25 = 0.5625 + 1.25 * mparams->eta - mparams->eta * mparams->eta / 24. + mparams->dm * (-0.5625 + 0.625 * mparams->eta);
      mparams->S2dot25 = 0.5625 + 1.25 * mparams->eta - mparams->eta * mparams->eta / 24. - mparams->dm * (-0.5625 + 0.625 * mparams->eta);

    case LAL_PNORDER_TWO:
      mparams->epnorb[2] = paramsInit->ak.ETa2;
      mparams->wdotorb[4] = paramsInit->ak.ST[4];
      mparams->wdotspin20S1S2 = -(1.0 / 48.0) / mparams->eta;
      mparams->wdotspin20S1S1 = 1. / 96.;
      mparams->Sdot20  = 0.5;
      mparams->Sdot20S = 0.5;
      mparams->epnspin20S1S2 = 1. / mparams->eta;
      mparams->epnspin20S1S2dotLNh = -3. / mparams->eta;
      mparams->epnspin20S1S1 = (1. + mparams->m2m1) * (1. + mparams->m2m1) / 2.;
      mparams->epnspin20S2S2 = (1. + mparams->m1m2) * (1. + mparams->m1m2) / 2.;
      mparams->epnspin20S1S1dotLNh = -3. * (1. + mparams->m2m1) * (1. + mparams->m2m1) / 2.;
      mparams->epnspin20S2S2dotLNh = -3. * (1. + mparams->m1m2) * (1. + mparams->m1m2) / 2.;

    case LAL_PNORDER_ONE_POINT_FIVE:
      mparams->wdotorb[3] = paramsInit->ak.ST[3];
      mparams->epnspin15S1dotLNh = 8. / 3. + 2. * mparams->m2m1;
      mparams->epnspin15S2dotLNh = 8. / 3. + 2. * mparams->m1m2;
      mparams->wdotspin15S1LNh = -(113.0 + 75.0 * mparams->m2m1) / 12.0;
      mparams->wdotspin15S2LNh = -(113.0 + 75.0 * mparams->m1m2) / 12.0;
      mparams->LNhdot15 = 0.5;
      mparams->S1dot15 = (4.0 + 3.0 * mparams->m2m1) / 2.0 * mparams->eta;
      mparams->S2dot15 = (4.0 + 3.0 * mparams->m1m2) / 2.0 * mparams->eta;

    case LAL_PNORDER_ONE:
      mparams->epnorb[1] = paramsInit->ak.ETa1;
      mparams->wdotorb[2] = paramsInit->ak.ST[2];

    case LAL_PNORDER_HALF:
      mparams->wdotorb[1] = paramsInit->ak.ST[1];

    case LAL_PNORDER_NEWTONIAN:
      mparams->epnorb[0] = paramsInit->ak.ETaN;
      mparams->wdotorb[0] = paramsInit->ak.ST[0];
      break;

    case LAL_PNORDER_PSEUDO_FOUR:
      fprintf(stderr,"*** LALPhenSpinInspiralRD ERROR: PhenSpin approximant not available at pseudo4PN order\n");
      break;

    case LAL_PNORDER_NUM_ORDER:
      fprintf(stderr,"*** LALPhenSpinInspiralRD ERROR: NUM_ORDER not a valid PN order\n");

    default:
      fprintf(stderr,"*** LALPhenSpinInspiralRD ERROR: Impossible to create waveform with %d order\n",params->order);
      break;
  }

  switch (params->spinInteraction) {

  case LAL_NOInter:
    mparams->wdotspin30S1LNh   = 0.;
    mparams->wdotspin30S2LNh   = 0.;
    mparams->epnspin25S1dotLNh = 0.;
    mparams->epnspin25S2dotLNh = 0.;
    mparams->wdotspin25S1LNh   = 0.;
    mparams->wdotspin25S2LNh   = 0.;
    mparams->S1dot25           = 0.;
    mparams->S2dot25           = 0.;
    mparams->epnspin15S1dotLNh = 0.;
    mparams->epnspin15S2dotLNh = 0.;
    mparams->wdotspin15S1LNh   = 0.;
    mparams->wdotspin15S2LNh   = 0.;
    mparams->S1dot15           = 0.;
    mparams->S2dot15           = 0.;

  case LAL_SOInter:
    mparams->wdotspin20S1S2      = 0.;
    mparams->epnspin20S1S2       = 0.;
    mparams->epnspin20S1S2dotLNh = 0.;

  case LAL_SSInter:
    mparams->wdotspin20S1S1 = 0.;
    mparams->epnspin20S1S1 = 0.;
    mparams->epnspin20S2S2 = 0.;
    mparams->Sdot20S = 0.;
    mparams->epnspin20S1S1 = 0.;
    mparams->epnspin20S2S2 = 0.;
    mparams->epnspin20S1S1dotLNh = 0.;
    mparams->epnspin20S2S2dotLNh = 0.;
    break;

  case LAL_SSselfInter:
    break;
  case LAL_QMInter:
    break;
  case LAL_AllInter:
    break;
  default:
    break;
  }

}

/*
 *
 * function to set derivatives: values and mparams input, dvalues output
 *
 */

static int XLALSpinInspiralTest(double t, const double values[], double dvalues[], void *mparams) {

  LALPSpinInspiralRDparams *params = (LALPSpinInspiralRDparams *) mparams;

  REAL8 omega;
  REAL8 energy;
  REAL8 denergy;

  UNUSED(t);
  omega   = values[1];
  energy  = values[11];
  denergy = dvalues[11];
  
  if ( (energy > 0.0) || (( denergy > - 0.01*energy/params->dt*params->m*LAL_MTSUN_SI )&&(energy<0.) ) ) { 
    /* energy increase*/
    //fprintf(stdout,"** LALPSpinInspiralRD WARNING **: Energy increases dE %12.6e E %12.6e  m/M:(%12.4e, %12.4e)  om %12.6e\n",denergy, 0.01*energy, params->m1m, params->m2m, omega);
    return LALPSIRDPN_TEST_ENERGY;
  }  
  else if (omega < 0.0) {
    fprintf(stderr,"** LALPSpinInspiralRD WARNING **: Omega has become -ve, this should lead to nan's \n");
    return LALPSIRDPN_TEST_OMEGANONPOS;
  }
  else if (dvalues[1] < 0.0) {
    /* omegadot < 0 */
    return LALPSIRDPN_TEST_OMEGADOT;
  } 
  else if (isnan(omega)) {
    /* omega is nan */
    return LALPSIRDPN_TEST_OMEGANAN;
  } else if (omega>=omM0) {
    return LALPSIRDPN_TEST_OMEGAMATCH;
  }
  else { 
    return GSL_SUCCESS;
  }
}

/**
 * \ingroup psird
 * \brief Module to compute detivative of dynamical variables
 */

static int XLALSpinInspiralDerivatives(double t, const double values[], double dvalues[], void *mparams) {

    REAL8 Phi;			// half of the main GW phase, this is \f$Phi\f$ of eq.3.11 of arXiv:0810.5336
    REAL8 omega;		// time-derivative of the orbital phase
    REAL8 LNhx, LNhy, LNhz;	// orbital angolar momentum unit vector
    REAL8 S1x, S1y, S1z;	// dimension-less spin variable S/M^2
    REAL8 S2x, S2y, S2z;
    REAL8 LNhS1, LNhS2;		// scalar products
    REAL8 domega;		// derivative of omega
    REAL8 dLNhx, dLNhy, dLNhz;	// derivatives of \f$\hat L_N\f$ components
    REAL8 dS1x, dS1y, dS1z;	// derivative of \f$S_i\f$
    REAL8 dS2x, dS2y, dS2z;
    REAL8 energy,energyold;

    /* auxiliary variables*/
    REAL8 S1S2, S1S1, S2S2;	// Scalar products
    REAL8 alphadotcosi;		// alpha is the right ascension of L, i(iota) the angle between L and J
    REAL8 v, v2, v3, v4, v5, v6, v7, v8;
    REAL8 tmpx, tmpy, tmpz, cross1x, cross1y, cross1z, cross2x, cross2y, cross2z, LNhxy;

    LALPSpinInspiralRDparams *params = (LALPSpinInspiralRDparams *) mparams;

    UNUSED(t);

    /* --- computation start here --- */
    Phi = values[0];
    omega = values[1];

    LNhx = values[2];
    LNhy = values[3];
    LNhz = values[4];

    S1x = values[5];
    S1y = values[6];
    S1z = values[7];

    S2x = values[8];
    S2y = values[9];
    S2z = values[10];

    energyold = values[11];

    v = pow(omega, oneby3);
    v2 = v * v;
    v3 = omega;
    v4 = omega * v;
    v5 = omega * v2;
    v6 = omega * omega;
    v7 = v6 * v;
    v8 = v6 * v2;

    // Omega derivative without spin effects up to 3.5 PN
    // this formula does not include the 1.5PN shift mentioned in arXiv:0810.5336, five lines below (3.11)
    domega = params->wdotorb[0]
	+ v * (params->wdotorb[1]
	       + v * (params->wdotorb[2]
		      + v * (params->wdotorb[3]
			     + v * (params->wdotorb[4]
				    + v * (params->wdotorb[5]
					   + v * (params->wdotorb[6] + params->wdotorblog * log(omega)
						  + v * params->wdotorb[7]))))));

    energy = (1. + v2 * (params->epnorb[1] +
		       v2 * (params->epnorb[2] +
			     v2 * params->epnorb[3])));

    // Adding spin effects
    // L dot S1,2
    LNhS1 = (LNhx * S1x + LNhy * S1y + LNhz * S1z);
    LNhS2 = (LNhx * S2x + LNhy * S2y + LNhz * S2z);

    // wdotspin15SiLNh = -1/12 (...)
    domega += v3 * (params->wdotspin15S1LNh * LNhS1 + params->wdotspin15S2LNh * LNhS2);	// see e.g. Buonanno et al. gr-qc/0211087

    energy += v3 * (params->epnspin15S1dotLNh * LNhS1 + params->epnspin15S2dotLNh * LNhS2);	// see e.g. Blanchet et al. gr-qc/0605140		

    // wdotspin20S1S1 = -1/48 eta
    S1S1 = (S1x * S1x + S1y * S1y + S1z * S1z);
    S2S2 = (S2x * S2x + S2y * S2y + S2z * S2z);
    S1S2 = (S1x * S2x + S1y * S2y + S1z * S2z);
    domega += params->wdotspin20S1S2 * v4 * (247.0 * S1S2 - 721.0 * LNhS1 * LNhS2);	// see e.g. Buonanno et al. arXiv:0810.5336
    domega += params->wdotspin20S1S1 * v4 * (719. * (LNhS1 * LNhS1 + LNhS2 * LNhS2) - 233. * (S1S1 + S2S2));	// see Racine et al. arXiv:0812.4413

    energy += v4 * (params->epnspin20S1S2 * S1S2 + params->epnspin20S1S2dotLNh * LNhS1 * LNhS2);	// see e.g. Buonanno et al. as above
    energy += v4 * (params->epnspin20S1S1 * S1S1 + params->epnspin20S2S2 * S2S2 + params->epnspin20S1S1dotLNh * LNhS1 * LNhS1 + params->epnspin20S2S2 * LNhS2 * LNhS2);	// see Racine et al. as above

    // wdotspin25SiLNh = see below
    domega += v5 * (params->wdotspin25S1LNh * LNhS1 + params->wdotspin25S2LNh * LNhS2);	//see (8.3) of Blanchet et al.
    energy += v5 * (params->epnspin25S1dotLNh * LNhS1 + params->epnspin25S2dotLNh * LNhS2);	//see (7.9) of Blanchet et al.

    domega += v6 * (params->wdotspin30S1LNh * LNhS1 + params->wdotspin30S2LNh * LNhS2); // see (6.5) of arXiv:1104.5659

    // Setting the right pre-factor
    domega *= 96. / 5. * params->eta * v5 * omega* omega;

    energy *= params->epnorb[0] * v2;

    /*Derivative of the angular momentum and spins */

    /* dS1, 1.5PN */
    /* S1dot15= (4+3m2/m1)/2 * eta */
    cross1x = (LNhy * S1z - LNhz * S1y);
    cross1y = (LNhz * S1x - LNhx * S1z);
    cross1z = (LNhx * S1y - LNhy * S1x);

    dS1x = params->S1dot15 * v5 * cross1x;
    dS1y = params->S1dot15 * v5 * cross1y;
    dS1z = params->S1dot15 * v5 * cross1z;

    /* dS1, 2PN */
    /* Sdot20= 0.5 */
    tmpx = S1z * S2y - S1y * S2z;
    tmpy = S1x * S2z - S1z * S2x;
    tmpz = S1y * S2x - S1x * S2y;

    // S1S2 contribution see. eq. 2.23 of arXiv:0812.4413
    dS1x += params->Sdot20 * v6 * (tmpx - 3. * LNhS2 * cross1x);
    dS1y += params->Sdot20 * v6 * (tmpy - 3. * LNhS2 * cross1y);
    dS1z += params->Sdot20 * v6 * (tmpz - 3. * LNhS2 * cross1z);
    // S1S1 contribution
    dS1x -= 3. * params->Sdot20S * v6 * LNhS1 * cross1x * (1. + params->m2m1) * params->m2m;
    dS1y -= 3. * params->Sdot20S * v6 * LNhS1 * cross1y * (1. + params->m2m1) * params->m2m;
    dS1z -= 3. * params->Sdot20S * v6 * LNhS1 * cross1z * (1. + params->m2m1) * params->m2m;

    // dS1, 2.5PN, eq. 7.8 of Blanchet et al. gr-qc/0605140
    // S1dot25= 9/8-eta/2.+eta+mparams->eta*29./24.+mparams->m1m2*(-9./8.+5./4.*mparams->eta)
    dS1x += params->S1dot25 * v7 * cross1x;
    dS1y += params->S1dot25 * v7 * cross1y;
    dS1z += params->S1dot25 * v7 * cross1z;

    /* dS2, 1.5PN */
    cross2x = (LNhy * S2z - LNhz * S2y);
    cross2y = (LNhz * S2x - LNhx * S2z);
    cross2z = (LNhx * S2y - LNhy * S2x);

    dS2x = params->S2dot15 * v5 * cross2x;
    dS2y = params->S2dot15 * v5 * cross2y;
    dS2z = params->S2dot15 * v5 * cross2z;

    /* dS2, 2PN */
    dS2x += params->Sdot20 * v6 * (-tmpx - 3.0 * LNhS1 * cross2x);
    dS2y += params->Sdot20 * v6 * (-tmpy - 3.0 * LNhS1 * cross2y);
    dS2z += params->Sdot20 * v6 * (-tmpz - 3.0 * LNhS1 * cross2z);
    // S2S2 contribution
    dS2x -= 3. * params->Sdot20S * v6 * LNhS2 * cross2x * (1. + params->m1m2) * params->m1m;
    dS2y -= 3. * params->Sdot20S * v6 * LNhS2 * cross2y * (1. + params->m1m2) * params->m1m;
    dS2z -= 3. * params->Sdot20S * v6 * LNhS2 * cross2z * (1. + params->m1m2) * params->m1m;

    // dS2, 2.5PN, eq. 7.8 of Blanchet et al. gr-qc/0605140
    dS2x += params->S2dot25 * v7 * cross2x;
    dS2y += params->S2dot25 * v7 * cross2y;
    dS2z += params->S2dot25 * v7 * cross2z;

    dLNhx = -(dS1x + dS2x) * v / params->eta;
    dLNhy = -(dS1y + dS2y) * v / params->eta;
    dLNhz = -(dS1z + dS2z) * v / params->eta;

    /* dphi */
    LNhxy = LNhx * LNhx + LNhy * LNhy;

    if (LNhxy > 0.0)
	alphadotcosi = LNhz * (LNhx * dLNhy - LNhy * dLNhx) / LNhxy;
    else
      {
	//fprintf(stderr,"*** LALPSpinInspiralRD WARNING ***: alphadot set to 0 by hand LNh:(%12.4e %12.4e %12.4e)\n",LNhx,LNhy,LNhz);
	alphadotcosi = 0.;
      }

    /* dvalues->data[0] is the phase derivative */
    /* omega is the derivative of the orbital phase omega \neq dvalues->data[0] */
    dvalues[0] = omega - alphadotcosi;
    dvalues[1] = domega;

    dvalues[2] = dLNhx;
    dvalues[3] = dLNhy;
    dvalues[4] = dLNhz;

    dvalues[5] = dS1x;
    dvalues[6] = dS1y;
    dvalues[7] = dS1z;

    dvalues[8] = dS2x;
    dvalues[9] = dS2y;
    dvalues[10] = dS2z;

    dvalues[11] = (energy-energyold)/params->dt*params->m*LAL_MTSUN_SI;
 
    return GSL_SUCCESS;

} /* end of XLALSpinInspiralDerivatives */


void LALSpinInspiralDerivatives(REAL8Vector * values, REAL8Vector * dvalues, void *mparams)
{
  XLALSpinInspiralDerivatives(0.,values->data,dvalues->data,mparams);
}				/* end of LALSpinInspiralDerivatives */

/**
 * \ingroup psird
 * \brief Main module to produce waveforms
 */

void LALPSpinInspiralRD(LALStatus * status, REAL4Vector * signalvec, InspiralTemplate * params)
{

  UINT4 count=0;
  InspiralInit paramsInit;
  
  INITSTATUS(status, "LALPSpinInspiralRD", LALPSPININSPIRALRDC);
  ATTATCHSTATUSPTR(status);
  
  ASSERT(signalvec,       status, LALINSPIRALH_ENULL, LALINSPIRALH_MSGENULL);
  ASSERT(signalvec->data, status, LALINSPIRALH_ENULL, LALINSPIRALH_MSGENULL);
  ASSERT(params,          status, LALINSPIRALH_ENULL, LALINSPIRALH_MSGENULL);
  ASSERT(params->nStartPad >= 0,  status, LALINSPIRALH_ESIZE, LALINSPIRALH_MSGESIZE);
  ASSERT(params->nEndPad >= 0,    status, LALINSPIRALH_ESIZE, LALINSPIRALH_MSGESIZE);
  ASSERT(params->fLower > 0,      status, LALINSPIRALH_ESIZE, LALINSPIRALH_MSGESIZE);
  ASSERT(params->tSampling > 0,   status, LALINSPIRALH_ESIZE, LALINSPIRALH_MSGESIZE);
  ASSERT(params->totalMass > 0.,  status, LALINSPIRALH_ESIZE, LALINSPIRALH_MSGESIZE);

  LALInspiralSetup(status->statusPtr, &(paramsInit.ak), params);
  CHECKSTATUSPTR(status);
  LALInspiralChooseModel(status->statusPtr, &(paramsInit.func),&(paramsInit.ak), params);
  CHECKSTATUSPTR(status);
  
  REAL8Vector *s=XLALCreateREAL8Vector(signalvec->length);
  memset(s->data, 0, s->length * sizeof(REAL8));

  /* Call the engine function */
  LALPSpinInspiralRDEngine(status->statusPtr, s, NULL, NULL, NULL, NULL, &count, params, &paramsInit);

  UINT4 i;
  for (i=0;i<s->length;i++) {
    signalvec->data[i]=(REAL4) s->data[i];
  }

  DETATCHSTATUSPTR(status);
  RETURN(status);

}


NRCSID(LALPSPININSPIRALRDTEMPLATESC, "$Id$");

/**
 * \ingroup psird
 * \brief Module to produce waveform templates
 */

void LALPSpinInspiralRDTemplates(LALStatus * status,
				 REAL4Vector * signalvec1,
				 REAL4Vector * signalvec2,
				 InspiralTemplate * params)
{
    UINT4 count=0;
    InspiralInit paramsInit;

    INITSTATUS(status, "LALPSpinInspiralRDTemplates",LALPSPININSPIRALRDTEMPLATESC);
    ATTATCHSTATUSPTR(status);

    ASSERT(signalvec1,       status, LALINSPIRALH_ENULL, LALINSPIRALH_MSGENULL);
    ASSERT(signalvec1->data, status, LALINSPIRALH_ENULL, LALINSPIRALH_MSGENULL);
    ASSERT(signalvec2,       status, LALINSPIRALH_ENULL, LALINSPIRALH_MSGENULL);
    ASSERT(signalvec2->data, status, LALINSPIRALH_ENULL, LALINSPIRALH_MSGENULL);
    ASSERT(params,           status, LALINSPIRALH_ENULL, LALINSPIRALH_MSGENULL);
    ASSERT(params->nStartPad >= 0, status, LALINSPIRALH_ESIZE, LALINSPIRALH_MSGESIZE);
    ASSERT(params->nEndPad >= 0,   status, LALINSPIRALH_ESIZE, LALINSPIRALH_MSGESIZE);
    ASSERT(params->fLower > 0,     status, LALINSPIRALH_ESIZE, LALINSPIRALH_MSGESIZE);
    ASSERT(params->tSampling > 0,  status, LALINSPIRALH_ESIZE, LALINSPIRALH_MSGESIZE);
    ASSERT(params->totalMass > 0., status, LALINSPIRALH_ESIZE, LALINSPIRALH_MSGESIZE);

    LALInspiralSetup(status->statusPtr, &(paramsInit.ak), params);
    CHECKSTATUSPTR(status);
    LALInspiralChooseModel(status->statusPtr, &(paramsInit.func), &(paramsInit.ak), params);
    CHECKSTATUSPTR(status);

    REAL8Vector* s1=XLALCreateREAL8Vector(signalvec1->length);
    REAL8Vector* s2=XLALCreateREAL8Vector(signalvec2->length);

    memset(s1->data, 0, signalvec1->length * sizeof(REAL8));
    memset(s2->data, 0, signalvec2->length * sizeof(REAL8));

    /* Call the engine function*/
    LALPSpinInspiralRDEngine(status->statusPtr, s1, s2, NULL, NULL, NULL, &count, params, &paramsInit);

    UINT4 i;
    for (i=0;i<s1->length;i++) {
      signalvec1->data[i]=(REAL4) s1->data[i];
    }
    for (i=0;i<s2->length;i++) {
      signalvec2->data[i]=(REAL4) s2->data[i];
    }

    XLALDestroyREAL8Vector(s1);
    XLALDestroyREAL8Vector(s2);

    DETATCHSTATUSPTR(status);
    RETURN(status);
}


NRCSID(LALPSPININSPIRALRDINJECTIONC, "$Id$");

/**
 * \ingroup psird
 * \brief Module to produce injection waveforms
 */

void LALPSpinInspiralRDForInjection(LALStatus        * status,
				    CoherentGW       * waveform,
				    InspiralTemplate * params,
				    PPNParamStruc    * ppnParams)
{

    REAL8Vector *h = NULL;	/* pointers to generated amplitude  data */
    REAL8Vector *f = NULL;	/* pointers to generated  frequency data */
    REAL8Vector *phi = NULL;	/* pointer to generated phase data */

    InspiralInit paramsInit;
    UINT4 nbins,count,i;


    INITSTATUS(status, "LALPSpinInspiralRDInjection", LALPSPININSPIRALRDINJECTIONC);
    ATTATCHSTATUSPTR(status);

    /* Make sure parameter and waveform structures exist. */
    ASSERT(params,   status, LALINSPIRALH_ENULL, LALINSPIRALH_MSGENULL);
    ASSERT(waveform, status, LALINSPIRALH_ENULL, LALINSPIRALH_MSGENULL);
    /* Make sure waveform fields don't exist. */
    ASSERT(!(waveform->a),   status, LALINSPIRALH_ENULL, LALINSPIRALH_MSGENULL);
    ASSERT(!(waveform->f),   status, LALINSPIRALH_ENULL, LALINSPIRALH_MSGENULL);
    ASSERT(!(waveform->phi), status, LALINSPIRALH_ENULL, LALINSPIRALH_MSGENULL);
    ASSERT(!(waveform->h),   status, LALINSPIRALH_ENULL, LALINSPIRALH_MSGENULL);

    /* Compute some parameters */
    LALInspiralInit(status->statusPtr, params, &paramsInit);
    CHECKSTATUSPTR(status);
    if (paramsInit.nbins == 0) {
	DETATCHSTATUSPTR(status);
	RETURN(status);
    }

    nbins = 2 * paramsInit.nbins;

    /* Now we can allocate memory and vector for coherentGW structure */
    f = XLALCreateREAL8Vector(nbins);
    h = XLALCreateREAL8Vector(2 * nbins);
    phi = XLALCreateREAL8Vector(nbins);

    /* By default the waveform is empty */
    memset(f->data,   0,     nbins * sizeof(REAL8));
    memset(h->data,   0, 2 * nbins * sizeof(REAL8));
    memset(phi->data, 0,     nbins * sizeof(REAL8));

    /* Call the engine function */
    LALPSpinInspiralRDEngine(status->statusPtr, NULL, NULL, h, f, phi, &count, params, &paramsInit);

    /* Check an empty waveform hasn't been returned */
    for (i = 0; i < phi->length; i++) {
	if (phi->data[i] != 0.0)
	    break;
	if (i == phi->length - 1) {
	    XLALDestroyREAL8Vector(f);
	    XLALDestroyREAL8Vector(h);
	    XLALDestroyREAL8Vector(phi);
	}
    }

    /* Allocate the waveform structures. */
    if ((waveform->h = (REAL4TimeVectorSeries *)
	 LALMalloc(sizeof(REAL4TimeVectorSeries))) == NULL) {
	ABORT(status, LALINSPIRALH_EMEM, LALINSPIRALH_MSGEMEM);
    }
    memset(waveform->h, 0, sizeof(REAL4TimeVectorSeries));

    if ((waveform->f = (REAL4TimeSeries *)
	 LALMalloc(sizeof(REAL4TimeSeries))) == NULL) {
	LALFree(waveform->h);
	waveform->a = NULL;
	ABORT(status, LALINSPIRALH_EMEM, LALINSPIRALH_MSGEMEM);
    }
    memset(waveform->f, 0, sizeof(REAL4TimeSeries));

    if ((waveform->phi = (REAL8TimeSeries *)
	 LALMalloc(sizeof(REAL8TimeSeries))) == NULL) {
	LALFree(waveform->h);
	waveform->h = NULL;
	LALFree(waveform->f);
	waveform->f = NULL;
	ABORT(status, LALINSPIRALH_EMEM, LALINSPIRALH_MSGEMEM);
    }
    memset(waveform->phi, 0, sizeof(REAL8TimeSeries));

    waveform->h->data = XLALCreateREAL4VectorSequence(count, 2);
    waveform->f->data = XLALCreateREAL4Vector(count);
    waveform->phi->data = XLALCreateREAL8Vector(count);

    for (i=0; i<count; i++) {
      waveform->f->data->data[i]=(REAL4) f->data[i];
      waveform->h->data->data[2*i]=(REAL4) h->data[2*i];
      waveform->h->data->data[2*i+1]=(REAL4) h->data[2*i+1];
    }
    memcpy(waveform->phi->data->data, phi->data, count * (sizeof(REAL8)));

    waveform->h->deltaT = waveform->f->deltaT = waveform->phi->deltaT = 1. / params->tSampling;

    waveform->h->sampleUnits = lalStrainUnit;
    waveform->f->sampleUnits = lalHertzUnit;
    waveform->phi->sampleUnits = lalDimensionlessUnit;

    waveform->position = ppnParams->position;
    waveform->psi = ppnParams->psi;

    snprintf(waveform->h->name, LALNameLength,  "PSpinInspiralRD amplitudes");
    snprintf(waveform->f->name, LALNameLength,  "PSpinInspiralRD frequency");
    snprintf(waveform->phi->name, LALNameLength,"PSpinInspiralRD main phase");

    /* --- fill some output --- */
    ppnParams->tc = (double) (count - 1) / params->tSampling;
    ppnParams->length = count;
    ppnParams->dfdt = ((REAL4) (waveform->f->data->data[count - 1]- waveform->f->data->data[count - 2])) * ppnParams->deltaT;
    ppnParams->fStop = params->fFinal;
    ppnParams->termCode = GENERATEPPNINSPIRALH_EFSTOP;
    ppnParams->termDescription = GENERATEPPNINSPIRALH_MSGEFSTOP;

    ppnParams->fStart = ppnParams->fStartIn;

    /* --- free memory --- */

    XLALDestroyREAL8Vector(f);
    XLALDestroyREAL8Vector(h);
    XLALDestroyREAL8Vector(phi);

    DETATCHSTATUSPTR(status);
    RETURN(status);

}				/* End LALPSpinInspiralRDForInjection */

void LALPSpinInspiralRDFreqDom(LALStatus * status,
			       REAL4Vector * signalvec,
			       InspiralTemplate * params)
{

    REAL8Vector *tsignalvec = NULL;
    REAL4Vector *fsignalvec = NULL;
    REAL4FFTPlan *forwPlan = NULL;

    InspiralInit paramsInit;

    UINT4 nbins,count,idx;
    UINT4 length = signalvec->length;

    INITSTATUS(status, "LALPSpinInspiralRDFReqDom", LALPSPININSPIRALRDC);
    ATTATCHSTATUSPTR(status);

    ASSERT(signalvec,       status, LALINSPIRALH_ENULL, LALINSPIRALH_MSGENULL);
    ASSERT(signalvec->data, status, LALINSPIRALH_ENULL, LALINSPIRALH_MSGENULL);
    ASSERT(params, status, LALINSPIRALH_ENULL, LALINSPIRALH_MSGENULL);
    ASSERT(params->nStartPad >= 0, status, LALINSPIRALH_ESIZE, LALINSPIRALH_MSGESIZE);
    ASSERT(params->nEndPad >= 0,   status, LALINSPIRALH_ESIZE, LALINSPIRALH_MSGESIZE);
    ASSERT(params->fLower > 0,     status, LALINSPIRALH_ESIZE, LALINSPIRALH_MSGESIZE);
    ASSERT(params->tSampling > 0,  status,  LALINSPIRALH_ESIZE, LALINSPIRALH_MSGESIZE);
    ASSERT(params->totalMass > 0., status, LALINSPIRALH_ESIZE, LALINSPIRALH_MSGESIZE);

    LALInspiralInit(status->statusPtr, params, &paramsInit);
    CHECKSTATUSPTR(status);

    if (paramsInit.nbins == 0) {
	DETATCHSTATUSPTR(status);
	RETURN(status);
    }
    nbins = paramsInit.nbins;
    if (nbins < signalvec->length) nbins = signalvec->length;
    tsignalvec = XLALCreateREAL8Vector(nbins);
    fsignalvec = XLALCreateREAL4Vector(nbins);

    memset(signalvec->data, 0, length * sizeof(REAL4));
    memset(tsignalvec->data, 0, nbins * sizeof(REAL8));
    memset(fsignalvec->data, 0, nbins * sizeof(REAL8));

    /* Call the engine function */
    LALPSpinInspiralRDEngine(status->statusPtr, tsignalvec, NULL, NULL, NULL, NULL, &count, params, &paramsInit);
    REAL4Vector *tsigR4=XLALCreateREAL4Vector(nbins);
    for (idx=0;idx<nbins;idx++) tsigR4->data[idx]=(REAL4) tsignalvec->data[idx];
    XLALDestroyREAL8Vector(tsignalvec);
    XLALInspiralWaveTaper(tsigR4, 3);

    forwPlan = XLALCreateForwardREAL4FFTPlan(nbins, 0);
    if (forwPlan == NULL) {
      XLALDestroyREAL4Vector(fsignalvec);
      XLALDestroyREAL4Vector(tsigR4);
      ABORTXLAL(status);
    }
    XLALREAL4VectorFFT(fsignalvec, tsigR4, forwPlan);
    XLALDestroyREAL4Vector(tsigR4);

    for (idx = 0; idx < nbins/2; idx++) fsignalvec->data[idx]/=params->tSampling/2.;

    if (nbins>signalvec->length) {
      /*do interpolation*/
      REAL8Vector *fsigRe  = XLALCreateREAL8Vector(nbins/2);
      REAL8Vector *fsigIm  = XLALCreateREAL8Vector(nbins/2);
      REAL8Vector *freq    = XLALCreateREAL8Vector(length/2);
      REAL8Vector *freqSup = XLALCreateREAL8Vector(nbins/2);

      REAL8 dF = 1./params->tSampling/((REAL8) length);
      REAL8 dFsup = 1./params->tSampling/((REAL8) nbins);

      for (idx=0; idx< length/2; idx++) freq->data[idx]=((REAL4) idx) *dF;

      for (idx = 0; idx < nbins/2; idx++) {
	fsigRe->data[idx]=(REAL8)fsignalvec->data[idx];
	fsigIm->data[idx]=(REAL8)fsignalvec->data[nbins-idx];
	freqSup->data[idx]=((REAL8) idx) *dFsup;
      }

      gsl_interp_accel* acc;
      gsl_spline* spline_real;
      gsl_spline* spline_imag;
      XLAL_CALLGSL( spline_imag  = (gsl_spline*) gsl_spline_alloc(gsl_interp_cspline, nbins/2));
      XLAL_CALLGSL( spline_real  = (gsl_spline*) gsl_spline_alloc(gsl_interp_cspline, nbins/2));
      XLAL_CALLGSL( acc          = (gsl_interp_accel*) gsl_interp_accel_alloc());
      XLAL_CALLGSL( gsl_spline_init(spline_real, freqSup->data, fsigRe->data, nbins/2));
      XLAL_CALLGSL( gsl_spline_init(spline_imag, freqSup->data, fsigIm->data, nbins/2));

      for (idx=0;idx<length/2;idx++){
	signalvec->data[idx]        = gsl_spline_eval ( spline_real , freq->data[idx] , acc);
	signalvec->data[length-idx] = gsl_spline_eval ( spline_imag , freq->data[idx] , acc);
      }
      signalvec->data[0] = 0.;
      signalvec->data[nbins / 2] = 0.;

      XLALDestroyREAL8Vector(fsigRe);
      XLALDestroyREAL8Vector(fsigIm);
      XLALDestroyREAL8Vector(freq);
      XLALDestroyREAL8Vector(freqSup);

    }

    XLALDestroyREAL4Vector(fsignalvec);
    XLALDestroyREAL4FFTPlan(forwPlan);

    DETATCHSTATUSPTR(status);
    RETURN(status);
}


/*
 *
 * Main function
 *
 */

NRCSID(LALPSPININSPIRALRDENGINEC, "$Id$");

/**
 * \ingroup psird
 * \brief Module actually computing PSIRD waveforms
 */

static int XLALSpinInspiralFillH2Modes(
				  REAL8Vector* h2P2,
				  REAL8Vector* h2M2,
				  REAL8Vector* h2P1,
				  REAL8Vector* h2M1,
				  REAL8Vector* h20,
				  UINT4 j,
				  REAL4 amp,
				  REAL4 v,
				  REAL4 eta,
				  REAL4 dm,
				  REAL8 Psi,
				  REAL8 alpha,
				  LALSpinInspiralAngle an
				  ) {

  REAL8 amp20 = amp * sqrtOnePointFive;
  REAL8 v2    = v*v;
  REAL8 omega = v*v*v;
  const REAL8 omegaC = 0.5;
  const REAL8 Afac   = .5;
  REAL8 damp  = omega > omegaC ? 1. : exp(-Afac*(1.-omegaC/omega)*(1.-omegaC/omega));

  h2P2->data[2 * j] = amp * ( ( 1. - damp * v2 / 42. * (107. - 55. * eta) )* 
			      ( cos(2. * (Psi + alpha)) * an.c4i2 + cos(2. * (Psi - alpha)) * an.s4i2) +
			      v * dm / 3. * an.si *
			      ( cos(Psi - 2. * alpha) * an.s2i2 + cos(Psi + 2. * alpha) * an.c2i2 ) );

  h2M2->data[2 * j] = amp * ( ( 1. - damp * v2 / 42. * (107. - 55. * eta) )* 
				( cos(2. * (Psi + alpha)) * an.c4i2 + cos(2. * (Psi - alpha)) * an.s4i2) -
				v * dm / 3. * an.si * 
			      ( cos(Psi - 2. * alpha) * an.s2i2 + cos(Psi + 2. * alpha) * an.c2i2) );

  h2P2->data[2 * j + 1] = amp * ( (1. - damp * v2 / 42. * (107. - 55. * eta) )* 
				   ( -sin(2. * (Psi + alpha)) * an.c4i2 + sin(2. * (Psi - alpha)) * an.s4i2) +
				   v * dm / 3. * an.si *
				  ( sin(Psi - 2. * alpha) * an.s2i2 - sin(Psi + 2. * alpha) * an.c2i2) );

  h2M2->data[2 * j + 1] = amp * ( (1. - damp * v2 / 42. * (107. - 55. * eta) )* 
				  ( sin(2. * (Psi + alpha)) * an.c4i2 - sin(2. * (Psi - alpha)) * an.s4i2) +
				   v * dm / 3. * an.si *
				  ( sin(Psi - 2. * alpha) * an.s2i2 - sin(Psi + 2. * alpha) * an.c2i2) );

  h2P1->data[2 * j] = amp * (an.si * (1. - damp * v2 / 42. * (107. - 55. * eta) ) *
			       ( -cos(2. * Psi - alpha) * an.s2i2 + cos(2. * Psi + alpha) * an.c2i2) +
			       v * dm / 3. *
			       (-cos(Psi + alpha) * (an.ci + an.cdi)/2. - 
				cos(Psi - alpha) * an.s2i2 * (1. + 2. * an.ci) ) );

  h2M1->data[2 * j] = amp * (an.si * (1. - damp * v2 / 42. * (107. - 55. * eta)) *
			       ( cos(2. * Psi - alpha) * an.s2i2 - cos(2. * Psi + alpha) * an.c2i2) +
			       v * dm / 3. * 
			       (-cos(Psi + alpha) * (an.ci + an.cdi)/2. -
				cos(Psi - alpha) * an.s2i2 * (1. + 2. * an.ci) ) );

  h2P1->data[2 * j + 1] = amp * (an.si * (1. - damp * v2 / 42. * (107. - 55. * eta) ) * 
				   ( -sin(2. * Psi - alpha ) * an.s2i2 - sin(2. * Psi + alpha) * an.c2i2) +
				   v * dm / 3. * 
				   (sin(Psi + alpha) * (an.ci + an.cdi)/2. - 
				    sin(Psi - alpha) * an.s2i2 * (1. + 2. * an.ci) ) );
	
  h2M1->data[2 * j + 1] = amp * (an.si * (1. - damp * v2 / 42. * (107. - 55. * eta)) * 
				   ( -sin(2. * Psi - alpha) * an.s2i2 - sin(2. * Psi + alpha) * an.c2i2) -
				   v * dm / 3. * 
				   (sin(Psi + alpha) * (an.ci + an.cdi) / 2. - 
				    sin(Psi - alpha) * an.s2i2 * (1. + 2. * an.ci) ) );

  h20->data[2 * j] = amp20 * ( an.s2i * (1.- damp * v2/42. * (107. - 55.*eta) ) * cos(2. * Psi) );

  h20->data[2 * j + 1] = amp20 * ( v * dm / 3. * an.sdi * sin(Psi) );

  return 0;

}

static int XLALSpinInspiralFillH3Modes(
				  REAL8Vector* h3P3,
				  REAL8Vector* h3M3,
				  REAL8Vector* h3P2,
				  REAL8Vector* h3M2,
				  REAL8Vector* h3P1,
				  REAL8Vector* h3M1,
				  REAL8Vector* h30,
				  UINT4 j,
				  REAL4 amp,
				  REAL4 v,
				  REAL4 eta,
				  REAL4 dm,
				  REAL8 Psi,
				  REAL8 alpha,
				  LALSpinInspiralAngle an
				  ) {

  REAL8 amp32 = amp * sqrtOnePointFive;
  REAL8 amp31 = amp * sqrtPoint15;
  REAL8 amp30 = amp / sqrtFiveOver2;
  REAL8 v2    = v*v;

  h3P3->data[2 * j] = amp * ( v * dm *
				(-9. * cos(3. * (Psi - alpha)) * an.s6i2 -
				 cos(  Psi - 3. * alpha) * an.s4i2 * an.c2i2 +
				 cos(  Psi + 3. * alpha) * an.s2i2 * an.c4i2 +
				 9. * cos(3. * (Psi + alpha)) * an.c6i2) +
				v2 * 4. * an.si * (1. - 3. * eta) * 
				(    - cos(2. * Psi - 3. * alpha) * an.s4i2 +
				     cos(2. * Psi + 3. * alpha) * an.c4i2 ) );

  h3M3->data[2 * j] = amp * (-v * dm *
			       (-9. * cos(3. * (Psi - alpha)) * an.s6i2 -
				cos(  Psi - 3. * alpha) * an.s4i2 * an.c2i2 +
				cos(  Psi + 3. * alpha) * an.s2i2 * an.c4i2 +
				9. * cos(3. * (Psi + alpha)) * an.c6i2) +
			       v2 * 4. * an.si * (1. - 3. * eta) * 
			       (    - cos(2. * Psi - 3. * alpha) * an.s4i2 +
				    cos(2. * Psi + 3. * alpha) * an.c4i2 ) );

  h3P3->data[2 * j + 1] = amp * ( v * dm *
				    (-9. * sin(3. * (Psi - alpha)) * an.s6i2 -
				     sin(  Psi - 3. * alpha) * an.s4i2 * an.c2i2 -
				     sin(  Psi + 3. * alpha) * an.s2i2 * an.c4i2 -
				     9. * sin(3. * (Psi + alpha)) * an.c6i2) +
				    v2 * 4. * an.si * (1. - 3. * eta) * 
				    (  - sin(2. * Psi - 3. * alpha) * an.s4i2
				       - sin(2. * Psi + 3. * alpha) * an.c4i2 ) );

  h3M3->data[2 * j + 1] = amp * ( v * dm *
				    (-9. * sin(3. * (Psi - alpha)) * an.s6i2 -
				     sin(  Psi - 3. * alpha) * an.s4i2 * an.c2i2 -
				     sin(  Psi + 3. * alpha) * an.s2i2 * an.c4i2 -
				     9. * sin(3. * (Psi + alpha)) * an.c6i2) -
				    v2 * 4. * an.si * (1. - 3. * eta) * 
				    (   - sin(2. * Psi - 3. * alpha) * an.s5i2 * an.ci2
					- sin(2. * Psi + 3. * alpha) * an.c5i2 * an.si2 ) );

  h3P2->data[2 * j] = amp32 * ( v * dm / 3. * 
				( 27. * cos(3. * Psi - 2. * alpha) * an.si*an.s4i2 + 
				  27. * cos(3. * Psi + 2. * alpha) * an.si*an.c4i2 +
				  cos( Psi + 2. * alpha) * an.c3i2 * (5.*an.si2-3.*an.si*an.ci2-3.*an.ci*an.si2) /2. +
				  cos( Psi - 2. * alpha) * an.s3i2 * (5.*an.ci2+3.*an.ci*an.ci2-3.*an.si*an.si2) /2.) +
				v2*(1./3.-eta) * 
				( - 8.*an.c4i2*(3.*an.ci-2.)*cos(2.*(Psi+alpha)) +
				  8.*an.s4i2*(3.*an.ci+2.)*cos(2.*(Psi-alpha)) ) );

  h3M2->data[2 * j] = amp32 * ( v * dm / 3. *
				( 27. * cos(3. * Psi - 2. * alpha) * an.si*an.s4i2 +
				  27. * cos(3. * Psi + 2. * alpha) * an.si*an.c4i2 +
				  cos( Psi + 2. * alpha) * an.c3i2 * (5.*an.si2-3.*an.si*an.ci2-3.*an.ci*an.si2) /2. +
				  cos( Psi - 2. * alpha) * an.s3i2 * (5.*an.ci2+3.*an.ci*an.ci2-3.*an.si*an.si2) /2.) +
				v2*(1./3.-eta) * 
				( 8.*an.c4i2*(3.*an.ci-2.)*cos(2.*(Psi+alpha)) -
				  8.*an.s4i2*(3.*an.ci+2.)*cos(2.*(Psi-alpha)) ) );

  h3P2->data[2 * j + 1 ] = amp32 * ( v * dm / 3. * 
				     ( 27. * sin(3. * Psi - 2. * alpha) * an.si*an.s4i2 - 
				       27. * cos(3. * Psi + 2. * alpha) * an.si*an.c4i2 -
				       sin( Psi + 2. * alpha) * an.c3i2 * (5.*an.si2-3.*an.si*an.ci2-3.*an.ci*an.si2) /2. +
				       sin( Psi - 2. * alpha) * an.s3i2 * (5.*an.ci2+3.*an.ci*an.ci2-3.*an.si*an.si2) /2.) +
				     v2*(1./3.-eta) *
				     ( 8.*an.c4i2*(3.*an.ci-2.)*sin(2.*(Psi+alpha)) +
				       8.*an.s4i2*(3.*an.ci+2.)*sin(2.*(Psi-alpha)) ) );

  h3P2->data[2 * j + 1 ] = amp32 * ( -v * dm / 3. * 
				       ( 27. * sin(3. * Psi - 2. * alpha) * an.si*an.s4i2 - 
					 27. * cos(3. * Psi + 2. * alpha) * an.si*an.c4i2 -
					 sin( Psi + 2. * alpha) * an.c3i2 * (5.*an.si2-3.*an.si*an.ci2-3.*an.ci*an.si2) /2.+
					 sin( Psi - 2. * alpha) * an.s3i2 * (5.*an.ci2+3.*an.ci*an.ci2-3.*an.si*an.si2) /2.)+
				       v2*(1./3.-eta) *
				       ( 8.*an.c4i2*(3.*an.ci-2.)*sin(2.*(Psi+alpha)) +
					 8.*an.s4i2*(3.*an.ci+2.)*sin(2.*(Psi-alpha)) ) );

    h3P1->data[2 * j] = amp31 * ( v * dm / 6. * 
				  ( -135. * cos(3.*Psi - alpha) * an.s2i*an.s2i2 +
				    135. * cos(3.*Psi + alpha)  * an.s2i*an.c2i2 +
				    cos(Psi+alpha) * an.c2i2*(15.*an.cdi-20.*an.ci+13.)/2.-
				    cos(Psi-alpha) * an.s2i2*(15.*an.cdi+20.*an.ci+13.)/2. )
				  -v2 * (1./3.-eta)* 
				  ( 20.*an.c3i2*cos(2.*Psi+alpha)*(3.*(an.si2*an.ci+an.ci2*an.si)-5.*an.si2) +
				    20.*an.s3i2*cos(2.*Psi-alpha)*(3.*(an.ci2*an.ci-an.si2*an.si)+5.*an.ci2) ) );

    h3M1->data[2 * j] = amp31 * (-v * dm / 6. *
				 ( -135. * cos(3.*Psi - alpha) * an.s2i*an.s2i2 +
				   135. * cos(3.*Psi + alpha) * an.s2i*an.c2i2 +
				   cos(Psi+alpha) * an.c2i2*(15.*an.cdi-20.*an.ci+13.)/2.-
				   cos(Psi-alpha) * an.s2i2*(15.*an.cdi+20.*an.ci+13.)/2. )
				 -v2 * (1./3.-eta)*
				 ( 20.*an.c3i2*cos(2.*Psi+alpha)*(3.*(an.si2*an.ci+an.ci2*an.si)-5.*an.si2) +
				   20.*an.s3i2*cos(2.*Psi-alpha)*(3.*(an.ci2*an.ci-an.si2*an.si)+5.*an.ci2) ) );

    h3P1->data[2 * j + 1] = amp31 * ( v * dm / 6. *
				      ( -135. * sin(3.*Psi - alpha) * an.s2i*an.s2i2 -
					135.* sin(3.*Psi + alpha) * an.s2i*an.c2i2 -
					sin(Psi+alpha) * an.c2i2*(15.*an.cdi-20.*an.ci+13.)/2.-
					sin(Psi-alpha) * an.s2i2*(15.*an.cdi+20.*an.ci+13.)/2. )
				      +v2 * (1./3.-eta)*
				      ( 20.*an.c3i2*sin(2.*Psi+alpha)*(3.*(an.si2*an.ci+an.ci2*an.si)-5.*an.si2)
					-20.*an.s3i2*sin(2.*Psi-alpha)*(3.*(an.ci2*an.ci-an.si2*an.si)+5.*an.ci2) ) );

    h3M1->data[2 * j + 1] = amp31 * ( v * dm / 6. *
				      ( -135. * sin(3.*Psi - alpha) *an.s2i*an.s2i2 -
					135. * sin(3.*Psi + alpha) *an.s2i*an.c2i2 -
					sin(Psi+alpha) * an.c2i2*(15.*an.cdi-20.*an.ci+13.)/2.-
					sin(Psi-alpha) * an.s2i2*(15.*an.cdi+20.*an.ci+13.)/2. )
				      -v2 * (1./3.-eta)* 
				      ( 20.*an.c3i2*sin(2.*Psi+alpha)*(3.*(an.si2*an.ci+an.ci2*an.si)-5.*an.si2)
					-20.*an.s3i2*sin(2.*Psi-alpha)*(3.*(an.ci2*an.ci-an.si2*an.si)+5.*an.ci2) ) );

    h30->data[2 * j] = 0.;
    
    h30->data[2 * j + 1] =  amp30 * ( v * dm *
				     ( cos(Psi) * an.si*(cos(2.*Psi)*(45.*an.s2i)-(25.*an.cdi-21.) ) )
				     +v2 * (1.-3.*eta) *
				     (80. * an.s2i*an.c2i*sin(2.*Psi) ) );

    return 0;

}

static int XLALSpinInspiralFillH4Modes(
				REAL8Vector* h4P4,
				REAL8Vector* h4M4,
				REAL8Vector* h4P3,
				REAL8Vector* h4M3,
				REAL8Vector* h4P2,
				REAL8Vector* h4M2,
				REAL8Vector* h4P1,
				REAL8Vector* h4M1,
				REAL8Vector* h40,
				INT4  j,
				REAL8 amp44,
				REAL8 v,
				REAL8 eta,
				REAL8 dm,
				REAL8 Psi,
				REAL8 alpha,
				LALSpinInspiralAngle an
				)
{

  UNUSED(v);
  UNUSED(dm);

  REAL8 amp43 = amp44 * 1.;
  REAL8 amp42 = amp44 * 1.;
  REAL8 amp41 = amp44 * 1.;
  REAL8 amp40 = amp44 * 1.;

  h4P4->data[2 * j] = amp44 * (1. - eta) * 
    ( 4.* an.s8i2 * cos(4.*(Psi-alpha)) + cos(2.*Psi-4.*alpha) *an.s6i2*an.c2i2 
      + an.s2i2*an.c6i2* cos(2.*Psi+4.*alpha) + 4.*an.c8i2* cos(4.*(Psi+alpha)) );

<<<<<<< HEAD
  h4M4->data[2 * j] = amp44 * (1. - 3.*eta) * 
    ( 4.* an.s8i2 * cos(4.*(Psi-alpha)) + cos(2.*Psi-4.*alpha) *an.s6i2*an.c2i2 
      + an.s2i2*an.c6i2* cos(2.*Psi+4.*alpha) + 4.*an.c8i2* cos(4.*(Psi+alpha)) );
=======
    /* set initial values of dynamical variables */
    initomega = params->fLower * unitHz;
    initomwrite = initomega;
    if (initomega > 0.9 * omegamatch) {
	initomega = 0.9 * omegamatch;
    }
    initv = pow(initomega, oneby3);

    /* Here we use the following convention:
       the coordinates of the spin vectors params->spin1,2 are assumed to
       be fed to this engine macro either in the frame set by the orbital angular
       momentum (params->directionChoice= OrbitalL or TotalJ) or int the frame
       set by the viewing direction (params->directionChoice=View).
       The gw spherical modes are computed in whichever of the three frames
       specified by the params->directionChoice variable.
       The spin magnitude are normalized to the individual mass^2, i.e.
       they are dimension-less.
       The modulus of the initial angular momentum is fixed by m1,m2 and
       initial frequency, the inclination is the
       angle between the view direction and the orbital angular momentum.
       The polarization angle is not used here, it enters the pattern
       functions along with the angles marking the sky position of the
       source. */

    LNmag = params->eta * params->totalMass * params->totalMass / initv;

    mchi1 =
	sqrt(params->spin1[0] * params->spin1[0] +
	     params->spin1[1] * params->spin1[1] +
	     params->spin1[2] * params->spin1[2]);
    mchi2 =
	sqrt(params->spin2[0] * params->spin2[0] +
	     params->spin2[1] * params->spin2[1] +
	     params->spin2[2] * params->spin2[2]);

    /* Cosinus of the angle between the spin vectors */
    cosg =
	(params->spin1[0] * params->spin2[0] +
	 params->spin1[1] * params->spin2[1] +
	 params->spin1[2] * params->spin2[2]) / mchi1 / mchi2;

    switch (params->axisChoice) {

    case OrbitalL:
	cosa1 = params->spin1[2] / mchi1;
	cosa2 = params->spin2[2] / mchi2;
	initLNh[0] = 0.;
	initLNh[1] = 0.;
	initLNh[2] = 1.;
	for (i = 0; i < 3; i++) {
	    initS1[i] = params->spin1[i] * params->mass1 * params->mass1;
	    initS2[i] = params->spin2[i] * params->mass2 * params->mass2;
	}
	inc = params->inclination;
	break;

    case View:
	cosa1 =
	    (params->spin1[2] * cos(params->inclination) +
	     params->spin1[0] * sin(params->inclination)) / mchi1;
	cosa2 =
	    (params->spin1[2] * cos(params->inclination) +
	     params->spin2[0] * sin(params->inclination)) / mchi2;
	for (i = 0; i < 3; i++) {
	    initS1[i] = params->spin1[i] * params->mass1 * params->mass1;
	    initS2[i] = params->spin2[i] * params->mass2 * params->mass2;
	}
	initLNh[0] = sin(params->inclination);
	initLNh[1] = 0.;
	initLNh[2] = cos(params->inclination);
	inc = 0.;
	break;

    default:
	//case TotalJ:
	cosa1 = params->spin1[2] / mchi1;
	cosa2 = params->spin2[2] / mchi2;
	for (j = 0; j < 3; j++) {
	    iS1[j] = params->spin1[j] * params->mass1 * params->mass1;
	    iS2[j] = params->spin2[j] * params->mass2 * params->mass2;
	    iJ[j] = iS1[j] + iS2[j];
	}
	iJ[2] += LNmag;
	iJmod = sqrt(iJ[0] * iJ[0] + iJ[1] * iJ[1] + iJ[2] * iJ[2]);
	for (j = 0; j < 3; j++) {
	    initJh[j] = iJ[j] / iJmod;
	    initLNh[j] = 0.;
	    initS1[j] = 0.;
	    initS2[j] = 0.;
	}
	if (initJh[0] == 0.)
	    phiJ = 0.;
	else
	    phiJ = atan2(initJh[1], initJh[0]);
	thetaJ = acos(initJh[2]);
	rz[0][0] = cos(phiJ);
	rz[0][1] = sin(phiJ);
	rz[0][2] = 0.;
	rz[1][0] = -sin(phiJ);
	rz[1][1] = cos(phiJ);
	rz[1][2] = 0.;
	rz[2][0] = 0.;
	rz[2][1] = 0.;
	rz[2][2] = 1.;
	ry[0][0] = cos(thetaJ);
	ry[0][1] = 0;
	ry[0][2] = -sin(thetaJ);
	ry[1][0] = 0.;
	ry[1][1] = 1.;
	ry[1][2] = 0.;
	ry[2][0] = sin(thetaJ);
	ry[2][1] = 0.;
	ry[2][2] = cos(thetaJ);
	for (j = 0; j < 3; j++) {
	    for (k = 0; k < 3; k++) {
		initLNh[j] += ry[j][k] * rz[k][2];
		for (l = 0; l < 3; l++) {
		    initS1[j] += ry[j][k] * rz[k][l] * iS1[l];
		    initS2[j] += ry[j][k] * rz[k][l] * iS2[l];
		}
	    }
	}
	inc = params->inclination;
	break;
    }
>>>>>>> bd99d356

  h4P4->data[2 * j + 1] = amp44 * (1. - 3.*eta) * 
    ( 4.* an.s8i2 * sin(4.*(Psi-alpha)) + sin(2.*Psi-4.*alpha) *an.s6i2*an.c2i2 
      - an.s2i2*an.c6i2* sin(2.*Psi+4.*alpha) - 4.*an.c8i2* sin(4.*(Psi+alpha)) );

  h4M4->data[2 * j + 1] = - amp44 * (1. - 3.*eta) * 
    ( 4.* an.s8i2 * sin(4.*(Psi-alpha)) + sin(2*Psi-4.*alpha) *an.s6i2*an.c2i2 
      - an.s2i2*an.c6i2* sin(2.*Psi+4.*alpha) - 4.*an.c8i2* sin(4.*(Psi+alpha)) );

  h4P3->data[2 * j] = amp43 * (1. - 3.*eta) * 
    ( 4.*an.s6i2* cos(4.*Psi-3.*alpha) - 4.*an.c6i2* cos(4.*Psi+3.*alpha) - 
      an.s4i2*(an.ci+0.5)/2. * cos(2.*Psi-3.*alpha) - an.c4i2*(an.ci-0.5) * cos(2.*Psi+3.*alpha) );

  h4M3->data[2 * j] = - amp43 * (1. - 3.*eta) * 
    ( 4.*an.s6i2* cos(4.*Psi-3.*alpha) - 4.*an.c6i2* cos(4.*Psi+3.*alpha) - 
      an.s4i2*(an.ci+0.5)/2. * cos(2.*Psi-3.*alpha) - an.c4i2*(an.ci-0.5) * cos(2.*Psi+3.*alpha) );

  h4P3->data[2 * j + 1] = amp43 * (1. - 3.*eta) * 
    ( 4.*an.s6i2* sin(4.*Psi-3.*alpha) + 4.*an.c6i2* sin(4.*Psi+3.*alpha) - 
      an.s4i2*(an.ci+0.5)/2. * sin(2.*Psi-3.*alpha) + an.c4i2*(an.ci-0.5) * sin(2.*Psi+3.*alpha) );

  h4M3->data[2 * j + 1] = amp43 * (1. - 3.*eta) * 
    ( 4.*an.s6i2* sin(4.*Psi-3.*alpha) + 4.*an.c6i2* sin(4.*Psi+3.*alpha) - 
      an.s4i2*(an.ci+0.5)/2. * sin(2.*Psi-3.*alpha) + an.c4i2*(an.ci-0.5) * sin(2.*Psi+3.*alpha) );

  h4P2->data[2 * j] = amp42 * (1. - 3.*eta) *
    ( 224.*an.s6i2*an.c2i2 * cos(4.*Psi-2.*alpha) - 224.*an.c6i2*an.s2i2 * cos(4.*Psi+2.*alpha) 
      - an.c4i2 * cos(2.*(Psi+alpha))*(7.*an.cdi-14.*an.ci+9) - an.s4i2 * cos(2.*(Psi-alpha))*(7.*an.cdi+14.*an.ci+9.) );

  h4M2->data[2 * j] = amp42 * (1. - 3.*eta) *
    ( 224.*an.s6i2*an.c2i2 * cos(4.*Psi-2.*alpha) - 224.*an.c6i2*an.s2i2 * cos(4.*Psi+2.*alpha) 
      - an.c4i2 * cos(2.*(Psi+alpha))*(7.*an.cdi-14.*an.ci+9) - an.s4i2 * cos(2.*(Psi-alpha))*(7.*an.cdi+14.*an.ci+9.) );

  h4P2->data[2 * j + 1] = amp42 * (1. - 3.*eta) *
    ( 224.*an.s6i2*an.c2i2 * sin(4.*Psi-2.*alpha) + 224.*an.c6i2*an.s2i2 * sin(4.*Psi+2.*alpha) 
      + an.c4i2 * sin(2.*(Psi+alpha))*(7.*an.cdi-14.*an.ci+9) - an.s4i2 * sin(2.*(Psi-alpha))*(7.*an.cdi+14.*an.ci+9.) );

  h4M2->data[2 * j + 1] = -amp42 * (1. - 3.*eta) *
    ( 224.*an.s6i2*an.c2i2 * sin(4.*Psi-2.*alpha) + 224.*an.c6i2*an.s2i2 * sin(4.*Psi+2.*alpha) 
      + an.c4i2 * sin(2.*(Psi+alpha))*(7.*an.cdi-14.*an.ci+9) - an.s4i2 * sin(2.*(Psi-alpha))*(7.*an.cdi+14*an.ci+9.) );

  h4P1->data[2 * j] = amp41 * (1. - 3.*eta) * 
    ( 448.*an.s5i2*an.c3i2 * cos(4.*Psi-alpha) - 448.*an.s3i2*an.c5i2 * cos(4.*Psi+alpha) +
      an.s3i2*cos(2.*Psi-alpha)*(7.*(an.cdi*an.ci2-an.sdi*an.si2)+14.*(an.ci2*an.ci-an.si2*an.si)+19.*an.ci2) -
      an.c3i2*cos(2.*Psi+alpha)*(7.*(an.cdi*an.si2+an.sdi*an.ci2)-14.*(an.si*an.ci2+an.ci*an.si2)+19.*an.ci2) );

  h4M1->data[2 * j] = -amp41 * (1. - 3.*eta) * 
    ( 448.*an.s5i2*an.c3i2 * cos(4.*Psi-alpha) - 448.*an.s3i2*an.c5i2 * cos(4.*Psi+alpha) +
      an.s3i2*cos(2.*Psi-alpha)*(7.*(an.cdi*an.ci2-an.sdi*an.si2)+14.*(an.ci2*an.ci-an.si2*an.si)+19.*an.ci2) -
      an.c3i2*cos(2.*Psi+alpha)*(7.*(an.cdi*an.si2+an.sdi*an.ci2)-14.*(an.si*an.ci2+an.ci*an.si2)+19.*an.ci2) );

  h4P1->data[2 * j + 1] = amp41 * (1. - 3.*eta) * 
    ( 448.*an.s5i2*an.c3i2 * sin(4.*Psi-alpha) + 448.*an.s3i2*an.c5i2 * sin(4.*Psi+alpha) +
      an.s3i2*sin(2.*Psi-alpha)*(7.*(an.cdi*an.ci2-an.sdi*an.si2)+14.*(an.ci2*an.ci-an.si2*an.si)+19.*an.ci2) +
      an.c3i2*sin(2.*Psi+alpha)*(7.*(an.cdi*an.si2+an.sdi*an.ci2)-14.*(an.si*an.ci2+an.ci*an.si2)+19.*an.ci2) );

  h4M1->data[2 * j + 1] = amp41 * (1. - 3.*eta) * 
    ( 448.*an.s5i2*an.c3i2 * sin(4.*Psi-alpha) + 448.*an.s3i2*an.c5i2 * sin(4.*Psi+alpha) +
      an.s3i2*sin(2.*Psi-alpha)*(7.*(an.cdi*an.ci2-an.sdi*an.si2)+14.*(an.ci2*an.ci-an.si2*an.si)+19.*an.ci2) +
      an.c3i2*sin(2.*Psi+alpha)*(7.*(an.cdi*an.si2+an.sdi*an.ci2)-14.*(an.si*an.ci2+an.ci*an.si2)+19.*an.ci2) );

  h40->data[2 * j] = amp40 * (1.-3.*eta) * an.s2i * (-56.*cos(4.*Psi) - 
						     cos(2.*Psi)*(7.*an.cdi+5.) );
  h40->data[2 * j +1] = 0.;    

  return 0;
}

NRCSID(LALSPININSPIRALENGINEC,"$Id$");

static void LALSpinInspiralEngine(LALStatus * status,
				  UINT4 neqs, 
				  const REAL8 yinit[],
				  REAL8 amp22ini,
				  LALPSpinInspiralRDparams *mparams,
				  REAL8Vector* h2P2,
				  REAL8Vector* h2M2,
				  REAL8Vector* h2P1,
				  REAL8Vector* h2M1,
				  REAL8Vector* h20,
				  REAL8Vector* h3P3,
				  REAL8Vector* h3M3,
				  REAL8Vector* h3P2,
				  REAL8Vector* h3M2,
				  REAL8Vector* h3P1,
				  REAL8Vector* h3M1,
				  REAL8Vector* h30,
				  REAL8Vector* h4P4,
				  REAL8Vector* h4M4,
				  REAL8Vector* h4P3,
				  REAL8Vector* h4M3,
				  REAL8Vector* h4P2,
				  REAL8Vector* h4M2,
				  REAL8Vector* h4P1,
				  REAL8Vector* h4M1,
				  REAL8Vector* h40,
				  REAL8Vector* freq,
				  REAL8Vector* phase,
				  LALPSpinInspiralPhenPars *phenPars 
				  ) 
{
  INT4 intreturn;
  UINT4 count=0;
  UINT4 write=0;

  REAL8 dt,tm,timewrite;
  REAL8 Mass,dm;
  REAL8 v,v2;
  REAL8 Phi=0.;
  REAL8 omega;
  REAL8 domega=0.;
  REAL8 domegaold;
  REAL8 ddomega=0.;
  REAL8 omegaMatch;

  REAL8 LNhx,LNhy,LNhz;
  REAL8 S1x,S1y,S1z;
  REAL8 S2x,S2y,S2z;
  REAL8 LNhxy;
  REAL8 energy      = 0.;
  REAL8 energywrite = 0.;

  REAL8 LNhS1=0.;
  REAL8 LNhS2=0.;
  REAL8 S1S1=0.;
  REAL8 S1S2=0.;
  REAL8 S2S2=0.;
  REAL8 dLNhx,dLNhy,dLNhz;
  REAL8 LNhS1w = 0.;
  REAL8 LNhS2w = 0.;
  REAL8 S1S1w  = 0.;
  REAL8 S2S2w  = 0.;
  REAL8 S1S2w  = 0.;

  REAL8 Phiold;
  REAL8 alpha,alphaold;
  REAL8 dalphaold;
  REAL8 dalpha  = 0.;
  REAL8 ddalpha = 0.;
  REAL8 diota   = 0.;
  REAL8 ddiota  = 0.;
  REAL8 diotaold;

  REAL8 Phiwrite     = 0.;
  REAL8 alphawrite   = 0.;
  REAL8 omegawrite   = 0.;
  REAL8 domegawrite  = 0.;
  REAL8 ddomegawrite = 0.;
  REAL8 diotawrite   = 0.;
  REAL8 ddiotawrite  = 0.;
  REAL8 dalphawrite  = 0.;
  REAL8 ddalphawrite = 0.;

  REAL8 amp22,amp33,amp44;
  REAL8 unitHz;
  LALSpinInspiralAngle trigAngle;

  UINT4 subsampling=1;

  rk4In in4;			 // used to setup the Runge-Kutta integration
  rk4GSLIntegrator *integrator;

  REAL8Vector dummy, values, dvalues, newvalues, yt, dym, dyt;
  // support variables

  //static const char *func = "XLALSpinInspiralEngine";
  INITSTATUS(status, "LALSpinInspiralEngine",LALSPININSPIRALENGINEC);
  ATTATCHSTATUSPTR(status);

  dummy.length = neqs * 6;

  values.length = dvalues.length = newvalues.length = yt.length = dym.length = dyt.length = neqs;
  
  if (!(dummy.data = (REAL8 *) LALMalloc(sizeof(REAL8) * neqs * 6))) {
    DETATCHSTATUSPTR(status);
    RETURN(status);
    //XLAL_ERROR(func, XLAL_ENOMEM);
  }

  dt=mparams->dt;
  Mass=mparams->m * LAL_MTSUN_SI;
  dm=mparams->dm;
  unitHz= Mass * (REAL8) LAL_PI;
  
  while ( (OmMatch(0.,0.,0.,0.,0.) * 16. / unitHz) > (REAL4) (subsampling) / dt ) {
    subsampling *= 2;
    dt /= (REAL8) (subsampling);
  }

  values.data    = &dummy.data[0];
  dvalues.data   = &dummy.data[neqs];
  newvalues.data = &dummy.data[2 * neqs];
  yt.data        = &dummy.data[3 * neqs];
  dym.data       = &dummy.data[4 * neqs];
  dyt.data       = &dummy.data[5 * neqs];

  /* Variables initializations */
  memcpy(values.data,yinit,neqs*sizeof(REAL8));

  in4.function = LALSpinInspiralDerivatives;
  in4.y        = &values;
  in4.dydx     = &dvalues;
  in4.h        = dt / Mass;
  in4.n        = neqs;
  in4.yt       = &yt;
  in4.dym      = &dym;
  in4.dyt      = &dyt;

  /* Start of the calculation of the inspiral part via the fixed step integration method */

  /* Initialize GSL integrator */
  if (!(integrator = XLALRungeKutta4Init(neqs, &in4))) {
    LALFree(dummy.data);
    /*INT4 errNum = XLALClearErrno();
    if (errNum == XLAL_ENOMEM)
      XLAL_ERROR(func,XLAL_ENOMEM);
    else
    XLAL_ERROR(func,XLAL_EDOM);*/
    DETATCHSTATUSPTR(status);
    RETURN(status);
  }

  count = write= 0;
  tm = timewrite = 0.;

  LALSpinInspiralDerivatives(&values, &dvalues, (void *) mparams);

  omega  = values.data[1];
  Phiold = Phi;
  Phi    = values.data[0];
  v      = pow(omega,oneby3);
  v2     = v*v;
  alpha  = atan2(values.data[3],values.data[2]);

  do {

    if (count%subsampling==0) {

      if (write >= mparams->length) {
	XLALRungeKutta4Free(integrator);
	LALFree(dummy.data);
	DETATCHSTATUSPTR(status);
	RETURN(status);
	//XLAL_ERROR(func, XLAL_EDOM);
      }

      amp22 = amp22ini * v2;
      amp33 = -amp22 / 4. * sqrt(5. / 42.);
      amp44 = amp22 * v2;

      Phiwrite   = Phi;
      omegawrite = omega;
      alphawrite = alpha;
      domegawrite  = domega;
      ddomegawrite = ddomega;
      energywrite  = energy;
      diotawrite   = diota;
      ddiotawrite  = ddiota;
      dalphawrite  = dalpha;
      ddalphawrite = ddalpha;
      LNhS1w = LNhS1;
      LNhS2w = LNhS2;
      S1S1w  = S1S1;
      S1S2w  = S1S2;
      S2S2w  = S2S2;

      trigAngle.ci   = LNhz;
      trigAngle.cdi  = 2. * trigAngle.ci * trigAngle.ci - 1.;
      trigAngle.c2i  = trigAngle.ci * trigAngle.ci;
      trigAngle.s2i  = 1. - trigAngle.ci * trigAngle.ci;
      trigAngle.si   = sqrt(trigAngle.s2i);
      trigAngle.sdi  = 2. * trigAngle.ci * trigAngle.si;
      trigAngle.c2i2 = (1. + trigAngle.ci) / 2.;
      trigAngle.s2i2 = (1. - trigAngle.ci) / 2.;
      trigAngle.ci2  = sqrt(trigAngle.c2i2);
      trigAngle.si2  = sqrt(trigAngle.s2i2);
      trigAngle.c3i2 = trigAngle.c2i2 * trigAngle.ci2;
      trigAngle.s3i2 = trigAngle.s2i2 * trigAngle.si2;
      trigAngle.c4i2 = trigAngle.c2i2 * trigAngle.c2i2;
      trigAngle.s4i2 = trigAngle.s2i2 * trigAngle.s2i2;
      trigAngle.c5i2 = trigAngle.c4i2 * trigAngle.ci2;
      trigAngle.s5i2 = trigAngle.s4i2 * trigAngle.si2;
      trigAngle.c6i2 = trigAngle.c4i2 * trigAngle.c2i2;
      trigAngle.s6i2 = trigAngle.s4i2 * trigAngle.s2i2;
      trigAngle.c8i2 = trigAngle.c4i2 * trigAngle.c4i2;
      trigAngle.s8i2 = trigAngle.s4i2 * trigAngle.s4i2;

      XLALSpinInspiralFillH2Modes(h2P2,h2M2,h2P1,h2M1,h20,write,amp22,v,mparams->eta,dm,Phiwrite,alphawrite,trigAngle);

      XLALSpinInspiralFillH3Modes(h3P3,h3M3,h3P2,h3M2,h3P1,h3M1,h30,write,amp33,v,mparams->eta,dm,Phiwrite,alphawrite,trigAngle);

      XLALSpinInspiralFillH4Modes(h4P4,h4M4,h4P3,h4M3,h4P2,h4M2,h4P1,h4M1,h40,write,amp44,v,mparams->eta,dm,Phiwrite,alphawrite,trigAngle);

      freq->data[write]=omega;
      phase->data[write]=Phi;

      write++;

      timewrite+=mparams->dt;

    }

    in4.x = tm / mparams->m;
      
    LALRungeKutta4(status->statusPtr, &newvalues, integrator,(void *) mparams);
    CHECKSTATUSPTR(status);
    /* updating values of dynamical variables */

    Phi = values.data[0] = newvalues.data[0];
    omega = values.data[1] = newvalues.data[1];

    LNhx = values.data[2] = newvalues.data[2];
    LNhy = values.data[3] = newvalues.data[3];
    LNhz = values.data[4] = newvalues.data[4];

    S1x = values.data[5] = newvalues.data[5];
    S1y = values.data[6] = newvalues.data[6];
    S1z = values.data[7] = newvalues.data[7];
  
    S2x = values.data[8] = newvalues.data[8];
    S2y = values.data[9] = newvalues.data[9];
    S2z = values.data[10] = newvalues.data[10];

    energy = values.data[11] = newvalues.data[11];

    alphaold = alpha;
    LNhxy = sqrt(LNhx * LNhx + LNhy * LNhy);
    if (LNhxy>0.)
      alpha = atan2(LNhy, LNhx);
    else 
      alpha = alphaold;

    if ((fabs(Phi-alpha-Phiold+alphaold)>LAL_PI/8.)&&(fabs(Phi-alpha-Phiold+alphaold)<2.*LAL_PI-0.1)&&(count>1)) {
      fprintf(stderr,"*** LALPSpinInspiralRD WARNING ***: Problem with coordinate singularity. Step %d:  Phi-alpha:%12.6e\n Step %d  Phi-alpha: %12.6e\n",count,(Phi-alpha)/LAL_PI*180.,count-1,(Phiold-alphaold)/LAL_PI*180.);
      fprintf(stderr,"  Waveform parameters were m1/m = %14.6e, m2/m = %14.6e\n", mparams->m1m, mparams->m2m);
    }

    LNhS1 = (S1x * LNhx + S1y * LNhy + S1z * LNhz) / mparams->m1m / mparams->m1m;
    LNhS2 = (S2x * LNhx + S2y * LNhy + S2z * LNhz) / mparams->m2m / mparams->m2m;
    S1S1  = (S1x * S1x + S1y * S1y + S1z * S1z) / pow(mparams->m1m,4.);
    S2S2  = (S2x * S2x + S2y * S2y + S2z * S2z) / pow(mparams->m2m,4.);
    S1S2  = (S1x * S2x + S1y * S2y + S1z * S2z) / pow(mparams->m1m*mparams->m2m,2.);

    LALSpinInspiralDerivatives(&values, &dvalues, (void *) mparams);

    dLNhx = dvalues.data[2];
    dLNhy = dvalues.data[3];
    dLNhz = dvalues.data[4];
    dalphaold = dalpha;
    diotaold = diota;
    if (LNhxy > 0.) {
      diota    = -dLNhz / LNhxy;
      dalpha   = (LNhx * dLNhy - LNhy * dLNhx) / LNhxy;
      ddiota   = (diota - diotaold) / dt * Mass;
      ddalpha = (dalpha - dalphaold) / dt * Mass;
    } else {
      diota   = 0.;
      dalpha  = 0.;
      ddiota  = 0.;
      ddalpha = 0.;
    }

    v  = pow(omega,oneby3);
    v2 = v*v;

    domegaold = domega;
    domega    = dvalues.data[1];
    ddomega   = (domega - domegaold) / dt * Mass;

    tm += dt;

<<<<<<< HEAD
    count++;
=======
    omegaRD = modefreqs->data[0].re * unitHz / LAL_PI / 2.;
    /* If Nyquist freq. <  220 QNM freq., print warning message, but go on */
    /* Note that we cancelled a factor of 2 occuring on both sides */
  /*  if (params->tSampling < modefreqs->data[0].re / LAL_PI) {
	fprintf(stdout,
		"LALPhenSpin WARNING : Estimated ringdown freq larger than Nyquist freq.\n");
	 XLALDestroyCOMPLEX8Vector( modefreqs );
	   LALError(status->statusPtr, message);
	   ABORT( status, LALINSPIRALH_ECHOICE, LALINSPIRALH_MSGECHOICE);
   }*/
>>>>>>> bd99d356

    intreturn=XLALSpinInspiralTest(0.,values.data,dvalues.data,mparams);

    omegaMatch = OmMatch(LNhS1,LNhS2,S1S1,S1S2,S2S2);

  } while ( (intreturn==GSL_SUCCESS) && (omegaMatch>omega) );

  if ((omega>omegaMatch)&&(count>subsampling)) intreturn = LALPSIRDPN_TEST_OMEGAMATCH;

  LALFree(dummy.data);

  phenPars->endtime   = timewrite-mparams->dt;
  phenPars->intreturn = intreturn;
  phenPars->Psi       = Phiwrite;
  phenPars->alpha     = alphawrite;
  phenPars->energy    = energywrite;
  phenPars->omega     = omegawrite;
  phenPars->domega    = domegawrite/Mass;
  phenPars->ddomega   = ddomegawrite/Mass/Mass;
  phenPars->diota     = diotawrite;
  phenPars->ddiota    = ddiotawrite/Mass;
  phenPars->dalpha    = dalphawrite;
  phenPars->ddalpha   = ddalphawrite/Mass;
  phenPars->ci        = trigAngle.ci;
  phenPars->countback = write-1;
  phenPars->LNhS1     = LNhS1w;
  phenPars->LNhS2     = LNhS2w;
  phenPars->S1S2      = S1S2w;
  phenPars->S1S1      = S1S1w;
  phenPars->S2S2      = S2S2w;

}

static int XLALSpinInspiralAdaptiveEngine(
					  const UINT4 neqs, 
					  const REAL8 yinit[],  
					  REAL8 amp22ini, 
					  LALPSpinInspiralRDparams *mparams,
					  REAL8Vector* h2P2,
					  REAL8Vector* h2M2,
					  REAL8Vector* h2P1,
					  REAL8Vector* h2M1,
					  REAL8Vector* h20,
					  REAL8Vector* h3P3,
					  REAL8Vector* h3M3,
					  REAL8Vector* h3P2,
					  REAL8Vector* h3M2,
					  REAL8Vector* h3P1,
					  REAL8Vector* h3M1,
					  REAL8Vector* h30,
					  REAL8Vector* h4P4,
					  REAL8Vector* h4M4,
					  REAL8Vector* h4P3,
					  REAL8Vector* h4M3,
					  REAL8Vector* h4P2,
					  REAL8Vector* h4M2,
					  REAL8Vector* h4P1,
					  REAL8Vector* h4M1,
					  REAL8Vector* h40,
					  REAL8Vector* freq,
					  REAL8Vector* phase,
					  LALPSpinInspiralPhenPars *phenPars 
					  ) 
{

  UINT4 j,k;
  INT4 kend=0;
  INT4 jend=0;
  UINT4 intlen;
  UINT4 intreturn;

  LALSpinInspiralAngle trigAngle;

  REAL8Array *yout;
  ark4GSLIntegrator *integrator;

  REAL8 Psi;
  REAL8 alpha=0.;
  REAL8 alphaold;
  REAL8 v,v2;
  REAL8 dt;
  REAL8 Mass;
  REAL8 amp22;
  REAL8 amp33;
  REAL8 amp44;

  REAL8 LNhxy;
  REAL8 LNhS1=0.;
  REAL8 LNhS2=0.;
  REAL8 S1S1=0.;
  REAL8 S1S2=0.;
  REAL8 S2S2=0.;
  REAL8 omegaMatch;
  REAL8 domegak  = 0.;
  REAL8 ddomegak = 0.;
  REAL8 LNhS1k   = 0.;
  REAL8 LNhS2k   = 0.;
  REAL8 S1S1k    = 0.;
  REAL8 S1S2k    = 0.;
  REAL8 S2S2k    = 0.;
  REAL8 alphak   = 0.;
  REAL8 dalphak  = 0.;
  REAL8 ddalphak = 0.;
  REAL8 diotak   = 0.;
  REAL8 ddiotak  = 0.;

  INT4 errcode;
  
  static const char *func = "XLALSpinInspiralAdaptiveEngine";

  REAL8 *yin = (REAL8 *) LALMalloc(sizeof(REAL8) * neqs);

  /* allocate the integrator */
  integrator = XLALAdaptiveRungeKutta4Init(neqs,XLALSpinInspiralDerivatives,XLALSpinInspiralTest,1.0e-6,1.0e-6);
  if (!integrator) {
    fprintf(stderr,"**** LALPSpinInspiralRD ERROR ****: Cannot allocate adaptive integrator.\n");
    if (XLALClearErrno() == XLAL_ENOMEM)
      XLAL_ERROR( func, XLAL_ENOMEM );
    else
      XLAL_ERROR( func, XLAL_EDOM );
  }

  /* stop the integration only when the test is true */
  integrator->stopontestonly = 1;

  /* run the integration; note: time is measured in units of total mass */

  Mass = mparams->m * LAL_MTSUN_SI;
  dt   = mparams->dt;

  memcpy(yin, yinit, neqs * (sizeof(REAL8)) );

  intlen = XLALAdaptiveRungeKutta4(integrator,(void *)mparams,yin,0.0,mparams->lengths/Mass,dt/Mass,&yout);

  intreturn = integrator->returncode;
  XLALAdaptiveRungeKutta4Free(integrator);

  /* End integration*/

  /* Start of the integration checks*/
  if (!intlen) {
    if (XLALClearErrno() == XLAL_ENOMEM) {
      XLAL_ERROR( func,  XLAL_ENOMEM);
    } else {
      fprintf(stderr,"**** LALPSpinInspiralRD ERROR ****: integration failed with errorcode %d\n",intreturn);
      XLAL_ERROR( func, XLAL_EFAILED);
    }
  }

  /* if we have enough space, compute the waveform components; otherwise abort */
  if ( intlen >= mparams->length ) {
    fprintf(stderr,"**** LALPSpinInspiralRD ERROR ****: no space to write in waveforms: %d vs. %d\n",intlen,mparams->length);
    XLAL_ERROR(func, XLAL_ESIZE);
  }

  if ( intlen < 2 ) {
    fprintf(stderr,"**** LALPSpinInspiralRD ERROR ****: incorrect integration with length %d\n",intlen);
    XLAL_ERROR(func, XLAL_ESIZE);
  }
  /* End of integration checks*/
  
  REAL8 *Phi    = &yout->data[1*intlen];
  REAL8 *omega  = &yout->data[2*intlen];
  REAL8 *LNhx   = &yout->data[3*intlen];
  REAL8 *LNhy   = &yout->data[4*intlen];
  REAL8 *LNhz   = &yout->data[5*intlen];
  REAL8 *S1x    = &yout->data[6*intlen];
  REAL8 *S1y    = &yout->data[7*intlen];
  REAL8 *S1z    = &yout->data[8*intlen];
  REAL8 *S2x    = &yout->data[9*intlen];
  REAL8 *S2y    = &yout->data[10*intlen];
  REAL8 *S2z    = &yout->data[11*intlen];
  REAL8 *energy = &yout->data[12*intlen];

  if (mparams->inspiralOnly!=1) {

    UINT4 Npoints = 1;
    while ( ((Npoints*2)<intlen) && (omega[intlen-Npoints]>omMlow) ) Npoints*=2;

    REAL8Vector *omega_s   = XLALCreateREAL8Vector(Npoints);
    REAL8Vector *LNhx_s    = XLALCreateREAL8Vector(Npoints);
    REAL8Vector *LNhy_s    = XLALCreateREAL8Vector(Npoints);
    REAL8Vector *LNhz_s    = XLALCreateREAL8Vector(Npoints);
    REAL8Vector *alpha_s   = XLALCreateREAL8Vector(Npoints); 

    REAL8Vector *domega    = XLALCreateREAL8Vector(Npoints);
    REAL8Vector *dLNhx     = XLALCreateREAL8Vector(Npoints);
    REAL8Vector *dLNhy     = XLALCreateREAL8Vector(Npoints);
    REAL8Vector *dLNhz     = XLALCreateREAL8Vector(Npoints);
    REAL8Vector *diota     = XLALCreateREAL8Vector(Npoints);
    REAL8Vector *dalpha    = XLALCreateREAL8Vector(Npoints);

    REAL8Vector *ddomega   = XLALCreateREAL8Vector(Npoints);
    REAL8Vector *ddiota    = XLALCreateREAL8Vector(Npoints);
    REAL8Vector *ddalpha   = XLALCreateREAL8Vector(Npoints);

    for (k=0; k<Npoints; k++) {
      j=k+intlen-Npoints;
      omega_s->data[k]  = omega[j];
      LNhx_s->data[k]   = LNhx[j];
      LNhy_s->data[k]   = LNhy[j];
      LNhz_s->data[k]   = LNhz[j];

      if (((LNhy_s->data[k]*LNhy_s->data[k]+LNhx_s->data[k]*LNhx_s->data[k])>0.)||(k==0)) {
	alpha_s->data[k] = atan2(LNhy_s->data[k], LNhx_s->data[k]);
      }
      else alpha_s->data[k] = alpha_s->data[k-1];

      LNhS1k=LNhS1;
      LNhS1=(LNhx[j]*S1x[j]+LNhy[j]*S1y[j]+LNhz[j]*S1z[j])/mparams->m1m/mparams->m1m;
      LNhS2k=LNhS2;
      LNhS2=(LNhx[j]*S2x[j]+LNhy[j]*S2y[j]+LNhz[j]*S2z[j])/mparams->m2m/mparams->m2m;;
      S1S2k=S1S2;
      S1S2=(S1x[j]*S2x[j]+S1y[j]*S2y[j]+S1z[j]*S2z[j])/pow(mparams->m1m*mparams->m2m,2.);
      S1S1k=S1S1;
      S1S1=(S1x[j]*S1x[j]+S1y[j]*S1y[j]+S1z[j]*S1z[j])/pow(mparams->m1m,4.);
      S2S2k=S2S2;
      S2S2=(S2x[j]*S2x[j]+S2y[j]*S2y[j]+S2z[j]*S2z[j])/pow(mparams->m2m,4.);

      omegaMatch= OmMatch(LNhS1,LNhS2,S1S1,S1S2,S2S2);

      if ((omegaMatch<=omega_s->data[k])&&(kend==0)) {
	kend=k-1;
	jend=j-1;
      }
    }
    alphak=alpha_s->data[kend];

    if (kend<0) {
      fprintf(stderr,"**** LALPSpinInspiralRD ERROR ****: phenomenological phase cannot be added: initial omega too high %11.6e  omM ~ %12.6e  m:(%14.6e, %14.6e)\n",omega_s->data[0],omegaMatch,mparams->m1m*mparams->m,mparams->m2m*mparams->m);
      XLAL_ERROR(func,XLAL_EFAILED);
    }

    errcode  = XLALGenerateWaveDerivative(domega,omega_s,dt);
    errcode += XLALGenerateWaveDerivative(dLNhx,LNhx_s,dt);
    errcode += XLALGenerateWaveDerivative(dLNhy,LNhy_s,dt);
    errcode += XLALGenerateWaveDerivative(dLNhz,LNhz_s,dt);
    if (errcode != 0) {
      fprintf(stderr,"**** LALPSpinInspiralRD ERROR ****: error generating derivatives\n");
      XLAL_ERROR(func,XLAL_EFAILED);
    }
    domegak  = domega->data[kend];

    for (k=0; k<Npoints; k++) {
      LNhxy = sqrt(LNhx_s->data[k] * LNhx_s->data[k] + LNhy_s->data[k] * LNhy_s->data[k]);
      if (LNhxy > 0.) {
	diota->data[k]  = -dLNhz->data[k] / LNhxy;
	dalpha->data[k] = (LNhx_s->data[k] * dLNhy->data[k] - LNhy_s->data[k] * dLNhx->data[k]) / LNhxy;
      } else {
	diota->data[k]  = 0.;
	dalpha->data[k] = 0.;
      }
    }
    diotak  = diota->data[kend];
    dalphak = dalpha->data[kend];

    errcode  = XLALGenerateWaveDerivative(ddiota,diota,dt);
    errcode += XLALGenerateWaveDerivative(ddalpha,dalpha,dt);
    errcode += XLALGenerateWaveDerivative(ddomega,domega,dt);
    if (errcode != 0) {
      fprintf(stderr,"**** LALPSpinInspiralRD ERROR ****: error generating derivative\n");
      XLAL_ERROR(func,XLAL_EFAILED);
    }
    ddomegak = ddomega->data[kend];
    ddalphak = ddalpha->data[kend];
    ddiotak  = ddiota->data[kend];

    XLALDestroyREAL8Vector(omega_s);
    XLALDestroyREAL8Vector(LNhx_s);
    XLALDestroyREAL8Vector(LNhy_s);
    XLALDestroyREAL8Vector(LNhz_s);
    XLALDestroyREAL8Vector(alpha_s);
    XLALDestroyREAL8Vector(dLNhx);
    XLALDestroyREAL8Vector(dLNhy);
    XLALDestroyREAL8Vector(dLNhz);
    XLALDestroyREAL8Vector(diota);
    XLALDestroyREAL8Vector(dalpha);
    XLALDestroyREAL8Vector(ddomega);
    XLALDestroyREAL8Vector(ddiota);
    XLALDestroyREAL8Vector(ddalpha);

  }
  else {
    jend=intlen-1;
  }

  /* Now fill the Hlm waveform structures*/

  alphaold=alpha;
  alpha=atan2(LNhy[0],LNhx[0]);
  REAL8 alphaoold = 0.;

  for (j=0;j<=(UINT4)jend;j++) {

    freq->data[j]=omega[j];
    v=pow(omega[j],oneby3);
    v2=v*v;

    // amp22= -2.0 * params->mu * LAL_MRSUN_SI/(params->distance) * sqrt( 16.*LAL_PI/5.)*v2;
    // amp20 = amp22*sqrt(3/2)
    // Y22 \pm Y2-2= sqrt(5/PI)    ((1+cos^2 t)/4, (cos t)/2)
    // Y21 \pm Y2-1= sqrt(5/PI)    ((sin t)/2, (sin 2t)/4)
    // Y20         = sqrt(15/2 PI) (sin^2 t)/4

    amp22 = amp22ini * v2;
    amp33 = -amp22 / 4. * sqrt(5./42.); 
    amp44 = amp22 * sqrt(5./7.) * 2./9.* v2;

    Psi = phase->data[j] = Phi[j];// - 2. * omega[j] * log(omega[j]);

    trigAngle.ci   = (LNhz[j]);
    trigAngle.cdi  = 2. * trigAngle.ci * trigAngle.ci - 1.;
    trigAngle.c2i  = trigAngle.ci * trigAngle.ci;
    trigAngle.s2i  = 1. - trigAngle.ci * trigAngle.ci;
    trigAngle.si   = sqrt(trigAngle.s2i);
    trigAngle.sdi  = 2. * trigAngle.ci * trigAngle.si;
    trigAngle.c2i2 = (1. + trigAngle.ci) / 2.;
    trigAngle.s2i2 = (1. - trigAngle.ci) / 2.;
    trigAngle.ci2  = sqrt(trigAngle.c2i2);
    trigAngle.si2  = sqrt(trigAngle.s2i2);
    trigAngle.c3i2 = trigAngle.c2i2 * trigAngle.ci2;
    trigAngle.s3i2 = trigAngle.s2i2 * trigAngle.si2;
    trigAngle.c4i2 = trigAngle.c2i2 * trigAngle.c2i2;
    trigAngle.s4i2 = trigAngle.s2i2 * trigAngle.s2i2;
    trigAngle.c5i2 = trigAngle.c4i2 * trigAngle.ci2;
    trigAngle.s5i2 = trigAngle.s4i2 * trigAngle.si2;
    trigAngle.c6i2 = trigAngle.c4i2 * trigAngle.c2i2;
    trigAngle.s6i2 = trigAngle.s4i2 * trigAngle.s2i2;
    trigAngle.c8i2 = trigAngle.c4i2 * trigAngle.c4i2;
    trigAngle.s8i2 = trigAngle.s4i2 * trigAngle.s4i2;
    
    alphaoold = alphaold;
    alphaold  = alpha;
    if ((LNhy[j]*LNhy[j]+LNhx[j]*LNhx[j])>0.) {
      alpha = atan2(LNhy[j], LNhx[j]);
    }
    else alpha = alphaold;

    errcode  = XLALSpinInspiralFillH2Modes(h2P2,h2M2,h2P1,h2M1,h20,j,amp22,v,mparams->eta,mparams->dm,Psi,alpha,trigAngle);

    if (j>1) {
      if ((fabs(Psi-alpha-Phi[j-1]+alphaold)>LAL_PI/4.)&&(fabs(Psi-alpha-Phi[j-1]+alphaold)<2.*LAL_PI-0.1)) {
	fprintf(stdout,"*** LALPSpinInspiralRD WARNING ***: Problem with coordinate singularity: Step %d:  LNhy: %12.6e LNhx: %12.6e  Psi-a:%12.6e\n Step %d  LNhy: %12.6e  LNhx: %12.6e  Psi-a: %12.6e\n Step %d  LNhy: %12.6e  LNhx: %12.6e  Psi-a: %12.6e ",j,LNhy[j],LNhx[j],Phi[j]-alpha,j-1,LNhy[j-1],LNhx[j-1],Phi[j-1]-alphaold,j-2,LNhy[j-2],LNhx[j-2],Phi[j-2]-alphaoold);
	fprintf(stdout,"h22: %12.5e  %12.5e  h2-2: %12.5e  %12.5e\n",h2P2->data[2*j],h2P2->data[2*j+1],h2M2->data[2*j],h2M2->data[2*j+1]);
	fprintf(stdout,"h22: %12.5e  %12.5e  h2-2: %12.5e  %12.5e\n",h2P2->data[2*(j-1)],h2P2->data[2*(j-1)+1],h2M2->data[2*(j-1)],h2M2->data[2*(j-1)+1]);
	fprintf(stdout,"h22: %12.5e  %12.5e  h2-2: %12.5e  %12.5e\n",h2P2->data[2*(j-2)],h2P2->data[2*(j-2)+1],h2M2->data[2*(j-2)],h2M2->data[2*(j-2)+1]);
	fprintf(stdout,"            m1,2/m = (%10.6f,%10.6f)\n", mparams->m1m, mparams->m2m);
      }
    }

    errcode += XLALSpinInspiralFillH3Modes(h3P3,h3M3,h3P2,h3M2,h3P1,h3M1,h30,j,amp33,v,mparams->eta,mparams->dm,Psi,alpha,trigAngle);

    errcode += XLALSpinInspiralFillH4Modes(h4P4,h4M4,h4P3,h4M3,h4P2,h4M2,h4P1,h4M1,h40,j,amp44,v,mparams->eta,mparams->dm,Psi,alpha,trigAngle);
    
  }

  phenPars->intreturn = intreturn;
  phenPars->energy    = energy[jend];
  phenPars->omega     = omega[jend];
  phenPars->domega    = domegak;
  phenPars->ddomega   = ddomegak;
  phenPars->diota     = diotak;
  phenPars->ddiota    = ddiotak;
  phenPars->alpha     = alphak;
  phenPars->dalpha    = dalphak;
  phenPars->ddalpha   = ddalphak;
  phenPars->countback = jend;
  phenPars->Psi       = Phi[jend];
  phenPars->endtime   = ((REAL8) jend)*dt;
  phenPars->ci        = LNhz[jend];
  phenPars->LNhS1     = LNhS1k;
  phenPars->LNhS2     = LNhS2k;
  phenPars->S1S2      = S1S2k;
  phenPars->S1S1      = S1S1k;
  phenPars->S2S2      = S2S2k;

  XLALDestroyREAL8Array(yout);  

  return errcode;
    
} /* End of the inspiral part created via the adaptive integration method */

void LALPSpinInspiralRDEngine(LALStatus   * status,
			      REAL8Vector * signalvec1,
			      REAL8Vector * signalvec2,
			      REAL8Vector * hh,
			      REAL8Vector * ff,
			      REAL8Vector * phi,
			      UINT4 *countback,
			      InspiralTemplate *params,
			      InspiralInit     *paramsInit)
{

  /* declare code parameters and variables */
  const INT4 neqs = 11+1;	  // number of dynamical variables plus the energy function
  UINT4 count,apcount;            // integration steps performed
  UINT4 length;		          // signal vector length
  UINT4 i, j, k, l;		  // counters
  
  expnCoeffs ak;		  // Coefficients in a generic PN expansion (E, flux...)
  
  REAL8 v = 0.;
  REAL8 v2 = 0.;
  REAL8 v2old;
  REAL8 mass;			  // Total mass in SI units
  REAL8 tim;			  // time (units of total mass)
  REAL8 unitHz;
  REAL8 initomega,initphi;
  REAL8 inc;
  REAL8 LNhmag,initJmag;
  REAL8 initS1[3],initS2[3],initLNh[3],initJ[3];
  REAL8 iS1[3],iS2[3];
  REAL8 phiJ,thetaJ;
  REAL8 ry[3][3],rz[3][3];
  REAL8 dt;

  INT4  intreturn;
  REAL8 yinit[neqs];

  LALPSpinInspiralRDparams mparams;

  REAL8Vector* h2P2;
  REAL8Vector* h2M2;
  REAL8Vector* h2P1;
  REAL8Vector* h2M1;
  REAL8Vector* h20;
  REAL8Vector* h3P3;
  REAL8Vector* h3M3;
  REAL8Vector* h3P2;
  REAL8Vector* h3M2;
  REAL8Vector* h3P1;
  REAL8Vector* h3M1;
  REAL8Vector* h30;
  REAL8Vector* h4P4;
  REAL8Vector* h4M4;
  REAL8Vector* h4P3;
  REAL8Vector* h4M3;
  REAL8Vector* h4P2;
  REAL8Vector* h4M2;
  REAL8Vector* h4P1;
  REAL8Vector* h4M1;
  REAL8Vector* h40;

  REAL8Vector* sigp;
  REAL8Vector* sigc;
  REAL8Vector* fap;
  REAL8Vector* hap;
  REAL8Vector* phap;

  LALPSpinInspiralPhenPars phenPars;

  REAL8 Psi=0.;
  REAL8 amp22ini,amp22,amp33,amp44;

  LALSpinInspiralAngle trigAngle;

  REAL8 alpha=0.;
  
  REAL8 t0,tAs;
  REAL8 om0,om1,omold,om;
  REAL8 Psi0,alpha0,iota0;
  REAL8 diota1,diota0,dalpha0,dalpha1;

  COMPLEX8Vector *modefreqs;
  COMPLEX16 MultSphHarmP;	// Generic spin-weighted spherical harmonics
  COMPLEX16 MultSphHarmM;	// Generic spin-weighted spherical harmonics
  REAL8 x0, x1, x2, x3;

  /* The number of Ring Down modes is hard-coded here */
  const UINT4 nmodes=2;
  /* Nmodes should be restricted to either 1 or 2*/

  UINT4 errcode;

  REAL8 finalMass,finalSpin;
  REAL8 energy=0.;
  REAL8 frRD,omegaRD;

  //static const char *func = "XLALSpinInspiralEngine";

  INITSTATUS(status, "LALPSpinInspiralRDEngine",LALPSPININSPIRALRDENGINEC);
  ATTATCHSTATUSPTR(status);

  ASSERT(params, status, LALINSPIRALH_ENULL, LALINSPIRALH_MSGENULL);

  ak = paramsInit->ak;
  
  params->spinInteraction = LAL_AllInter;

  mass = params->totalMass * LAL_MTSUN_SI;
  unitHz = params->totalMass * LAL_MTSUN_SI * (REAL8) LAL_PI;

  if ((signalvec2)||(hh))
    params->nStartPad = 0;	/* must be zero for templates and injection */
  /* -- length in seconds from Newtonian formula; */

  dt = 1. / params->tSampling;

  /* setup coefficients for PN equations */
  XLALPSpinInspiralRDSetParams(&mparams,params,paramsInit);

  /* Check that initial frequency is smaller than omegamatch ~ xxyy for m=100 Msun */
  initphi=params->startPhase;

  initomega=params->fLower*unitHz;
  if ( initomega > omMlow ) {
    fprintf(stderr,"**** LALPSpinInspiralRD ERROR ****: Initial frequency too high: %11.5e for omM ~ %11.5e and m:(%8.3f, %8.3f)\n",params->fLower,omMlow/unitHz,params->mass1,params->mass2);
    DETATCHSTATUSPTR(status);
    RETURN(status);
    //XLAL_ERROR(func,XLAL_EFAILED);
  }

  /* Here we use the following convention:
     the coordinates of the spin vectors params->spin1,2 are assumed to
     be fed to this engine macro either in the frame set by the inital orbital 
     angular momentum (params->directionChoice= OrbitalL or TotalJ) or in the frame
     set by the viewing direction (params->directionChoice=View).
     The gw spherical modes are computed in whichever of the three frames
     specified by the params->directionChoice variable.
     The spin magnitude are normalized to the individual mass^2, i.e.
     they are dimension-less.
     The modulus of the initial angular momentum is fixed by m1,m2 and
     initial frequency, the inclination is the
     angle between the view direction and the orbital angular momentum.
     The polarization angle is not used here, it enters the pattern
     functions along with the angles marking the sky position of the
     source. */

  LNhmag = params->eta * params->totalMass * params->totalMass / pow(initomega,oneby3);

  for (i = 0; i < 3; i++) {
    initS1[i] = params->spin1[i] * params->mass1 * params->mass1;
    initS2[i] = params->spin2[i] * params->mass2 * params->mass2;
  }

  switch (params->axisChoice) {

  case OrbitalL:
    //printf("OrbitalL*****\n");
    initLNh[0] = 0.;
    initLNh[1] = 0.;
    initLNh[2] = 1.;
    inc = params->inclination;
    break;

  case View:
    //printf("View*****\n");
    initLNh[0] = sin(params->inclination);
    initLNh[1] = 0.;
    initLNh[2] = cos(params->inclination);
    inc = 0.;
    break;

  default:
    //case TotalJ
    //printf("TotalJ*****\n");
    for (j = 0; j < 3; j++) {
      iS1[j] = initS1[j];
      iS2[j] = initS2[j];
      initJ[j] = iS1[j] + iS2[j];
      initS1[j] = initS2[j]=0.;
      initLNh[j] = 0.;
    }
    initJ[2] += LNhmag;
    initJmag = sqrt(initJ[0] * initJ[0] + initJ[1] * initJ[1] + initJ[2] * initJ[2]);
    if (initJ[0] == 0.)
      phiJ = 0.;
    else
      phiJ = atan2(initJ[1], initJ[0]);
    thetaJ = acos(initJ[2]/initJmag);
    rz[0][0] = cos(phiJ);
    rz[0][1] = sin(phiJ);
    rz[0][2] = 0.;
    rz[1][0] = -sin(phiJ);
    rz[1][1] = cos(phiJ);
    rz[1][2] = 0.;
    rz[2][0] = 0.;
    rz[2][1] = 0.;
    rz[2][2] = 1.;
    ry[0][0] = cos(thetaJ);
    ry[0][1] = 0;
    ry[0][2] = -sin(thetaJ);
    ry[1][0] = 0.;
    ry[1][1] = 1.;
    ry[1][2] = 0.;
    ry[2][0] = sin(thetaJ);
    ry[2][1] = 0.;
    ry[2][2] = cos(thetaJ);
    for (j = 0; j < 3; j++) {
      for (k = 0; k < 3; k++) {
	initLNh[j] += ry[j][k] * rz[k][2];
	for (l = 0; l < 3; l++) {
	  initS1[j] += ry[j][k] * rz[k][l] * iS1[l];
	  initS2[j] += ry[j][k] * rz[k][l] * iS2[l];
	}
      }
    }
    inc = params->inclination;
    break;
  }

  /*All the PN formulas used in the differential equation integration 
    assume that the spin variables are the physical ones divided by 
    totalmasss^2, here we introduce the correct normalization, changing the 
    input one, where spin components were normalized on individual mass. */
  for (j = 0; j < 3; j++) {
    initS1[j] /= params->totalMass * params->totalMass;
    initS2[j] /= params->totalMass * params->totalMass;
  }

  if (signalvec1) {
    length = signalvec1->length;
  } else {
    if (ff)
      length = ff->length;
    else
      length = 0;
  }
  mparams.length = length;
  
  /* Allocate memory for temporary arrays */
  h2P2 = XLALCreateREAL8Vector(length * 2);
  h2M2 = XLALCreateREAL8Vector(length * 2);
  h2P1 = XLALCreateREAL8Vector(length * 2);
  h2M1 = XLALCreateREAL8Vector(length * 2);
  h20  = XLALCreateREAL8Vector(length * 2);
  h3P3 = XLALCreateREAL8Vector(length * 2);
  h3M3 = XLALCreateREAL8Vector(length * 2);
  h3P2 = XLALCreateREAL8Vector(length * 2);
  h3M2 = XLALCreateREAL8Vector(length * 2);
  h3P1 = XLALCreateREAL8Vector(length * 2);
  h3M1 = XLALCreateREAL8Vector(length * 2);
  h30  = XLALCreateREAL8Vector(length * 2);
  h4P4 = XLALCreateREAL8Vector(length * 2);
  h4M4 = XLALCreateREAL8Vector(length * 2);
  h4P3 = XLALCreateREAL8Vector(length * 2);
  h4M3 = XLALCreateREAL8Vector(length * 2);
  h4P2 = XLALCreateREAL8Vector(length * 2);
  h4M2 = XLALCreateREAL8Vector(length * 2);
  h4P1 = XLALCreateREAL8Vector(length * 2);
  h4M1 = XLALCreateREAL8Vector(length * 2);
  h40  = XLALCreateREAL8Vector(length * 2);
  sigp = XLALCreateREAL8Vector(length);
  sigc = XLALCreateREAL8Vector(length);
  hap  = XLALCreateREAL8Vector(length * 2);
  fap  = XLALCreateREAL8Vector(length);
  phap = XLALCreateREAL8Vector(length);
  
  if (!h2P2 || !h2M2 || !h2P1 || !h2M1 || !h20 || !sigp || !sigc || !fap || !phap || !hap || !h3P3 || !h3M3 || !h3P2 || !h3M2 || !h3P1 || !h3M1 || !h30 || !h4P4 || !h4M4 || !h4P3 || !h4M3 || !h4P2 || !h4M2 || !h4P1 || !h4M1 || !h40 ) {
    if (h2P2)
      XLALDestroyREAL8Vector(h2P2);
    if (h2M2)
      XLALDestroyREAL8Vector(h2M2);
    if (h2P1)
      XLALDestroyREAL8Vector(h2P1);
    if (h2M2)
      XLALDestroyREAL8Vector(h2M1);
    if (h20)
      XLALDestroyREAL8Vector(h20);
    if (h3P3)
      XLALDestroyREAL8Vector(h3P3);
    if (h3M3)
      XLALDestroyREAL8Vector(h3M3);
    if (h3P2)
      XLALDestroyREAL8Vector(h3P2);
    if (h3M2)
      XLALDestroyREAL8Vector(h3M2);
    if (h3P1)
      XLALDestroyREAL8Vector(h3P1);
    if (h3M1)
      XLALDestroyREAL8Vector(h3M1);
    if (h30)
      XLALDestroyREAL8Vector(h30);
    if (h4P4)
      XLALDestroyREAL8Vector(h4P4);
    if (h4M4)
      XLALDestroyREAL8Vector(h4M4);
    if (h4P3)
      XLALDestroyREAL8Vector(h4P3);
    if (h4M3)
      XLALDestroyREAL8Vector(h4M3);
    if (h4P2)
      XLALDestroyREAL8Vector(h4P2);
    if (h4M2)
      XLALDestroyREAL8Vector(h4M2);
    if (h4P1)
      XLALDestroyREAL8Vector(h4P1);
    if (h4M1)
      XLALDestroyREAL8Vector(h4M1);
    if (h40)
      XLALDestroyREAL8Vector(h40);
    if (sigp)
      XLALDestroyREAL8Vector(sigp);
    if (sigc)
      XLALDestroyREAL8Vector(sigc);
    if (fap)
      XLALDestroyREAL8Vector(fap);
    if (hap)
      XLALDestroyREAL8Vector(hap);
    if (phap)
      XLALDestroyREAL8Vector(phap);
    DETATCHSTATUSPTR(status);
    RETURN(status);
  }
  
  memset(h2P2->data, 0, h2P2->length * sizeof(REAL8));
  memset(h2M2->data, 0, h2M2->length * sizeof(REAL8));
  memset(h2P1->data, 0, h2P1->length * sizeof(REAL8));
  memset(h2M1->data, 0, h2P1->length * sizeof(REAL8));
  memset(h20->data,  0, h20->length  * sizeof(REAL8));
  memset(h3P3->data, 0, h3P3->length * sizeof(REAL8));
  memset(h3M3->data, 0, h3M3->length * sizeof(REAL8));
  memset(h3P2->data, 0, h3P2->length * sizeof(REAL8));
  memset(h3M2->data, 0, h3M2->length * sizeof(REAL8));
  memset(h3P1->data, 0, h3P1->length * sizeof(REAL8));
  memset(h3M1->data, 0, h3M1->length * sizeof(REAL8));
  memset(h30->data,  0, h30->length  * sizeof(REAL8));
  memset(h4P4->data, 0, h3P3->length * sizeof(REAL8));
  memset(h4M4->data, 0, h3M3->length * sizeof(REAL8));
  memset(h4P3->data, 0, h3P3->length * sizeof(REAL8));
  memset(h4M3->data, 0, h3M3->length * sizeof(REAL8));
  memset(h4P2->data, 0, h3P2->length * sizeof(REAL8));
  memset(h4M2->data, 0, h3M2->length * sizeof(REAL8));
  memset(h4P1->data, 0, h3P1->length * sizeof(REAL8));
  memset(h4M1->data, 0, h3M1->length * sizeof(REAL8));
  memset(h40->data,  0, h30->length  * sizeof(REAL8));
  memset(sigp->data, 0, sigp->length * sizeof(REAL8));
  memset(sigc->data, 0, sigc->length * sizeof(REAL8));
  memset(hap->data,  0, hap->length  * sizeof(REAL8));
  memset(fap->data,  0, fap->length  * sizeof(REAL8));
  memset(phap->data, 0, phap->length * sizeof(REAL8));
  
  /* For RD, check that the 220 QNM freq. is less than the Nyquist freq. */
  /* Get QNM frequencies */
  modefreqs = XLALCreateCOMPLEX8Vector(nmodes);

  /* Call XLALFinalMassSpin() to get mass and spin of the final black hole */
  errcode = XLALPSpinFinalMassSpin(&finalMass, &finalSpin, params, energy, initLNh);
  if (errcode != XLAL_SUCCESS) {
    XLALDestroyCOMPLEX8Vector(modefreqs);
    DETATCHSTATUSPTR(status);
    RETURN(status);
    //XLAL_ERROR(func,XLAL_EFAILED);
  }
  
  errcode = XLALPSpinGenerateQNMFreq(modefreqs, params, 2, 2, nmodes, finalMass, finalSpin);
  if (errcode != XLAL_SUCCESS) {
    XLALDestroyCOMPLEX8Vector(modefreqs);
    DETATCHSTATUSPTR(status);
    RETURN(status);
    //XLAL_ERROR(func,XLAL_EFAILED);
  }
  
  omegaRD = modefreqs->data[0].re * unitHz / LAL_PI / 2.;
  /* If Nyquist freq. <  220 QNM freq., one could print a warning message */
  /* Note that we cancelled a factor of 2 occuring on both sides */
  /* if (params->tSampling < modefreqs->data[0].re / LAL_PI)
     fprintf(stdout,"LALPhenSpin WARNING : Estimated ringdown freq larger than Nyquist freq.\n"); */
  
  params->ampOrder = 1;
  if (params->distance > 0.) 
    amp22ini = -2.0 * params->mu * LAL_MRSUN_SI / params->distance * sqrt(16. * LAL_PI / 5.);
  else
    amp22ini = 2. * sqrt(LAL_PI / 5.0) * params->signalAmplitude;

  /* initialize the coordinates */
  yinit[0] = initphi;     /* phi */
  yinit[1] = initomega;   /* omega (really pi M f) */
  yinit[2] = initLNh[0];   /* LNh(x,y,z) */
  yinit[3] = initLNh[1];
  yinit[4] = initLNh[2];
  
  yinit[5] = initS1[0];   /* Spin1(x,y,z) */
  yinit[6] = initS1[1];
  yinit[7] = initS1[2];
  
  yinit[8] = initS2[0];   /* Spin2(x,y,z) */
  yinit[9] = initS2[1]; 
  yinit[10]= initS2[2]; 

  yinit[11]= 0.;

  phenPars.intreturn = 0;
  phenPars.energy    = 0.;
  phenPars.omega     = 0.;
  phenPars.domega    = 0.;
  phenPars.ddomega   = 0.;
  phenPars.diota     = 0.;
  phenPars.ddiota    = 0.;
  phenPars.dalpha    = 0.;
  phenPars.ddalpha   = 0.;
  phenPars.countback = 0;
  phenPars.endtime   = 0.;
  phenPars.Psi       = 0.;
  phenPars.alpha     = 0.;
  phenPars.ci        = 0.;
  phenPars.LNhS1     = 0.;
  phenPars.LNhS2     = 0.;
  phenPars.S1S1      = 0.;
  phenPars.S1S2      = 0.;
  phenPars.S2S2      = 0.;

  if (params->fixedStep == 1) {
    //printf("Fixed step integration\n");
    LALSpinInspiralEngine(status->statusPtr,neqs,yinit,amp22ini,&mparams,h2P2,h2M2,h2P1,h2M1,h20,h3P3,h3M3,h3P2,h3M2,h3P1,h3M1,h30,h4P4,h4M4,h4P3,h4M3,h4P2,h4M2,h4P1,h4M1,h40,fap,phap,&phenPars);
  }  else {
    //printf("Adaptive integration\n");
    errcode = XLALSpinInspiralAdaptiveEngine(neqs,yinit,amp22ini,&mparams,h2P2,h2M2,h2P1,h2M1,h20,h3P3,h3M3,h3P2,h3M2,h3P1,h3M1,h30,h4P4,h4M4,h4P3,h4M3,h4P2,h4M2,h4P1,h4M1,h40,fap,phap,&phenPars);
  }
  intreturn=phenPars.intreturn;
  /* report on abnormal termination */ 

  /* check for abnormal termination:
     Termination is fine if omegamatch is passed or if energy starts increasing  */
  if ( (intreturn != LALPSIRDPN_TEST_OMEGAMATCH) && (intreturn != LALPSIRDPN_TEST_ENERGY) )  
    {
      fprintf(stderr,"** LALPSpinInspiralRD WARNING **: integration terminated with code %d.\n",intreturn);
      fprintf(stderr,"  1025: Energy increases\n  1026: Omegadot -ve\n  1028: Omega NAN\n  1029: Omega > Omegamatch\n  1030: Omega -ve\n");
      fprintf(stderr,"  Waveform parameters were m1 = %14.6e, m2 = %14.6e, inc = %10.6f,\n", params->mass1, params->mass2, params->inclination);
      fprintf(stderr,"                           S1 = (%10.6f,%10.6f,%10.6f)\n", params->spin1[0], params->spin1[1], params->spin1[2]);
      fprintf(stderr,"                           S2 = (%10.6f,%10.6f,%10.6f)\n", params->spin2[0], params->spin2[1], params->spin2[2]);
    }

  if ((params->inspiralOnly != 1)&&(intreturn==LALPSIRDPN_TEST_OMEGAMATCH)) {

    tim = t0 = phenPars.endtime;
    tAs = t0 + 2. * phenPars.domega / phenPars.ddomega;
    om1 = phenPars.domega * tAs * (1. - t0 / tAs) * (1. - t0 / tAs);
    om0 = phenPars.omega - om1 / (1. - t0 / tAs);
    om  = phenPars.omega;
  
    diota1 = phenPars.ddiota * tAs * (1. - t0 / tAs) * (1. - t0 / tAs);
    diota0 = phenPars.diota - diota1 / (1. - t0 / tAs);

    dalpha1 = phenPars.ddalpha * tAs * (1. - t0 / tAs) * (1. - t0 / tAs);
    dalpha0 = phenPars.dalpha - dalpha1 / (1. - t0 / tAs);

    if ((tAs < t0) || (om1 < 0.)) {
      fprintf(stderr,"**** LALPSpinInspiralRD ERROR ****: Could not attach phen part\n");
      DETATCHSTATUSPTR(status);
      RETURN(status);
      //XLAL_ERROR(func, XLAL_EFAILED);
    }
    else {
      trigAngle.ci = phenPars.ci;
      Psi    = phenPars.Psi;// - 2. * om * log(om);
      Psi0   = Psi + tAs * (om1/mass -dalpha1*trigAngle.ci) * log(1. - t0 / tAs);
      alpha0 = phenPars.alpha + tAs * dalpha1 * log(1. - t0 / tAs);
      iota0  = acos(phenPars.ci) + diota1 * tAs * log(1. - t0 / tAs);
      energy = phenPars.energy;
      count = phenPars.countback;

      /* Get QNM frequencies */
      modefreqs = XLALCreateCOMPLEX8Vector(nmodes);

      errcode = XLALPSpinFinalMassSpin(&finalMass, &finalSpin, params, energy, initLNh);
      if (errcode != XLAL_SUCCESS) {
	DETATCHSTATUSPTR(status);
	RETURN(status);
	//XLAL_ERROR(func,XLAL_EFAILED);
      }

      errcode =XLALPSpinGenerateQNMFreq(modefreqs, params, 2, 2, nmodes, finalMass, finalSpin);
      if (errcode != XLAL_SUCCESS) {
	XLALDestroyCOMPLEX8Vector(modefreqs);
	DETATCHSTATUSPTR(status);
	RETURN(status);
	//XLAL_ERROR(func,XLAL_EFAILED);
      }

      omegaRD = modefreqs->data[0].re * unitHz / LAL_PI / 2.;
      XLALDestroyCOMPLEX8Vector(modefreqs);

      frRD = fracRD(phenPars.LNhS1,phenPars.LNhS2,phenPars.S1S1,phenPars.S1S2,phenPars.S2S2);

      v     = pow(om,oneby3);
      v2    = v*v;
      amp22 = amp22ini*v2;

      do {

	count++;
	if (count >= length) {
	  fprintf(stderr,"**** LALPhenSpinInspiralRD ERROR ****: phen. part exceeds array length");
	  fprintf(stderr, "   m  (%11.4e  %11.4e)  f0 %11.4e\n",params->mass1, params->mass2, params->fLower);
	  fprintf(stderr, "   S1 (%8.4f  %8.4f  %8.4f)\n", initS1[0],initS1[1], initS1[2]);
	  fprintf(stderr, "   S2 (%8.4f  %8.4f  %8.4f)\n", initS2[0],initS2[1], initS2[2]);
	  DETATCHSTATUSPTR(status);
	  RETURN(status);
	  //XLAL_ERROR(func,XLAL_ENOMEM);
	}

	tim += dt;
	v2old = v2;
	omold = om;
	om = om1 / (1. - tim / tAs) + om0;
	fap->data[count] = om;
	Psi  = Psi0 + (- tAs * (om1/mass-dalpha1*trigAngle.ci) * log(1. - tim / tAs) + (om0/mass-dalpha0*trigAngle.ci) * (tim - t0) );
	//trigAngle.ci = cos(diota0 * (tim - t0) - diota1 * tAs * log(1. - tim / tAs) + iota0);
	alpha = alpha0 + ( dalpha0 * (tim - t0) - dalpha1 * tAs * log(1. - tim / tAs) );

	v  = pow(om, oneby3);
	v2 = v*v;
	amp22 *= v2 / v2old;

	amp33 = -amp22 / 4. * sqrt(5. / 42.);
	amp44 = amp22 * sqrt(5./7.) * 2./9.   * v2;

	trigAngle.cdi  = 2. * trigAngle.ci * trigAngle.ci - 1.;
	trigAngle.c2i  = trigAngle.ci * trigAngle.ci;
	trigAngle.s2i  = 1. - trigAngle.ci * trigAngle.ci;
	trigAngle.si   = sqrt(trigAngle.s2i);
	trigAngle.sdi  = 2. * trigAngle.ci * trigAngle.si;
	trigAngle.c2i2 = (1. + trigAngle.ci) / 2.;
	trigAngle.s2i2 = (1. - trigAngle.ci) / 2.;
	trigAngle.ci2  = sqrt(trigAngle.c2i2);
	trigAngle.si2  = sqrt(trigAngle.s2i2);
	trigAngle.c3i2 = trigAngle.c2i2 * trigAngle.ci2;
	trigAngle.s3i2 = trigAngle.s2i2 * trigAngle.si2;
	trigAngle.c4i2 = trigAngle.c2i2 * trigAngle.c2i2;
	trigAngle.s4i2 = trigAngle.s2i2 * trigAngle.s2i2;
	trigAngle.c5i2 = trigAngle.c4i2 * trigAngle.ci2;
	trigAngle.s5i2 = trigAngle.s4i2 * trigAngle.si2;
	trigAngle.c6i2 = trigAngle.c4i2 * trigAngle.c2i2;
	trigAngle.s6i2 = trigAngle.s4i2 * trigAngle.s2i2;
	trigAngle.c8i2 = trigAngle.c4i2 * trigAngle.c4i2;
	trigAngle.s8i2 = trigAngle.s4i2 * trigAngle.s4i2;

	errcode=XLALSpinInspiralFillH2Modes(h2P2,h2M2,h2P1,h2M1,h20,count,amp22,v,mparams.eta,mparams.dm,Psi,alpha,trigAngle);

	errcode += XLALSpinInspiralFillH3Modes(h3P3,h3M3,h3P2,h3M2,h3P1,h3M1,h30,count,amp33,v,mparams.eta,mparams.dm,Psi,alpha,trigAngle);

	errcode += XLALSpinInspiralFillH4Modes(h4P4,h4M4,h3P3,h3M3,h3P2,h3M2,h3P1,h3M1,h30,count,amp44,v,mparams.eta,mparams.dm,Psi,alpha,trigAngle);

	fap->data[count] = om;
	phap->data[count] = Psi;

      } while (om < (frRD * omegaRD));
 
      *countback=count;

      /*--------------------------------------------------------------
       * Attach the ringdown waveform to the end of inspiral
       -------------------------------------------------------------*/

      apcount  = *countback;
      errcode  = XLALPSpinInspiralAttachRingdownWave(h2P2, params, &apcount, nmodes, 2, 2, finalMass, finalSpin);
      for (i = 2 * apcount; i < 2 * length; i++) h2P2->data[i] = 0.;
      if (apcount > count) count = apcount;

      apcount  = *countback;
      errcode += XLALPSpinInspiralAttachRingdownWave(h2M2, params, &apcount, nmodes, 2, -2, finalMass, finalSpin);
      for (i = 2 * apcount; i < 2 * length; i++) h2M2->data[i] = 0.;
      if (apcount > count) count = apcount;

      apcount  = *countback;
      errcode += XLALPSpinInspiralAttachRingdownWave(h2P1, params, &apcount, nmodes, 2, 1, finalMass, finalSpin);
      for (i = 2 * apcount; i < 2 * length; i++) h2P1->data[i] = 0.;
      if (apcount > count) count = apcount;

      apcount  = *countback;
      errcode += XLALPSpinInspiralAttachRingdownWave(h2M1, params, &apcount, nmodes, 2, -1, finalMass, finalSpin);
      for (i = 2 * apcount; i < 2 * length; i++) h2M1->data[i] = 0.;
      if (apcount > count) count = apcount;

      apcount  = *countback;
      errcode += XLALPSpinInspiralAttachRingdownWave(h20, params, &apcount, nmodes, 2, 0, finalMass, finalSpin);
      for (i = 2 * apcount; i < 2 * length; i++) h20->data[i] = 0.;  
      if (apcount > count) count = apcount;  

      apcount  = *countback;
      errcode += XLALPSpinInspiralAttachRingdownWave(h3P3, params, &apcount, nmodes, 3, 3, finalMass, finalSpin);
      for (i = 2 * apcount; i < 2 * length; i++) h3P3->data[i] = 0.;  
      if (apcount > count) count = apcount;  

      apcount  = *countback;
      errcode += XLALPSpinInspiralAttachRingdownWave(h3M3, params, &apcount, nmodes, 3, -3, finalMass, finalSpin);
      for (i = 2 * apcount; i < 2 * length; i++) h3M3->data[i] = 0.;  
      if (apcount > count) count = apcount;

      apcount  = *countback;
      errcode += XLALPSpinInspiralAttachRingdownWave(h3P2, params, &apcount, nmodes, 3, 2, finalMass, finalSpin);
      for (i = 2 * apcount; i < 2 * length; i++) h3P2->data[i] = 0.;  
      if (apcount > count) count = apcount;

      apcount  = *countback;
      errcode += XLALPSpinInspiralAttachRingdownWave(h3M2, params, &apcount, nmodes, 3, -2, finalMass, finalSpin);
      for (i = 2 * apcount; i < 2 * length; i++) h3P2->data[i] = 0.;  
      if (apcount > count) count = apcount;

      apcount  = *countback;
      errcode += XLALPSpinInspiralAttachRingdownWave(h3P1, params, &apcount, nmodes, 3, 1, finalMass, finalSpin);
      for (i = 2 * apcount; i < 2 * length; i++) h3P1->data[i] = 0.;  
      if (apcount > count) count = apcount;

      apcount  = *countback;
      errcode += XLALPSpinInspiralAttachRingdownWave(h3M1, params, &apcount, nmodes, 3, -1, finalMass, finalSpin);
      for (i = 2 * apcount; i < 2 * length; i++) h3M1->data[i] = 0.;  
      if (apcount > count) count = apcount;

      apcount  = *countback;
      errcode += XLALPSpinInspiralAttachRingdownWave(h30, params, &apcount, nmodes, 3, 0, finalMass, finalSpin);
      for (i = 2 * apcount; i < 2 * length; i++) h30->data[i] = 0.;  
      if (apcount > count) count = apcount;

      apcount  = *countback;
      errcode += XLALPSpinInspiralAttachRingdownWave(h4P4, params, &apcount, nmodes, 4, 4, finalMass, finalSpin);
      for (i = 2 * apcount; i < 2 * length; i++) h4P4->data[i] = 0.;  
      if (apcount > count) count = apcount;

      apcount  = *countback;
      errcode += XLALPSpinInspiralAttachRingdownWave(h4M4, params, &apcount, nmodes, 4, -4, finalMass, finalSpin);
      for (i = 2 * apcount; i < 2 * length; i++) h4M4->data[i] = 0.;  
      if (apcount > count) count = apcount;

      apcount  = *countback;
      errcode += XLALPSpinInspiralAttachRingdownWave(h4P3, params, &apcount, nmodes, 4, 3, finalMass, finalSpin);
      for (i = 2 * apcount; i < 2 * length; i++) h4P3->data[i] = 0.;  
      if (apcount > count) count = apcount;

      apcount  = *countback;
      errcode += XLALPSpinInspiralAttachRingdownWave(h4M3, params, &apcount, nmodes, 4, -3, finalMass, finalSpin);
      for (i = 2 * apcount; i < 2 * length; i++) h4M3->data[i] = 0.;  
      if (apcount > count) count = apcount;

      apcount  = *countback;
      errcode += XLALPSpinInspiralAttachRingdownWave(h4P2, params, &apcount, nmodes, 4, 2, finalMass, finalSpin);
      for (i = 2 * apcount; i < 2 * length; i++) h4P4->data[i] = 0.;  
      if (apcount > count) count = apcount;

      apcount  = *countback;
      errcode += XLALPSpinInspiralAttachRingdownWave(h4M2, params, &apcount, nmodes, 4, -2, finalMass, finalSpin);
      for (i = 2 * apcount; i < 2 * length; i++) h4M4->data[i] = 0.;  
      if (apcount > count) count = apcount;

      apcount  = *countback;
      errcode += XLALPSpinInspiralAttachRingdownWave(h4P1, params, &apcount, nmodes, 4, 1, finalMass, finalSpin);
      for (i = 2 * apcount; i < 2 * length; i++) h4P3->data[i] = 0.;  
      if (apcount > count) count = apcount;

      apcount  = *countback;
      errcode += XLALPSpinInspiralAttachRingdownWave(h4M1, params, &apcount, nmodes, 4, -1, finalMass, finalSpin);
      for (i = 2 * apcount; i < 2 * length; i++) h4M3->data[i] = 0.;  
      if (apcount > count) count = apcount;

      apcount  = *countback;
      errcode += XLALPSpinInspiralAttachRingdownWave(h40, params, &apcount, nmodes, 4, 0, finalMass, finalSpin);
      for (i = 2 * apcount; i < 2 * length; i++) h40->data[i] = 0.;  
      if (apcount > count) count = apcount;

      *countback=count;

      if (errcode != XLAL_SUCCESS) {
	XLALDestroyREAL8Vector(h2P2);
	XLALDestroyREAL8Vector(h2M2);
	XLALDestroyREAL8Vector(h2P1);
	XLALDestroyREAL8Vector(h2M1);
	XLALDestroyREAL8Vector(h20);
	XLALDestroyREAL8Vector(h3P3);
	XLALDestroyREAL8Vector(h3M3);
	XLALDestroyREAL8Vector(h3P2);
	XLALDestroyREAL8Vector(h3M2);
	XLALDestroyREAL8Vector(h3P1);
	XLALDestroyREAL8Vector(h3M1);
	XLALDestroyREAL8Vector(h30);
	XLALDestroyREAL8Vector(h4P4);
	XLALDestroyREAL8Vector(h4M4);
	XLALDestroyREAL8Vector(h4P3);
	XLALDestroyREAL8Vector(h4M3);
	XLALDestroyREAL8Vector(h4P2);
	XLALDestroyREAL8Vector(h4M2);
	XLALDestroyREAL8Vector(h4P1);
	XLALDestroyREAL8Vector(h4M1);
	XLALDestroyREAL8Vector(h40);
	XLALDestroyREAL8Vector(hap);
	XLALDestroyREAL8Vector(fap);
	XLALDestroyREAL8Vector(phap);
	fprintf(stderr,"**** LALPSpinInspiralRD ERROR ****: impossible to create RingDownWave\n");
	DETATCHSTATUSPTR(status);
	RETURN(status);
	//XLAL_ERROR(func,XLAL_EFAILED);
      }
    }
  } /*End of if not inspiralonly and test_omegamatch*/

  /*-------------------------------------------------------------------
   * Compute the spherical harmonics required for constructing (h+,hx).
   -------------------------------------------------------------------*/

  /* The angles theta for the spherical harmonics has been set according to 
     the input inclination parameter and the axisChoice */

  errcode  = XLALSphHarm(&MultSphHarmP, 2, 2, inc, 0.);
  errcode += XLALSphHarm(&MultSphHarmM, 2, -2, inc, 0.);
  if (errcode != XLAL_SUCCESS) {
    XLALDestroyREAL8Vector(h2P2);
    XLALDestroyREAL8Vector(h2M2);
    XLALDestroyREAL8Vector(h2P1);
    XLALDestroyREAL8Vector(h2M1);
    XLALDestroyREAL8Vector(h20);
    XLALDestroyREAL8Vector(h3P3);
    XLALDestroyREAL8Vector(h3M3);
    XLALDestroyREAL8Vector(h3P2);
    XLALDestroyREAL8Vector(h3M2);
    XLALDestroyREAL8Vector(h3P1);
    XLALDestroyREAL8Vector(h3M1);
    XLALDestroyREAL8Vector(h30);
    XLALDestroyREAL8Vector(h4P4);
    XLALDestroyREAL8Vector(h4M4);
    XLALDestroyREAL8Vector(h4P3);
    XLALDestroyREAL8Vector(h4M3);
    XLALDestroyREAL8Vector(h4P2);
    XLALDestroyREAL8Vector(h4M2);
    XLALDestroyREAL8Vector(h4P1);
    XLALDestroyREAL8Vector(h4M1);
    XLALDestroyREAL8Vector(h40);
    XLALDestroyREAL8Vector(hap);
    XLALDestroyREAL8Vector(fap);
    XLALDestroyREAL8Vector(phap);
    fprintf(stderr,"**** LALPSpinInspiralRD ERROR ****: impossible to create Y22 or Y2-2\n");
    DETATCHSTATUSPTR(status);
    RETURN(status);
    //XLAL_ERROR(func,XLAL_EFAILED);
  }

  for (i = 0; i < length; i++) {
    fap->data[i] /= unitHz;
    x0 = h2P2->data[2 * i];
    x1 = h2P2->data[2 * i + 1];
    x2 = h2M2->data[2 * i];
    x3 = h2M2->data[2 * i + 1];
    sigp->data[i] =   x0 * MultSphHarmP.re - x1 * MultSphHarmP.im + x2 * MultSphHarmM.re - x3 * MultSphHarmM.im;
    sigc->data[i] = - x0 * MultSphHarmP.im - x1 * MultSphHarmP.re - x2 * MultSphHarmM.im - x3 * MultSphHarmM.re;
  }

  errcode  = XLALSphHarm(&MultSphHarmP, 2, 1, inc, 0.);
  errcode += XLALSphHarm(&MultSphHarmM, 2, -1, inc, 0.);
  if (errcode != XLAL_SUCCESS){
    XLALDestroyREAL8Vector(h2P1);
    XLALDestroyREAL8Vector(h2M1);
    fprintf(stdout, "** LALPSpinInspiralRD WARNING **: impossible to create Y21\n");
  } else {
    for (i = 0; i < length; i++) {
      x0 = h2P1->data[2 * i];
      x1 = h2P1->data[2 * i + 1];
      x2 = h2M1->data[2 * i];
      x3 = h2M1->data[2 * i + 1];
      sigp->data[i] +=   x0 * MultSphHarmP.re - x1 * MultSphHarmP.im + x2 * MultSphHarmM.re - x3 * MultSphHarmM.im;
      sigc->data[i] += - x0 * MultSphHarmP.im - x1 * MultSphHarmP.re - x2 * MultSphHarmM.im - x3 * MultSphHarmM.re;
    }
  }
  
  errcode = XLALSphHarm(&MultSphHarmP, 2, 0, inc, 0.);
  if (errcode != XLAL_SUCCESS) {
    XLALDestroyREAL8Vector(h20);
    fprintf(stdout, "** LALPSpinInspiralRD WARNING **: impossible to create Y20\n");
  } else {
    for (i = 0; i < length; i++) {
      x0 = h20->data[2 * i];
      x1 = h20->data[2 * i + 1];
      sigp->data[i] += x1 * MultSphHarmP.re - x1 * MultSphHarmP.im;
      sigc->data[i] -= x1 * MultSphHarmP.im + x1 * MultSphHarmP.re;
    }
  }
  
  errcode  = XLALSphHarm(&MultSphHarmP, 3, 3, inc, 0.);
  errcode += XLALSphHarm(&MultSphHarmM, 3, -3, inc, 0.);
  if (errcode != XLAL_SUCCESS) {
    XLALDestroyREAL8Vector(h3P3);
    XLALDestroyREAL8Vector(h3M3);
    fprintf(stdout, "** LALPSpinInspiralRD WARNING **: impossible to create Y33,Y3-3\n");
  } else {
    for (i = 0; i < length; i++) {
      x0 = h3P3->data[2 * i];
      x1 = h3P3->data[2 * i + 1];
      x2 = h3M3->data[2 * i];
      x3 = h3M3->data[2 * i + 1];
      sigp->data[i] += x0 * MultSphHarmP.re - x1 * MultSphHarmP.im + x2 * MultSphHarmM.re - x3 * MultSphHarmM.im;
      sigc->data[i] -= x0 * MultSphHarmP.im + x1 * MultSphHarmP.re + x2 * MultSphHarmM.im + x3 * MultSphHarmM.re;
    }
  }
  
  errcode  = XLALSphHarm(&MultSphHarmP, 3, 2, inc, 0.);
  errcode += XLALSphHarm(&MultSphHarmM, 3, -2, inc, 0.);
  if (errcode != XLAL_SUCCESS) {
    XLALDestroyREAL8Vector(h3P2);
    XLALDestroyREAL8Vector(h3M2);
    fprintf(stdout, "** LALPSpinInspiralRD WARNING **: impossible to create Y32,Y3-2\n");
  } else {
    for (i = 0; i < length; i++) {
      x0 = h3P2->data[2 * i];
      x1 = h3P2->data[2 * i + 1];
      x2 = h3M2->data[2 * i];
      x3 = h3M2->data[2 * i + 1];
      sigp->data[i] += x0 * MultSphHarmP.re - x1 * MultSphHarmP.im + x2 * MultSphHarmM.re - x3 * MultSphHarmM.im;
      sigc->data[i] -= x0 * MultSphHarmP.im + x1 * MultSphHarmP.re + x2 * MultSphHarmM.im + x3 * MultSphHarmM.re;
    }
  }
  
  errcode  = XLALSphHarm(&MultSphHarmP, 3, 1, inc, 0.);
  errcode += XLALSphHarm(&MultSphHarmM, 3, -1, inc, 0.);
  if (errcode != XLAL_SUCCESS) {
    XLALDestroyREAL8Vector(h3P1);
    XLALDestroyREAL8Vector(h3M1);
    fprintf(stdout, "** LALPSpinInspiralRD WARNING **: impossible to create Y31,Y3-1\n");
  } else {
    for (i = 0; i < length; i++) {
      x0 = h3P1->data[2 * i];
      x1 = h3P1->data[2 * i + 1];
      x2 = h3M1->data[2 * i];
      x3 = h3M1->data[2 * i + 1];
      sigp->data[i] += x0 * MultSphHarmP.re - x1 * MultSphHarmM.im + x2 * MultSphHarmM.re - x3 * MultSphHarmM.im;
      sigc->data[i] -= x0 * MultSphHarmP.im + x1 * MultSphHarmP.re + x2 * MultSphHarmM.im + x3 * MultSphHarmM.re;
    }
<<<<<<< HEAD
  }
  
  errcode  = XLALSphHarm(&MultSphHarmP, 3, 0, inc, 0.);
  if (errcode != XLAL_SUCCESS) {
    XLALDestroyREAL8Vector(h30);
    fprintf(stdout, "** LALPSpinInspiralRD WARNING **: impossible to create Y30\n");
  } else {
    for (i = 0; i < length; i++) {
      x0 = h30->data[2 * i];
      x1 = h30->data[2 * i + 1];    
      sigp->data[i] += x0 * MultSphHarmP.re - x1 * MultSphHarmM.im;
      sigc->data[i] -= x0 * MultSphHarmP.im + x1 * MultSphHarmP.re;
=======

  /*-------------------------------------------------------------------
   * Compute the spherical harmonics required for constructing (h+,hx).
   -------------------------------------------------------------------*/

    /* The angles theta for the spherical harmonics has been set according to
       the input inclination parameter and the axisChoice */

    /* -----------------------------------------------------------------
     * Attaching the (2,\pm 2), (2,\pm 1), (2,0), (3,\pm 3), Spherical Harmonics
     *----------------------------------------*/

    xlalSt2P2 = XLALSphHarm(&MultSphHarm2P2, 2, 2, inc, 0.);
    xlalSt2M2 = XLALSphHarm(&MultSphHarm2M2, 2, -2, inc, 0.);
    if ((xlalSt2P2 != XLAL_SUCCESS) || (xlalSt2M2 != XLAL_SUCCESS)) {
	XLALDestroyREAL4Vector(h2P2);
	XLALDestroyREAL4Vector(h2M2);
	XLALDestroyREAL4Vector(h2P1);
	XLALDestroyREAL4Vector(h2M1);
	XLALDestroyREAL4Vector(h20);
	XLALDestroyREAL4Vector(h3P3);
	XLALDestroyREAL4Vector(h3M3);
	XLALDestroyREAL4Vector(fap);
	XLALDestroyREAL8Vector(phap);
	XLALDestroyREAL4Vector(shift22);
	fprintf(stderr,
		"** LALPSpinInspiralRD ERROR **: impossible to create Y22\n");
	ABORTXLAL(status);
>>>>>>> bd99d356
    }
  }

  errcode  = XLALSphHarm(&MultSphHarmP, 4, 4, inc, 0.);
  errcode += XLALSphHarm(&MultSphHarmM, 4, -4, inc, 0.);
  if (errcode != XLAL_SUCCESS) {
    XLALDestroyREAL8Vector(h4P4);
    XLALDestroyREAL8Vector(h4M4);
    fprintf(stdout, "** LALPSpinInspiralRD WARNING **: impossible to create Y44,Y4-4\n");
  } else {
    for (i = 0; i < length; i++) {
      x0 = h4P4->data[2 * i];
      x1 = h4P4->data[2 * i + 1];
      x2 = h4P4->data[2 * i];
      x3 = h4M4->data[2 * i + 1];
      sigp->data[i] += x0 * MultSphHarmP.re - x1 * MultSphHarmP.im + x2 * MultSphHarmM.re - x3 * MultSphHarmM.im;
      sigc->data[i] -= x0 * MultSphHarmP.im + x1 * MultSphHarmP.re + x2 * MultSphHarmM.im + x3 * MultSphHarmM.re;
    }
  }

  errcode  = XLALSphHarm(&MultSphHarmP, 4, 3, inc, 0.);
  errcode += XLALSphHarm(&MultSphHarmM, 4, -3, inc, 0.);
  if (errcode != XLAL_SUCCESS) {
    XLALDestroyREAL8Vector(h4P3);
    XLALDestroyREAL8Vector(h4M3);
    fprintf(stdout, "** LALPSpinInspiralRD WARNING **: impossible to create Y43,Y4-3\n");
  } else {
    for (i = 0; i < length; i++) {
      x0 = h4P3->data[2 * i];
      x1 = h4P3->data[2 * i + 1];
      x2 = h4M3->data[2 * i];
      x3 = h4M3->data[2 * i + 1];
      sigp->data[i] += x0 * MultSphHarmP.re - x1 * MultSphHarmP.im + x2 * MultSphHarmM.re - x3 * MultSphHarmM.im;
      sigc->data[i] -= x0 * MultSphHarmP.im + x1 * MultSphHarmP.re + x2 * MultSphHarmM.im + x3 * MultSphHarmM.re;
    }
  }
  
  errcode  = XLALSphHarm(&MultSphHarmP, 4, 2, inc, 0.);
  errcode += XLALSphHarm(&MultSphHarmM, 4, -2, inc, 0.);
  if (errcode != XLAL_SUCCESS) {
    XLALDestroyREAL8Vector(h4P2);
    XLALDestroyREAL8Vector(h4M2);
    fprintf(stdout, "** LALPSpinInspiralRD WARNING **: impossible to create Y42,Y4-2\n");
  } else {
    for (i = 0; i < length; i++) {
      x0 = h4P2->data[2 * i];
      x1 = h4P2->data[2 * i + 1];
      x2 = h4M2->data[2 * i];
      x3 = h4M2->data[2 * i + 1];
      sigp->data[i] += x0 * MultSphHarmP.re - x1 * MultSphHarmP.im + x2 * MultSphHarmM.re - x3 * MultSphHarmM.im;
      sigc->data[i] -= x0 * MultSphHarmP.im + x1 * MultSphHarmP.re + x2 * MultSphHarmM.im + x3 * MultSphHarmM.re;
    }
  }
  
  errcode  = XLALSphHarm(&MultSphHarmP, 4, 1, inc, 0.);
  errcode += XLALSphHarm(&MultSphHarmM, 4, -1, inc, 0.);
  if (errcode != XLAL_SUCCESS) {
    XLALDestroyREAL8Vector(h4P1);
    XLALDestroyREAL8Vector(h4M1);
    fprintf(stdout, "** LALPSpinInspiralRD WARNING **: impossible to create Y41,Y4-1\n");
  } else {
    for (i = 0; i < length; i++) {
      x0 = h4P1->data[2 * i];
      x1 = h4P1->data[2 * i + 1];
      x2 = h4M1->data[2 * i];
      x3 = h4M1->data[2 * i + 1];
      sigp->data[i] += x0 * MultSphHarmP.re - x1 * MultSphHarmM.im + x2 * MultSphHarmM.re - x3 * MultSphHarmM.im;
      sigc->data[i] -= x0 * MultSphHarmP.im + x1 * MultSphHarmP.re + x2 * MultSphHarmM.im + x3 * MultSphHarmM.re;
    }
  }
  
  errcode  = XLALSphHarm(&MultSphHarmP, 4, 0, inc, 0.);
  if (errcode != XLAL_SUCCESS) {
    XLALDestroyREAL8Vector(h40);
    fprintf(stdout, "** LALPSpinInspiralRD WARNING **: impossible to create Y40\n");
  } else {
    for (i = 0; i < length; i++) {
      x0 = h40->data[2 * i];
      x1 = h40->data[2 * i + 1];    
      sigp->data[i] += x0 * MultSphHarmP.re - x1 * MultSphHarmM.im;
      sigc->data[i] -= x0 * MultSphHarmP.im + x1 * MultSphHarmP.re;
    }
  }
  
  params->fFinal = params->tSampling / 2.;

  /*------------------------------------------------------
   * If required by the user copy other data sets to the
   * relevant arrays
   ------------------------------------------------------*/

<<<<<<< HEAD
  if (hh) {
    for (i = 0; i < length; i++) {
      j = 2 * i;
      k = 2 * i + 1;
      hap->data[j] = sigp->data[i];
      hap->data[k] = sigc->data[i];
    }
  }
  
  if (signalvec1)
    memcpy(signalvec1->data, sigp->data, length * (sizeof(REAL8)));
  if (signalvec2)
    memcpy(signalvec2->data, sigc->data, length * (sizeof(REAL8)));
  if (hh)
    memcpy(hh->data,         hap->data, 2 * length * (sizeof(REAL8)));
  if (ff)
    memcpy(ff->data,         fap->data, length * (sizeof(REAL8)));
  if (phi)
    memcpy(phi->data,        phap->data, length * (sizeof(REAL8)));

  /* Clean up */
  XLALDestroyREAL8Vector(h2P2);
  XLALDestroyREAL8Vector(h2M2);
  XLALDestroyREAL8Vector(h2P1);
  XLALDestroyREAL8Vector(h2M1);
  XLALDestroyREAL8Vector(h20);
  XLALDestroyREAL8Vector(h3P3);
  XLALDestroyREAL8Vector(h3M3);
  XLALDestroyREAL8Vector(h3P2);
  XLALDestroyREAL8Vector(h3M2);
  XLALDestroyREAL8Vector(h3P1);
  XLALDestroyREAL8Vector(h3M1);
  XLALDestroyREAL8Vector(h30);
  XLALDestroyREAL8Vector(h4P4);
  XLALDestroyREAL8Vector(h4M4);
  XLALDestroyREAL8Vector(h4P3);
  XLALDestroyREAL8Vector(h4M3);
  XLALDestroyREAL8Vector(h4P2);
  XLALDestroyREAL8Vector(h4M2);
  XLALDestroyREAL8Vector(h4P1);
  XLALDestroyREAL8Vector(h4M1);
  XLALDestroyREAL8Vector(h40);
  XLALDestroyREAL8Vector(fap);
  XLALDestroyREAL8Vector(phap);
  XLALDestroyREAL8Vector(hap);
  XLALDestroyREAL8Vector(sigp);
  XLALDestroyREAL8Vector(sigc);

  DETATCHSTATUSPTR(status);
  RETURN(status);

  /*End */

=======
>>>>>>> bd99d356
}<|MERGE_RESOLUTION|>--- conflicted
+++ resolved
@@ -1,10 +1,5 @@
 /*
-<<<<<<< HEAD
 *  Copyright (C) 2011 Riccardo Sturani
-=======
-*  Copyright (C) 2010 Riccardo Sturani, based on LALEOBWaveform.c and
-*  LALSTPNWaveform
->>>>>>> bd99d356
 *
 *  This program is free software; you can redistribute it and/or modify
 *  it under the terms of the GNU General Public License as published by
@@ -22,36 +17,43 @@
 *  MA  02111-1307  USA
 */
 
-/**
-\file
-\ingroup LALInspiral_h
-
- * \brief Module to generate generic spinning binaries waveforms complete with ring-down
+/****  <lalVerbatim file="LALPSpinInspiralRDCV">
+ * $Id$
+ **** </lalVerbatim> */
+
+/****  <lalLaTeX>
  *
- * \heading{Prototypes}
+ * \subsection{Module \texttt{LALPSpinInspiralRD.c},
+ * \texttt{LALPSpinInspiralTemplates} and \texttt{LALPSpinInspiralForInjection}}
+ * \label{ss:LALPSpinInspiralRD.c}
  *
- * <tt>LALPSpinInspiralRD()</tt>
- * <dl>
- * <dt>signalvec:</dt><dd> Output containing the inspiral waveform.</dd>
- * <dt>params:</dt><dd> Input containing binary chirp parameters.</dd>
- * </dl>
+ * Module to generate generic spinning binaries waveforms complete with ring-down
  *
+ * \subsubsection*{Prototypes}
+ * \vspace{0.1in}
+ * \input{LALPSpinInspiralRDCP}
+ * \idx{\verb&LALPSpinInspiralRD()&}
+ * \begin{description}
+ * \item {\tt signalvec:} Output containing the inspiral waveform.
+ * \item {\tt params:} Input containing binary chirp parameters.
+ * \end{description}
  *
- * <tt>LALPSpinInspiralRDTemplates()</tt>
- * <dl>
- * <dt>signalvec1:</dt><dd>Output containing the \f$+\f$ inspiral waveform.</dd>
- * <dt>signalvec2:</dt><dd>Output containing the \f$\times\f$ inspiral waveform.</dd>
- * <dt>params:</dt><dd>Input containing binary chirp parameters.</dd>
- * </dl>
+ * \input{LALPSpinInspiralRDTemplatesCP}
+ * \idx{\verb&LALPSpinInspiralRDTemplates()&}
+ * \begin{description}
+ * \item {\tt signalvec1:} Output containing the $+$ inspiral waveform.
+ * \item {\tt signalvec2:} Output containing the $\times$ inspiral waveform.
+ * \item {\tt params:} Input containing binary chirp parameters.
+ * \end{description}
  *
+ * \input{LALPSpinInspiralRDInjectionCP}
+ * \idx{\verb&LALPSpinInspiralRDInjection()&}
+ * \begin{description}
+ * \item {\tt signalvec:} Output containing the inspiral waveform.
+ * \item {\tt params:} Input containing binary chirp parameters.
+ * \end{description}
  *
- * <tt>LALPSpinInspiralRDInjection()</tt>
- * <dl>
- * <dt>signalvec:</dt><dd>Output containing the inspiral waveform.</dd>
- * <dt>params:</dt><dd>Input containing binary chirp parameters.</dd>
- * </dl>
- *
- * \heading{Description}
+ * \subsubsection*{Description}
  * This codes provide complete waveforms for generically spinning binary systems.
  * In order to construct the waveforms three phases are joined together:
  * an initial inspiral phase, a phenomenological phase encompassing the description
@@ -65,7 +67,6 @@
  * ensure continuity of the phase, the frequency and its first and second
  * derivatives. Finally a ring-down phase is attached.
  *
-<<<<<<< HEAD
  * \subsubsection*{Algorithm}
  *
  * \subsubsection*{Uses}
@@ -76,21 +77,12 @@
  * LALRungeKutta4
  * LALAdaptiveRungeKutta4
  * \end{verbatim}
-=======
- * \heading{Algorithm}
->>>>>>> bd99d356
  *
- * \heading{Uses}
- * \code
- * LALPSpinInspiralRDderivatives()
- * LALInspiralSetup()
- * LALInspiralChooseModel()
- * LALRungeKutta4()
- * \endcode
+ * \subsubsection*{Notes}
  *
- * \heading{Notes}
+ * \vfill{\footnotesize\input{LALPSpinInspiralRDCV}}
  *
-*/
+ **** </lalLaTeX>  */
 
 /** \defgroup psird Complete phenomenological spin-inspiral waveforms
  *
@@ -111,7 +103,7 @@
 NRCSID(LALPSPININSPIRALRDC, "$Id$");
 
 #define omM0 0.0680414 //=6^(-3/2)
-#define omMlow 0.048
+#define omMlow 0.046
 #define sqrtOnePointFive 1.22474
 #define sqrtPoint15      0.387298
 #define sqrtFiveOver2    1.1183
@@ -619,7 +611,7 @@
 
 /**
  * \ingroup psird
- * \brief Main module to produce waveforms
+ * \brief Main module to produce waveforms 
  */
 
 void LALPSpinInspiralRD(LALStatus * status, REAL4Vector * signalvec, InspiralTemplate * params)
@@ -1230,137 +1222,9 @@
     ( 4.* an.s8i2 * cos(4.*(Psi-alpha)) + cos(2.*Psi-4.*alpha) *an.s6i2*an.c2i2 
       + an.s2i2*an.c6i2* cos(2.*Psi+4.*alpha) + 4.*an.c8i2* cos(4.*(Psi+alpha)) );
 
-<<<<<<< HEAD
   h4M4->data[2 * j] = amp44 * (1. - 3.*eta) * 
     ( 4.* an.s8i2 * cos(4.*(Psi-alpha)) + cos(2.*Psi-4.*alpha) *an.s6i2*an.c2i2 
       + an.s2i2*an.c6i2* cos(2.*Psi+4.*alpha) + 4.*an.c8i2* cos(4.*(Psi+alpha)) );
-=======
-    /* set initial values of dynamical variables */
-    initomega = params->fLower * unitHz;
-    initomwrite = initomega;
-    if (initomega > 0.9 * omegamatch) {
-	initomega = 0.9 * omegamatch;
-    }
-    initv = pow(initomega, oneby3);
-
-    /* Here we use the following convention:
-       the coordinates of the spin vectors params->spin1,2 are assumed to
-       be fed to this engine macro either in the frame set by the orbital angular
-       momentum (params->directionChoice= OrbitalL or TotalJ) or int the frame
-       set by the viewing direction (params->directionChoice=View).
-       The gw spherical modes are computed in whichever of the three frames
-       specified by the params->directionChoice variable.
-       The spin magnitude are normalized to the individual mass^2, i.e.
-       they are dimension-less.
-       The modulus of the initial angular momentum is fixed by m1,m2 and
-       initial frequency, the inclination is the
-       angle between the view direction and the orbital angular momentum.
-       The polarization angle is not used here, it enters the pattern
-       functions along with the angles marking the sky position of the
-       source. */
-
-    LNmag = params->eta * params->totalMass * params->totalMass / initv;
-
-    mchi1 =
-	sqrt(params->spin1[0] * params->spin1[0] +
-	     params->spin1[1] * params->spin1[1] +
-	     params->spin1[2] * params->spin1[2]);
-    mchi2 =
-	sqrt(params->spin2[0] * params->spin2[0] +
-	     params->spin2[1] * params->spin2[1] +
-	     params->spin2[2] * params->spin2[2]);
-
-    /* Cosinus of the angle between the spin vectors */
-    cosg =
-	(params->spin1[0] * params->spin2[0] +
-	 params->spin1[1] * params->spin2[1] +
-	 params->spin1[2] * params->spin2[2]) / mchi1 / mchi2;
-
-    switch (params->axisChoice) {
-
-    case OrbitalL:
-	cosa1 = params->spin1[2] / mchi1;
-	cosa2 = params->spin2[2] / mchi2;
-	initLNh[0] = 0.;
-	initLNh[1] = 0.;
-	initLNh[2] = 1.;
-	for (i = 0; i < 3; i++) {
-	    initS1[i] = params->spin1[i] * params->mass1 * params->mass1;
-	    initS2[i] = params->spin2[i] * params->mass2 * params->mass2;
-	}
-	inc = params->inclination;
-	break;
-
-    case View:
-	cosa1 =
-	    (params->spin1[2] * cos(params->inclination) +
-	     params->spin1[0] * sin(params->inclination)) / mchi1;
-	cosa2 =
-	    (params->spin1[2] * cos(params->inclination) +
-	     params->spin2[0] * sin(params->inclination)) / mchi2;
-	for (i = 0; i < 3; i++) {
-	    initS1[i] = params->spin1[i] * params->mass1 * params->mass1;
-	    initS2[i] = params->spin2[i] * params->mass2 * params->mass2;
-	}
-	initLNh[0] = sin(params->inclination);
-	initLNh[1] = 0.;
-	initLNh[2] = cos(params->inclination);
-	inc = 0.;
-	break;
-
-    default:
-	//case TotalJ:
-	cosa1 = params->spin1[2] / mchi1;
-	cosa2 = params->spin2[2] / mchi2;
-	for (j = 0; j < 3; j++) {
-	    iS1[j] = params->spin1[j] * params->mass1 * params->mass1;
-	    iS2[j] = params->spin2[j] * params->mass2 * params->mass2;
-	    iJ[j] = iS1[j] + iS2[j];
-	}
-	iJ[2] += LNmag;
-	iJmod = sqrt(iJ[0] * iJ[0] + iJ[1] * iJ[1] + iJ[2] * iJ[2]);
-	for (j = 0; j < 3; j++) {
-	    initJh[j] = iJ[j] / iJmod;
-	    initLNh[j] = 0.;
-	    initS1[j] = 0.;
-	    initS2[j] = 0.;
-	}
-	if (initJh[0] == 0.)
-	    phiJ = 0.;
-	else
-	    phiJ = atan2(initJh[1], initJh[0]);
-	thetaJ = acos(initJh[2]);
-	rz[0][0] = cos(phiJ);
-	rz[0][1] = sin(phiJ);
-	rz[0][2] = 0.;
-	rz[1][0] = -sin(phiJ);
-	rz[1][1] = cos(phiJ);
-	rz[1][2] = 0.;
-	rz[2][0] = 0.;
-	rz[2][1] = 0.;
-	rz[2][2] = 1.;
-	ry[0][0] = cos(thetaJ);
-	ry[0][1] = 0;
-	ry[0][2] = -sin(thetaJ);
-	ry[1][0] = 0.;
-	ry[1][1] = 1.;
-	ry[1][2] = 0.;
-	ry[2][0] = sin(thetaJ);
-	ry[2][1] = 0.;
-	ry[2][2] = cos(thetaJ);
-	for (j = 0; j < 3; j++) {
-	    for (k = 0; k < 3; k++) {
-		initLNh[j] += ry[j][k] * rz[k][2];
-		for (l = 0; l < 3; l++) {
-		    initS1[j] += ry[j][k] * rz[k][l] * iS1[l];
-		    initS2[j] += ry[j][k] * rz[k][l] * iS2[l];
-		}
-	    }
-	}
-	inc = params->inclination;
-	break;
-    }
->>>>>>> bd99d356
 
   h4P4->data[2 * j + 1] = amp44 * (1. - 3.*eta) * 
     ( 4.* an.s8i2 * sin(4.*(Psi-alpha)) + sin(2.*Psi-4.*alpha) *an.s6i2*an.c2i2 
@@ -1693,9 +1557,9 @@
     else 
       alpha = alphaold;
 
-    if ((fabs(Phi-alpha-Phiold+alphaold)>LAL_PI/8.)&&(fabs(Phi-alpha-Phiold+alphaold)<2.*LAL_PI-0.1)&&(count>1)) {
+    if ((fabs(Phi-alpha-Phiold+alphaold)>LAL_PI/4.)&&(fabs(Phi-alpha-Phiold+alphaold)<2.*LAL_PI-0.1)&&(count>1)) {
       fprintf(stderr,"*** LALPSpinInspiralRD WARNING ***: Problem with coordinate singularity. Step %d:  Phi-alpha:%12.6e\n Step %d  Phi-alpha: %12.6e\n",count,(Phi-alpha)/LAL_PI*180.,count-1,(Phiold-alphaold)/LAL_PI*180.);
-      fprintf(stderr,"  Waveform parameters were m1/m = %14.6e, m2/m = %14.6e\n", mparams->m1m, mparams->m2m);
+      fprintf(stderr,"  Waveform parameters were m1 = %14.6e, m2 = %14.6e\n", mparams->m1m*mparams->m, mparams->m2m*mparams->m);
     }
 
     LNhS1 = (S1x * LNhx + S1y * LNhy + S1z * LNhz) / mparams->m1m / mparams->m1m;
@@ -1732,20 +1596,7 @@
 
     tm += dt;
 
-<<<<<<< HEAD
     count++;
-=======
-    omegaRD = modefreqs->data[0].re * unitHz / LAL_PI / 2.;
-    /* If Nyquist freq. <  220 QNM freq., print warning message, but go on */
-    /* Note that we cancelled a factor of 2 occuring on both sides */
-  /*  if (params->tSampling < modefreqs->data[0].re / LAL_PI) {
-	fprintf(stdout,
-		"LALPhenSpin WARNING : Estimated ringdown freq larger than Nyquist freq.\n");
-	 XLALDestroyCOMPLEX8Vector( modefreqs );
-	   LALError(status->statusPtr, message);
-	   ABORT( status, LALINSPIRALH_ECHOICE, LALINSPIRALH_MSGECHOICE);
-   }*/
->>>>>>> bd99d356
 
     intreturn=XLALSpinInspiralTest(0.,values.data,dvalues.data,mparams);
 
@@ -1975,7 +1826,7 @@
     alphak=alpha_s->data[kend];
 
     if (kend<0) {
-      fprintf(stderr,"**** LALPSpinInspiralRD ERROR ****: phenomenological phase cannot be added: initial omega too high %11.6e  omM ~ %12.6e  m:(%14.6e, %14.6e)\n",omega_s->data[0],omegaMatch,mparams->m1m*mparams->m,mparams->m2m*mparams->m);
+      fprintf(stderr,"**** LALPSpinInspiralRD ERROR ****: phenomenological phase cannot be added: initial omega too high %12.6e  omegaM ~ %12.6e  m:(%14.6e, %14.6e)\n",omega_s->data[0],omegaMatch,mparams->m1m*mparams->m,mparams->m2m*mparams->m);
       XLAL_ERROR(func,XLAL_EFAILED);
     }
 
@@ -2092,7 +1943,7 @@
 	fprintf(stdout,"h22: %12.5e  %12.5e  h2-2: %12.5e  %12.5e\n",h2P2->data[2*j],h2P2->data[2*j+1],h2M2->data[2*j],h2M2->data[2*j+1]);
 	fprintf(stdout,"h22: %12.5e  %12.5e  h2-2: %12.5e  %12.5e\n",h2P2->data[2*(j-1)],h2P2->data[2*(j-1)+1],h2M2->data[2*(j-1)],h2M2->data[2*(j-1)+1]);
 	fprintf(stdout,"h22: %12.5e  %12.5e  h2-2: %12.5e  %12.5e\n",h2P2->data[2*(j-2)],h2P2->data[2*(j-2)+1],h2M2->data[2*(j-2)],h2M2->data[2*(j-2)+1]);
-	fprintf(stdout,"            m1,2/m = (%10.6f,%10.6f)\n", mparams->m1m, mparams->m2m);
+	fprintf(stdout,"            m: (%12.6e,%12.6e)\n", mparams->m1m*mparams->m, mparams->m2m*mparams->m);
       }
     }
 
@@ -2960,7 +2811,6 @@
       sigp->data[i] += x0 * MultSphHarmP.re - x1 * MultSphHarmM.im + x2 * MultSphHarmM.re - x3 * MultSphHarmM.im;
       sigc->data[i] -= x0 * MultSphHarmP.im + x1 * MultSphHarmP.re + x2 * MultSphHarmM.im + x3 * MultSphHarmM.re;
     }
-<<<<<<< HEAD
   }
   
   errcode  = XLALSphHarm(&MultSphHarmP, 3, 0, inc, 0.);
@@ -2973,36 +2823,6 @@
       x1 = h30->data[2 * i + 1];    
       sigp->data[i] += x0 * MultSphHarmP.re - x1 * MultSphHarmM.im;
       sigc->data[i] -= x0 * MultSphHarmP.im + x1 * MultSphHarmP.re;
-=======
-
-  /*-------------------------------------------------------------------
-   * Compute the spherical harmonics required for constructing (h+,hx).
-   -------------------------------------------------------------------*/
-
-    /* The angles theta for the spherical harmonics has been set according to
-       the input inclination parameter and the axisChoice */
-
-    /* -----------------------------------------------------------------
-     * Attaching the (2,\pm 2), (2,\pm 1), (2,0), (3,\pm 3), Spherical Harmonics
-     *----------------------------------------*/
-
-    xlalSt2P2 = XLALSphHarm(&MultSphHarm2P2, 2, 2, inc, 0.);
-    xlalSt2M2 = XLALSphHarm(&MultSphHarm2M2, 2, -2, inc, 0.);
-    if ((xlalSt2P2 != XLAL_SUCCESS) || (xlalSt2M2 != XLAL_SUCCESS)) {
-	XLALDestroyREAL4Vector(h2P2);
-	XLALDestroyREAL4Vector(h2M2);
-	XLALDestroyREAL4Vector(h2P1);
-	XLALDestroyREAL4Vector(h2M1);
-	XLALDestroyREAL4Vector(h20);
-	XLALDestroyREAL4Vector(h3P3);
-	XLALDestroyREAL4Vector(h3M3);
-	XLALDestroyREAL4Vector(fap);
-	XLALDestroyREAL8Vector(phap);
-	XLALDestroyREAL4Vector(shift22);
-	fprintf(stderr,
-		"** LALPSpinInspiralRD ERROR **: impossible to create Y22\n");
-	ABORTXLAL(status);
->>>>>>> bd99d356
     }
   }
 
@@ -3094,7 +2914,6 @@
    * relevant arrays
    ------------------------------------------------------*/
 
-<<<<<<< HEAD
   if (hh) {
     for (i = 0; i < length; i++) {
       j = 2 * i;
@@ -3148,6 +2967,4 @@
 
   /*End */
 
-=======
->>>>>>> bd99d356
 }