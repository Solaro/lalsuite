/**
 * @file LALSQTPNWaveformInterface.c
 *		Contains function definitions to integrate the SpinQuadTaylor code into the other parts of the LALSuit.
 *	If you want to run the program use the \ref LALSQTPNWaveformTest.c file int the
 *	test directory.
 * @author László Veréb
 * @date 2011.07.11.
 */

#include <lal/LALSQTPNWaveformInterface.h>
#include <lal/LALSQTPNWaveform.h>

NRCSID(LALSQTPNWAVEFORMINTERFACEC, "$Id LALSQTPNWaveformInterface.c$");

<<<<<<< HEAD
extern int switchMode;

/**		The function calculates the parameters from the InspiralTemplate
 * structure. <em>The used parameters are:</em>
 * <ul>
 *	<li>masses of the BHs (or NSs) \f$m_i\f$ in \f$M_\odot\f$</li>
 *	<li>the spin components \f$\chi_{ij}\f$, the values of \f$\sqrt{\sum_j\chi_{ij}}\f$, are between 0 and 1</li>
 *	<li>the quadrupole parameters \f$w_i\in(4,8)\f$ for NSs [1] and \f$w_i=1\f$ for BHs[2] are 1 (default 1)</li>
 *	<li>the inclination (angle between the line of sight and Newtonian orbital angular momentum) \f$\iota\f$ in \f$rad\f$
 *	<li>the initial frequency \f$f_L\f$ in \f$Hz\f$</li>
 *	<li>the distance \f$d\f$ in \f$Mpc\f$</li>
 *	<li>the sampling time \f$t_s\f$ in \f$s\f$</li>
 *	<li>the PN order, see #LALPNOrder</li>
 *	<li>level of accuracy in including spin and quadrupole contributions, see
 *	#LALSQTPNSpinInteraction</li>
 * <ul><br />
 * <em>The calculated parameters:</em>
 *	\f{center}{
 *	\begin{gather}
 *		\displaystyle M_{in}=m_1+m_2,\quad
 *		\mu=\frac{m_1m_2}{M_{in}},\quad
 *		\eta=\frac{\mu}{M_{in}},\\
 *		\chi_i=\sqrt{\sum_{j}\chi_{ij}^2},\quad
 *		\hat{\chi}_{ij}=\dfrac{\chi_{ij}}{\chi_i},\\
 *		f_s=t_s^{-1}\\
 *		A=\frac{4\cdot\eta M_{in}M_\odot\displaystyle\frac{G}{c^2}}{d\cdot3.0856775807\cdot10^{16}\cdot10^6}
 *	\end{gather}
 *	\f}
 * and the initial phase \f$\phi=0\f$
 * Assuming that:
 * <ul>
 * <li>masses are positive</li>
 * <li>eta is positive</li>
 * <li>sampling frequency is positive</li>
 * <li>distance is positive</li>
 * </ul>
 * @param[out]	wave		: the used parameters
 * @param[in]		params	: the inspiral parameters
 */
static void XLALSQTPNFillParams(LALSQTPNWaveformParams *wave, InspiralTemplate *params) {
	wave->mass[0] = params->mass1;
	wave->mass[1] = params->mass2;
	wave->totalMass = wave->mass[0] + wave->mass[1];
	wave->mu = wave->mass[0] * wave->mass[1] / wave->totalMass;
	wave->eta = wave->mu / wave->totalMass;
	wave->chirpMass = wave->totalMass * pow(wave->eta, 3.0 / 5.0);
	wave->deltam_M = sqrt(1.0 - 4.0 * wave->eta);
	wave->chiAmp[0] = wave->chiAmp[1] = 0.;
	UINT2 i;
	for (i = 0; i < 3; i++) {
		wave->chi[0][i] = params->spin1[i];
		wave->chi[1][i] = params->spin2[i];
		wave->chiAmp[0] += SQT_SQR(wave->chi[0][i]);
		wave->chiAmp[1] += SQT_SQR(wave->chi[1][i]);
	}
	wave->chiAmp[0] = sqrt(wave->chiAmp[0]);
	wave->chiAmp[1] = sqrt(wave->chiAmp[1]);
	for (i = 0; i < 3; i++) {
		if (wave->chiAmp[0] != 0.) {
			wave->chih[0][i] = wave->chi[0][i] / wave->chiAmp[0];
		} else {
			wave->chih[0][i] = 0.;
		}
		if (wave->chiAmp[1] != 0.) {
			wave->chih[1][i] = wave->chi[1][i] / wave->chiAmp[1];
		} else {
			wave->chih[1][i] = 0.;
		}
	}
	wave->qmParameter[0] = 1.; //params->qmParameter[0];
	wave->qmParameter[1] = 1.; //params->qmParameter[1];
	wave->distance = params->distance;
	wave->inclination = params->inclination;
	wave->lowerFreq = params->fLower;
	wave->finalFreq = (
		params->fFinal < params->fLower ? params->fCutoff :
			(params->fCutoff < params->fFinal ? params->fCutoff : params->fFinal));
	wave->samplingFreq = params->tSampling;
	wave->samplingTime = 1.0 / wave->samplingFreq;
	wave->phi = 0.;
	wave->signalAmp = 4.0 * wave->totalMass * wave->eta * LAL_MRSUN_SI / wave->distance;
	wave->order = params->order;
	wave->spinInteraction = params->spinInteraction;
	if (wave->spinInteraction) {
		wave->spinInteraction |= LAL_SOInter;
	}
	wave->amplitudeContribution = params->ampOrder;
}

void LALSQTPNWaveformTemplates(LALStatus *status, REAL4Vector *signalvec1, REAL4Vector *signalvec2,
	InspiralTemplate *params) {

	InspiralInit paramsInit;
=======
void LALSQTPNWaveformTemplates (LALStatus *status, REAL4Vector *signalvec1, 
		REAL4Vector *signalvec2, InspiralTemplate *params) {
>>>>>>> 60c3e8f9

	XLALPrintDeprecationWarning("LALSQTPNWaveformTemplates", 
		"XLALSQTPNWaveformTemplates");
	INITSTATUS(status, "LALSTPNWaveform", LALSQTPNWAVEFORMINTERFACEC);
	ATTATCHSTATUSPTR(status);

<<<<<<< HEAD
	ASSERT(signalvec1, status, LALINSPIRALH_ENULL, LALINSPIRALH_MSGENULL);
	ASSERT(signalvec1->data, status, LALINSPIRALH_ENULL, LALINSPIRALH_MSGENULL);
	ASSERT(signalvec2, status, LALINSPIRALH_ENULL, LALINSPIRALH_MSGENULL);
	ASSERT(signalvec2->data, status, LALINSPIRALH_ENULL, LALINSPIRALH_MSGENULL);
	ASSERT(params, status, LALINSPIRALH_ENULL, LALINSPIRALH_MSGENULL);
	ASSERT(params->nStartPad >= 0, status, LALINSPIRALH_ESIZE, LALINSPIRALH_MSGESIZE);
	ASSERT(params->nEndPad >= 0, status, LALINSPIRALH_ESIZE, LALINSPIRALH_MSGESIZE);
	ASSERT(params->fLower > 0, status, LALINSPIRALH_ESIZE, LALINSPIRALH_MSGESIZE);
	ASSERT(params->tSampling > 0, status, LALINSPIRALH_ESIZE, LALINSPIRALH_MSGESIZE);
	ASSERT(params->totalMass > 0., status, LALINSPIRALH_ESIZE, LALINSPIRALH_MSGESIZE);
=======
	if(XLALSQTPNWaveformTemplates(signalvec1, signalvec2, params))
		ABORTXLAL(status);

	DETATCHSTATUSPTR(status);
	RETURN(status);
}

int XLALSQTPNWaveformTemplates (REAL4Vector *signalvec1, 
		REAL4Vector *signalvec2, InspiralTemplate *params) {

	// Check the relevant pointers
	if( !signalvec1 || !signalvec1->data || !signalvec2 
			|| !signalvec2->data || !params )
		XLAL_ERROR(XLAL_EFAULT);
	
	// Check the parameters are sane
	if( params->nStartPad < 0 || params->nEndPad < 0 || params->fLower <= 0 			|| params->tSampling <= 0 || params->totalMass <= 0.)
		XLAL_ERROR(XLAL_EINVAL);

	InspiralInit paramsInit;
>>>>>>> 60c3e8f9
	LALSQTPNWaveformParams wave_Params;
	LALSQTPNWave wave;

	XLALInspiralInit(params, &paramsInit);
	if (xlalErrno)
		XLAL_ERROR(XLAL_EFUNC);

	memset(signalvec1->data, 0, signalvec1->length * sizeof(REAL4));
	memset(signalvec2->data, 0, signalvec2->length * sizeof(REAL4));
	XLALSQTPNFillParams(&wave_Params, params);

	wave.waveform = NULL;
	wave.hp = signalvec1;
	wave.hc = signalvec2;

	/* Call the engine function */
<<<<<<< HEAD
	switch (switchMode) {
	case LALSQTPN_FIXED:
		LALSQTPNGeneratorFixed(status->statusPtr, &wave, &wave_Params);
		break;
	case LALSQTPN_PRECESSING:
		LALSQTPNGenerator(status->statusPtr, &wave, &wave_Params);
		break;
	default:
		break;
	}CHECKSTATUSPTR(status);
=======
	if(XLALSQTPNGenerator(&wave, &wave_Params))
		XLAL_ERROR(XLAL_EFUNC);
>>>>>>> 60c3e8f9

	return XLAL_SUCCESS;
}

<<<<<<< HEAD
void LALSQTPNWaveform(LALStatus *status, REAL4Vector *signalvec, InspiralTemplate *params) {
=======
void LALSQTPNWaveform (LALStatus *status, REAL4Vector *signalvec, InspiralTemplate *params){

	XLALPrintDeprecationWarning("LALSQTPNWaveform", "XLALSQTPNWaveform");
>>>>>>> 60c3e8f9
	INITSTATUS(status, "LALSQTPNWaveform", LALSQTPNWAVEFORMINTERFACEC);
	ATTATCHSTATUSPTR(status);

	if(XLALSQTPNWaveform(signalvec, params))
		ABORTXLAL(status);

	DETATCHSTATUSPTR(status);
	RETURN(status);
}

int XLALSQTPNWaveform (REAL4Vector *signalvec, InspiralTemplate *params){

	// Check the relevant pointers
	if( !signalvec || !signalvec->data || !params )
		XLAL_ERROR(XLAL_EFAULT);
	
	// Check the parameters are sane
	if( params->nStartPad < 0 || params->nEndPad < 0 || params->fLower <= 0 			|| params->tSampling <= 0 || params->totalMass <= 0.)
		XLAL_ERROR(XLAL_EINVAL);

	InspiralInit paramsInit;
	LALSQTPNWaveformParams wave_Params;
	LALSQTPNWave wave;
	memset(&wave, 0, sizeof(LALSQTPNWave));
	wave.waveform = NULL;
	wave.hp = signalvec;
	wave.hc = NULL;

<<<<<<< HEAD
	ASSERT(signalvec, status, LALINSPIRALH_ENULL, LALINSPIRALH_MSGENULL);
	ASSERT(signalvec->data, status, LALINSPIRALH_ENULL, LALINSPIRALH_MSGENULL);
	ASSERT(params, status, LALINSPIRALH_ENULL, LALINSPIRALH_MSGENULL);
	ASSERT(params->nStartPad >= 0, status, LALINSPIRALH_ESIZE, LALINSPIRALH_MSGESIZE);
	ASSERT(params->nEndPad >= 0, status, LALINSPIRALH_ESIZE, LALINSPIRALH_MSGESIZE);
	ASSERT(params->fLower > 0, status, LALINSPIRALH_ESIZE, LALINSPIRALH_MSGESIZE);
	ASSERT(params->tSampling > 0, status, LALINSPIRALH_ESIZE, LALINSPIRALH_MSGESIZE);
	ASSERT(params->totalMass > 0., status, LALINSPIRALH_ESIZE, LALINSPIRALH_MSGESIZE);
	LALInspiralSetup(status->statusPtr, &(paramsInit.ak), params);
	CHECKSTATUSPTR(status);
	LALInspiralChooseModel(status->statusPtr, &(paramsInit.func), &(paramsInit.ak), params);
	CHECKSTATUSPTR(status);
=======
	XLALInspiralSetup (&(paramsInit.ak), params);
	if (xlalErrno)
		XLAL_ERROR(XLAL_EFUNC);
	if(XLALInspiralChooseModel(&(paramsInit.func),&(paramsInit.ak), params))
		XLAL_ERROR(XLAL_EFUNC);

>>>>>>> 60c3e8f9
	XLALSQTPNFillParams(&wave_Params, params);
	//wave_Params.distance *= LAL_PC_SI * 1.e6;
	//wave_Params.signalAmp /= LAL_PC_SI * 1.e6;

	/* Call the engine function */
<<<<<<< HEAD
	switch (switchMode) {
	case LALSQTPN_FIXED:
		LALSQTPNGeneratorFixed(status->statusPtr, &wave, &wave_Params);
		break;
	case LALSQTPN_PRECESSING:
		LALSQTPNGenerator(status->statusPtr, &wave, &wave_Params);
		break;
	default:
		break;
	}
	//params->tC = wave_Params.coalescenceTime;
	CHECKSTATUSPTR(status);
	DETATCHSTATUSPTR(status);
	RETURN(status);
}

void LALSQTPNWaveformForInjection(LALStatus *status, CoherentGW *waveform, InspiralTemplate *params,
	PPNParamStruc *ppnParams) {
	INITSTATUS(status, "LALSQTPNWaveformInterface", LALSQTPNWAVEFORMINTERFACEC);
=======
	if(XLALSQTPNGenerator(&wave, &wave_Params))
		XLAL_ERROR(XLAL_EFUNC);
	params->tC = wave_Params.coalescenceTime;

	return XLAL_SUCCESS;
}

void LALSQTPNWaveformForInjection(LALStatus *status, CoherentGW *waveform,
		InspiralTemplate *params, PPNParamStruc *ppnParams) {

	XLALPrintDeprecationWarning("LALSQTPNWaveformForInjection", 
		"XLALSQTPNWaveformForInjection");
	INITSTATUS(status, "LALSQTPNWaveformForInjection", 
		LALSQTPNWAVEFORMINTERFACEC);
>>>>>>> 60c3e8f9
	ATTATCHSTATUSPTR(status);

	if(XLALSQTPNWaveformForInjection(waveform, params, ppnParams))
		ABORTXLAL(status);

	DETATCHSTATUSPTR(status);
	RETURN(status);
}



int XLALSQTPNWaveformForInjection(CoherentGW *waveform, 
		InspiralTemplate *params, PPNParamStruc *ppnParams) {

	// Check the relevant pointers
	if( !waveform || !params || waveform->a || waveform->f
			|| waveform->phi || waveform->shift )
		XLAL_ERROR(XLAL_EFAULT);

	// variable declaration and initialization
	InspiralInit paramsInit;

	// Compute some parameters
	XLALInspiralInit(params, &paramsInit);
	if (xlalErrno)
		XLAL_ERROR(XLAL_EFUNC);
	if (paramsInit.nbins == 0) {
		XLALPrintWarning("Warning! Waveform of zero length requested in %s. Returning empty waveform.\n ", __func__);
		return XLAL_SUCCESS;
	}

	// Allocate the waveform structures.
	xlalErrno = 0;
	XLALSQTPNAllocateHplusAndHcrossInCoherentGW(waveform, paramsInit.nbins);

	LALSQTPNWave wave;
	wave.waveform = waveform;
	wave.hp = wave.hc = NULL;
	LALSQTPNWaveformParams wave_Params;

	// filling the parameters
	XLALSQTPNFillParams(&wave_Params, params);
	if (xlalErrno)
		XLAL_ERROR(XLAL_EFUNC);

	// calling the engine function
<<<<<<< HEAD
	switch (switchMode) {
	case LALSQTPN_FIXED:
		LALSQTPNGeneratorFixed(status->statusPtr, &wave, &wave_Params);
		break;
	case LALSQTPN_PRECESSING:
		LALSQTPNGenerator(status->statusPtr, &wave, &wave_Params);
		break;
	default:
		break;
=======
	if(XLALSQTPNGenerator(&wave, &wave_Params)) {
		XLALSQTPNDestroyCoherentGW(waveform);
		XLAL_ERROR(XLAL_EFUNC);
	}
	params->fFinal = wave_Params.finalFreq;
	for (i = 0; i < wave.length; i++) {
		if (waveform->phi->data->data[i] != 0.) {
			break;
		}
		if (i == wave.length - 1) {
			XLALSQTPNDestroyCoherentGW(waveform);
			XLAL_ERROR(XLAL_EFUNC);
		}
>>>>>>> 60c3e8f9
	}
	BEGINFAIL(status)
				{
					XLALSQTPNDestroyCoherentGW(waveform);
				}ENDFAIL(status);
	params->fFinal = wave_Params.finalFreq;
	{
<<<<<<< HEAD
		// --- fill some output ---
		ppnParams->tc = (REAL8) (wave.length - 1) / params->tSampling;
		ppnParams->length = wave.length;
=======
		if (waveform->a != NULL) {
			waveform->f->data->length = waveform->phi->data->length 				= waveform->shift->data->length = wave.length;
			waveform->a->data->length = 2 * wave.length;
			for (i = 0; i < wave.length; i++) {
				// (PPNParamStruct)ppnParams->phi === (InspiralTemplate)params->startPhase === (SimInspiralTable)injparams/this_event->coa_phase it is set to 0 in LALSQTPNWaveformTest.c at line 83.
				waveform->phi->data->data[i] 
					= waveform->phi->data->data[i] 
					- waveform->phi->data->data[wave.length-1] 
					+ ppnParams->phi;
			}
			waveform->a->deltaT = waveform->f->deltaT 
					= waveform->phi->deltaT
					= waveform->shift->deltaT 
					= 1. / params->tSampling;

			waveform->a->sampleUnits = lalStrainUnit;
			waveform->f->sampleUnits = lalHertzUnit;
			waveform->phi->sampleUnits = lalDimensionlessUnit;
			waveform->shift->sampleUnits = lalDimensionlessUnit;

			waveform->position = ppnParams->position;
			waveform->psi = ppnParams->psi;

			snprintf(waveform->a->name, LALNameLength,
					"STPN inspiral amplitudes");
			snprintf(waveform->f->name, LALNameLength,
					"STPN inspiral frequency");
			snprintf(waveform->phi->name, LALNameLength, 
					"STPN inspiral phase");
			snprintf(waveform->shift->name, LALNameLength,
					"STPN inspiral polshift");
		}
		// --- fill some output ---
		ppnParams->tc = (REAL8) (wave.length - 1) / params->tSampling;
		ppnParams->length = wave.length;
		ppnParams->dfdt 
			= ((REAL4) (waveform->f->data->data[wave.length - 1]
			- waveform->f->data->data[wave.length - 2])) 
			* ppnParams->deltaT;
>>>>>>> 60c3e8f9
		ppnParams->fStop = params->fFinal;
		ppnParams->termCode = GENERATEPPNINSPIRALH_EFSTOP;
		ppnParams->termDescription = GENERATEPPNINSPIRALH_MSGEFSTOP;
		ppnParams->fStart = ppnParams->fStartIn;
	} // end phase condition

	return XLAL_SUCCESS;
}

<<<<<<< HEAD
int XLALSQTPNAllocateHplusAndHcrossInCoherentGW(CoherentGW *wave, UINT4 length) {
	if (!wave) {
		XLAL_ERROR(__func__, XLAL_EFAULT);
	}
	if (length <= 0) {
		XLAL_ERROR(__func__, XLAL_EBADLEN);
	}
	if (wave->h) {
		XLAL_ERROR(__func__, XLAL_EFAULT);
	}
	wave->h = (REAL4TimeVectorSeries *) LALMalloc(sizeof(REAL4TimeVectorSeries));
	if (!wave->h) {
		XLALSQTPNDestroyCoherentGW(wave);
		XLAL_ERROR(__func__, XLAL_ENOMEM);
	}
	xlalErrno = 0;
	wave->h->data = XLALCreateREAL4VectorSequence(length, 2);
	memset(wave->h->data->data, 0, 2 * length * sizeof(REAL4));
	if (!wave->h->data) {
		XLALSQTPNDestroyCoherentGW(wave);
		XLAL_ERROR(__func__, XLAL_ENOMEM);
	}
	return XLAL_SUCCESS;
}

int XLALSQTPNAllocateAmplitudeInCoherentGW(CoherentGW *wave, UINT4 length) {
	if (!wave) {
		XLAL_ERROR(__func__, XLAL_EFAULT);
	}
	if (length <= 0) {
		XLAL_ERROR(__func__, XLAL_EBADLEN);
	}
	if (wave->a || wave->f || wave->phi || wave->shift) {
		XLAL_ERROR(__func__, XLAL_EFAULT);
=======
int XLALSQTPNAllocateCoherentGW(CoherentGW *wave, UINT4 length) {

	if (!wave) {
		XLAL_ERROR(XLAL_EFAULT);
	}
	if (length <= 0) {
		XLAL_ERROR(XLAL_EBADLEN);
	}
	if (wave->a || wave->f || wave->phi || wave->shift) {
		XLAL_ERROR(XLAL_EFAULT);
>>>>>>> 60c3e8f9
	}
	wave->a = (REAL4TimeVectorSeries *) LALMalloc(sizeof(REAL4TimeVectorSeries));
	wave->f = (REAL4TimeSeries *) LALMalloc(sizeof(REAL4TimeSeries));
	wave->phi = (REAL8TimeSeries *) LALMalloc(sizeof(REAL8TimeSeries));
	wave->shift = (REAL4TimeSeries *) LALMalloc(sizeof(REAL4TimeSeries));
	if (!(wave->a && wave->f && wave->phi && wave->shift)) {
		XLALSQTPNDestroyCoherentGW(wave);
<<<<<<< HEAD
		XLAL_ERROR(__func__, XLAL_ENOMEM);
=======
		XLAL_ERROR(XLAL_ENOMEM);
>>>>>>> 60c3e8f9
	}
	xlalErrno = 0;
	wave->a->data = XLALCreateREAL4VectorSequence(length, 2);
	wave->f->data = XLALCreateREAL4Vector(length);
	wave->phi->data = XLALCreateREAL8Vector(length);
	wave->shift->data = XLALCreateREAL4Vector(length);
	if (!(wave->a->data && wave->f->data && wave->phi->data && wave->shift->data)) {
		XLALSQTPNDestroyCoherentGW(wave);
<<<<<<< HEAD
		XLAL_ERROR(__func__, XLAL_ENOMEM);
=======
		XLAL_ERROR(XLAL_ENOMEM);
>>>>>>> 60c3e8f9
	}
	return XLAL_SUCCESS;
}

void XLALSQTPNDestroyCoherentGW(CoherentGW *wave) {
	if (wave->h) {
		if (wave->h->data) {
			XLALDestroyREAL4VectorSequence(wave->h->data);
		}
		XLALFree(wave->h);
		wave->h = NULL;
	}
	if (wave->a) {
		if (wave->a->data) {
			XLALDestroyREAL4VectorSequence(wave->a->data);
		}
		XLALFree(wave->a);
		wave->a = NULL;
	}
	if (wave->f) {
		if (wave->f->data) {
			XLALDestroyREAL4Vector(wave->f->data);
		}
		XLALFree(wave->f);
		wave->f = NULL;
	}
	if (wave->phi) {
		if (wave->phi->data) {
			XLALDestroyREAL8Vector(wave->phi->data);
		}
		XLALFree(wave->phi);
		wave->phi = NULL;
	}
	if (wave->shift) {
		if (wave->shift->data) {
			XLALDestroyREAL4Vector(wave->shift->data);
		}
		XLALFree(wave->shift);
		wave->shift = NULL;
	}
<<<<<<< HEAD
}
=======
}

void XLALSQTPNFillParams(LALSQTPNWaveformParams *wave, InspiralTemplate *params) {
	wave->mass[0] = params->mass1;
	wave->mass[1] = params->mass2;
	wave->totalMass = wave->mass[0] + wave->mass[1];
	wave->mu = wave->mass[0] * wave->mass[1] / wave->totalMass;
	wave->eta = wave->mu / wave->totalMass;
	wave->chirpMass = wave->totalMass * pow(wave->eta, 3. / 5.);
	wave->chiAmp[0] = wave->chiAmp[1] = 0.;
	INT2 i;
	for (i = 0; i < 3; i++) {
		wave->chi[0][i] = params->spin1[i];
		wave->chi[1][i] = params->spin2[i];
		wave->chiAmp[0] += SQT_SQR(wave->chi[0][i]);
		wave->chiAmp[1] += SQT_SQR(wave->chi[1][i]);
	}
	wave->chiAmp[0] = sqrt(wave->chiAmp[0]);
	wave->chiAmp[1] = sqrt(wave->chiAmp[1]);
	for (i = 0; i < 3; i++) {
		if (wave->chiAmp[0] != 0.) {
			wave->chih[0][i] = wave->chi[0][i] / wave->chiAmp[0];
		} else {
			wave->chih[0][i] = 0.;
		}
		if (wave->chiAmp[1] != 0.) {
			wave->chih[1][i] = wave->chi[1][i] / wave->chiAmp[1];
		} else {
			wave->chih[1][i] = 0.;
		}
	}
	wave->qmParameter[0] = params->qmParameter[0];
	wave->qmParameter[1] = params->qmParameter[1];
	wave->distance = params->distance;
	wave->inclination = params->inclination;
	wave->lowerFreq = params->fLower;
	wave->finalFreq = (params->fFinal < params->fLower ? params->fCutoff : (params->fCutoff < params->fFinal ? params->fCutoff : params->fFinal));
	wave->samplingFreq = params->tSampling;
	wave->samplingTime = 1. / wave->samplingFreq;
	wave->phi = 0.;
	wave->signalAmp = 4. * wave->totalMass * wave->eta * LAL_MRSUN_SI / wave->distance;
	wave->order = params->order;
	wave->interaction = params->interaction;
	if (wave->interaction) {
		wave->interaction |= LAL_SIM_INSPIRAL_INTERACTION_SPIN_ORBIT_15PN;
	}
	/*printf("masses: %lg %lg\n", wave->mass[0], wave->mass[1]);
	printf("chis1: %lg %lg %lg\n", wave->chi[0][0], wave->chi[0][1], wave->chi[0][2]);
	printf("chis2: %lg %lg %lg\n", wave->chi[1][0], wave->chi[1][1], wave->chi[1][2]);
	printf("qmParams: %lg %lg\n", wave->qmParameter[0], wave->qmParameter[1]);
	printf("dist: %lg\n", wave->distance);
	printf("incl: %lg\n", wave->inclination);
	printf("Freq: %lg\n", wave->lowerFreq);
	printf("sF: %lg\n", wave->samplingFreq);
	printf("sT: %lg\n", wave->samplingTime);
	printf("amp: %lg\n", wave->signalAmp);
	printf("order: %d\n", wave->order);
	printf("spin: %d\n", wave->interaction);*/
}
>>>>>>> 60c3e8f9
<|MERGE_RESOLUTION|>--- conflicted
+++ resolved
@@ -12,7 +12,6 @@
 
 NRCSID(LALSQTPNWAVEFORMINTERFACEC, "$Id LALSQTPNWaveformInterface.c$");
 
-<<<<<<< HEAD
 extern int switchMode;
 
 /**		The function calculates the parameters from the InspiralTemplate
@@ -82,8 +81,8 @@
 			wave->chih[1][i] = 0.;
 		}
 	}
-	wave->qmParameter[0] = 1.; //params->qmParameter[0];
-	wave->qmParameter[1] = 1.; //params->qmParameter[1];
+	wave->qmParameter[0] = 1.0; //params->qmParameter[0];
+	wave->qmParameter[1] = 1.0; //params->qmParameter[1];
 	wave->distance = params->distance;
 	wave->inclination = params->inclination;
 	wave->lowerFreq = params->fLower;
@@ -105,29 +104,11 @@
 void LALSQTPNWaveformTemplates(LALStatus *status, REAL4Vector *signalvec1, REAL4Vector *signalvec2,
 	InspiralTemplate *params) {
 
-	InspiralInit paramsInit;
-=======
-void LALSQTPNWaveformTemplates (LALStatus *status, REAL4Vector *signalvec1, 
-		REAL4Vector *signalvec2, InspiralTemplate *params) {
->>>>>>> 60c3e8f9
-
 	XLALPrintDeprecationWarning("LALSQTPNWaveformTemplates", 
 		"XLALSQTPNWaveformTemplates");
 	INITSTATUS(status, "LALSTPNWaveform", LALSQTPNWAVEFORMINTERFACEC);
 	ATTATCHSTATUSPTR(status);
 
-<<<<<<< HEAD
-	ASSERT(signalvec1, status, LALINSPIRALH_ENULL, LALINSPIRALH_MSGENULL);
-	ASSERT(signalvec1->data, status, LALINSPIRALH_ENULL, LALINSPIRALH_MSGENULL);
-	ASSERT(signalvec2, status, LALINSPIRALH_ENULL, LALINSPIRALH_MSGENULL);
-	ASSERT(signalvec2->data, status, LALINSPIRALH_ENULL, LALINSPIRALH_MSGENULL);
-	ASSERT(params, status, LALINSPIRALH_ENULL, LALINSPIRALH_MSGENULL);
-	ASSERT(params->nStartPad >= 0, status, LALINSPIRALH_ESIZE, LALINSPIRALH_MSGESIZE);
-	ASSERT(params->nEndPad >= 0, status, LALINSPIRALH_ESIZE, LALINSPIRALH_MSGESIZE);
-	ASSERT(params->fLower > 0, status, LALINSPIRALH_ESIZE, LALINSPIRALH_MSGESIZE);
-	ASSERT(params->tSampling > 0, status, LALINSPIRALH_ESIZE, LALINSPIRALH_MSGESIZE);
-	ASSERT(params->totalMass > 0., status, LALINSPIRALH_ESIZE, LALINSPIRALH_MSGESIZE);
-=======
 	if(XLALSQTPNWaveformTemplates(signalvec1, signalvec2, params))
 		ABORTXLAL(status);
 
@@ -135,8 +116,8 @@
 	RETURN(status);
 }
 
-int XLALSQTPNWaveformTemplates (REAL4Vector *signalvec1, 
-		REAL4Vector *signalvec2, InspiralTemplate *params) {
+int XLALSQTPNWaveformTemplates (REAL4Vector *signalvec1, REAL4Vector *signalvec2,
+		InspiralTemplate *params) {
 
 	// Check the relevant pointers
 	if( !signalvec1 || !signalvec1->data || !signalvec2 
@@ -148,7 +129,6 @@
 		XLAL_ERROR(XLAL_EINVAL);
 
 	InspiralInit paramsInit;
->>>>>>> 60c3e8f9
 	LALSQTPNWaveformParams wave_Params;
 	LALSQTPNWave wave;
 
@@ -165,32 +145,28 @@
 	wave.hc = signalvec2;
 
 	/* Call the engine function */
-<<<<<<< HEAD
 	switch (switchMode) {
 	case LALSQTPN_FIXED:
-		LALSQTPNGeneratorFixed(status->statusPtr, &wave, &wave_Params);
+		if(XLALSQTPNGeneratorFixed(status->statusPtr, &wave, &wave_Params)) {
+			XLALSQTPNDestroyCoherentGW(waveform);
+			XLAL_ERROR(XLAL_EFUNC);
+		}
 		break;
 	case LALSQTPN_PRECESSING:
-		LALSQTPNGenerator(status->statusPtr, &wave, &wave_Params);
+		if(XLALSQTPNGenerator(status->statusPtr, &wave, &wave_Params)) {
+			XLALSQTPNDestroyCoherentGW(waveform);
+			XLAL_ERROR(XLAL_EFUNC);
+		}
 		break;
 	default:
 		break;
-	}CHECKSTATUSPTR(status);
-=======
-	if(XLALSQTPNGenerator(&wave, &wave_Params))
-		XLAL_ERROR(XLAL_EFUNC);
->>>>>>> 60c3e8f9
-
+	}
 	return XLAL_SUCCESS;
 }
 
-<<<<<<< HEAD
-void LALSQTPNWaveform(LALStatus *status, REAL4Vector *signalvec, InspiralTemplate *params) {
-=======
-void LALSQTPNWaveform (LALStatus *status, REAL4Vector *signalvec, InspiralTemplate *params){
+void LALSQTPNWaveform(LALStatus *status, REAL4Vector *signalvec, InspiralTemplate *params){
 
 	XLALPrintDeprecationWarning("LALSQTPNWaveform", "XLALSQTPNWaveform");
->>>>>>> 60c3e8f9
 	INITSTATUS(status, "LALSQTPNWaveform", LALSQTPNWAVEFORMINTERFACEC);
 	ATTATCHSTATUSPTR(status);
 
@@ -219,56 +195,34 @@
 	wave.hp = signalvec;
 	wave.hc = NULL;
 
-<<<<<<< HEAD
-	ASSERT(signalvec, status, LALINSPIRALH_ENULL, LALINSPIRALH_MSGENULL);
-	ASSERT(signalvec->data, status, LALINSPIRALH_ENULL, LALINSPIRALH_MSGENULL);
-	ASSERT(params, status, LALINSPIRALH_ENULL, LALINSPIRALH_MSGENULL);
-	ASSERT(params->nStartPad >= 0, status, LALINSPIRALH_ESIZE, LALINSPIRALH_MSGESIZE);
-	ASSERT(params->nEndPad >= 0, status, LALINSPIRALH_ESIZE, LALINSPIRALH_MSGESIZE);
-	ASSERT(params->fLower > 0, status, LALINSPIRALH_ESIZE, LALINSPIRALH_MSGESIZE);
-	ASSERT(params->tSampling > 0, status, LALINSPIRALH_ESIZE, LALINSPIRALH_MSGESIZE);
-	ASSERT(params->totalMass > 0., status, LALINSPIRALH_ESIZE, LALINSPIRALH_MSGESIZE);
-	LALInspiralSetup(status->statusPtr, &(paramsInit.ak), params);
-	CHECKSTATUSPTR(status);
-	LALInspiralChooseModel(status->statusPtr, &(paramsInit.func), &(paramsInit.ak), params);
-	CHECKSTATUSPTR(status);
-=======
 	XLALInspiralSetup (&(paramsInit.ak), params);
 	if (xlalErrno)
 		XLAL_ERROR(XLAL_EFUNC);
 	if(XLALInspiralChooseModel(&(paramsInit.func),&(paramsInit.ak), params))
 		XLAL_ERROR(XLAL_EFUNC);
 
->>>>>>> 60c3e8f9
 	XLALSQTPNFillParams(&wave_Params, params);
 	//wave_Params.distance *= LAL_PC_SI * 1.e6;
 	//wave_Params.signalAmp /= LAL_PC_SI * 1.e6;
 
 	/* Call the engine function */
-<<<<<<< HEAD
 	switch (switchMode) {
 	case LALSQTPN_FIXED:
-		LALSQTPNGeneratorFixed(status->statusPtr, &wave, &wave_Params);
+		if(XLALSQTPNGeneratorFixed(status->statusPtr, &wave, &wave_Params)) {
+			XLALSQTPNDestroyCoherentGW(waveform);
+			XLAL_ERROR(XLAL_EFUNC);
+		}
 		break;
 	case LALSQTPN_PRECESSING:
-		LALSQTPNGenerator(status->statusPtr, &wave, &wave_Params);
+		if(XLALSQTPNGenerator(status->statusPtr, &wave, &wave_Params)) {
+			XLALSQTPNDestroyCoherentGW(waveform);
+			XLAL_ERROR(XLAL_EFUNC);
+		}
 		break;
 	default:
 		break;
 	}
 	//params->tC = wave_Params.coalescenceTime;
-	CHECKSTATUSPTR(status);
-	DETATCHSTATUSPTR(status);
-	RETURN(status);
-}
-
-void LALSQTPNWaveformForInjection(LALStatus *status, CoherentGW *waveform, InspiralTemplate *params,
-	PPNParamStruc *ppnParams) {
-	INITSTATUS(status, "LALSQTPNWaveformInterface", LALSQTPNWAVEFORMINTERFACEC);
-=======
-	if(XLALSQTPNGenerator(&wave, &wave_Params))
-		XLAL_ERROR(XLAL_EFUNC);
-	params->tC = wave_Params.coalescenceTime;
 
 	return XLAL_SUCCESS;
 }
@@ -280,7 +234,6 @@
 		"XLALSQTPNWaveformForInjection");
 	INITSTATUS(status, "LALSQTPNWaveformForInjection", 
 		LALSQTPNWAVEFORMINTERFACEC);
->>>>>>> 60c3e8f9
 	ATTATCHSTATUSPTR(status);
 
 	if(XLALSQTPNWaveformForInjection(waveform, params, ppnParams))
@@ -327,83 +280,27 @@
 		XLAL_ERROR(XLAL_EFUNC);
 
 	// calling the engine function
-<<<<<<< HEAD
 	switch (switchMode) {
 	case LALSQTPN_FIXED:
-		LALSQTPNGeneratorFixed(status->statusPtr, &wave, &wave_Params);
+		if(XLALSQTPNGeneratorFixed(status->statusPtr, &wave, &wave_Params)) {
+			XLALSQTPNDestroyCoherentGW(waveform);
+			XLAL_ERROR(XLAL_EFUNC);
+		}
 		break;
 	case LALSQTPN_PRECESSING:
-		LALSQTPNGenerator(status->statusPtr, &wave, &wave_Params);
+		if(XLALSQTPNGenerator(status->statusPtr, &wave, &wave_Params)) {
+			XLALSQTPNDestroyCoherentGW(waveform);
+			XLAL_ERROR(XLAL_EFUNC);
+		}
 		break;
 	default:
 		break;
-=======
-	if(XLALSQTPNGenerator(&wave, &wave_Params)) {
-		XLALSQTPNDestroyCoherentGW(waveform);
-		XLAL_ERROR(XLAL_EFUNC);
-	}
-	params->fFinal = wave_Params.finalFreq;
-	for (i = 0; i < wave.length; i++) {
-		if (waveform->phi->data->data[i] != 0.) {
-			break;
-		}
-		if (i == wave.length - 1) {
-			XLALSQTPNDestroyCoherentGW(waveform);
-			XLAL_ERROR(XLAL_EFUNC);
-		}
->>>>>>> 60c3e8f9
-	}
-	BEGINFAIL(status)
-				{
-					XLALSQTPNDestroyCoherentGW(waveform);
-				}ENDFAIL(status);
+	}
 	params->fFinal = wave_Params.finalFreq;
 	{
-<<<<<<< HEAD
 		// --- fill some output ---
 		ppnParams->tc = (REAL8) (wave.length - 1) / params->tSampling;
 		ppnParams->length = wave.length;
-=======
-		if (waveform->a != NULL) {
-			waveform->f->data->length = waveform->phi->data->length 				= waveform->shift->data->length = wave.length;
-			waveform->a->data->length = 2 * wave.length;
-			for (i = 0; i < wave.length; i++) {
-				// (PPNParamStruct)ppnParams->phi === (InspiralTemplate)params->startPhase === (SimInspiralTable)injparams/this_event->coa_phase it is set to 0 in LALSQTPNWaveformTest.c at line 83.
-				waveform->phi->data->data[i] 
-					= waveform->phi->data->data[i] 
-					- waveform->phi->data->data[wave.length-1] 
-					+ ppnParams->phi;
-			}
-			waveform->a->deltaT = waveform->f->deltaT 
-					= waveform->phi->deltaT
-					= waveform->shift->deltaT 
-					= 1. / params->tSampling;
-
-			waveform->a->sampleUnits = lalStrainUnit;
-			waveform->f->sampleUnits = lalHertzUnit;
-			waveform->phi->sampleUnits = lalDimensionlessUnit;
-			waveform->shift->sampleUnits = lalDimensionlessUnit;
-
-			waveform->position = ppnParams->position;
-			waveform->psi = ppnParams->psi;
-
-			snprintf(waveform->a->name, LALNameLength,
-					"STPN inspiral amplitudes");
-			snprintf(waveform->f->name, LALNameLength,
-					"STPN inspiral frequency");
-			snprintf(waveform->phi->name, LALNameLength, 
-					"STPN inspiral phase");
-			snprintf(waveform->shift->name, LALNameLength,
-					"STPN inspiral polshift");
-		}
-		// --- fill some output ---
-		ppnParams->tc = (REAL8) (wave.length - 1) / params->tSampling;
-		ppnParams->length = wave.length;
-		ppnParams->dfdt 
-			= ((REAL4) (waveform->f->data->data[wave.length - 1]
-			- waveform->f->data->data[wave.length - 2])) 
-			* ppnParams->deltaT;
->>>>>>> 60c3e8f9
 		ppnParams->fStop = params->fFinal;
 		ppnParams->termCode = GENERATEPPNINSPIRALH_EFSTOP;
 		ppnParams->termDescription = GENERATEPPNINSPIRALH_MSGEFSTOP;
@@ -413,45 +310,33 @@
 	return XLAL_SUCCESS;
 }
 
-<<<<<<< HEAD
 int XLALSQTPNAllocateHplusAndHcrossInCoherentGW(CoherentGW *wave, UINT4 length) {
 	if (!wave) {
-		XLAL_ERROR(__func__, XLAL_EFAULT);
+		XLAL_ERROR(XLAL_EFAULT);
 	}
 	if (length <= 0) {
-		XLAL_ERROR(__func__, XLAL_EBADLEN);
+		XLAL_ERROR(XLAL_EBADLEN);
 	}
 	if (wave->h) {
-		XLAL_ERROR(__func__, XLAL_EFAULT);
+		XLAL_ERROR(XLAL_EFAULT);
 	}
 	wave->h = (REAL4TimeVectorSeries *) LALMalloc(sizeof(REAL4TimeVectorSeries));
 	if (!wave->h) {
 		XLALSQTPNDestroyCoherentGW(wave);
-		XLAL_ERROR(__func__, XLAL_ENOMEM);
+		XLAL_ERROR(XLAL_ENOMEM);
 	}
 	xlalErrno = 0;
 	wave->h->data = XLALCreateREAL4VectorSequence(length, 2);
 	memset(wave->h->data->data, 0, 2 * length * sizeof(REAL4));
 	if (!wave->h->data) {
 		XLALSQTPNDestroyCoherentGW(wave);
-		XLAL_ERROR(__func__, XLAL_ENOMEM);
+		XLAL_ERROR(XLAL_ENOMEM);
 	}
 	return XLAL_SUCCESS;
 }
 
 int XLALSQTPNAllocateAmplitudeInCoherentGW(CoherentGW *wave, UINT4 length) {
 	if (!wave) {
-		XLAL_ERROR(__func__, XLAL_EFAULT);
-	}
-	if (length <= 0) {
-		XLAL_ERROR(__func__, XLAL_EBADLEN);
-	}
-	if (wave->a || wave->f || wave->phi || wave->shift) {
-		XLAL_ERROR(__func__, XLAL_EFAULT);
-=======
-int XLALSQTPNAllocateCoherentGW(CoherentGW *wave, UINT4 length) {
-
-	if (!wave) {
 		XLAL_ERROR(XLAL_EFAULT);
 	}
 	if (length <= 0) {
@@ -459,7 +344,6 @@
 	}
 	if (wave->a || wave->f || wave->phi || wave->shift) {
 		XLAL_ERROR(XLAL_EFAULT);
->>>>>>> 60c3e8f9
 	}
 	wave->a = (REAL4TimeVectorSeries *) LALMalloc(sizeof(REAL4TimeVectorSeries));
 	wave->f = (REAL4TimeSeries *) LALMalloc(sizeof(REAL4TimeSeries));
@@ -467,11 +351,7 @@
 	wave->shift = (REAL4TimeSeries *) LALMalloc(sizeof(REAL4TimeSeries));
 	if (!(wave->a && wave->f && wave->phi && wave->shift)) {
 		XLALSQTPNDestroyCoherentGW(wave);
-<<<<<<< HEAD
-		XLAL_ERROR(__func__, XLAL_ENOMEM);
-=======
 		XLAL_ERROR(XLAL_ENOMEM);
->>>>>>> 60c3e8f9
 	}
 	xlalErrno = 0;
 	wave->a->data = XLALCreateREAL4VectorSequence(length, 2);
@@ -480,11 +360,7 @@
 	wave->shift->data = XLALCreateREAL4Vector(length);
 	if (!(wave->a->data && wave->f->data && wave->phi->data && wave->shift->data)) {
 		XLALSQTPNDestroyCoherentGW(wave);
-<<<<<<< HEAD
-		XLAL_ERROR(__func__, XLAL_ENOMEM);
-=======
 		XLAL_ERROR(XLAL_ENOMEM);
->>>>>>> 60c3e8f9
 	}
 	return XLAL_SUCCESS;
 }
@@ -525,66 +401,4 @@
 		XLALFree(wave->shift);
 		wave->shift = NULL;
 	}
-<<<<<<< HEAD
-}
-=======
-}
-
-void XLALSQTPNFillParams(LALSQTPNWaveformParams *wave, InspiralTemplate *params) {
-	wave->mass[0] = params->mass1;
-	wave->mass[1] = params->mass2;
-	wave->totalMass = wave->mass[0] + wave->mass[1];
-	wave->mu = wave->mass[0] * wave->mass[1] / wave->totalMass;
-	wave->eta = wave->mu / wave->totalMass;
-	wave->chirpMass = wave->totalMass * pow(wave->eta, 3. / 5.);
-	wave->chiAmp[0] = wave->chiAmp[1] = 0.;
-	INT2 i;
-	for (i = 0; i < 3; i++) {
-		wave->chi[0][i] = params->spin1[i];
-		wave->chi[1][i] = params->spin2[i];
-		wave->chiAmp[0] += SQT_SQR(wave->chi[0][i]);
-		wave->chiAmp[1] += SQT_SQR(wave->chi[1][i]);
-	}
-	wave->chiAmp[0] = sqrt(wave->chiAmp[0]);
-	wave->chiAmp[1] = sqrt(wave->chiAmp[1]);
-	for (i = 0; i < 3; i++) {
-		if (wave->chiAmp[0] != 0.) {
-			wave->chih[0][i] = wave->chi[0][i] / wave->chiAmp[0];
-		} else {
-			wave->chih[0][i] = 0.;
-		}
-		if (wave->chiAmp[1] != 0.) {
-			wave->chih[1][i] = wave->chi[1][i] / wave->chiAmp[1];
-		} else {
-			wave->chih[1][i] = 0.;
-		}
-	}
-	wave->qmParameter[0] = params->qmParameter[0];
-	wave->qmParameter[1] = params->qmParameter[1];
-	wave->distance = params->distance;
-	wave->inclination = params->inclination;
-	wave->lowerFreq = params->fLower;
-	wave->finalFreq = (params->fFinal < params->fLower ? params->fCutoff : (params->fCutoff < params->fFinal ? params->fCutoff : params->fFinal));
-	wave->samplingFreq = params->tSampling;
-	wave->samplingTime = 1. / wave->samplingFreq;
-	wave->phi = 0.;
-	wave->signalAmp = 4. * wave->totalMass * wave->eta * LAL_MRSUN_SI / wave->distance;
-	wave->order = params->order;
-	wave->interaction = params->interaction;
-	if (wave->interaction) {
-		wave->interaction |= LAL_SIM_INSPIRAL_INTERACTION_SPIN_ORBIT_15PN;
-	}
-	/*printf("masses: %lg %lg\n", wave->mass[0], wave->mass[1]);
-	printf("chis1: %lg %lg %lg\n", wave->chi[0][0], wave->chi[0][1], wave->chi[0][2]);
-	printf("chis2: %lg %lg %lg\n", wave->chi[1][0], wave->chi[1][1], wave->chi[1][2]);
-	printf("qmParams: %lg %lg\n", wave->qmParameter[0], wave->qmParameter[1]);
-	printf("dist: %lg\n", wave->distance);
-	printf("incl: %lg\n", wave->inclination);
-	printf("Freq: %lg\n", wave->lowerFreq);
-	printf("sF: %lg\n", wave->samplingFreq);
-	printf("sT: %lg\n", wave->samplingTime);
-	printf("amp: %lg\n", wave->signalAmp);
-	printf("order: %d\n", wave->order);
-	printf("spin: %d\n", wave->interaction);*/
-}
->>>>>>> 60c3e8f9
+}