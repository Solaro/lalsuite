/**
 * @file LALSQTPNIntegrator.c
 *		Contains the function definitions needed by the integration method.
 * @author László Veréb
 * @date 2011.07.11.
 */

#include <lal/LALSQTPNIntegrator.h>
#include <lal/LALSQTPNWaveform.h>

<<<<<<< HEAD
NRCSID (LALSQTPNINTEGRATORC, "$Id LALSQTPNIntegrator.c$");

int XLALSQTPNIntegratorInit(LALSQTPNIntegratorSystem *integrator, INT2 num, void *params,
		int(*derivator)(REAL8, const REAL8[], REAL8[], void *)) {
=======
int XLALSQTPNIntegratorInit(LALSQTPNIntegratorSystem *integrator, INT2 num, 
		void *params, int(*derivator)(REAL8, const REAL8[], REAL8[], 
		void *)) {
	
>>>>>>> 49c8e43b
	// Check for input errors
	if (num <= 0) {
		XLAL_ERROR(XLAL_EBADLEN);
	}
	if (!params) {
		XLAL_ERROR(XLAL_EFAULT);
	}
	if (!derivator) {
		XLAL_ERROR(XLAL_EFAULT);
	}

	// Initialise GSL integrator
	integrator->type = gsl_odeiv_step_rkf45;
	integrator->system.jacobian = NULL;
	integrator->system.dimension = num;
	integrator->system.params = params;
	integrator->system.function = derivator;
	XLAL_CALLGSL(integrator->step = gsl_odeiv_step_alloc(integrator->type, num));
	XLAL_CALLGSL(integrator->control = gsl_odeiv_control_standard_new(1.0e-2, 1.0e-2, 1., 1.));
	XLAL_CALLGSL(integrator->evolve = gsl_odeiv_evolve_alloc(num));

	// Check if the integrator is correctly allocated
	if (!(integrator->step) || !(integrator->control) || !(integrator->evolve)) {
		XLALSQTPNIntegratorFree(integrator);
		XLAL_ERROR(XLAL_ENOMEM);
	}
	return XLAL_SUCCESS;
}

void XLALSQTPNIntegratorFree(LALSQTPNIntegratorSystem *integrator) {
	if (integrator->evolve) {
		XLAL_CALLGSL(gsl_odeiv_evolve_free(integrator->evolve));
	}
	if (integrator->control) {
		XLAL_CALLGSL(gsl_odeiv_control_free(integrator->control));
	}
	if (integrator->step) {
		XLAL_CALLGSL(gsl_odeiv_step_free(integrator->step));
	}
}

int XLALSQTPNIntegratorFunc(REAL8 values[], LALSQTPNIntegratorSystem *integrator, REAL8 step) {
	REAL8 time = 0., time_Old, step_X = step;
	while (time < step) {
		time_Old = time;
		XLAL_CALLGSL(gsl_odeiv_evolve_apply(integrator->evolve,
				integrator->control, integrator->step,
				&(integrator->system), &time, step, &step_X, values));
		if (time == time_Old) {
			memset(values, 0, integrator->system.dimension * sizeof(REAL8));
			XLAL_ERROR(XLAL_EFUNC);
		}
	}
	return XLAL_SUCCESS;
}<|MERGE_RESOLUTION|>--- conflicted
+++ resolved
@@ -8,17 +8,8 @@
 #include <lal/LALSQTPNIntegrator.h>
 #include <lal/LALSQTPNWaveform.h>
 
-<<<<<<< HEAD
-NRCSID (LALSQTPNINTEGRATORC, "$Id LALSQTPNIntegrator.c$");
-
 int XLALSQTPNIntegratorInit(LALSQTPNIntegratorSystem *integrator, INT2 num, void *params,
 		int(*derivator)(REAL8, const REAL8[], REAL8[], void *)) {
-=======
-int XLALSQTPNIntegratorInit(LALSQTPNIntegratorSystem *integrator, INT2 num, 
-		void *params, int(*derivator)(REAL8, const REAL8[], REAL8[], 
-		void *)) {
-	
->>>>>>> 49c8e43b
 	// Check for input errors
 	if (num <= 0) {
 		XLAL_ERROR(XLAL_EBADLEN);
