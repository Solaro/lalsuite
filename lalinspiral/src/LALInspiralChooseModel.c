/*
<<<<<<< HEAD
*  Copyright (C) 2007 David Churches, Jolien Creighton, David McKechan, B.S. Sathyaprakash, Thomas Cokelaer, Duncan Brown, Laszlo Vereb
=======
*  Copyright (C) 2007 David Churches, Jolien Creighton, David McKechan, B.S. Sathyaprakash, Thomas Cokelaer, Duncan Brown, Riccardo Sturani
>>>>>>> 4ea9353b
*
*  This program is free software; you can redistribute it and/or modify
*  it under the terms of the GNU General Public License as published by
*  the Free Software Foundation; either version 2 of the License, or
*  (at your option) any later version.
*
*  This program is distributed in the hope that it will be useful,
*  but WITHOUT ANY WARRANTY; without even the implied warranty of
*  MERCHANTABILITY or FITNESS FOR A PARTICULAR PURPOSE.  See the
*  GNU General Public License for more details.
*
*  You should have received a copy of the GNU General Public License
*  along with with program; see the file COPYING. If not, write to the
*  Free Software Foundation, Inc., 59 Temple Place, Suite 330, Boston,
*  MA  02111-1307  USA
*/

/*  <lalVerbatim file="LALInspiralChooseModelCV">
Author: Sathyaprakash, B. S.
$Id$
</lalVerbatim>  */

/*  <lalLaTeX>

\subsection{Module \texttt{LALInspiralChooseModel.c}}

Module to set the pointers to the required energy and flux functions.
Normally, a user is not required to call this function to generate a waveform.
\subsubsection*{Prototypes}
\vspace{0.1in}
\input{LALInspiralChooseModelCP}
\index{\verb&LALInspiralChooseModel()&}
\begin{itemize}
\item {\tt f:} Output containing the pointers to the appropriate
energy, flux, frequency, timing and phasing functions.
\item {\tt ak:} Output containing the PN expnasion coefficients.
\item {\tt params:} Input containing binary chirp parameters.
\end{itemize}

\subsubsection*{Description}
This module gives the post-Newtonian expansions and/or P-approximants
to the energy, its derivative and gravitational-wave flux functions. More
specifically, the {\tt static REAL8} functions below give Taylor expansions
of $dE/dv,$ and ${\cal F}(v),$ P-approximants of $e(v),$ $dE/dv$
(derived from $e(v)$) and ${\cal F}(v).$

{\tt LALInspiralChooseModel}
is used to set pointers to the required energy and flux functions
$E^{\prime}_T(v),$ $\mathcal{F}_T(v),$ $E^{\prime}_P(v)$ and $\mathcal{F}_P(v),$
in {\tt expnFunc,} as also the GW phasing and frequency fucntions used in
the various approximants to generate the waveform.
More specifically pointers are set to the following functions in the structure
{\tt expnFunc}:
\begin{itemize}
  \item {\tt EnergyFunction *dEnergy}
  \item {\tt FluxFunction *flux}
  \item {\tt InspiralTiming2 *timing2}
  \item {\tt InspiralPhasing2 *phasing2}
  \item {\tt InspiralPhasing3 *phasing3}
  \item {\tt InspiralFrequency3 *frequency3}
\end{itemize}
{\tt LALInspiralChooseModel} also outputs in {\tt ak} the
last stable orbit (LSO) velocity $v_{\rm LSO}$ (as {\tt ak->vn})
defined by the equation $E'(v_{\rm LSO})=0,$
the values of the GW frequency $f_{\rm LSO}=v_{\rm LSO}^3/(\pi m)$
(as {\tt ak->fn}) and time (as {\tt ak->tn}) elapsed from {\tt params->fLower}
to smaller of {\tt fCutOff} and {\tt ak->fn} by evaluating the integral
\begin{equation}
t_n = t_{0} - m \int^{v_n}_{v_0} \frac{E^{\prime}(v)}{\mathcal{F}(v)} \, dv\,,
\end{equation}
where $t_{0}$ (usually equal to zero) is the user specified starting
time for the waveform when the wave frequency reaches {\tt params->fLower}
and $v_{0}= (\pi m f)^{1/3}$ (with $f={\tt params->fLower}$) is the  velocity
at time $t_{0}.$  Note that $E'(v)$ and ${\cal F}(v)$ are defined in
{\tt f->dEnergy} and {\tt f->flux.}

\subsubsection*{Algorithm}
Numerical integration is used to compute {\tt ak->tn.}
\subsubsection*{Uses}
LALInspiralTofV

\subsubsection*{Notes}
\begin{itemize}
\item See Damour, Iyer and Sathyaprakash, PRD 57, 885, 1998 for further details.
Damour, Iyer and Sathyaprakash, PRD 63, 044023, 2001 is a resource paper that
summarizes how to generate waveforms in different approximations to the dynamics
of a compact binary under radiation reaction.
\item The Pade Approximant for the 1PN expansion is undefined as also
EOB at orders less than 2PN. BCV is independent of the PN order.
Spinning waveforms are only defined at the highest PN order.
\end{itemize}


\vfill{\footnotesize\input{LALInspiralChooseModelCV}}

</lalLaTeX>  */

#include <math.h>
#include <lal/LALStdlib.h>
#include <lal/LALInspiral.h>

NRCSID (LALINSPIRALCHOOSEMODELC, "$Id$");

/*  <lalVerbatim file="LALInspiralChooseModelCP"> */
static REAL8 dEt0(REAL8 v, expnCoeffs *ak)
{ /* </lalVerbatim>  */
   REAL8 dEnergy;
   dEnergy = ak->dETaN * v;
   return (dEnergy);
}

/*  <lalVerbatim file="LALInspiralChooseModelCP"> */
static REAL8 dEt2(REAL8 v, expnCoeffs *ak)
{ /* </lalVerbatim>  */
   REAL8 dEnergy, x;
   x = v*v;
   dEnergy = ak->dETaN * v * (1. + ak->dETa1*x);
   return (dEnergy);
}

/*  <lalVerbatim file="LALInspiralChooseModelCP"> */
static REAL8 dEt4(REAL8 v, expnCoeffs *ak)
{ /* </lalVerbatim>  */
   REAL8 dEnergy, x;
   x = v*v;
   dEnergy = ak->dETaN * v * (1. + ak->dETa1*x + ak->dETa2*x*x);
   return (dEnergy);
}


/*  <lalVerbatim file="LALInspiralChooseModelCP"> */
static REAL8 dEt6(REAL8 v, expnCoeffs *ak)
{ /* </lalVerbatim>  */
   REAL8 dEnergy, x;
   x = v*v;
   dEnergy = ak->dETaN * v * (1. + ak->dETa1*x + ak->dETa2*x*x + ak->dETa3*x*x*x);
   return (dEnergy);
}





/*  <lalVerbatim file="LALInspiralChooseModelCP"> */
static REAL8 Ft0(REAL8 v, expnCoeffs *ak)
{ /* </lalVerbatim>  */
   REAL8 flux,v2,v4,v8,v10;
   v2 = v*v;
   v4 = v2*v2;
   v8 = v4*v4;
   v10 = v8*v2;
   flux = ak->FTaN * v10;
   return (flux);
}

/*  <lalVerbatim file="LALInspiralChooseModelCP"> */
static REAL8 Ft2(REAL8 v, expnCoeffs *ak)
{ /* </lalVerbatim>  */
   REAL8 flux,v2,v4,v8,v10;
   v2 = v*v;
   v4 = v2*v2;
   v8 = v4*v4;
   v10 = v8*v2;
   flux = ak->FTaN * v10 * (1. + ak->FTa2*v2);
   return (flux);
}

/*  <lalVerbatim file="LALInspiralChooseModelCP"> */
static REAL8 Ft3(REAL8 v, expnCoeffs *ak)
{ /* </lalVerbatim>  */
   REAL8 flux,v2,v4,v8,v10;
   v2 = v*v;
   v4 = v2*v2;
   v8 = v4*v4;
   v10 = v8*v2;
   flux = ak->FTaN * v10 * (1. + ak->FTa2*v2 + ak->FTa3*v2*v);
   return (flux);
}

/*  <lalVerbatim file="LALInspiralChooseModelCP"> */
static REAL8 Ft4(REAL8 v, expnCoeffs *ak)
{ /* </lalVerbatim>  */
   REAL8 flux,v2,v4,v8,v10;
   v2 = v*v;
   v4 = v2*v2;
   v8 = v4*v4;
   v10 = v8*v2;
   flux = ak->FTaN * v10 * (1. + ak->FTa2*v2 + ak->FTa3*v2*v + ak->FTa4*v4);
   return (flux);
}

/*  <lalVerbatim file="LALInspiralChooseModelCP"> */
static REAL8 Ft5(REAL8 v, expnCoeffs *ak)
{ /* </lalVerbatim>  */
   REAL8 flux,v2,v4,v8,v10;
   v2 = v*v;
   v4 = v2*v2;
   v8 = v4*v4;
   v10 = v8*v2;
   flux = ak->FTaN * v10 * (1.+ ak->FTa2*v2 + ak->FTa3*v2*v + ak->FTa4*v4
        + ak->FTa5*v4*v);
   return (flux);
}

/*  <lalVerbatim file="LALInspiralChooseModelCP"> */
static REAL8 Ft6(REAL8 v, expnCoeffs *ak)
{ /* </lalVerbatim>  */
   REAL8 flux,v2,v4,v6,v8,v10;
   v2 = v*v;
   v4 = v2*v2;
   v6 = v4*v2;
   v8 = v4*v4;
   v10 = v8*v2;
   flux = ak->FTaN * v10 * (1.+ ak->FTa2*v2 + ak->FTa3*v2*v + ak->FTa4*v4
        + ak->FTa5*v4*v + (ak->FTa6 + ak->FTl6*log(v))*v6);
   return (flux);
}

/*  <lalVerbatim file="LALInspiralChooseModelCP"> */
static REAL8 Ft7(REAL8 v, expnCoeffs *ak)
{ /* </lalVerbatim>  */
   REAL8 flux,v2,v4,v6,v8,v10;
   v2 = v*v;
   v4 = v2*v2;
   v6 = v4*v2;
   v8 = v4*v4;
   v10 = v8*v2;
   flux = ak->FTaN * v10 * (1.+ ak->FTa2*v2 + ak->FTa3*v2*v + ak->FTa4*v4
        + ak->FTa5*v4*v + (ak->FTa6 + ak->FTl6*log(v))*v6 + ak->FTa7*v6*v);
   return (flux);
}


#if 0 /* NOT USED */
/*  <lalVerbatim file="LALInspiralChooseModelCP"> */
static REAL8 ep0(REAL8 v, expnCoeffs *ak)
{ /* </lalVerbatim>  */
   REAL8 x, energy;
   ak = NULL;
   x = v*v;
   energy = -x;
   return (energy);
}
#endif

/*  <lalVerbatim file="LALInspiralChooseModelCP"> */
static REAL8 ep2(REAL8 v, expnCoeffs *ak)
{ /* </lalVerbatim>  */
   REAL8 x, energy;
   x = v*v;
   energy = -x / (1. + ak->ePa1 * x);
   return (energy);
}

/*  <lalVerbatim file="LALInspiralChooseModelCP"> */
static REAL8 ep4(REAL8 v, expnCoeffs *ak)
{ /* </lalVerbatim>  */
   REAL8 x, energy;
   x = v*v;
   energy = -x / (1. + ak->ePa1*x /(1. + ak->ePa2*x));
   return (energy);
}

/*  <lalVerbatim file="LALInspiralChooseModelCP"> */
static REAL8 ep6(REAL8 v, expnCoeffs *ak)
{ /* </lalVerbatim>  */
   REAL8 x, energy;
   x = v*v;
   energy = -x / (1. + ak->ePa1*x /(1. + ak->ePa2*x /(1. + ak->ePa3*x)));
   return (energy);
}

#if 0 /* NOT USED */
/*  <lalVerbatim file="LALInspiralChooseModelCP"> */
static REAL8 dEp0(REAL8 v, expnCoeffs *ak)
{ /* </lalVerbatim>  */
   REAL8 energy, denergy, Energy, dEnergy, y;
   energy = ep0(v, ak);
   y = sqrt(1.+energy);
   Energy = sqrt(1. + 2.* ak->eta * (y - 1.)) - 1.;
   denergy = -1;
   dEnergy = v * ak->eta * denergy /((1.+Energy) * y);
   return(dEnergy);
}
#endif

/*  <lalVerbatim file="LALInspiralChooseModelCP"> */
static REAL8 dEp2(REAL8 v, expnCoeffs *ak)
{ /* </lalVerbatim>  */
   REAL8 energy, denergy, Energy, dEnergy, x, y;
   x = v*v;
   energy = ep2(v, ak);
   y = sqrt(1.+energy);
   Energy = sqrt(1. + 2.* ak->eta * (y - 1.)) - 1.;
   denergy = -1. / ((1. + ak->ePa1*x)*(1. + ak->ePa1*x));
   dEnergy = v * ak->eta * denergy /((1.+Energy) * y);
   return(dEnergy);
}

/*  <lalVerbatim file="LALInspiralChooseModelCP"> */
static REAL8 dEp4(REAL8 v, expnCoeffs *ak)
{ /* </lalVerbatim>  */
   REAL8 energy, denergy, Energy, dEnergy, x, y;
   x = v*v;
   energy = ep4(v, ak);
   y = sqrt(1.+energy);
   Energy = sqrt(1. + 2.* ak->eta * (y - 1.)) - 1.;
   denergy = (1. + 2.*ak->ePa2*x + ((ak->ePa1 + ak->ePa2) * ak->ePa2 * x*x))/pow(1. + (ak->ePa1 + ak->ePa2) * x ,2.);
   dEnergy = - v * ak->eta * denergy /((1.+Energy) * y);
   return(dEnergy);
}


/*  <lalVerbatim file="LALInspiralChooseModelCP"> */
static REAL8 dEp6(REAL8 v, expnCoeffs *ak)
{ /* </lalVerbatim>  */
   REAL8 energy, denergy, Energy, dEnergy, x, y;
   x = v*v;
   energy = ep6(v, ak);
   y = sqrt(1.+energy);
   Energy = sqrt(1. + 2.* ak->eta * (y - 1.)) - 1.;
   denergy = (1. + 2.*(ak->ePa2+ak->ePa3)*x + (ak->ePa1*ak->ePa2
           + ak->ePa2*ak->ePa2 + 2.* ak->ePa2*ak->ePa3
           + ak->ePa3*ak->ePa3) * x*x)
           /pow(1. + (ak->ePa1 + ak->ePa2 + ak->ePa3) * x
           + ak->ePa1*ak->ePa3*x*x,2.);
   dEnergy = - v * ak->eta * denergy /((1.+Energy) * y);
   return(dEnergy);
}



#if 0 /* NOT USED */
/*  <lalVerbatim file="LALInspiralChooseModelCP"> */
static REAL8 Fp0(REAL8 v, expnCoeffs *ak)
{ /* </lalVerbatim>  */
   REAL8 flux,v2,v4,v8,v10;
   v2 = v*v;
   v4 = v2*v2;
   v8 = v4*v4;
   v10 = v8*v2;
   flux = ak->fPaN * v10;
   return (flux);
}
#endif

#if 0 /* NOT USED */
/*  <lalVerbatim file="LALInspiralChooseModelCP"> */
static REAL8 Fp1(REAL8 v, expnCoeffs *ak)
{ /* </lalVerbatim>  */
   REAL8 flux,v2,v4,v8,v10;
   v2 = v*v;
   v4 = v2*v2;
   v8 = v4*v4;
   v10 = v8*v2;
   flux = ak->fPaN * v10/ ((1.+ak->fPa1*v) * (1.-v/ak->vpoleP4));
   return (flux);
}
#endif

#if 0 /* NOT USED */
/*  <lalVerbatim file="LALInspiralChooseModelCP"> */
static REAL8 Fp2(REAL8 v, expnCoeffs *ak)
{ /* </lalVerbatim>  */
   REAL8 flux,v2,v4,v8,v10;
   v2 = v*v;
   v4 = v2*v2;
   v8 = v4*v4;
   v10 = v8*v2;
   flux = ak->fPaN * v10/ ((1.+ak->fPa1*v / (1.+ak->fPa2*v)) * (1.-v/ak->vpoleP4));
   return (flux);
}
#endif

/*  <lalVerbatim file="LALInspiralChooseModelCP"> */
static REAL8 Fp3(REAL8 v, expnCoeffs *ak)
{ /* </lalVerbatim>  */
   REAL8 flux,v2,v4,v8,v10;
   v2 = v*v;
   v4 = v2*v2;
   v8 = v4*v4;
   v10 = v8*v2;
   flux = ak->fPaN * v10/ ((1.+ak->fPa1*v/(1.+ak->fPa2*v/ (1.+ak->fPa3*v)))
	* (1.-v/ak->vpoleP4));
   return (flux);
}

/*  <lalVerbatim file="LALInspiralChooseModelCP"> */
static REAL8 Fp4(REAL8 v, expnCoeffs *ak)
{ /* </lalVerbatim>  */
   REAL8 flux,v2,v4,v8,v10;
   v2 = v*v;
   v4 = v2*v2;
   v8 = v4*v4;
   v10 = v8*v2;
   flux = ak->fPaN * v10/ ((1.+ak->fPa1*v/(1.+ak->fPa2*v/ (1.+ak->fPa3*v
	/ (1.+ak->fPa4*v)))) * (1.-v/ak->vpoleP4));
   return (flux);
}

/*  <lalVerbatim file="LALInspiralChooseModelCP"> */
static REAL8 Fp5(REAL8 v, expnCoeffs *ak)
{ /* </lalVerbatim>  */
   REAL8 flux,v2,v4,v8,v10;
   v2 = v*v;
   v4 = v2*v2;
   v8 = v4*v4;
   v10 = v8*v2;
   flux = ak->fPaN * v10/ ((1.+ak->fPa1*v/(1.+ak->fPa2*v/ (1.+ak->fPa3*v
	/ (1.+ak->fPa4*v / (1.+ak->fPa5*v))))) * (1.-v/ak->vpoleP4));
   return (flux);
}

/*  <lalVerbatim file="LALInspiralChooseModelCP"> */
static REAL8 Fp6(REAL8 v, expnCoeffs *ak)
{ /* </lalVerbatim>  */
   REAL8 flux,v2,v4,v6,v8,v10;
   v2 = v*v;
   v4 = v2*v2;
   v6 = v4*v2;
   v8 = v4*v4;
   v10 = v8*v2;
   flux = ak->fPaN * v10/ ((1.+ak->fPa1*v/(1.+ak->fPa2*v/ (1.+ak->fPa3*v
        / (1.+ak->fPa4*v / (1.+ak->fPa5*v / (1.+ak->fPa6*v))))))
        * (1.-v/ak->vpoleP6));
   /* */
   flux *= (1.+  log(v/ak->vlsoP4) * ak->FTl6*v6) ;
   return (flux);
}

/*  <lalVerbatim file="LALInspiralChooseModelCP"> */
static REAL8 Fp7(REAL8 v, expnCoeffs *ak)
{ /* </lalVerbatim>  */
   REAL8 flux,v2,v4,v6,v8,v10;
   v2 = v*v;
   v4 = v2*v2;
   v6 = v4*v2;
   v8 = v4*v4;
   v10 = v8*v2;
   flux = ak->fPaN * v10/ ((1.+ak->fPa1*v/(1.+ak->fPa2*v/ (1.+ak->fPa3*v
        / (1.+ak->fPa4*v / (1.+ak->fPa5*v / (1.+ak->fPa6*v / (1.+ak->fPa7*v)))))))
        * (1.-v/ak->vpoleP6));
   flux *= (1.+  log(v/ak->vlsoP4) * ak->FTl6*v6) ;
   return (flux);
}

#if 0
/*  <lalVerbatim file="LALInspiralChooseModelCP"> */
static REAL8 Fp8(REAL8 v, expnCoeffs *ak)
{ /* </lalVerbatim>  */
   REAL8 flux,v2,v4,v6,v8,v10, l6, l8;
   v2 = v*v;
   v4 = v2*v2;
   v6 = v4*v2;
   v8 = v4*v4;
   v10 = v8*v2;
   l6 = ak->FTl6;
   l8 = ak->FTl8 - ak->FTa2*ak->FTl6;
   flux = ak->fPaN * v10/ ((1.+ak->fPa1*v/(1.+ak->fPa2*v/ (1.+ak->fPa3*v
        / (1.+ak->fPa4*v / (1.+ak->fPa5*v / (1.+ak->fPa6*v / (1.+ak->fPa7*v
	/ (1.+ak->fPa8*v))))))))
        * (1.-v/ak->vpoleP6));
   flux *= (1.+  log(v/ak->vlsoP4) * (l6*v6 + l8*v8) ) ;
   return (flux);
}
#endif

/*  <lalVerbatim file="LALInspiralChooseModelCP"> */
void
LALInspiralChooseModel(
   LALStatus        *status,
   expnFunc         *f,
   expnCoeffs       *ak,
   InspiralTemplate *params
   )
{ /* </lalVerbatim>  */

   REAL8 vn, vlso;
   TofVIn in1;
   REAL8 tofv;
   void *in2;

   INITSTATUS (status, "LALInspiralChooseModel", LALINSPIRALCHOOSEMODELC);
   ATTATCHSTATUSPTR(status);

   ASSERT (f,  status, LALINSPIRALH_ENULL, LALINSPIRALH_MSGENULL);
   ASSERT (ak,  status, LALINSPIRALH_ENULL, LALINSPIRALH_MSGENULL);
   ASSERT (params,  status, LALINSPIRALH_ENULL, LALINSPIRALH_MSGENULL);
   ASSERT (params->order != LAL_PNORDER_HALF,status,LALINSPIRALH_ENULL,LALINSPIRALH_MSGENULL);
   ASSERT((INT4)params->order >= 0, status, LALINSPIRALH_ESIZE, LALINSPIRALH_MSGESIZE);
   ASSERT((INT4)params->order <= 8, status, LALINSPIRALH_ESIZE, LALINSPIRALH_MSGESIZE);

   vlso = 0;

   switch (params->order)
   {
      case LAL_PNORDER_NEWTONIAN:
      switch (params->approximant)
      {
         case AmpCorPPN:
         case Eccentricity:
         case TaylorT1:
         case TaylorT2:
         case TaylorT3:
         case TaylorF1:
         case TaylorF2:
         case SpinTaylorT3:
         case SpinTaylor:
<<<<<<< HEAD
		 case SpinQuadTaylor:
=======
         case PhenSpinTaylorRD:
         case PhenSpinTaylorRDF:
>>>>>>> 4ea9353b
         case IMRPhenomA:
         case IMRPhenomB:
         case IMRPhenomFA:
         case IMRPhenomFB:
            ak->vn = ak->vlso = vlso = ak->vlsoT0;
            f->dEnergy = dEt0;
            f->flux = Ft0;
            f->phasing2 = &LALInspiralPhasing2_0PN;
            f->timing2 = &LALInspiralTiming2_0PN;
            f->phasing3 = &LALInspiralPhasing3_0PN;
            f->frequency3 = &LALInspiralFrequency3_0PN;
            break;
         case PadeT1:
         case PadeF1:
         case EOB:
         case EOBNR:
         case TaylorEt:
         case TaylorT4:
         case TaylorN:
            ABORT(status, LALINSPIRALH_ECHOICE, LALINSPIRALH_MSGECHOICE);
            break;
         default:
            break;
      }
      break;
      case LAL_PNORDER_HALF:
        ABORT(status, LALINSPIRALH_ECHOICE, "LAL_PNORDER_HALF is not valid");
        break;
      case LAL_PNORDER_ONE:
      switch (params->approximant)
      {
         case Eccentricity:
            ABORT(status, LALINSPIRALH_EORDERMISSING, LALINSPIRALH_MSGEORDERMISSING);
            break;
         case AmpCorPPN:
         case TaylorT1:
         case TaylorT2:
         case TaylorT3:
         case TaylorF1:
         case TaylorF2:
         case SpinTaylorT3:
         case SpinTaylor:
<<<<<<< HEAD
		 case SpinQuadTaylor:
=======
         case PhenSpinTaylorRD:
         case PhenSpinTaylorRDF:
>>>>>>> 4ea9353b
         case IMRPhenomA:
         case IMRPhenomB:
         case IMRPhenomFA:
         case IMRPhenomFB:

            ak->vn = ak->vlso = vlso = ak->vlsoT2;
            f->dEnergy = dEt2;
            f->flux = Ft2;
            f->phasing2 = &LALInspiralPhasing2_2PN;
            f->timing2 = &LALInspiralTiming2_2PN;
            f->phasing3 = &LALInspiralPhasing3_2PN;
            f->frequency3 = &LALInspiralFrequency3_2PN;
            break;
         case PadeT1:
         case PadeF1:
         case EOB:
         case EOBNR:
         case TaylorEt:
         case TaylorT4:
         case TaylorN:
            ABORT(status, LALINSPIRALH_ECHOICE, LALINSPIRALH_MSGECHOICE);
            break;
         default:
            break;
      }
      break;
      case LAL_PNORDER_ONE_POINT_FIVE:
      switch (params->approximant)
      {
         case Eccentricity:
            ABORT(status, LALINSPIRALH_EORDERMISSING, LALINSPIRALH_MSGEORDERMISSING);
            break;
         case AmpCorPPN:
         case TaylorT1:
         case TaylorT2:
         case TaylorT3:
         case TaylorF1:
         case TaylorF2:
         case SpinTaylorT3:
         case SpinTaylor:
<<<<<<< HEAD
		 case SpinQuadTaylor:
=======
         case PhenSpinTaylorRD:
         case PhenSpinTaylorRDF:
>>>>>>> 4ea9353b
         case IMRPhenomA:
         case IMRPhenomB:
         case IMRPhenomFA:
         case IMRPhenomFB:
            ak->vn = ak->vlso = vlso = ak->vlsoT2;
            f->dEnergy = dEt2;
            f->flux = Ft3;
            f->phasing3 = &LALInspiralPhasing3_3PN;
            f->frequency3 = &LALInspiralFrequency3_3PN;
            f->phasing2 = &LALInspiralPhasing2_3PN;
            f->timing2 = &LALInspiralTiming2_3PN;
            break;
         case PadeT1:
            ak->vn = ak->vlso = vlso = ak->vlsoP0;
            f->dEnergy = dEp2;
            f->flux = Fp3;
            break;
         case PadeF1:
         case EOB:
         case EOBNR:
         case TaylorEt:
         case TaylorT4:
         case TaylorN:
            ABORT(status, LALINSPIRALH_ECHOICE, LALINSPIRALH_MSGECHOICE);
            break;
         default:
            break;
      }
      break;
      case LAL_PNORDER_TWO:
      switch (params->approximant)
      {
         case Eccentricity:
            ABORT(status, LALINSPIRALH_EORDERMISSING, LALINSPIRALH_MSGEORDERMISSING);
            break;
         case AmpCorPPN:
         case TaylorT1:
         case TaylorT2:
         case TaylorT3:
         case TaylorF1:
         case TaylorF2:
         case SpinTaylorT3:
         case SpinTaylor:
<<<<<<< HEAD
		 case SpinQuadTaylor:
=======
         case PhenSpinTaylorRD:
         case PhenSpinTaylorRDF:
>>>>>>> 4ea9353b
/*
   The value vlsoT4 is too large and doesn't work sometimes;
   so we use vlsoT2.
*/
            ak->vn = ak->vlso = vlso = ak->vlsoT2;
            f->dEnergy = dEt4;
            f->flux = Ft4;
            f->phasing2 = &LALInspiralPhasing2_4PN;
            f->timing2 = &LALInspiralTiming2_4PN;
            f->phasing3 = &LALInspiralPhasing3_4PN;
            f->frequency3 = &LALInspiralFrequency3_4PN;
            break;
         case PadeT1:
         case EOB:
         case EOBNR:
         case IMRPhenomA:
         case IMRPhenomB:
         case IMRPhenomFA:
         case IMRPhenomFB:
         case TaylorEt:
         case TaylorT4:
         case TaylorN:
            ak->vn = ak->vlso = vlso = ak->vlsoP4;
            f->dEnergy = dEp4;
            f->flux = Fp4;
            break;
         case PadeF1:
            ABORT(status, LALINSPIRALH_ECHOICE, LALINSPIRALH_MSGECHOICE);
            break;
         default:
            break;
      }
      break;
      case LAL_PNORDER_TWO_POINT_FIVE:
      switch (params->approximant)
      {
         case Eccentricity:
            ABORT(status, LALINSPIRALH_EORDERMISSING, LALINSPIRALH_MSGEORDERMISSING);
            break;
         case AmpCorPPN:
         case TaylorT1:
         case TaylorT2:
         case TaylorT3:
         case TaylorF1:
         case TaylorF2:
         case SpinTaylorT3:
         case SpinTaylor:
<<<<<<< HEAD
		 case SpinQuadTaylor:
=======
         case PhenSpinTaylorRD:
         case PhenSpinTaylorRDF:
>>>>>>> 4ea9353b
/*
   The value vlsoT4 is too large and doesn't work with 2.5 PN
   Taylor approximant; so we use vlsoT2.
*/
            ak->vn = ak->vlso = vlso = ak->vlsoT2;
            f->dEnergy = dEt4;
            f->flux = Ft5;
            f->phasing2 = &LALInspiralPhasing2_5PN;
            f->timing2 = &LALInspiralTiming2_5PN;
            f->phasing3 = &LALInspiralPhasing3_5PN;
            f->frequency3 = &LALInspiralFrequency3_5PN;
            break;
         case PadeT1:
         case EOB:
         case EOBNR:
         case IMRPhenomA:
         case IMRPhenomB:
         case IMRPhenomFA:
         case IMRPhenomFB:
         case TaylorEt:
         case TaylorT4:
         case TaylorN:
            ak->vn = ak->vlso = vlso = ak->vlsoP4;
            f->dEnergy = dEp4;
            f->flux = Fp5;
            break;
         case PadeF1:
            ABORT(status, LALINSPIRALH_ECHOICE, LALINSPIRALH_MSGECHOICE);
            break;
         default:
            /* FIXME: TODO: DO SOMETHING HERE!!!! */
            break;
      }
      break;
      case LAL_PNORDER_THREE:
      switch (params->approximant)
      {
         case Eccentricity:
            ABORT(status, LALINSPIRALH_EORDERMISSING, LALINSPIRALH_MSGEORDERMISSING);
            break;
         case AmpCorPPN:
         case TaylorT1:
         case TaylorT2:
         case TaylorT3:
         case TaylorF1:
         case TaylorF2:
         case SpinTaylorT3:
<<<<<<< HEAD
      case SpinTaylor:
	  case SpinQuadTaylor:
=======
         case SpinTaylor:
         case PhenSpinTaylorRD:
         case PhenSpinTaylorRDF:
>>>>>>> 4ea9353b
/*
   vlsoT6 is as yet undetermined and vlsoT4 is too large in
   certain cases (TaylorT2 crashes for (1.4,10)); using vlsoT2;
*/
            ak->vn = ak->vlso = vlso = ak->vlsoT2;
            f->dEnergy = dEt6;
            f->flux = Ft6;
            f->phasing2 = &LALInspiralPhasing2_6PN;
            f->timing2 = &LALInspiralTiming2_6PN;
            f->phasing3 = &LALInspiralPhasing3_6PN;
            f->frequency3 = &LALInspiralFrequency3_6PN;
            break;
         case PadeT1:
         case EOB:
         case EOBNR:
         case IMRPhenomA:
         case IMRPhenomB:
         case IMRPhenomFA:
         case IMRPhenomFB:
         case TaylorEt:
         case TaylorT4:
         case TaylorN:
            ak->vn = ak->vlso = vlso = ak->vlsoP6;
            f->dEnergy = dEp6;
            f->flux = Fp6;
            break;
         case PadeF1:
            ABORT(status, LALINSPIRALH_ECHOICE, LALINSPIRALH_MSGECHOICE);
            break;
         default:
            /* FIXME: TODO: DO SOMETHING HERE!!!! */
            break;
      }
      break;
      case LAL_PNORDER_THREE_POINT_FIVE:
      switch (params->approximant)
      {
         case Eccentricity:
            ABORT(status, LALINSPIRALH_EORDERMISSING, LALINSPIRALH_MSGEORDERMISSING);
            break;
         case AmpCorPPN:
         case TaylorT1:
         case TaylorT2:
         case TaylorT3:
         case TaylorF1:
         case TaylorF2:
         case SpinTaylorT3:
         case SpinTaylor:
<<<<<<< HEAD
		 case SpinQuadTaylor:
=======
         case PhenSpinTaylorRD:
         case PhenSpinTaylorRDF:
>>>>>>> 4ea9353b
            ak->vn = ak->vlso = vlso = ak->vlsoT2;
            f->dEnergy = dEt6;
            f->flux = Ft7;
            f->phasing2 = &LALInspiralPhasing2_7PN;
            f->timing2 = &LALInspiralTiming2_7PN;
            f->phasing3 = &LALInspiralPhasing3_7PN;
            f->frequency3 = &LALInspiralFrequency3_7PN;
            break;
         case PadeT1:
         case EOB:
         case EOBNR:
         case IMRPhenomA:
         case IMRPhenomB:
         case IMRPhenomFA:
         case IMRPhenomFB:
         case TaylorEt:
         case TaylorT4:
         case TaylorN:
            ak->vn = ak->vlso = vlso = ak->vlsoP6;
            f->dEnergy = dEp6;
            f->flux = Fp7;
            break;
         case PadeF1:
            ABORT(status, LALINSPIRALH_ECHOICE, LALINSPIRALH_MSGECHOICE);
            break;
         default:
            break;
      }
      break;
      case LAL_PNORDER_PSEUDO_FOUR:
      switch (params->approximant)
      {
         case Eccentricity:
            ABORT(status, LALINSPIRALH_EORDERMISSING, LALINSPIRALH_MSGEORDERMISSING);
            break;
         case EOB:
         case EOBNR:
         case IMRPhenomA:
         case IMRPhenomB:
         case IMRPhenomFA:
         case IMRPhenomFB:
            ak->vn = ak->vlso = vlso = ak->vlsoP6;
            f->dEnergy = dEp6;
            f->flux = Fp7;
            break;
         case AmpCorPPN:
         case TaylorT1:
         case TaylorT2:
         case TaylorT3:
         case TaylorF1:
         case TaylorF2:
         case SpinTaylorT3:
         case SpinTaylor:
<<<<<<< HEAD
		 case SpinQuadTaylor:
=======
         case PhenSpinTaylorRD:
         case PhenSpinTaylorRDF:
>>>>>>> 4ea9353b
         case PadeT1:
         case PadeF1:
         case TaylorEt:
         case TaylorT4:
         case TaylorN:
            ABORT(status, LALINSPIRALH_ECHOICE, LALINSPIRALH_MSGECHOICE);
            break;
         default:
            break;
      }
      default:
         break;
   }


   switch (params->approximant){
   case AmpCorPPN:
   case TaylorT1:
   case TaylorT2:
   case TaylorT3:
   case TaylorF1:
   case EOB:
   case EOBNR:
   case PadeT1:
   case PadeF1:
   case TaylorF2:
   case SpinTaylorT3:
   case SpinTaylor:
<<<<<<< HEAD
   case SpinQuadTaylor:
=======
   case PhenSpinTaylorRD:
   case PhenSpinTaylorRDF:
>>>>>>> 4ea9353b
   case TaylorEt:
   case TaylorT4:
   case TaylorN:
     ak->flso = pow(ak->vlso,3.)/(LAL_PI * ak->totalmass);

     if (ak->fn) {
       vn = pow(LAL_PI * ak->totalmass * ak->fn, oneby3);
       ak->vn = (vn < vlso) ? vn :  vlso;
     }

     in1.t=0.0;
     in1.v0=ak->v0;
     in1.t0=ak->t0;
     in1.vlso=ak->vlso;
     in1.totalmass = ak->totalmass;
     in1.dEnergy = f->dEnergy;
     in1.flux = f->flux;
     in1.coeffs = ak;

     in2 = (void *) &in1;

     LALInspiralTofV(status->statusPtr, &tofv, ak->vn, in2);
     CHECKSTATUSPTR(status);

     ak->tn = -tofv - ak->samplinginterval;
     params->fCutoff = ak->fn = pow(ak->vn, 3.)/(LAL_PI * ak->totalmass);
     /*
       for (v=0; v<ak->vn; v+=0.001)
       {
       FtN = Ft0(v,ak);
       printf("%e %e %e %e %e %e %e\n", v,
       Ft2(v,ak)/FtN, Ft3(v,ak)/FtN, Ft4(v,ak)/FtN, Ft5(v,ak)/FtN,
       Ft6(v,ak)/FtN, Ft7(v,ak)/FtN);
       }
       exit(0);
     */
     break;
 case BCV:
 case BCVSpin:
   ak->tn = 100.;
   break;
 case IMRPhenomA:
 case IMRPhenomB:
 case IMRPhenomFA:
 case IMRPhenomFB:
   ak->tn = 5.*ak->totalmass/(256.*ak->eta*pow(ak->v0,8.)) + 1000.*ak->totalmass;
   break;
 case Eccentricity:
   /* The eccentric waveforms contain harmonic, so similarly to amplitude corrected waveforms
    * the duration are longer than non eccentric waveform and starts at 2fl/3*/
   ak->tn = 5.*ak->totalmass/256./ak->eta/pow(LAL_PI*ak->totalmass*params->fLower/3.*2.,8./3.);
   ak->flso = pow(ak->vlso,3.)/(LAL_PI * ak->totalmass);
   break;
 default:
   ABORT( status, LALINSPIRALH_ESWITCH, LALINSPIRALH_MSGESWITCH );
}

   DETATCHSTATUSPTR(status);
   RETURN (status);
}
<|MERGE_RESOLUTION|>--- conflicted
+++ resolved
@@ -1,9 +1,5 @@
 /*
-<<<<<<< HEAD
-*  Copyright (C) 2007 David Churches, Jolien Creighton, David McKechan, B.S. Sathyaprakash, Thomas Cokelaer, Duncan Brown, Laszlo Vereb
-=======
-*  Copyright (C) 2007 David Churches, Jolien Creighton, David McKechan, B.S. Sathyaprakash, Thomas Cokelaer, Duncan Brown, Riccardo Sturani
->>>>>>> 4ea9353b
+*  Copyright (C) 2007 David Churches, Jolien Creighton, David McKechan, B.S. Sathyaprakash, Thomas Cokelaer, Duncan Brown, Riccardo Sturani,  Laszlo Vereb
 *
 *  This program is free software; you can redistribute it and/or modify
 *  it under the terms of the GNU General Public License as published by
@@ -512,12 +508,9 @@
          case TaylorF2:
          case SpinTaylorT3:
          case SpinTaylor:
-<<<<<<< HEAD
-		 case SpinQuadTaylor:
-=======
          case PhenSpinTaylorRD:
          case PhenSpinTaylorRDF:
->>>>>>> 4ea9353b
+		 case SpinQuadTaylor:
          case IMRPhenomA:
          case IMRPhenomB:
          case IMRPhenomFA:
@@ -560,12 +553,9 @@
          case TaylorF2:
          case SpinTaylorT3:
          case SpinTaylor:
-<<<<<<< HEAD
-		 case SpinQuadTaylor:
-=======
          case PhenSpinTaylorRD:
          case PhenSpinTaylorRDF:
->>>>>>> 4ea9353b
+		 case SpinQuadTaylor:
          case IMRPhenomA:
          case IMRPhenomB:
          case IMRPhenomFA:
@@ -606,12 +596,9 @@
          case TaylorF2:
          case SpinTaylorT3:
          case SpinTaylor:
-<<<<<<< HEAD
-		 case SpinQuadTaylor:
-=======
          case PhenSpinTaylorRD:
          case PhenSpinTaylorRDF:
->>>>>>> 4ea9353b
+		 case SpinQuadTaylor:
          case IMRPhenomA:
          case IMRPhenomB:
          case IMRPhenomFA:
@@ -655,12 +642,9 @@
          case TaylorF2:
          case SpinTaylorT3:
          case SpinTaylor:
-<<<<<<< HEAD
-		 case SpinQuadTaylor:
-=======
          case PhenSpinTaylorRD:
          case PhenSpinTaylorRDF:
->>>>>>> 4ea9353b
+		 case SpinQuadTaylor:
 /*
    The value vlsoT4 is too large and doesn't work sometimes;
    so we use vlsoT2.
@@ -708,12 +692,9 @@
          case TaylorF2:
          case SpinTaylorT3:
          case SpinTaylor:
-<<<<<<< HEAD
-		 case SpinQuadTaylor:
-=======
          case PhenSpinTaylorRD:
          case PhenSpinTaylorRDF:
->>>>>>> 4ea9353b
+		 case SpinQuadTaylor:
 /*
    The value vlsoT4 is too large and doesn't work with 2.5 PN
    Taylor approximant; so we use vlsoT2.
@@ -761,14 +742,10 @@
          case TaylorF1:
          case TaylorF2:
          case SpinTaylorT3:
-<<<<<<< HEAD
-      case SpinTaylor:
-	  case SpinQuadTaylor:
-=======
          case SpinTaylor:
          case PhenSpinTaylorRD:
          case PhenSpinTaylorRDF:
->>>>>>> 4ea9353b
+	     case SpinQuadTaylor:
 /*
    vlsoT6 is as yet undetermined and vlsoT4 is too large in
    certain cases (TaylorT2 crashes for (1.4,10)); using vlsoT2;
@@ -817,12 +794,9 @@
          case TaylorF2:
          case SpinTaylorT3:
          case SpinTaylor:
-<<<<<<< HEAD
-		 case SpinQuadTaylor:
-=======
          case PhenSpinTaylorRD:
          case PhenSpinTaylorRDF:
->>>>>>> 4ea9353b
+		 case SpinQuadTaylor:
             ak->vn = ak->vlso = vlso = ak->vlsoT2;
             f->dEnergy = dEt6;
             f->flux = Ft7;
@@ -876,12 +850,9 @@
          case TaylorF2:
          case SpinTaylorT3:
          case SpinTaylor:
-<<<<<<< HEAD
-		 case SpinQuadTaylor:
-=======
          case PhenSpinTaylorRD:
          case PhenSpinTaylorRDF:
->>>>>>> 4ea9353b
+		 case SpinQuadTaylor:
          case PadeT1:
          case PadeF1:
          case TaylorEt:
@@ -910,12 +881,9 @@
    case TaylorF2:
    case SpinTaylorT3:
    case SpinTaylor:
-<<<<<<< HEAD
-   case SpinQuadTaylor:
-=======
    case PhenSpinTaylorRD:
    case PhenSpinTaylorRDF:
->>>>>>> 4ea9353b
+   case SpinQuadTaylor:
    case TaylorEt:
    case TaylorT4:
    case TaylorN:
