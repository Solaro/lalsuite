/*
*  Copyright (C) 2007 David Churches, Jolien Creighton, David McKechan, B.S. Sathyaprakash, Thomas Cokelaer, Duncan Brown, Riccardo Sturani,  Laszlo Vereb
*
*  This program is free software; you can redistribute it and/or modify
*  it under the terms of the GNU General Public License as published by
*  the Free Software Foundation; either version 2 of the License, or
*  (at your option) any later version.
*
*  This program is distributed in the hope that it will be useful,
*  but WITHOUT ANY WARRANTY; without even the implied warranty of
*  MERCHANTABILITY or FITNESS FOR A PARTICULAR PURPOSE.  See the
*  GNU General Public License for more details.
*
*  You should have received a copy of the GNU General Public License
*  along with with program; see the file COPYING. If not, write to the
*  Free Software Foundation, Inc., 59 Temple Place, Suite 330, Boston,
*  MA  02111-1307  USA
*/

/*  <lalVerbatim file="LALInspiralChooseModelCV">
Author: Sathyaprakash, B. S.
$Id$
</lalVerbatim>  */

/*  <lalLaTeX>

\subsection{Module \texttt{LALInspiralChooseModel.c}}

Module to set the pointers to the required energy and flux functions.
Normally, a user is not required to call this function to generate a waveform.
\subsubsection*{Prototypes}
\vspace{0.1in}
\input{LALInspiralChooseModelCP}
\index{\verb&LALInspiralChooseModel()&}
\begin{itemize}
\item {\tt f:} Output containing the pointers to the appropriate
energy, flux, frequency, timing and phasing functions.
\item {\tt ak:} Output containing the PN expnasion coefficients.
\item {\tt params:} Input containing binary chirp parameters.
\end{itemize}

\subsubsection*{Description}
This module gives the post-Newtonian expansions and/or P-approximants
to the energy, its derivative and gravitational-wave flux functions. More
specifically, the {\tt static REAL8} functions below give Taylor expansions
of $dE/dv,$ and ${\cal F}(v),$ P-approximants of $e(v),$ $dE/dv$
(derived from $e(v)$) and ${\cal F}(v).$

{\tt LALInspiralChooseModel}
is used to set pointers to the required energy and flux functions
$E^{\prime}_T(v),$ $\mathcal{F}_T(v),$ $E^{\prime}_P(v)$ and $\mathcal{F}_P(v),$
in {\tt expnFunc,} as also the GW phasing and frequency fucntions used in
the various approximants to generate the waveform.
More specifically pointers are set to the following functions in the structure
{\tt expnFunc}:
\begin{itemize}
  \item {\tt EnergyFunction *dEnergy}
  \item {\tt FluxFunction *flux}
  \item {\tt InspiralTiming2 *timing2}
  \item {\tt InspiralPhasing2 *phasing2}
  \item {\tt InspiralPhasing3 *phasing3}
  \item {\tt InspiralFrequency3 *frequency3}
\end{itemize}
{\tt LALInspiralChooseModel} also outputs in {\tt ak} the
last stable orbit (LSO) velocity $v_{\rm LSO}$ (as {\tt ak->vn})
defined by the equation $E'(v_{\rm LSO})=0,$
the values of the GW frequency $f_{\rm LSO}=v_{\rm LSO}^3/(\pi m)$
(as {\tt ak->fn}) and time (as {\tt ak->tn}) elapsed from {\tt params->fLower}
to smaller of {\tt fCutOff} and {\tt ak->fn} by evaluating the integral
\begin{equation}
t_n = t_{0} - m \int^{v_n}_{v_0} \frac{E^{\prime}(v)}{\mathcal{F}(v)} \, dv\,,
\end{equation}
where $t_{0}$ (usually equal to zero) is the user specified starting
time for the waveform when the wave frequency reaches {\tt params->fLower}
and $v_{0}= (\pi m f)^{1/3}$ (with $f={\tt params->fLower}$) is the  velocity
at time $t_{0}.$  Note that $E'(v)$ and ${\cal F}(v)$ are defined in
{\tt f->dEnergy} and {\tt f->flux.}

\subsubsection*{Algorithm}
Numerical integration is used to compute {\tt ak->tn.}
\subsubsection*{Uses}
LALInspiralTofV

\subsubsection*{Notes}
\begin{itemize}
\item See Damour, Iyer and Sathyaprakash, PRD 57, 885, 1998 for further details.
Damour, Iyer and Sathyaprakash, PRD 63, 044023, 2001 is a resource paper that
summarizes how to generate waveforms in different approximations to the dynamics
of a compact binary under radiation reaction.
\item The Pade Approximant for the 1PN expansion is undefined as also
EOB at orders less than 2PN. BCV is independent of the PN order.
Spinning waveforms are only defined at the highest PN order.
\end{itemize}


\vfill{\footnotesize\input{LALInspiralChooseModelCV}}

</lalLaTeX>  */

#include <math.h>
#include <lal/LALStdlib.h>
#include <lal/LALInspiral.h>

NRCSID (LALINSPIRALCHOOSEMODELC, "$Id$");

/*  <lalVerbatim file="LALInspiralChooseModelCP"> */
static REAL8 dEt0(REAL8 v, expnCoeffs *ak)
{ /* </lalVerbatim>  */
   REAL8 dEnergy;
   dEnergy = ak->dETaN * v;
   return (dEnergy);
}

/*  <lalVerbatim file="LALInspiralChooseModelCP"> */
static REAL8 dEt2(REAL8 v, expnCoeffs *ak)
{ /* </lalVerbatim>  */
   REAL8 dEnergy, x;
   x = v*v;
   dEnergy = ak->dETaN * v * (1. + ak->dETa1*x);
   return (dEnergy);
}

/*  <lalVerbatim file="LALInspiralChooseModelCP"> */
static REAL8 dEt4(REAL8 v, expnCoeffs *ak)
{ /* </lalVerbatim>  */
   REAL8 dEnergy, x;
   x = v*v;
   dEnergy = ak->dETaN * v * (1. + ak->dETa1*x + ak->dETa2*x*x);
   return (dEnergy);
}


/*  <lalVerbatim file="LALInspiralChooseModelCP"> */
static REAL8 dEt6(REAL8 v, expnCoeffs *ak)
{ /* </lalVerbatim>  */
   REAL8 dEnergy, x;
   x = v*v;
   dEnergy = ak->dETaN * v * (1. + ak->dETa1*x + ak->dETa2*x*x + ak->dETa3*x*x*x);
   return (dEnergy);
}





/*  <lalVerbatim file="LALInspiralChooseModelCP"> */
static REAL8 Ft0(REAL8 v, expnCoeffs *ak)
{ /* </lalVerbatim>  */
   REAL8 flux,v2,v4,v8,v10;
   v2 = v*v;
   v4 = v2*v2;
   v8 = v4*v4;
   v10 = v8*v2;
   flux = ak->FTaN * v10;
   return (flux);
}

/*  <lalVerbatim file="LALInspiralChooseModelCP"> */
static REAL8 Ft2(REAL8 v, expnCoeffs *ak)
{ /* </lalVerbatim>  */
   REAL8 flux,v2,v4,v8,v10;
   v2 = v*v;
   v4 = v2*v2;
   v8 = v4*v4;
   v10 = v8*v2;
   flux = ak->FTaN * v10 * (1. + ak->FTa2*v2);
   return (flux);
}

/*  <lalVerbatim file="LALInspiralChooseModelCP"> */
static REAL8 Ft3(REAL8 v, expnCoeffs *ak)
{ /* </lalVerbatim>  */
   REAL8 flux,v2,v4,v8,v10;
   v2 = v*v;
   v4 = v2*v2;
   v8 = v4*v4;
   v10 = v8*v2;
   flux = ak->FTaN * v10 * (1. + ak->FTa2*v2 + ak->FTa3*v2*v);
   return (flux);
}

/*  <lalVerbatim file="LALInspiralChooseModelCP"> */
static REAL8 Ft4(REAL8 v, expnCoeffs *ak)
{ /* </lalVerbatim>  */
   REAL8 flux,v2,v4,v8,v10;
   v2 = v*v;
   v4 = v2*v2;
   v8 = v4*v4;
   v10 = v8*v2;
   flux = ak->FTaN * v10 * (1. + ak->FTa2*v2 + ak->FTa3*v2*v + ak->FTa4*v4);
   return (flux);
}

/*  <lalVerbatim file="LALInspiralChooseModelCP"> */
static REAL8 Ft5(REAL8 v, expnCoeffs *ak)
{ /* </lalVerbatim>  */
   REAL8 flux,v2,v4,v8,v10;
   v2 = v*v;
   v4 = v2*v2;
   v8 = v4*v4;
   v10 = v8*v2;
   flux = ak->FTaN * v10 * (1.+ ak->FTa2*v2 + ak->FTa3*v2*v + ak->FTa4*v4
        + ak->FTa5*v4*v);
   return (flux);
}

/*  <lalVerbatim file="LALInspiralChooseModelCP"> */
static REAL8 Ft6(REAL8 v, expnCoeffs *ak)
{ /* </lalVerbatim>  */
   REAL8 flux,v2,v4,v6,v8,v10;
   v2 = v*v;
   v4 = v2*v2;
   v6 = v4*v2;
   v8 = v4*v4;
   v10 = v8*v2;
   flux = ak->FTaN * v10 * (1.+ ak->FTa2*v2 + ak->FTa3*v2*v + ak->FTa4*v4
        + ak->FTa5*v4*v + (ak->FTa6 + ak->FTl6*log(v))*v6);
   return (flux);
}

/*  <lalVerbatim file="LALInspiralChooseModelCP"> */
static REAL8 Ft7(REAL8 v, expnCoeffs *ak)
{ /* </lalVerbatim>  */
   REAL8 flux,v2,v4,v6,v8,v10;
   v2 = v*v;
   v4 = v2*v2;
   v6 = v4*v2;
   v8 = v4*v4;
   v10 = v8*v2;
   flux = ak->FTaN * v10 * (1.+ ak->FTa2*v2 + ak->FTa3*v2*v + ak->FTa4*v4
        + ak->FTa5*v4*v + (ak->FTa6 + ak->FTl6*log(v))*v6 + ak->FTa7*v6*v);
   return (flux);
}


#if 0 /* NOT USED */
/*  <lalVerbatim file="LALInspiralChooseModelCP"> */
static REAL8 ep0(REAL8 v, expnCoeffs *ak)
{ /* </lalVerbatim>  */
   REAL8 x, energy;
   ak = NULL;
   x = v*v;
   energy = -x;
   return (energy);
}
#endif

/*  <lalVerbatim file="LALInspiralChooseModelCP"> */
static REAL8 ep2(REAL8 v, expnCoeffs *ak)
{ /* </lalVerbatim>  */
   REAL8 x, energy;
   x = v*v;
   energy = -x / (1. + ak->ePa1 * x);
   return (energy);
}

/*  <lalVerbatim file="LALInspiralChooseModelCP"> */
static REAL8 ep4(REAL8 v, expnCoeffs *ak)
{ /* </lalVerbatim>  */
   REAL8 x, energy;
   x = v*v;
   energy = -x / (1. + ak->ePa1*x /(1. + ak->ePa2*x));
   return (energy);
}

/*  <lalVerbatim file="LALInspiralChooseModelCP"> */
static REAL8 ep6(REAL8 v, expnCoeffs *ak)
{ /* </lalVerbatim>  */
   REAL8 x, energy;
   x = v*v;
   energy = -x / (1. + ak->ePa1*x /(1. + ak->ePa2*x /(1. + ak->ePa3*x)));
   return (energy);
}

#if 0 /* NOT USED */
/*  <lalVerbatim file="LALInspiralChooseModelCP"> */
static REAL8 dEp0(REAL8 v, expnCoeffs *ak)
{ /* </lalVerbatim>  */
   REAL8 energy, denergy, Energy, dEnergy, y;
   energy = ep0(v, ak);
   y = sqrt(1.+energy);
   Energy = sqrt(1. + 2.* ak->eta * (y - 1.)) - 1.;
   denergy = -1;
   dEnergy = v * ak->eta * denergy /((1.+Energy) * y);
   return(dEnergy);
}
#endif

/*  <lalVerbatim file="LALInspiralChooseModelCP"> */
static REAL8 dEp2(REAL8 v, expnCoeffs *ak)
{ /* </lalVerbatim>  */
   REAL8 energy, denergy, Energy, dEnergy, x, y;
   x = v*v;
   energy = ep2(v, ak);
   y = sqrt(1.+energy);
   Energy = sqrt(1. + 2.* ak->eta * (y - 1.)) - 1.;
   denergy = -1. / ((1. + ak->ePa1*x)*(1. + ak->ePa1*x));
   dEnergy = v * ak->eta * denergy /((1.+Energy) * y);
   return(dEnergy);
}

/*  <lalVerbatim file="LALInspiralChooseModelCP"> */
static REAL8 dEp4(REAL8 v, expnCoeffs *ak)
{ /* </lalVerbatim>  */
   REAL8 energy, denergy, Energy, dEnergy, x, y;
   x = v*v;
   energy = ep4(v, ak);
   y = sqrt(1.+energy);
   Energy = sqrt(1. + 2.* ak->eta * (y - 1.)) - 1.;
   denergy = (1. + 2.*ak->ePa2*x + ((ak->ePa1 + ak->ePa2) * ak->ePa2 * x*x))/pow(1. + (ak->ePa1 + ak->ePa2) * x ,2.);
   dEnergy = - v * ak->eta * denergy /((1.+Energy) * y);
   return(dEnergy);
}


/*  <lalVerbatim file="LALInspiralChooseModelCP"> */
static REAL8 dEp6(REAL8 v, expnCoeffs *ak)
{ /* </lalVerbatim>  */
   REAL8 energy, denergy, Energy, dEnergy, x, y;
   x = v*v;
   energy = ep6(v, ak);
   y = sqrt(1.+energy);
   Energy = sqrt(1. + 2.* ak->eta * (y - 1.)) - 1.;
   denergy = (1. + 2.*(ak->ePa2+ak->ePa3)*x + (ak->ePa1*ak->ePa2
           + ak->ePa2*ak->ePa2 + 2.* ak->ePa2*ak->ePa3
           + ak->ePa3*ak->ePa3) * x*x)
           /pow(1. + (ak->ePa1 + ak->ePa2 + ak->ePa3) * x
           + ak->ePa1*ak->ePa3*x*x,2.);
   dEnergy = - v * ak->eta * denergy /((1.+Energy) * y);
   return(dEnergy);
}



#if 0 /* NOT USED */
/*  <lalVerbatim file="LALInspiralChooseModelCP"> */
static REAL8 Fp0(REAL8 v, expnCoeffs *ak)
{ /* </lalVerbatim>  */
   REAL8 flux,v2,v4,v8,v10;
   v2 = v*v;
   v4 = v2*v2;
   v8 = v4*v4;
   v10 = v8*v2;
   flux = ak->fPaN * v10;
   return (flux);
}
#endif

#if 0 /* NOT USED */
/*  <lalVerbatim file="LALInspiralChooseModelCP"> */
static REAL8 Fp1(REAL8 v, expnCoeffs *ak)
{ /* </lalVerbatim>  */
   REAL8 flux,v2,v4,v8,v10;
   v2 = v*v;
   v4 = v2*v2;
   v8 = v4*v4;
   v10 = v8*v2;
   flux = ak->fPaN * v10/ ((1.+ak->fPa1*v) * (1.-v/ak->vpoleP4));
   return (flux);
}
#endif

#if 0 /* NOT USED */
/*  <lalVerbatim file="LALInspiralChooseModelCP"> */
static REAL8 Fp2(REAL8 v, expnCoeffs *ak)
{ /* </lalVerbatim>  */
   REAL8 flux,v2,v4,v8,v10;
   v2 = v*v;
   v4 = v2*v2;
   v8 = v4*v4;
   v10 = v8*v2;
   flux = ak->fPaN * v10/ ((1.+ak->fPa1*v / (1.+ak->fPa2*v)) * (1.-v/ak->vpoleP4));
   return (flux);
}
#endif

/*  <lalVerbatim file="LALInspiralChooseModelCP"> */
static REAL8 Fp3(REAL8 v, expnCoeffs *ak)
{ /* </lalVerbatim>  */
   REAL8 flux,v2,v4,v8,v10;
   v2 = v*v;
   v4 = v2*v2;
   v8 = v4*v4;
   v10 = v8*v2;
   flux = ak->fPaN * v10/ ((1.+ak->fPa1*v/(1.+ak->fPa2*v/ (1.+ak->fPa3*v)))
	* (1.-v/ak->vpoleP4));
   return (flux);
}

/*  <lalVerbatim file="LALInspiralChooseModelCP"> */
static REAL8 Fp4(REAL8 v, expnCoeffs *ak)
{ /* </lalVerbatim>  */
   REAL8 flux,v2,v4,v8,v10;
   v2 = v*v;
   v4 = v2*v2;
   v8 = v4*v4;
   v10 = v8*v2;
   flux = ak->fPaN * v10/ ((1.+ak->fPa1*v/(1.+ak->fPa2*v/ (1.+ak->fPa3*v
	/ (1.+ak->fPa4*v)))) * (1.-v/ak->vpoleP4));
   return (flux);
}

/*  <lalVerbatim file="LALInspiralChooseModelCP"> */
static REAL8 Fp5(REAL8 v, expnCoeffs *ak)
{ /* </lalVerbatim>  */
   REAL8 flux,v2,v4,v8,v10;
   v2 = v*v;
   v4 = v2*v2;
   v8 = v4*v4;
   v10 = v8*v2;
   flux = ak->fPaN * v10/ ((1.+ak->fPa1*v/(1.+ak->fPa2*v/ (1.+ak->fPa3*v
	/ (1.+ak->fPa4*v / (1.+ak->fPa5*v))))) * (1.-v/ak->vpoleP4));
   return (flux);
}

/*  <lalVerbatim file="LALInspiralChooseModelCP"> */
static REAL8 Fp6(REAL8 v, expnCoeffs *ak)
{ /* </lalVerbatim>  */
   REAL8 flux,v2,v4,v6,v8,v10;
   v2 = v*v;
   v4 = v2*v2;
   v6 = v4*v2;
   v8 = v4*v4;
   v10 = v8*v2;
   flux = ak->fPaN * v10/ ((1.+ak->fPa1*v/(1.+ak->fPa2*v/ (1.+ak->fPa3*v
        / (1.+ak->fPa4*v / (1.+ak->fPa5*v / (1.+ak->fPa6*v))))))
        * (1.-v/ak->vpoleP6));
   /* */
   flux *= (1.+  log(v/ak->vlsoP4) * ak->FTl6*v6) ;
   return (flux);
}

/*  <lalVerbatim file="LALInspiralChooseModelCP"> */
static REAL8 Fp7(REAL8 v, expnCoeffs *ak)
{ /* </lalVerbatim>  */
   REAL8 flux,v2,v4,v6,v8,v10;
   v2 = v*v;
   v4 = v2*v2;
   v6 = v4*v2;
   v8 = v4*v4;
   v10 = v8*v2;
   flux = ak->fPaN * v10/ ((1.+ak->fPa1*v/(1.+ak->fPa2*v/ (1.+ak->fPa3*v
        / (1.+ak->fPa4*v / (1.+ak->fPa5*v / (1.+ak->fPa6*v / (1.+ak->fPa7*v)))))))
        * (1.-v/ak->vpoleP6));
   flux *= (1.+  log(v/ak->vlsoP4) * ak->FTl6*v6) ;
   return (flux);
}

#if 0
/*  <lalVerbatim file="LALInspiralChooseModelCP"> */
static REAL8 Fp8(REAL8 v, expnCoeffs *ak)
{ /* </lalVerbatim>  */
   REAL8 flux,v2,v4,v6,v8,v10, l6, l8;
   v2 = v*v;
   v4 = v2*v2;
   v6 = v4*v2;
   v8 = v4*v4;
   v10 = v8*v2;
   l6 = ak->FTl6;
   l8 = ak->FTl8 - ak->FTa2*ak->FTl6;
   flux = ak->fPaN * v10/ ((1.+ak->fPa1*v/(1.+ak->fPa2*v/ (1.+ak->fPa3*v
        / (1.+ak->fPa4*v / (1.+ak->fPa5*v / (1.+ak->fPa6*v / (1.+ak->fPa7*v
	/ (1.+ak->fPa8*v))))))))
        * (1.-v/ak->vpoleP6));
   flux *= (1.+  log(v/ak->vlsoP4) * (l6*v6 + l8*v8) ) ;
   return (flux);
}
#endif

/*  <lalVerbatim file="LALInspiralChooseModelCP"> */
void
LALInspiralChooseModel(
   LALStatus        *status,
   expnFunc         *f,
   expnCoeffs       *ak,
   InspiralTemplate *params
   )
{ /* </lalVerbatim>  */

   REAL8 vn, vlso;
   TofVIn in1;
   REAL8 tofv;
   void *in2;

   INITSTATUS (status, "LALInspiralChooseModel", LALINSPIRALCHOOSEMODELC);
   ATTATCHSTATUSPTR(status);

   ASSERT (f,  status, LALINSPIRALH_ENULL, LALINSPIRALH_MSGENULL);
   ASSERT (ak,  status, LALINSPIRALH_ENULL, LALINSPIRALH_MSGENULL);
   ASSERT (params,  status, LALINSPIRALH_ENULL, LALINSPIRALH_MSGENULL);
   ASSERT (params->order != LAL_PNORDER_HALF,status,LALINSPIRALH_ENULL,LALINSPIRALH_MSGENULL);
   ASSERT((INT4)params->order >= 0, status, LALINSPIRALH_ESIZE, LALINSPIRALH_MSGESIZE);
   ASSERT((INT4)params->order <= 8, status, LALINSPIRALH_ESIZE, LALINSPIRALH_MSGESIZE);

   vlso = 0;

   switch (params->order)
   {
      case LAL_PNORDER_NEWTONIAN:
      switch (params->approximant)
      {
         case AmpCorPPN:
         case Eccentricity:
         case TaylorT1:
         case TaylorT2:
         case TaylorT3:
         case TaylorF1:
         case TaylorF2:
<<<<<<< HEAD
         case TaylorF2Test:
         case PPE:
         case MassiveGraviton:
=======
         case SpinTaylorFrameless:
>>>>>>> add3b459
         case SpinTaylorT3:
         case SpinTaylor:
         case PhenSpinTaylorRD:
         case PhenSpinTaylorRDF:
		 case SpinQuadTaylor:
         case IMRPhenomA:
         case IMRPhenomB:
         case IMRPhenomFA:
         case IMRPhenomFB:
            ak->vn = ak->vlso = vlso = ak->vlsoT0;
            f->dEnergy = dEt0;
            f->flux = Ft0;
            f->phasing2 = &LALInspiralPhasing2_0PN;
            f->timing2 = &LALInspiralTiming2_0PN;
            f->phasing3 = &LALInspiralPhasing3_0PN;
            f->frequency3 = &LALInspiralFrequency3_0PN;
            break;
         case PadeT1:
         case PadeF1:
         case EOB:
         case EOBNR:
         case TaylorEt:
         case TaylorT4:
         case TaylorN:
            ABORT(status, LALINSPIRALH_ECHOICE, LALINSPIRALH_MSGECHOICE);
            break;
         default:
            break;
      }
      break;
      case LAL_PNORDER_HALF:
        ABORT(status, LALINSPIRALH_ECHOICE, "LAL_PNORDER_HALF is not valid");
        break;
      case LAL_PNORDER_ONE:
      switch (params->approximant)
      {
         case Eccentricity:
            ABORT(status, LALINSPIRALH_EORDERMISSING, LALINSPIRALH_MSGEORDERMISSING);
            break;
         case AmpCorPPN:
         case TaylorT1:
         case TaylorT2:
         case TaylorT3:
         case TaylorF1:
         case TaylorF2:
<<<<<<< HEAD
         case TaylorF2Test:
         case PPE:
         case MassiveGraviton:
=======
         case SpinTaylorFrameless:
>>>>>>> add3b459
         case SpinTaylorT3:
         case SpinTaylor:
         case PhenSpinTaylorRD:
         case PhenSpinTaylorRDF:
		 case SpinQuadTaylor:
         case IMRPhenomA:
         case IMRPhenomB:
         case IMRPhenomFA:
         case IMRPhenomFB:

            ak->vn = ak->vlso = vlso = ak->vlsoT2;
            f->dEnergy = dEt2;
            f->flux = Ft2;
            f->phasing2 = &LALInspiralPhasing2_2PN;
            f->timing2 = &LALInspiralTiming2_2PN;
            f->phasing3 = &LALInspiralPhasing3_2PN;
            f->frequency3 = &LALInspiralFrequency3_2PN;
            break;
         case PadeT1:
         case PadeF1:
         case EOB:
         case EOBNR:
         case TaylorEt:
         case TaylorT4:
         case TaylorN:
            ABORT(status, LALINSPIRALH_ECHOICE, LALINSPIRALH_MSGECHOICE);
            break;
         default:
            break;
      }
      break;
      case LAL_PNORDER_ONE_POINT_FIVE:
      switch (params->approximant)
      {
         case Eccentricity:
            ABORT(status, LALINSPIRALH_EORDERMISSING, LALINSPIRALH_MSGEORDERMISSING);
            break;
         case AmpCorPPN:
         case TaylorT1:
         case TaylorT2:
         case TaylorT3:
         case TaylorF1:
         case TaylorF2:
<<<<<<< HEAD
         case TaylorF2Test:
         case PPE:
         case MassiveGraviton:
=======
         case SpinTaylorFrameless:
>>>>>>> add3b459
         case SpinTaylorT3:
         case SpinTaylor:
         case PhenSpinTaylorRD:
         case PhenSpinTaylorRDF:
		 case SpinQuadTaylor:
         case IMRPhenomA:
         case IMRPhenomB:
         case IMRPhenomFA:
         case IMRPhenomFB:
            ak->vn = ak->vlso = vlso = ak->vlsoT2;
            f->dEnergy = dEt2;
            f->flux = Ft3;
            f->phasing3 = &LALInspiralPhasing3_3PN;
            f->frequency3 = &LALInspiralFrequency3_3PN;
            f->phasing2 = &LALInspiralPhasing2_3PN;
            f->timing2 = &LALInspiralTiming2_3PN;
            break;
         case PadeT1:
            ak->vn = ak->vlso = vlso = ak->vlsoP0;
            f->dEnergy = dEp2;
            f->flux = Fp3;
            break;
         case PadeF1:
         case EOB:
         case EOBNR:
         case TaylorEt:
         case TaylorT4:
         case TaylorN:
            ABORT(status, LALINSPIRALH_ECHOICE, LALINSPIRALH_MSGECHOICE);
            break;
         default:
            break;
      }
      break;
      case LAL_PNORDER_TWO:
      switch (params->approximant)
      {
         case Eccentricity:
            ABORT(status, LALINSPIRALH_EORDERMISSING, LALINSPIRALH_MSGEORDERMISSING);
            break;
         case AmpCorPPN:
         case TaylorT1:
         case TaylorT2:
         case TaylorT3:
         case TaylorF1:
         case TaylorF2:
<<<<<<< HEAD
         case TaylorF2Test:
         case PPE:
         case MassiveGraviton:
=======
         case SpinTaylorFrameless:
>>>>>>> add3b459
         case SpinTaylorT3:
         case SpinTaylor:
         case PhenSpinTaylorRD:
         case PhenSpinTaylorRDF:
		 case SpinQuadTaylor:
/*
   The value vlsoT4 is too large and doesn't work sometimes;
   so we use vlsoT2.
*/
            ak->vn = ak->vlso = vlso = ak->vlsoT2;
            f->dEnergy = dEt4;
            f->flux = Ft4;
            f->phasing2 = &LALInspiralPhasing2_4PN;
            f->timing2 = &LALInspiralTiming2_4PN;
            f->phasing3 = &LALInspiralPhasing3_4PN;
            f->frequency3 = &LALInspiralFrequency3_4PN;
            break;
         case PadeT1:
         case EOB:
         case EOBNR:
         case IMRPhenomA:
         case IMRPhenomB:
         case IMRPhenomFA:
         case IMRPhenomFB:
         case TaylorEt:
         case TaylorT4:
         case TaylorN:
            ak->vn = ak->vlso = vlso = ak->vlsoP4;
            f->dEnergy = dEp4;
            f->flux = Fp4;
            break;
         case PadeF1:
            ABORT(status, LALINSPIRALH_ECHOICE, LALINSPIRALH_MSGECHOICE);
            break;
         default:
            break;
      }
      break;
      case LAL_PNORDER_TWO_POINT_FIVE:
      switch (params->approximant)
      {
         case Eccentricity:
            ABORT(status, LALINSPIRALH_EORDERMISSING, LALINSPIRALH_MSGEORDERMISSING);
            break;
         case AmpCorPPN:
         case TaylorT1:
         case TaylorT2:
         case TaylorT3:
         case TaylorF1:
         case TaylorF2:
<<<<<<< HEAD
         case TaylorF2Test:
         case PPE:
         case MassiveGraviton:
=======
         case SpinTaylorFrameless:
>>>>>>> add3b459
         case SpinTaylorT3:
         case SpinTaylor:
         case PhenSpinTaylorRD:
         case PhenSpinTaylorRDF:
		 case SpinQuadTaylor:
/*
   The value vlsoT4 is too large and doesn't work with 2.5 PN
   Taylor approximant; so we use vlsoT2.
*/
            ak->vn = ak->vlso = vlso = ak->vlsoT2;
            f->dEnergy = dEt4;
            f->flux = Ft5;
            f->phasing2 = &LALInspiralPhasing2_5PN;
            f->timing2 = &LALInspiralTiming2_5PN;
            f->phasing3 = &LALInspiralPhasing3_5PN;
            f->frequency3 = &LALInspiralFrequency3_5PN;
            break;
         case PadeT1:
         case EOB:
         case EOBNR:
         case IMRPhenomA:
         case IMRPhenomB:
         case IMRPhenomFA:
         case IMRPhenomFB:
         case TaylorEt:
         case TaylorT4:
         case TaylorN:
            ak->vn = ak->vlso = vlso = ak->vlsoP4;
            f->dEnergy = dEp4;
            f->flux = Fp5;
            break;
         case PadeF1:
            ABORT(status, LALINSPIRALH_ECHOICE, LALINSPIRALH_MSGECHOICE);
            break;
         default:
            /* FIXME: TODO: DO SOMETHING HERE!!!! */
            break;
      }
      break;
      case LAL_PNORDER_THREE:
      switch (params->approximant)
      {
         case Eccentricity:
            ABORT(status, LALINSPIRALH_EORDERMISSING, LALINSPIRALH_MSGEORDERMISSING);
            break;
         case AmpCorPPN:
         case TaylorT1:
         case TaylorT2:
         case TaylorT3:
         case TaylorF1:
         case TaylorF2:
<<<<<<< HEAD
         case TaylorF2Test:
         case PPE:
         case MassiveGraviton:
=======
         case SpinTaylorFrameless:
>>>>>>> add3b459
         case SpinTaylorT3:
         case SpinTaylor:
         case PhenSpinTaylorRD:
         case PhenSpinTaylorRDF:
	     case SpinQuadTaylor:
/*
   vlsoT6 is as yet undetermined and vlsoT4 is too large in
   certain cases (TaylorT2 crashes for (1.4,10)); using vlsoT2;
*/
            ak->vn = ak->vlso = vlso = ak->vlsoT2;
            f->dEnergy = dEt6;
            f->flux = Ft6;
            f->phasing2 = &LALInspiralPhasing2_6PN;
            f->timing2 = &LALInspiralTiming2_6PN;
            f->phasing3 = &LALInspiralPhasing3_6PN;
            f->frequency3 = &LALInspiralFrequency3_6PN;
            break;
         case PadeT1:
         case EOB:
         case EOBNR:
         case IMRPhenomA:
         case IMRPhenomB:
         case IMRPhenomFA:
         case IMRPhenomFB:
         case TaylorEt:
         case TaylorT4:
         case TaylorN:
            ak->vn = ak->vlso = vlso = ak->vlsoP6;
            f->dEnergy = dEp6;
            f->flux = Fp6;
            break;
         case PadeF1:
            ABORT(status, LALINSPIRALH_ECHOICE, LALINSPIRALH_MSGECHOICE);
            break;
         default:
            /* FIXME: TODO: DO SOMETHING HERE!!!! */
            break;
      }
      break;
      case LAL_PNORDER_THREE_POINT_FIVE:
      switch (params->approximant)
      {
         case Eccentricity:
            ABORT(status, LALINSPIRALH_EORDERMISSING, LALINSPIRALH_MSGEORDERMISSING);
            break;
         case AmpCorPPN:
         case TaylorT1:
         case TaylorT2:
         case TaylorT3:
         case TaylorF1:
         case TaylorF2:
<<<<<<< HEAD
         case TaylorF2Test:
         case PPE:
         case MassiveGraviton:
=======
         case SpinTaylorFrameless:
>>>>>>> add3b459
         case SpinTaylorT3:
         case SpinTaylor:
         case PhenSpinTaylorRD:
         case PhenSpinTaylorRDF:
		 case SpinQuadTaylor:
            ak->vn = ak->vlso = vlso = ak->vlsoT2;
            f->dEnergy = dEt6;
            f->flux = Ft7;
            f->phasing2 = &LALInspiralPhasing2_7PN;
            f->timing2 = &LALInspiralTiming2_7PN;
            f->phasing3 = &LALInspiralPhasing3_7PN;
            f->frequency3 = &LALInspiralFrequency3_7PN;
            break;
         case PadeT1:
         case EOB:
         case EOBNR:
         case IMRPhenomA:
         case IMRPhenomB:
         case IMRPhenomFA:
         case IMRPhenomFB:
         case TaylorEt:
         case TaylorT4:
         case TaylorN:
            ak->vn = ak->vlso = vlso = ak->vlsoP6;
            f->dEnergy = dEp6;
            f->flux = Fp7;
            break;
         case PadeF1:
            ABORT(status, LALINSPIRALH_ECHOICE, LALINSPIRALH_MSGECHOICE);
            break;
         default:
            break;
      }
      break;
      case LAL_PNORDER_PSEUDO_FOUR:
      switch (params->approximant)
      {
         case Eccentricity:
            ABORT(status, LALINSPIRALH_EORDERMISSING, LALINSPIRALH_MSGEORDERMISSING);
            break;
         case EOB:
         case EOBNR:
         case IMRPhenomA:
         case IMRPhenomB:
         case IMRPhenomFA:
         case IMRPhenomFB:
            ak->vn = ak->vlso = vlso = ak->vlsoP6;
            f->dEnergy = dEp6;
            f->flux = Fp7;
            break;
         case AmpCorPPN:
         case TaylorT1:
         case TaylorT2:
         case TaylorT3:
         case TaylorF1:
         case TaylorF2:
<<<<<<< HEAD
         case TaylorF2Test:
         case PPE:
         case MassiveGraviton:
=======
         case SpinTaylorFrameless:
>>>>>>> add3b459
         case SpinTaylorT3:
         case SpinTaylor:
         case PhenSpinTaylorRD:
         case PhenSpinTaylorRDF:
		 case SpinQuadTaylor:
         case PadeT1:
         case PadeF1:
         case TaylorEt:
         case TaylorT4:
         case TaylorN:
            ABORT(status, LALINSPIRALH_ECHOICE, LALINSPIRALH_MSGECHOICE);
            break;
         default:
            break;
      }
      default:
         break;
   }


   switch (params->approximant){
   case AmpCorPPN:
   case TaylorT1:
   case TaylorT2:
   case TaylorT3:
   case TaylorF1:
   case EOB:
   case EOBNR:
   case PadeT1:
   case PadeF1:
   case TaylorF2:
<<<<<<< HEAD
   case TaylorF2Test:   
   case PPE:
   case MassiveGraviton:
=======
   case SpinTaylorFrameless:
>>>>>>> add3b459
   case SpinTaylorT3:
   case SpinTaylor:
   case PhenSpinTaylorRD:
   case PhenSpinTaylorRDF:
   case SpinQuadTaylor:
   case TaylorEt:
   case TaylorT4:
   case TaylorN:
     ak->flso = pow(ak->vlso,3.)/(LAL_PI * ak->totalmass);

     if (ak->fn) {
       vn = pow(LAL_PI * ak->totalmass * ak->fn, oneby3);
       ak->vn = (vn < vlso) ? vn :  vlso;
     }

     in1.t=0.0;
     in1.v0=ak->v0;
     in1.t0=ak->t0;
     in1.vlso=ak->vlso;
     in1.totalmass = ak->totalmass;
     in1.dEnergy = f->dEnergy;
     in1.flux = f->flux;
     in1.coeffs = ak;

     in2 = (void *) &in1;

     LALInspiralTofV(status->statusPtr, &tofv, ak->vn, in2);
     CHECKSTATUSPTR(status);

     ak->tn = -tofv - ak->samplinginterval;
     params->fCutoff = ak->fn = pow(ak->vn, 3.)/(LAL_PI * ak->totalmass);
     /*
       for (v=0; v<ak->vn; v+=0.001)
       {
       FtN = Ft0(v,ak);
       printf("%e %e %e %e %e %e %e\n", v,
       Ft2(v,ak)/FtN, Ft3(v,ak)/FtN, Ft4(v,ak)/FtN, Ft5(v,ak)/FtN,
       Ft6(v,ak)/FtN, Ft7(v,ak)/FtN);
       }
       exit(0);
     */
     break;
 case BCV:
 case BCVSpin:
   ak->tn = 100.;
   break;
 case IMRPhenomA:
 case IMRPhenomB:
 case IMRPhenomFA:
 case IMRPhenomFB:
   ak->tn = 5.*ak->totalmass/(256.*ak->eta*pow(ak->v0,8.)) + 1000.*ak->totalmass;
   break;
 case Eccentricity:
   /* The eccentric waveforms contain harmonic, so similarly to amplitude corrected waveforms
    * the duration are longer than non eccentric waveform and starts at 2fl/3*/
   ak->tn = 5.*ak->totalmass/256./ak->eta/pow(LAL_PI*ak->totalmass*params->fLower/3.*2.,8./3.);
   ak->flso = pow(ak->vlso,3.)/(LAL_PI * ak->totalmass);
   break;
 default:
   ABORT( status, LALINSPIRALH_ESWITCH, LALINSPIRALH_MSGESWITCH );
}

   DETATCHSTATUSPTR(status);
   RETURN (status);
}
<|MERGE_RESOLUTION|>--- conflicted
+++ resolved
@@ -506,13 +506,10 @@
          case TaylorT3:
          case TaylorF1:
          case TaylorF2:
-<<<<<<< HEAD
          case TaylorF2Test:
          case PPE:
          case MassiveGraviton:
-=======
          case SpinTaylorFrameless:
->>>>>>> add3b459
          case SpinTaylorT3:
          case SpinTaylor:
          case PhenSpinTaylorRD:
@@ -558,13 +555,10 @@
          case TaylorT3:
          case TaylorF1:
          case TaylorF2:
-<<<<<<< HEAD
          case TaylorF2Test:
          case PPE:
          case MassiveGraviton:
-=======
          case SpinTaylorFrameless:
->>>>>>> add3b459
          case SpinTaylorT3:
          case SpinTaylor:
          case PhenSpinTaylorRD:
@@ -608,13 +602,10 @@
          case TaylorT3:
          case TaylorF1:
          case TaylorF2:
-<<<<<<< HEAD
          case TaylorF2Test:
          case PPE:
          case MassiveGraviton:
-=======
          case SpinTaylorFrameless:
->>>>>>> add3b459
          case SpinTaylorT3:
          case SpinTaylor:
          case PhenSpinTaylorRD:
@@ -661,13 +652,10 @@
          case TaylorT3:
          case TaylorF1:
          case TaylorF2:
-<<<<<<< HEAD
          case TaylorF2Test:
          case PPE:
          case MassiveGraviton:
-=======
          case SpinTaylorFrameless:
->>>>>>> add3b459
          case SpinTaylorT3:
          case SpinTaylor:
          case PhenSpinTaylorRD:
@@ -718,13 +706,10 @@
          case TaylorT3:
          case TaylorF1:
          case TaylorF2:
-<<<<<<< HEAD
          case TaylorF2Test:
          case PPE:
          case MassiveGraviton:
-=======
          case SpinTaylorFrameless:
->>>>>>> add3b459
          case SpinTaylorT3:
          case SpinTaylor:
          case PhenSpinTaylorRD:
@@ -776,13 +761,10 @@
          case TaylorT3:
          case TaylorF1:
          case TaylorF2:
-<<<<<<< HEAD
          case TaylorF2Test:
          case PPE:
          case MassiveGraviton:
-=======
          case SpinTaylorFrameless:
->>>>>>> add3b459
          case SpinTaylorT3:
          case SpinTaylor:
          case PhenSpinTaylorRD:
@@ -834,13 +816,10 @@
          case TaylorT3:
          case TaylorF1:
          case TaylorF2:
-<<<<<<< HEAD
          case TaylorF2Test:
          case PPE:
          case MassiveGraviton:
-=======
          case SpinTaylorFrameless:
->>>>>>> add3b459
          case SpinTaylorT3:
          case SpinTaylor:
          case PhenSpinTaylorRD:
@@ -897,13 +876,10 @@
          case TaylorT3:
          case TaylorF1:
          case TaylorF2:
-<<<<<<< HEAD
          case TaylorF2Test:
          case PPE:
          case MassiveGraviton:
-=======
          case SpinTaylorFrameless:
->>>>>>> add3b459
          case SpinTaylorT3:
          case SpinTaylor:
          case PhenSpinTaylorRD:
@@ -935,13 +911,10 @@
    case PadeT1:
    case PadeF1:
    case TaylorF2:
-<<<<<<< HEAD
    case TaylorF2Test:   
    case PPE:
    case MassiveGraviton:
-=======
    case SpinTaylorFrameless:
->>>>>>> add3b459
    case SpinTaylorT3:
    case SpinTaylor:
    case PhenSpinTaylorRD:
