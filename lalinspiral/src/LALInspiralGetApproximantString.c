--- conflicted
+++ resolved
@@ -191,15 +191,14 @@
           "TaylorN" );
       break;
 
-<<<<<<< HEAD
     case PhenSpinTaylorRD:
       snprintf( approxString, LIGOMETA_SEARCH_MAX * sizeof(CHAR),
           "PhenSpinTaylorRD" );
-=======
+
     case IMRPhenomB:
       snprintf( approxString, LIGOMETA_SEARCH_MAX * sizeof(CHAR),
           "IMRPhenomB" );
->>>>>>> f23681c4
+
       break;
 
     default:
