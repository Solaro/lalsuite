/*
*  Copyright (C) 2007 Stas Babak, Drew Keppel, Duncan Brown, Eirini Messaritaki, Gareth Jones, Thomas Cokelaer, Laszlo Vereb
*
*  This program is free software; you can redistribute it and/or modify
*  it under the terms of the GNU General Public License as published by
*  the Free Software Foundation; either version 2 of the License, or
*  (at your option) any later version.
*
*  This program is distributed in the hope that it will be useful,
*  but WITHOUT ANY WARRANTY; without even the implied warranty of
*  MERCHANTABILITY or FITNESS FOR A PARTICULAR PURPOSE.  See the
*  GNU General Public License for more details.
*
*  You should have received a copy of the GNU General Public License
*  along with with program; see the file COPYING. If not, write to the
*  Free Software Foundation, Inc., 59 Temple Place, Suite 330, Boston,
*  MA  02111-1307  USA
*/

/**

\author Thomas Cokelaer
\file
\ingroup GenerateInspiral_h


<dl>
<dt><tt>LALGenerateInspiral()</tt></dt><dd> create an inspiral binary
waveform generated either by the \c inspiral package (EOB,
EOBNR, PadeT1, TaylorT1, TaylorT2, TaylorT3, SpinTaylor, PhenSpinTaylorRD, SpinQuadTaylor)
or the \c inject package (GeneratePPN).  It is used in the module
\c FindChirpSimulation in \c findchirp package.

There are three  parsed arguments
<ul>
<li> a \c CoherentGW  structure which stores amplitude,
frequency and phase of the  waveform (output)</li>
<li> a \c thisEvent  structure which provides some
waveform parameters (input)</li>
<li> a \c PPNParamStruc which gives some input
parameters needed by the GeneratePPN waveform  generation. That
arguments is also used as an output by all the different
approximant  (output/input).</li>
</ul>

The input must be composed of a valid thisEvent structure as well as
the  variable deltaT of the PPNparamsStruct. All others variables
of the PPNParamStruc are populated within that function.</dd>

<dt><tt>LALGetOrderFromString()</tt></dt><dd> convert a string
provided by the \c CoherentGW structure in order to retrieve the
order of the waveform to generate.</dd>

<dt><tt>LALGetApproximantFromString()</tt></dt><dd> convert a string
provided by the \c CoherentGW structure in order to retrieve the
approximant of the waveform to generate.</dd>

<dt><tt>LALGenerateInspiralPopulatePPN()</tt></dt><dd> Populate the
PPNParamsStruc with the input argument \c thisEvent. That
structure is used by both inspiral waveforms inject waveforms.</dd>

<dt><tt>LALGenerateInspiralPopulateInspiral()</tt></dt><dd>  Populate the
InspiralTemplate structure if the model chosen belongs to the
inspiral package.
</dd>
</dl>

\heading{Algorithm}
None.

\heading{Notes}
Inject only time-domain waveforms for the time being such as GeneratePPN,
  TaylorT1, TaylorT2, TaylorT3, PadeT1 and EOB , SpinTaylor, PhenSpinTaylorRD.
\heading{Uses}
\code
None.
\endcode

*/

#include <lal/LALInspiral.h>
#include <lal/LALStdlib.h>
#include <lal/GenerateInspiral.h>
#include <lal/GeneratePPNInspiral.h>
#include <lal/SeqFactories.h>
#include <lal/Units.h>

NRCSID( GENERATEINSPIRALC,
"$Id$" );


void
LALGenerateInspiral(
    LALStatus		*status,
    CoherentGW		*waveform,
    SimInspiralTable	*thisEvent,
    PPNParamStruc	*ppnParams
    )

{
  LALPNOrder        order;              /* Order of the model             */
  Approximant       approximant;        /* And its approximant value      */
  InspiralTemplate  inspiralParams;     /* structure for inspiral package */
  CHAR              warnMsg[1024];

  INITSTATUS(status, "LALGenerateInspiral",GENERATEINSPIRALC);
  ATTATCHSTATUSPTR(status);

  ASSERT(thisEvent, status,
      GENERATEINSPIRALH_ENULL, GENERATEINSPIRALH_MSGENULL);

  /* read the event waveform approximant and order */
  LALGetApproximantFromString(status->statusPtr, thisEvent->waveform,
      &approximant);
  CHECKSTATUSPTR(status);

  LALGetOrderFromString(status->statusPtr, thisEvent->waveform, &order);
  CHECKSTATUSPTR(status);

  /* when entering here, approximant is in principle well defined.  */
  /* We dont need any else if or ABORT in the if statement.         */
  /* Depending on the apporixmant we use inject or inspiral package */
  if ( approximant == GeneratePPN )
  {
    /* fill structure with input parameters */
    LALGenerateInspiralPopulatePPN(status->statusPtr, ppnParams, thisEvent);
    CHECKSTATUSPTR(status);

    /* generate PPN waveform */
    LALGeneratePPNInspiral(status->statusPtr, waveform, ppnParams);
    CHECKSTATUSPTR(status);
  }
  else if ( approximant == AmpCorPPN )
  {
    int i;

    /* fill structure with input parameters */
    LALGenerateInspiralPopulatePPN(status->statusPtr, ppnParams, thisEvent);
    CHECKSTATUSPTR(status);

    /* PPN parameter. */
    ppnParams->ppn = NULL;
    LALSCreateVector( status->statusPtr, &(ppnParams->ppn), order + 1 );
    ppnParams->ppn->length = order + 1;

    ppnParams->ppn->data[0] = 1.0;
    if ( order > 0 )
    {
      ppnParams->ppn->data[1] = 0.0;
      for ( i = 2; i <= (INT4)( order ); i++ )
      {
        ppnParams->ppn->data[i] = 1.0;
      }
    }

    /* generate PPN waveform */
    LALGeneratePPNAmpCorInspiral(status->statusPtr, waveform, ppnParams);
    CHECKSTATUSPTR(status);

    LALSDestroyVector(status->statusPtr, &(ppnParams->ppn) );
    CHECKSTATUSPTR(status);
  }
  else
  {
    inspiralParams.approximant = approximant;
    inspiralParams.order       = order;
    if ((approximant == SpinQuadTaylor)||(approximant == PhenSpinTaylorRD)) {
		xlalErrno = 0;
		if (XLALGetInteractionFromString(&inspiralParams.interaction, thisEvent->waveform) == XLAL_FAILURE) {
			ABORTXLAL(status);
		}
		inspiralParams.ampOrder = thisEvent->amp_order;
	}

	if (approximant == PhenSpinTaylorRD) {
	  xlalErrno = 0;
	  if ( (XLALGetAxisChoiceFromString(&inspiralParams.axisChoice, thisEvent->waveform) == XLAL_FAILURE) || 
	       (XLALGetAdaptiveIntFromString(&inspiralParams.fixedStep, thisEvent->waveform) == XLAL_FAILURE) || 
	       (XLALGetInspiralOnlyFromString(&inspiralParams.inspiralOnly, thisEvent->waveform) == XLAL_FAILURE ) ) {
	    ABORTXLAL(status);
	  }
	}

    /* We fill ppnParams */
    LALGenerateInspiralPopulatePPN(status->statusPtr, ppnParams, thisEvent);
    CHECKSTATUSPTR(status);

    /* we fill inspiralParams structure as well.*/
    LALGenerateInspiralPopulateInspiral(status->statusPtr, &inspiralParams,
        thisEvent, ppnParams);
    CHECKSTATUSPTR(status);

    /* the waveform generation itself */
    LALInspiralWaveForInjection(status->statusPtr, waveform, &inspiralParams,
        ppnParams);
    /* we populate the simInspiral table with the fFinal needed for
       template normalisation. */
    thisEvent->f_final = inspiralParams.fFinal;
    // The following is necessary in the case the PhenSpin code performs a 
    // rotation to a new frame axis, affecting the original psi.
    if (approximant==PhenSpinTaylorRD) thisEvent->polarization = waveform->psi;
    CHECKSTATUSPTR(status);
  }

  /* If no waveform has been generated. (AmpCorPPN and PhenSpinTaylorRD and SpinTaylorFrameless fill waveform.h) */
<<<<<<< HEAD
  if ( waveform->a == NULL && approximant != AmpCorPPN && approximant != PhenSpinTaylorRD && approximant != SpinTaylorFrameless  && approximant != SpinQuadTaylor)
=======
  if ( waveform->a == NULL && approximant != AmpCorPPN && approximant != PhenSpinTaylorRD && approximant != SpinTaylorFrameless 
       && approximant != EOBNRv2 && approximant != EOBNRv2HM )
>>>>>>> 60c3e8f9
  {
    snprintf( warnMsg, sizeof(warnMsg)/sizeof(*warnMsg),
        "No waveform generated (check lower frequency)\n");
    LALInfo( status, warnMsg );
    ABORT( status, LALINSPIRALH_ENOWAVEFORM, LALINSPIRALH_MSGENOWAVEFORM );
  }
<<<<<<< HEAD
  if ( waveform->h == NULL && ( approximant == AmpCorPPN || approximant == PhenSpinTaylorRD || approximant == SpinTaylorFrameless || approximant == SpinQuadTaylor ) )
=======
  if ( waveform->h == NULL && ( approximant == AmpCorPPN || approximant == PhenSpinTaylorRD || approximant == SpinTaylorFrameless
       || approximant == EOBNRv2 || approximant == EOBNRv2HM ) )
>>>>>>> 60c3e8f9
  {
    snprintf( warnMsg, sizeof(warnMsg)/sizeof(*warnMsg),
             "No waveform generated (check lower frequency)\n");
    LALInfo( status, warnMsg );
    ABORT( status, LALINSPIRALH_ENOWAVEFORM, LALINSPIRALH_MSGENOWAVEFORM );
  }


  /* If sampling problem. (AmpCorPPN may not be compatible) */
  if ( ppnParams->dfdt > 2.0 && approximant != AmpCorPPN )
  {
    snprintf( warnMsg, sizeof(warnMsg)/sizeof(*warnMsg),
        "Waveform sampling interval is too large:\n"
        "\tmaximum df*dt = %f", ppnParams->dfdt );
    LALInfo( status, warnMsg );
    ABORT( status, GENERATEINSPIRALH_EDFDT, GENERATEINSPIRALH_MSGEDFDT );
  }

  /* Some info should add everything (spin and so on) */
  snprintf( warnMsg, sizeof(warnMsg)/sizeof(*warnMsg),
      "Injected waveform parameters:\n"
      "ppnParams->mTot\t= %"LAL_REAL4_FORMAT"\n"
      "ppnParams->eta\t= %"LAL_REAL4_FORMAT"\n"
      "ppnParams->d\t= %"LAL_REAL4_FORMAT"\n"
      "ppnParams->inc\t= %"LAL_REAL4_FORMAT"\n"
      "ppnParams->phi\t= %"LAL_REAL4_FORMAT"\n"
      "ppnParams->psi\t= %"LAL_REAL4_FORMAT"\n"
      "ppnParams->fStartIn\t= %"LAL_REAL4_FORMAT"\n"
      "ppnParams->fStopIn\t= %"LAL_REAL4_FORMAT"\n"
      "ppnParams->position.longitude\t= %"LAL_REAL8_FORMAT"\n"
      "ppnParams->position.latitude\t= %"LAL_REAL8_FORMAT"\n"
      "ppnParams->position.system\t= %d\n"
      "ppnParams->epoch.gpsSeconds\t= %"LAL_INT4_FORMAT"\n"
      "ppnParams->epoch.gpsNanoSeconds\t= %"LAL_INT4_FORMAT"\n"
      "ppnParams->tC\t= %"LAL_REAL8_FORMAT"\n"
      "ppnParams->dfdt\t =%"LAL_REAL4_FORMAT"\n",
      ppnParams->mTot,
      ppnParams->eta,
      ppnParams->d,
      ppnParams->inc,
      ppnParams->phi,
      ppnParams->psi,
      ppnParams->fStartIn,
      ppnParams->fStopIn,
      ppnParams->position.longitude,
      ppnParams->position.latitude,
      ppnParams->position.system,
      ppnParams->epoch.gpsSeconds,
      ppnParams->epoch.gpsNanoSeconds,
      ppnParams->tc,
      ppnParams->dfdt );
  LALInfo( status, warnMsg );

  DETATCHSTATUSPTR( status );
  RETURN( status );
}



void
LALGetOrderFromString(
    LALStatus  *status,
    CHAR       *thisEvent,
    LALPNOrder *order
    )

{

  INITSTATUS( status, "LALGetOrderFromString", GENERATEINSPIRALC );

  XLALPrintDeprecationWarning( "LALGetOrderFromString", "XLALGetOrderFromString" );

  if ( XLALGetOrderFromString( thisEvent, order ) == XLAL_FAILURE )
    ABORTXLAL( status );

  RETURN( status );
}

int
XLALGetOrderFromString(
    CHAR       * restrict thisEvent,
    LALPNOrder * restrict order
    )
{

#ifndef LAL_NDEBUG
  if ( !thisEvent )
    XLAL_ERROR( XLAL_EFAULT );

  if ( !order )
    XLAL_ERROR( XLAL_EFAULT );
#endif

  if ( strstr(thisEvent, "newtonian") )
  {
    *order = LAL_PNORDER_NEWTONIAN;
  }
  else if ( strstr(thisEvent, "oneHalfPN") )
  {
    *order = LAL_PNORDER_HALF;
  }
  else if ( strstr(thisEvent, "onePN") )
  {
    *order = LAL_PNORDER_ONE;
  }
  else if ( strstr(thisEvent, "onePointFivePN") )
  {
    *order = LAL_PNORDER_ONE_POINT_FIVE;
  }
  else if ( strstr(thisEvent, "twoPN") )
  {
    *order = LAL_PNORDER_TWO;
  }
  else if ( strstr(thisEvent, "twoPointFivePN") )
  {
    *order = LAL_PNORDER_TWO_POINT_FIVE;
  }
  else if (strstr(thisEvent, "threePN") )
  {
    *order = LAL_PNORDER_THREE;
  }
  else if ( strstr(thisEvent, "threePointFivePN") )
  {
    *order = LAL_PNORDER_THREE_POINT_FIVE;
  }
  else if ( strstr(thisEvent, "pseudoFourPN") )
  {
    *order = LAL_PNORDER_PSEUDO_FOUR;
  }
  else
  {
    XLALPrintError( "Cannot parse order from string: %s\n", thisEvent );
    XLAL_ERROR( XLAL_EINVAL );
  }

  return XLAL_SUCCESS;
}

<<<<<<< HEAD
int XLALGetAmplitudeContributionFromString(LALPNOrder *ampOrder, CHAR *thisEvent) {
	*ampOrder = LAL_PNORDER_NEWTONIAN;
	if (strstr(thisEvent, "100") || strstr(thisEvent, "110") || strstr(thisEvent, "101") || strstr(
			thisEvent, "111")) {
		*ampOrder |= LAL_PNORDER_NEWTONIAN;
	}
	if (strstr(thisEvent, "010") || strstr(thisEvent, "110") || strstr(thisEvent, "011") || strstr(
			thisEvent, "111")) {
		*ampOrder |= LAL_PNORDER_HALF;
	}
	if (strstr(thisEvent, "001") || strstr(thisEvent, "101") || strstr(thisEvent, "011") || strstr(
			thisEvent, "111")) {
		*ampOrder |= LAL_PNORDER_ONE;
	}
	return XLAL_SUCCESS;
}

int XLALGetSpinInteractionFromString(LALSpinInteraction *inter, CHAR *thisEvent) {
	static const char *func = "XLALGetSpinInteractionFromString";

=======
int XLALGetInteractionFromString(LALSimInspiralInteraction *inter, CHAR *thisEvent) {
>>>>>>> 60c3e8f9
	if (strstr(thisEvent, "ALL")) {
		*inter = LAL_SIM_INSPIRAL_INTERACTION_ALL;
	} else if (strstr(thisEvent, "ALL_SPIN")) {
		*inter = LAL_SIM_INSPIRAL_INTERACTION_ALL_SPIN;
	} else if (strstr(thisEvent, "NO")) {
		*inter = LAL_SIM_INSPIRAL_INTERACTION_NONE;
	} else if (strstr(thisEvent, "SO")) {
		*inter = LAL_SIM_INSPIRAL_INTERACTION_SPIN_ORBIT_15PN | LAL_SIM_INSPIRAL_INTERACTION_SPIN_ORBIT_25PN;
	} else if (strstr(thisEvent, "QM")) {
		*inter = LAL_SIM_INSPIRAL_INTERACTION_QUAD_MONO_2PN;
	} else if (strstr(thisEvent, "SELF")) {
		*inter = LAL_SIM_INSPIRAL_INTERACTION_SPIN_SPIN_SELF_2PN;
	} else if (strstr(thisEvent, "SS")) {
		*inter = LAL_SIM_INSPIRAL_INTERACTION_SPIN_SPIN_2PN;
	} else if (strstr(thisEvent, "TIDAL")) {
		*inter = LAL_SIM_INSPIRAL_INTERACTION_TIDAL_5PN | LAL_SIM_INSPIRAL_INTERACTION_TIDAL_6PN;
	} else {
		XLALPrintError( "Cannot parse LALSimInspiralInteraction from string: %s\n", thisEvent );
		XLAL_ERROR( XLAL_EINVAL );
	}
	
	return XLAL_SUCCESS;
}

int XLALGetAxisChoiceFromString(InputAxis *axisChoice, CHAR *thisEvent) {
  if (strstr(thisEvent, "TotalJ")) {
    *axisChoice = TotalJ;
  } else if  (strstr(thisEvent, "OrbitalL")) {
    *axisChoice = OrbitalL;
  }
  else  
    *axisChoice = View;
  return XLAL_SUCCESS;
}

int XLALGetAdaptiveIntFromString(UINT4 *fixedStep, CHAR *thisEvent) {
  if (strstr(thisEvent, "fixedStep")) {
    *fixedStep = 1;
  } else 
    *fixedStep = 0;
  return XLAL_SUCCESS;
}

int XLALGetInspiralOnlyFromString(UINT4 *inspiralOnly, CHAR *thisEvent) {
  if (strstr(thisEvent, "inspiralOnly")) {
    *inspiralOnly = 1;
  }
  else
    *inspiralOnly = 0;
  return XLAL_SUCCESS;
}

void
LALGetApproximantFromString(
    LALStatus   *status,
    CHAR        *thisEvent,
    Approximant *approximant
    )

{

  INITSTATUS( status, "LALGenerateInspiralGetApproxFromString",
      GENERATEINSPIRALC );

  XLALPrintDeprecationWarning("LALGetApproximantFromString", "XLALGetApproximantFromString");

  if ( XLALGetApproximantFromString( thisEvent, approximant) == XLAL_FAILURE )
    ABORTXLAL( status );

  RETURN( status );
}

int
XLALGetApproximantFromString(
    CHAR        * restrict thisEvent,
    Approximant * restrict approximant
    )
{
  /* Function to search for the approximant into a string */


#ifndef LAL_NDEBUG
  if ( !thisEvent )
    XLAL_ERROR( XLAL_EFAULT );

  if ( !approximant )
    XLAL_ERROR( XLAL_EFAULT );
#endif

  if ( strstr(thisEvent, "SpinQuadTaylor" ) )
  {
    *approximant = SpinQuadTaylor;
  }
  else if ( strstr(thisEvent, "TaylorT1" ) )
  {
    *approximant = TaylorT1;
  }
  else if ( strstr(thisEvent, "TaylorT2" ) )
  {
    *approximant = TaylorT2;
  }
  else if ( strstr(thisEvent, "TaylorT3" ) )
  {
    *approximant = TaylorT3;
  }
  else if ( strstr(thisEvent, "EOBNRv2HM" ) )
  {
    *approximant = EOBNRv2HM;
  }
  else if ( strstr(thisEvent, "EOBNRv2" ) )
  {
    *approximant = EOBNRv2;
  }
  else if ( strstr(thisEvent, "EOBNR" ) )
  {
    *approximant = EOBNR;
  }
  else if ( strstr(thisEvent, "EOB" ) )
  {
    *approximant = EOB;
  }
  else if ( strstr(thisEvent, "PhenSpinTaylorRD" ) )
  {
    *approximant = PhenSpinTaylorRD;
  }
  else if ( strstr(thisEvent, "SpinTaylorFrameless" ) )
  {
	  *approximant = SpinTaylorFrameless;
  }
  else if ( strstr(thisEvent, "SpinTaylorT3" ) )
  {
    *approximant = SpinTaylorT3;
  }
  else if ( strstr(thisEvent, "SpinTaylor" ) )
  {
    *approximant = SpinTaylor;
  }
  else if ( strstr(thisEvent, "PadeT1" ) )
  {
    *approximant = PadeT1;
  }
  else if ( strstr(thisEvent, "AmpCorPPN" ) )
  {
    *approximant = AmpCorPPN;
  }
  else if ( strstr(thisEvent, "GeneratePPN" ) )
  {
    *approximant = GeneratePPN;
  }
  else if ( strstr(thisEvent, "TaylorT4" ) )
  {
    *approximant = TaylorT4;
  }
  else if ( strstr(thisEvent, "NumRel" ) )
  {
    *approximant = NumRel;
  }
  else if ( strstr(thisEvent, "NumRelNinja2" ) )
  {
    *approximant = NumRelNinja2;
  }
  else if ( strstr(thisEvent, "IMRPhenomA" ) )
  {
    *approximant = IMRPhenomA;
  }
  else if ( strstr(thisEvent, "IMRPhenomB" ) )
  {
    *approximant = IMRPhenomB;
  }
  else
  {
    XLALPrintError( "Cannot parse approximant from string: %s \n", thisEvent );
    XLAL_ERROR( XLAL_EINVAL );
  }

  return XLAL_SUCCESS;
}



void
LALGenerateInspiralPopulatePPN(
    LALStatus             *status,
    PPNParamStruc         *ppnParams,
    SimInspiralTable      *thisEvent
    )

{

  INITSTATUS( status, "LALGenerateInspiralPopulatePPN", GENERATEINSPIRALC );

  XLALPrintDeprecationWarning( "LALGenerateInspiralPopulatePPN", 
      "XLALGenerateInspiralPopulatePPN" );

  if ( XLALGenerateInspiralPopulatePPN( ppnParams, thisEvent )
       == XLAL_FAILURE )
    ABORTXLAL( status );

  RETURN( status );
}

int
XLALGenerateInspiralPopulatePPN(
    PPNParamStruc    * restrict ppnParams,
    SimInspiralTable * restrict thisEvent
    )
{
#ifndef LAL_NDEBUG
  if ( !ppnParams || !thisEvent )
    XLAL_ERROR( XLAL_EFAULT );
#endif

  /* input fields */
  ppnParams->mTot     = thisEvent->mass1 + thisEvent->mass2;
  ppnParams->eta      = thisEvent->eta;
  ppnParams->d        = thisEvent->distance* 1.0e6 * LAL_PC_SI; /*in Mpc*/
  ppnParams->inc      = thisEvent->inclination;
  ppnParams->phi      = thisEvent->coa_phase;
  ppnParams->ampOrder = thisEvent->amp_order;

  /* frequency cutoffs */
  if ( thisEvent->f_lower > 0 )
  {
    ppnParams->fStartIn = thisEvent->f_lower;
  }
  else
  {
    XLALPrintError( 
        "f_lower must be specified in the injection file generation.\n" );
    XLAL_ERROR( XLAL_EINVAL );
  }
  ppnParams->fStopIn  = -1.0 /
    ( sqrt(216.0) * LAL_PI * ppnParams->mTot * LAL_MTSUN_SI);

  /* passed fields */
  ppnParams->position.longitude   = thisEvent->longitude;
  ppnParams->position.latitude    = thisEvent->latitude;
  ppnParams->position.system      = COORDINATESYSTEM_EQUATORIAL;
  ppnParams->psi                  = thisEvent->polarization;
  ppnParams->epoch.gpsSeconds     = 0;
  ppnParams->epoch.gpsNanoSeconds = 0;

  return XLAL_SUCCESS;
}



void
LALGenerateInspiralPopulateInspiral(
    LALStatus           *status,
    InspiralTemplate    *inspiralParams,
    SimInspiralTable    *thisEvent,
    PPNParamStruc       *ppnParams
    )


{
  INITSTATUS( status, "LALGenerateInspiralPopulateInspiral",
      GENERATEINSPIRALC );
<<<<<<< HEAD
  ATTATCHSTATUSPTR( status );
  inspiralParams->fFinal  = thisEvent->f_final;
=======

  XLALPrintDeprecationWarning( "LALGenerateInspiralPopulateInspiral",
     "XLALGenerateInspiralPopulateInspiral" );

  if ( XLALGenerateInspiralPopulateInspiral( inspiralParams, thisEvent, ppnParams )
         == XLAL_FAILURE )
    ABORTXLAL( status );

  RETURN( status );
}


int
XLALGenerateInspiralPopulateInspiral(
    InspiralTemplate * restrict inspiralParams,
    SimInspiralTable * restrict thisEvent,
    PPNParamStruc    * restrict ppnParams
    )
{

#ifndef LAL_NDEBUG
  if ( !inspiralParams || !thisEvent || !ppnParams )
    XLAL_ERROR( XLAL_EFAULT );
#endif
>>>>>>> 60c3e8f9

  /* --- Let's fill the inspiral structure now --- */
  inspiralParams->mass1	  =  thisEvent->mass1;  	/* masses 1 */
  inspiralParams->mass2	  =  thisEvent->mass2;  	/* masses 2 */
  inspiralParams->fLower  =  ppnParams->fStartIn; /* lower cutoff frequency */
  inspiralParams->fCutoff = 1./ (ppnParams->deltaT)/2.-1;

  /* -1 to be  in agreement with the inspiral assert. */
  inspiralParams->tSampling	  = 1./ (ppnParams->deltaT); /* sampling*/
  inspiralParams->signalAmplitude = 1.;
  inspiralParams->distance	  =  thisEvent->distance * LAL_PC_SI * 1e6;

  /* distance in Mpc */
  inspiralParams->startTime	  =  0.0;
  inspiralParams->startPhase	  =  thisEvent->coa_phase;

  inspiralParams->OmegaS = GENERATEINSPIRAL_OMEGAS;/* EOB 3PN contribution */
  inspiralParams->Theta	 = GENERATEINSPIRAL_THETA; /* EOB 3PN contribution */
  inspiralParams->Zeta2	 = GENERATEINSPIRAL_ZETA2; /* EOB 3PN contribution */

  inspiralParams->alpha	 = -1.;      /* bcv useless for the time being */
  inspiralParams->psi0	 = -1.;      /* bcv useless for the time being */
  inspiralParams->psi3	 = -1.;      /* bcv useless for the time being */
  inspiralParams->alpha1 = -1.;      /* bcv useless for the time being */
  inspiralParams->alpha2 = -1.;      /* bcv useless for the time being */
  inspiralParams->beta   = -1.;      /* bcv useless for the time being */

  /* inclination of the binary */
  /* inclination cannot be equal to zero for SpinTaylor injections */
  if ( inspiralParams->approximant == SpinTaylor && thisEvent->inclination == 0 )
  {
    XLALPrintError( "Inclination cannot be exactly zero for SpinTaylor approximant.\n");
    XLAL_ERROR( XLAL_EINVAL );
  }
  inspiralParams->inclination =  thisEvent->inclination;

  inspiralParams->ieta	    =  1;
  inspiralParams->nStartPad =  0;
  /* increased end padding from zero so that longer waveforms do not
  have errors due to underestimation of number of bins requred */
  inspiralParams->nEndPad   =  16384;

  inspiralParams->massChoice  = m1Andm2;

  /* spin parameters */
  inspiralParams->sourceTheta = GENERATEINSPIRAL_SOURCETHETA;
  inspiralParams->sourcePhi   = GENERATEINSPIRAL_SOURCEPHI;
  inspiralParams->spin1[0]    = thisEvent->spin1x;
  inspiralParams->spin2[0]    = thisEvent->spin2x;
  inspiralParams->spin1[1]    = thisEvent->spin1y;
  inspiralParams->spin2[1]    = thisEvent->spin2y;
  inspiralParams->spin1[2]    = thisEvent->spin1z;
  inspiralParams->spin2[2]    = thisEvent->spin2z;

  inspiralParams->orbitTheta0 = thisEvent->theta0;
  inspiralParams->orbitPhi0   = thisEvent->phi0;

  return XLAL_SUCCESS;
}<|MERGE_RESOLUTION|>--- conflicted
+++ resolved
@@ -164,7 +164,14 @@
   {
     inspiralParams.approximant = approximant;
     inspiralParams.order       = order;
-    if ((approximant == SpinQuadTaylor)||(approximant == PhenSpinTaylorRD)) {
+    if (approximant == SpinQuadTaylor) {
+		xlalErrno = 0;
+		if (XLALGetSpinInteractionFromString(&inspiralParams.interaction, thisEvent->waveform) == XLAL_FAILURE) {
+			ABORTXLAL(status);
+		}
+		inspiralParams.ampOrder = thisEvent->amp_order;
+	}
+    if (approximant == PhenSpinTaylorRD) {
 		xlalErrno = 0;
 		if (XLALGetInteractionFromString(&inspiralParams.interaction, thisEvent->waveform) == XLAL_FAILURE) {
 			ABORTXLAL(status);
@@ -203,24 +210,16 @@
   }
 
   /* If no waveform has been generated. (AmpCorPPN and PhenSpinTaylorRD and SpinTaylorFrameless fill waveform.h) */
-<<<<<<< HEAD
-  if ( waveform->a == NULL && approximant != AmpCorPPN && approximant != PhenSpinTaylorRD && approximant != SpinTaylorFrameless  && approximant != SpinQuadTaylor)
-=======
   if ( waveform->a == NULL && approximant != AmpCorPPN && approximant != PhenSpinTaylorRD && approximant != SpinTaylorFrameless 
-       && approximant != EOBNRv2 && approximant != EOBNRv2HM )
->>>>>>> 60c3e8f9
+       && approximant != EOBNRv2 && approximant != EOBNRv2HM   && approximant != SpinQuadTaylor)
   {
     snprintf( warnMsg, sizeof(warnMsg)/sizeof(*warnMsg),
         "No waveform generated (check lower frequency)\n");
     LALInfo( status, warnMsg );
     ABORT( status, LALINSPIRALH_ENOWAVEFORM, LALINSPIRALH_MSGENOWAVEFORM );
   }
-<<<<<<< HEAD
-  if ( waveform->h == NULL && ( approximant == AmpCorPPN || approximant == PhenSpinTaylorRD || approximant == SpinTaylorFrameless || approximant == SpinQuadTaylor ) )
-=======
   if ( waveform->h == NULL && ( approximant == AmpCorPPN || approximant == PhenSpinTaylorRD || approximant == SpinTaylorFrameless
-       || approximant == EOBNRv2 || approximant == EOBNRv2HM ) )
->>>>>>> 60c3e8f9
+       || approximant == EOBNRv2 || approximant == EOBNRv2HM  approximant == SpinQuadTaylor ) )
   {
     snprintf( warnMsg, sizeof(warnMsg)/sizeof(*warnMsg),
              "No waveform generated (check lower frequency)\n");
@@ -359,30 +358,35 @@
   return XLAL_SUCCESS;
 }
 
-<<<<<<< HEAD
-int XLALGetAmplitudeContributionFromString(LALPNOrder *ampOrder, CHAR *thisEvent) {
-	*ampOrder = LAL_PNORDER_NEWTONIAN;
-	if (strstr(thisEvent, "100") || strstr(thisEvent, "110") || strstr(thisEvent, "101") || strstr(
-			thisEvent, "111")) {
-		*ampOrder |= LAL_PNORDER_NEWTONIAN;
-	}
-	if (strstr(thisEvent, "010") || strstr(thisEvent, "110") || strstr(thisEvent, "011") || strstr(
-			thisEvent, "111")) {
-		*ampOrder |= LAL_PNORDER_HALF;
-	}
-	if (strstr(thisEvent, "001") || strstr(thisEvent, "101") || strstr(thisEvent, "011") || strstr(
-			thisEvent, "111")) {
-		*ampOrder |= LAL_PNORDER_ONE;
+int XLALGetSpinInteractionFromString(LALSpinInteraction *inter, CHAR *thisEvent) {
+	static const char *func = "XLALGetSpinInteractionFromString";
+
+	if (strstr(thisEvent, "ALL")) {
+		*inter = LAL_AllInter;
+	} else if (strstr(thisEvent, "NO")) {
+		*inter = LAL_NOInter;
+	} else {
+		*inter = LAL_SOInter;
+		if (strstr(thisEvent, "SO")) {
+			*inter |= LAL_SOInter;
+		}
+		if (strstr(thisEvent, "QM")) {
+			*inter |= LAL_QMInter;
+		}
+		if (strstr(thisEvent, "SELF")) {
+			*inter |= LAL_SSselfInter;
+		}
+		if (strstr(thisEvent, "SS")) {
+			*inter |= LAL_SSInter;
+		}
+		if (*inter == LAL_NOInter) {
+			XLAL_ERROR(func, XLAL_EDOM);
+		}
 	}
 	return XLAL_SUCCESS;
 }
 
-int XLALGetSpinInteractionFromString(LALSpinInteraction *inter, CHAR *thisEvent) {
-	static const char *func = "XLALGetSpinInteractionFromString";
-
-=======
 int XLALGetInteractionFromString(LALSimInspiralInteraction *inter, CHAR *thisEvent) {
->>>>>>> 60c3e8f9
 	if (strstr(thisEvent, "ALL")) {
 		*inter = LAL_SIM_INSPIRAL_INTERACTION_ALL;
 	} else if (strstr(thisEvent, "ALL_SPIN")) {
@@ -472,11 +476,7 @@
     XLAL_ERROR( XLAL_EFAULT );
 #endif
 
-  if ( strstr(thisEvent, "SpinQuadTaylor" ) )
-  {
-    *approximant = SpinQuadTaylor;
-  }
-  else if ( strstr(thisEvent, "TaylorT1" ) )
+  if ( strstr(thisEvent, "TaylorT1" ) )
   {
     *approximant = TaylorT1;
   }
@@ -519,6 +519,10 @@
   else if ( strstr(thisEvent, "SpinTaylor" ) )
   {
     *approximant = SpinTaylor;
+  }
+  else if ( strstr(thisEvent, "SpinQuadTaylor" ) )
+  {
+	*approximant = SpinQuadTaylor;
   }
   else if ( strstr(thisEvent, "PadeT1" ) )
   {
@@ -642,10 +646,6 @@
 {
   INITSTATUS( status, "LALGenerateInspiralPopulateInspiral",
       GENERATEINSPIRALC );
-<<<<<<< HEAD
-  ATTATCHSTATUSPTR( status );
-  inspiralParams->fFinal  = thisEvent->f_final;
-=======
 
   XLALPrintDeprecationWarning( "LALGenerateInspiralPopulateInspiral",
      "XLALGenerateInspiralPopulateInspiral" );
@@ -670,7 +670,6 @@
   if ( !inspiralParams || !thisEvent || !ppnParams )
     XLAL_ERROR( XLAL_EFAULT );
 #endif
->>>>>>> 60c3e8f9
 
   /* --- Let's fill the inspiral structure now --- */
   inspiralParams->mass1	  =  thisEvent->mass1;  	/* masses 1 */
