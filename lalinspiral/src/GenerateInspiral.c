/*
*  Copyright (C) 2007 Stas Babak, Drew Keppel, Duncan Brown, Eirini Messaritaki, Gareth Jones, Thomas Cokelaer, Laszlo Vereb
*
*  This program is free software; you can redistribute it and/or modify
*  it under the terms of the GNU General Public License as published by
*  the Free Software Foundation; either version 2 of the License, or
*  (at your option) any later version.
*
*  This program is distributed in the hope that it will be useful,
*  but WITHOUT ANY WARRANTY; without even the implied warranty of
*  MERCHANTABILITY or FITNESS FOR A PARTICULAR PURPOSE.  See the
*  GNU General Public License for more details.
*
*  You should have received a copy of the GNU General Public License
*  along with with program; see the file COPYING. If not, write to the
*  Free Software Foundation, Inc., 59 Temple Place, Suite 330, Boston,
*  MA  02111-1307  USA
*/

#if 0
<lalVerbatim file="GenerateInspiralCV">
Author: Thomas Cokelaer
$Id$
</lalVerbatim>
#endif

#if 0
<lalLaTeX>
\subsection{Module \texttt{GenerateInspiral.c}}
\label{ss:GenerateInspiral.c}
\noindent Generates a CoherentGW inspiral waveform for injection.

\subsubsection*{Prototypes}
\vspace{0.1in}
\input{LALGenerateInspiralCP}
\input{LALGetApproxFromStringCP}
\input{LALGetOrderFromStringCP}
\input{LALGenerateInspiralPopulatePPNCP}
\input{LALGenerateInspiralPopulateInspiralCP}


\idx{LALGenerateInspiral}
\idx{LALGetApproxFromString}
\idx{LALGetOrderFromString}
\idx{LALGenerateInspiralPopulatePPN}
\idx{LALGenerateInspiralPopulateInspiral}


\begin{description}
\item[\texttt{LALGenerateInspiral()}] create an inspiral binary
waveform generated either by the \texttt{inspiral} package (EOB,
<<<<<<< HEAD
EOBNR, PadeT1, TaylorT1, TaylorT2, TaylorT3, SpinTaylor, SpinQuadTaylor) or the
\texttt{inject} package	(GeneratePPN).	It is used in the module
=======
EOBNR, PadeT1, TaylorT1, TaylorT2, TaylorT3, SpinTaylor, PhenSpinTaylorRD) 
or the \texttt{inject} package (GeneratePPN).  It is used in the module
>>>>>>> 4ea9353b
\texttt{FindChirpSimulation} in \texttt{findchirp} package.

There are three  parsed arguments
\begin{itemize}
\item a \texttt{CoherentGW}  structure which stores amplitude,
frequency and phase of the  waveform (output)
\item a \texttt{thisEvent}  structure which provides some
waveform parameters (input)
\item a \texttt{PPNParamStruc} which gives some input
parameters needed by the GeneratePPN waveform  generation. That
arguments is also used as an output by all the different
approximant  (output/input).
\end{itemize}

The input must be composed of a valid thisEvent structure as well as
the  variable deltaT of the PPNparamsStruct. All others variables
of the PPNParamStruc are populated within that function.

\item[\texttt{LALGetOrderFromString()}] convert a string
provided by the \texttt{CoherentGW} structure in order to retrieve the
order of the waveform to generate.

\item[\texttt{LALGetApproximantFromString()}] convert a string
provided by the \texttt{CoherentGW} structure in order to retrieve the
approximant of the waveform to generate.

\item[\texttt{LALGenerateInspiralPopulatePPN()}] Populate the
PPNParamsStruc with the input argument \texttt{thisEvent}. That
structure is used by both inspiral waveforms inject waveforms.

\item[\texttt{LALGenerateInspiralPopulateInspiral()}]  Populate the
InspiralTemplate structure if the model chosen belongs to the
inspiral package.

\end{description}

\subsubsection*{Algorithm}
\noindent None.

\subsubsection*{Notes}
Inject only time-domain waveforms for the time being such as GeneratePPN,
  TaylorT1, TaylorT2, TaylorT3, PadeT1 and EOB , SpinTaylor, PhenSpinTaylorRD.
\subsubsection*{Uses}
\begin{verbatim}
None.
\end{verbatim}

\vfill{\footnotesize\input{GenerateInspiralCV}}
</lalLaTeX>
#endif

#include <lal/LALInspiral.h>
#include <lal/LALStdlib.h>
#include <lal/GenerateInspiral.h>
#include <lal/GeneratePPNInspiral.h>
#include <lal/SeqFactories.h>
#include <lal/Units.h>

NRCSID( GENERATEINSPIRALC,
"$Id$" );

/* <lalVerbatim file="LALGenerateInspiralCP"> */
void
LALGenerateInspiral(
    LALStatus		*status,
    CoherentGW		*waveform,
    SimInspiralTable	*thisEvent,
    PPNParamStruc	*ppnParams
    )
/* </lalVerbatim> */
{
  LALPNOrder        order;              /* Order of the model             */
  Approximant       approximant;        /* And its approximant value      */
  InspiralTemplate  inspiralParams;     /* structure for inspiral package */
  CHAR              warnMsg[1024];

  INITSTATUS(status, "LALGenerateInspiral",GENERATEINSPIRALC);
  ATTATCHSTATUSPTR(status);

  ASSERT(thisEvent, status,
      GENERATEINSPIRALH_ENULL, GENERATEINSPIRALH_MSGENULL);

  /* read the event waveform approximant and order */
  LALGetApproximantFromString(status->statusPtr, thisEvent->waveform,
      &approximant);
  CHECKSTATUSPTR(status);

  LALGetOrderFromString(status->statusPtr, thisEvent->waveform, &order);
  CHECKSTATUSPTR(status);

  /* when entering here, approximant is in principle well defined.  */
  /* We dont need any else if or ABORT in the if statement.         */
  /* Depending on the apporixmant we use inject or inspiral package */
  if ( approximant == GeneratePPN )
  {
    /* fill structure with input parameters */
    LALGenerateInspiralPopulatePPN(status->statusPtr, ppnParams, thisEvent);
    CHECKSTATUSPTR(status);

    /* generate PPN waveform */
    LALGeneratePPNInspiral(status->statusPtr, waveform, ppnParams);
    CHECKSTATUSPTR(status);
  }
  else if ( approximant == AmpCorPPN )
  {
    int i;

    /* fill structure with input parameters */
    LALGenerateInspiralPopulatePPN(status->statusPtr, ppnParams, thisEvent);
    CHECKSTATUSPTR(status);

    /* PPN parameter. */
    ppnParams->ppn = NULL;
    LALSCreateVector( status->statusPtr, &(ppnParams->ppn), order + 1 );
    ppnParams->ppn->length = order + 1;

    ppnParams->ppn->data[0] = 1.0;
    if ( order > 0 )
    {
      ppnParams->ppn->data[1] = 0.0;
      for ( i = 2; i <= (INT4)( order ); i++ )
      {
        ppnParams->ppn->data[i] = 1.0;
      }
    }

    /* generate PPN waveform */
    LALGeneratePPNAmpCorInspiral(status->statusPtr, waveform, ppnParams);
    CHECKSTATUSPTR(status);

    LALSDestroyVector(status->statusPtr, &(ppnParams->ppn) );
    CHECKSTATUSPTR(status);
  }
  else
  {
    inspiralParams.approximant = approximant;
    inspiralParams.order       = order;
	if (approximant == SpinQuadTaylor) {
		xlalErrno = 0;
		if (XLALGetSpinInteractionFromString(&inspiralParams.spinInteraction, thisEvent->waveform) == XLAL_FAILURE) {
			ABORTXLAL(status);
		}
	}

    /* We fill ppnParams */
    LALGenerateInspiralPopulatePPN(status->statusPtr, ppnParams, thisEvent);
    CHECKSTATUSPTR(status);

    /* we fill inspiralParams structure as well.*/
    LALGenerateInspiralPopulateInspiral(status->statusPtr, &inspiralParams,
        thisEvent, ppnParams);
    CHECKSTATUSPTR(status);

    /* the waveform generation itself */
    LALInspiralWaveForInjection(status->statusPtr, waveform, &inspiralParams,
        ppnParams);
    /* we populate the simInspiral table with the fFinal needed for
       template normalisation. */
    thisEvent->f_final = inspiralParams.fFinal;
    CHECKSTATUSPTR(status);
  }

  /* If no waveform has been generated. (AmpCorPPN and PhenSpinTaylorRD fill waveform.h) */
  if ( waveform->a == NULL && approximant != AmpCorPPN && approximant != PhenSpinTaylorRD )
  {
    snprintf( warnMsg, sizeof(warnMsg)/sizeof(*warnMsg),
        "No waveform generated (check lower frequency)\n");
    LALInfo( status, warnMsg );
    ABORT( status, LALINSPIRALH_ENOWAVEFORM, LALINSPIRALH_MSGENOWAVEFORM );
  }


  /* If sampling problem. (AmpCorPPN may not be compatible) */
  if ( ppnParams->dfdt > 2.0 && approximant != AmpCorPPN )
  {
    snprintf( warnMsg, sizeof(warnMsg)/sizeof(*warnMsg),
        "Waveform sampling interval is too large:\n"
        "\tmaximum df*dt = %f", ppnParams->dfdt );
    LALInfo( status, warnMsg );
    ABORT( status, GENERATEINSPIRALH_EDFDT, GENERATEINSPIRALH_MSGEDFDT );
  }

  /* Some info should add everything (spin and so on) */
  snprintf( warnMsg, sizeof(warnMsg)/sizeof(*warnMsg),
      "Injected waveform parameters:\n"
      "ppnParams->mTot\t= %"LAL_REAL4_FORMAT"\n"
      "ppnParams->eta\t= %"LAL_REAL4_FORMAT"\n"
      "ppnParams->d\t= %"LAL_REAL4_FORMAT"\n"
      "ppnParams->inc\t= %"LAL_REAL4_FORMAT"\n"
      "ppnParams->phi\t= %"LAL_REAL4_FORMAT"\n"
      "ppnParams->psi\t= %"LAL_REAL4_FORMAT"\n"
      "ppnParams->fStartIn\t= %"LAL_REAL4_FORMAT"\n"
      "ppnParams->fStopIn\t= %"LAL_REAL4_FORMAT"\n"
      "ppnParams->position.longitude\t= %"LAL_REAL8_FORMAT"\n"
      "ppnParams->position.latitude\t= %"LAL_REAL8_FORMAT"\n"
      "ppnParams->position.system\t= %d\n"
      "ppnParams->epoch.gpsSeconds\t= %"LAL_INT4_FORMAT"\n"
      "ppnParams->epoch.gpsNanoSeconds\t= %"LAL_INT4_FORMAT"\n"
      "ppnParams->tC\t= %"LAL_REAL8_FORMAT"\n"
      "ppnParams->dfdt\t =%"LAL_REAL4_FORMAT"\n",
      ppnParams->mTot,
      ppnParams->eta,
      ppnParams->d,
      ppnParams->inc,
      ppnParams->phi,
      ppnParams->psi,
      ppnParams->fStartIn,
      ppnParams->fStopIn,
      ppnParams->position.longitude,
      ppnParams->position.latitude,
      ppnParams->position.system,
      ppnParams->epoch.gpsSeconds,
      ppnParams->epoch.gpsNanoSeconds,
      ppnParams->tc,
      ppnParams->dfdt );
  LALInfo( status, warnMsg );

  DETATCHSTATUSPTR( status );
  RETURN( status );
}


/* <lalVerbatim file="LALGetOrderFromStringCP"> */
void
LALGetOrderFromString(
    LALStatus  *status,
    CHAR       *thisEvent,
    LALPNOrder *order
    )
/* </lalVerbatim> */
{
  CHAR  warnMsg[1024];

  INITSTATUS( status, "LALGetOrderFromString", GENERATEINSPIRALC );
  ATTATCHSTATUSPTR( status );

  ASSERT( thisEvent, status,
      GENERATEINSPIRALH_ENULL, GENERATEINSPIRALH_MSGENULL );

  if ( strstr(thisEvent, "newtonian") )
  {
    *order = LAL_PNORDER_NEWTONIAN;
  }
  else if ( strstr(thisEvent, "oneHalfPN") )
  {
    *order = LAL_PNORDER_HALF;
  }
  else if ( strstr(thisEvent, "onePN") )
  {
    *order = LAL_PNORDER_ONE;
  }
  else if ( strstr(thisEvent, "onePointFivePN") )
  {
    *order = LAL_PNORDER_ONE_POINT_FIVE;
  }
  else if ( strstr(thisEvent, "twoPN") )
  {
    *order = LAL_PNORDER_TWO;
  }
  else if ( strstr(thisEvent, "twoPointFivePN") )
  {
    *order = LAL_PNORDER_TWO_POINT_FIVE;
  }
  else if (strstr(thisEvent, "threePN") )
  {
    *order = LAL_PNORDER_THREE;
  }
  else if ( strstr(thisEvent, 	"threePointFivePN") )
  {
    *order = LAL_PNORDER_THREE_POINT_FIVE;
  }
  else if ( strstr(thisEvent, 	"pseudoFourPN") )
  {
    *order = LAL_PNORDER_PSEUDO_FOUR;
  }
  else
  {
    snprintf( warnMsg, sizeof(warnMsg)/sizeof(*warnMsg),
        "Cannot parse order from string: %s\n", thisEvent );
    LALInfo( status, warnMsg );
    ABORT(status, LALINSPIRALH_EORDER, LALINSPIRALH_MSGEORDER);
  }

  DETATCHSTATUSPTR( status );
  RETURN( status );
}

int XLALGetSpinInteractionFromString(LALSpinInteraction *inter, CHAR *thisEvent) {
	static const char *func = "XLALGetSpinInteractionFromString";

	if (strstr(thisEvent, "ALL")) {
		*inter = LAL_AllInter;
	} else if (strstr(thisEvent, "NO")) {
		*inter = LAL_NOInter;
	} else {
		*inter = LAL_SOInter;
		if (strstr(thisEvent, "SO")) {
			*inter |= LAL_SOInter;
		}
		if (strstr(thisEvent, "QM")) {
			*inter |= LAL_QMInter;
		}
		if (strstr(thisEvent, "SELF")) {
			*inter |= LAL_SSselfInter;
		}
		if (strstr(thisEvent, "SS")) {
			*inter |= LAL_SSInter;
		}
		if (*inter == LAL_NOInter) {
			XLAL_ERROR(func, XLAL_EDOM);
		}
	}
	return XLAL_SUCCESS;
}

/* <lalVerbatim file="LALGetApproxFromStringCP"> */
void
LALGetApproximantFromString(
    LALStatus   *status,
    CHAR        *thisEvent,
    Approximant *approximant
    )
/* </lalVerbatim> */
{
  /* Function to search for the approximant into a string */
  CHAR warnMsg[1024];

  INITSTATUS( status, "LALGenerateInspiralGetApproxFromString",
      GENERATEINSPIRALC );
  ATTATCHSTATUSPTR( status );

  ASSERT( thisEvent, status,
      GENERATEINSPIRALH_ENULL, GENERATEINSPIRALH_MSGENULL );

  if ( strstr(thisEvent, "TaylorT1" ) )
  {
    *approximant = TaylorT1;
  }
  else if ( strstr(thisEvent, "TaylorT2" ) )
  {
    *approximant = TaylorT2;
  }
  else if ( strstr(thisEvent, "TaylorT3" ) )
  {
    *approximant = TaylorT3;
  }
  else if ( strstr(thisEvent, "EOBNR" ) )
  {
    *approximant = EOBNR;
  }
  else if ( strstr(thisEvent, "EOB" ) )
  {
    *approximant = EOB;
  }
<<<<<<< HEAD
  else if ( strstr(thisEvent, "SpinTaylorFrameless" ) )
  {
    *approximant = SpinTaylorT3;
=======
  else if ( strstr(thisEvent, "PhenSpinTaylorRD" ) )
  {
    *approximant = PhenSpinTaylorRD;
>>>>>>> 4ea9353b
  }
  else if ( strstr(thisEvent, "SpinTaylor" ) )
  {
    *approximant = SpinTaylor;
  }
  else if ( strstr(thisEvent, "SpinQuadTaylor" ) )
  {
	*approximant = SpinQuadTaylor;
  }
  else if ( strstr(thisEvent, "PadeT1" ) )
  {
    *approximant = PadeT1;
  }
  else if ( strstr(thisEvent, "AmpCorPPN" ) )
  {
    *approximant = AmpCorPPN;
  }
  else if ( strstr(thisEvent, "GeneratePPN" ) )
  {
    *approximant = GeneratePPN;
  }
  else if ( strstr(thisEvent, "TaylorT4" ) )
  {
    *approximant = TaylorT4;
  }
  else if ( strstr(thisEvent, "NumRel" ) )
  {
    *approximant = NumRel;
  }
  else if ( strstr(thisEvent, "IMRPhenomA" ) )
  {
    *approximant = IMRPhenomA;
  }
  else if ( strstr(thisEvent, "IMRPhenomB" ) )
  {
    *approximant = IMRPhenomB;
  }
  else
  {
    snprintf( warnMsg, sizeof(warnMsg)/sizeof(*warnMsg),
        "Cannot parse approximant from string: %s \n", thisEvent );
    LALInfo( status, warnMsg );
    ABORT( status, LALINSPIRALH_EAPPROXIMANT, LALINSPIRALH_MSGEAPPROXIMANT );
  }

  DETATCHSTATUSPTR( status );
  RETURN( status );
}


/* <lalVerbatim file="LALGenerateInspiralPopulatePPNCP"> */
void
LALGenerateInspiralPopulatePPN(
    LALStatus             *status,
    PPNParamStruc         *ppnParams,
    SimInspiralTable      *thisEvent
    )
/* </lalVerbatim> */
{
  CHAR warnMsg[1024];

  INITSTATUS( status, "LALGenerateInspiralPopulatePPN", GENERATEINSPIRALC );
  ATTATCHSTATUSPTR( status );

  /* input fields */
  ppnParams->mTot     = thisEvent->mass1 + thisEvent->mass2;
  ppnParams->eta      = thisEvent->eta;
  ppnParams->d        = thisEvent->distance* 1.0e6 * LAL_PC_SI; /*in Mpc*/
  ppnParams->inc      = thisEvent->inclination;
  ppnParams->phi      = thisEvent->coa_phase;
  ppnParams->ampOrder = thisEvent->amp_order;

  /* frequency cutoffs */
  if ( thisEvent->f_lower > 0 )
  {
    ppnParams->fStartIn = thisEvent->f_lower;
  }
  else
  {
    snprintf( warnMsg, sizeof(warnMsg)/sizeof(*warnMsg),
        "f_lower must be specified in the injection file generation.\n" );
    LALInfo( status, warnMsg );
    ABORT( status, LALINSPIRALH_EFLOWERINJ, LALINSPIRALH_MSGEFLOWERINJ );
  }
  ppnParams->fStopIn  = -1.0 /
    (6.0 * sqrt(6.0) * LAL_PI * ppnParams->mTot * LAL_MTSUN_SI);

  /* passed fields */
  ppnParams->position.longitude   = thisEvent->longitude;
  ppnParams->position.latitude    = thisEvent->latitude;
  ppnParams->position.system      = COORDINATESYSTEM_EQUATORIAL;
  ppnParams->psi                  = thisEvent->polarization;
  ppnParams->epoch.gpsSeconds     = 0;
  ppnParams->epoch.gpsNanoSeconds = 0;

  DETATCHSTATUSPTR( status );
  RETURN( status );
}


/* <lalVerbatim file="LALGenerateInspiralPopulateInspiralCP"> */
void
LALGenerateInspiralPopulateInspiral(
    LALStatus           *status,
    InspiralTemplate    *inspiralParams,
    SimInspiralTable    *thisEvent,
    PPNParamStruc       *ppnParams
    )

/* </lalVerbatim> */
{
  INITSTATUS( status, "LALGenerateInspiralPopulateInspiral",
      GENERATEINSPIRALC );
  ATTATCHSTATUSPTR( status );

  /* --- Let's fill the inspiral structure now --- */
  inspiralParams->mass1	  =  thisEvent->mass1;  	/* masses 1 */
  inspiralParams->mass2	  =  thisEvent->mass2;  	/* masses 2 */
  inspiralParams->fLower  =  ppnParams->fStartIn; /* lower cutoff frequency */
  inspiralParams->fFinal  =  thisEvent->f_final;
  inspiralParams->fCutoff = 1./ (ppnParams->deltaT)/2.-1;

  /* -1 to be  in agreement with the inspiral assert. */
  inspiralParams->tSampling	  = 1./ (ppnParams->deltaT); /* sampling*/
  inspiralParams->signalAmplitude = 1.;
  inspiralParams->distance	  =  thisEvent->distance * LAL_PC_SI * 1e6;

  /* distance in Mpc */
  inspiralParams->startTime	  =  0.0;
  inspiralParams->startPhase	  =  thisEvent->coa_phase;

  inspiralParams->OmegaS = GENERATEINSPIRAL_OMEGAS;/* EOB 3PN contribution */
  inspiralParams->Theta	 = GENERATEINSPIRAL_THETA; /* EOB 3PN contribution */
  inspiralParams->Zeta2	 = GENERATEINSPIRAL_ZETA2; /* EOB 3PN contribution */

  inspiralParams->alpha	 = -1.;      /* bcv useless for the time being */
  inspiralParams->psi0	 = -1.;      /* bcv useless for the time being */
  inspiralParams->psi3	 = -1.;      /* bcv useless for the time being */
  inspiralParams->alpha1 = -1.;      /* bcv useless for the time being */
  inspiralParams->alpha2 = -1.;      /* bcv useless for the time being */
  inspiralParams->beta	 = -1.;      /* bcv useless for the time being */

  /* inclination of the binary */
  /* inclination cannot be equal to zero for SpinTaylor injections */
  if ( inspiralParams->approximant == SpinTaylor && thisEvent->inclination == 0 )
  {
    ABORT( status, GENERATEINSPIRALH_EZERO, GENERATEINSPIRALH_MSGEZERO );
  }
  inspiralParams->inclination =  thisEvent->inclination;

  inspiralParams->ieta	    =  1;
  inspiralParams->nStartPad =  0;
  /* increased end padding from zero so that longer waveforms do not
  have errors due to underestimation of number of bins requred */
  inspiralParams->nEndPad   =  16384;

  inspiralParams->massChoice  = m1Andm2;
  inspiralParams->axisChoice  = ppnParams->axisChoice;

  /* spin parameters */
  inspiralParams->sourceTheta = GENERATEINSPIRAL_SOURCETHETA;
  inspiralParams->sourcePhi   = GENERATEINSPIRAL_SOURCEPHI;
  inspiralParams->spin1[0]    = thisEvent->spin1x;
  inspiralParams->spin2[0]    = thisEvent->spin2x;
  inspiralParams->spin1[1]    = thisEvent->spin1y;
  inspiralParams->spin2[1]    = thisEvent->spin2y;
  inspiralParams->spin1[2]    = thisEvent->spin1z;
  inspiralParams->spin2[2]    = thisEvent->spin2z;

  inspiralParams->orbitTheta0 = thisEvent->theta0;
  inspiralParams->orbitPhi0   = thisEvent->phi0;
  inspiralParams->qmParameter[0] = thisEvent->qmParameter1;
  inspiralParams->qmParameter[1] = thisEvent->qmParameter2;

  DETATCHSTATUSPTR( status );
  RETURN( status );
}<|MERGE_RESOLUTION|>--- conflicted
+++ resolved
@@ -49,13 +49,8 @@
 \begin{description}
 \item[\texttt{LALGenerateInspiral()}] create an inspiral binary
 waveform generated either by the \texttt{inspiral} package (EOB,
-<<<<<<< HEAD
-EOBNR, PadeT1, TaylorT1, TaylorT2, TaylorT3, SpinTaylor, SpinQuadTaylor) or the
-\texttt{inject} package	(GeneratePPN).	It is used in the module
-=======
-EOBNR, PadeT1, TaylorT1, TaylorT2, TaylorT3, SpinTaylor, PhenSpinTaylorRD) 
+EOBNR, PadeT1, TaylorT1, TaylorT2, TaylorT3, SpinTaylor, PhenSpinTaylorRD, SpinQuadTaylor) 
 or the \texttt{inject} package (GeneratePPN).  It is used in the module
->>>>>>> 4ea9353b
 \texttt{FindChirpSimulation} in \texttt{findchirp} package.
 
 There are three  parsed arguments
@@ -410,15 +405,13 @@
   {
     *approximant = EOB;
   }
-<<<<<<< HEAD
+  else if ( strstr(thisEvent, "PhenSpinTaylorRD" ) )
+  {
+    *approximant = PhenSpinTaylorRD;
+  }
   else if ( strstr(thisEvent, "SpinTaylorFrameless" ) )
   {
     *approximant = SpinTaylorT3;
-=======
-  else if ( strstr(thisEvent, "PhenSpinTaylorRD" ) )
-  {
-    *approximant = PhenSpinTaylorRD;
->>>>>>> 4ea9353b
   }
   else if ( strstr(thisEvent, "SpinTaylor" ) )
   {
