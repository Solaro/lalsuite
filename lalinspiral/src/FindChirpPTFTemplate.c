--- conflicted
+++ resolved
@@ -120,33 +120,18 @@
       FINDCHIRPH_ENULL, FINDCHIRPH_MSGENULL );
   ASSERT( fcTmplt->PTFQtilde->data, status, 
       FINDCHIRPH_ENULL, FINDCHIRPH_MSGENULL );
-<<<<<<< HEAD
+  ASSERT( params, status,
+      FINDCHIRPH_ENULL, FINDCHIRPH_MSGENULL );
+  ASSERT( fcTmplt->PTFQ, status,
+      FINDCHIRPH_ENULL, FINDCHIRPH_MSGENULL );
+  ASSERT( fcTmplt->PTFQ->length == 5, status,
+      FINDCHIRPH_ENULL, FINDCHIRPH_MSGENULL );
+  ASSERT( fcTmplt->PTFQ->data, status,
+      FINDCHIRPH_ENULL, FINDCHIRPH_MSGENULL );
 
   /* check that the parameter structure exists */
-  ASSERT( params, status, 
-      FINDCHIRPH_ENULL, FINDCHIRPH_MSGENULL );
-  ASSERT( fcTmplt->PTFQ, status, 
-      FINDCHIRPH_ENULL, FINDCHIRPH_MSGENULL );
-  ASSERT( fcTmplt->PTFQ->length == 5, status, 
-      FINDCHIRPH_ENULL, FINDCHIRPH_MSGENULL );
-  ASSERT( fcTmplt->PTFQ->data, status, 
-      FINDCHIRPH_ENULL, FINDCHIRPH_MSGENULL );
-
-  ASSERT( params->fwdPlan, status, 
-=======
-  ASSERT( params, status,
-      FINDCHIRPH_ENULL, FINDCHIRPH_MSGENULL );
-  ASSERT( fcTmplt->PTFQ, status,
-      FINDCHIRPH_ENULL, FINDCHIRPH_MSGENULL );
-  ASSERT( fcTmplt->PTFQ->length == 5, status,
-      FINDCHIRPH_ENULL, FINDCHIRPH_MSGENULL );
-  ASSERT( fcTmplt->PTFQ->data, status,
-      FINDCHIRPH_ENULL, FINDCHIRPH_MSGENULL );
-
-  /* check that the parameter structure exists */
 
   ASSERT( params->fwdPlan, status,
->>>>>>> 2ad3b19c
       FINDCHIRPH_ENULL, FINDCHIRPH_MSGENULL );
 
   /* check that the timestep is positive */
