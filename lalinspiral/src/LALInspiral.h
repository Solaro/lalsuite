/*
*  Copyright (C) 2007 Stas Babak, David Churches, Drew Keppel, Duncan Brown, Jolien Creighton, David McKechan, Patrick Brady, Peter Shawhan, Reinhard Prix, B.S. Sathyaprakash, Anand Sengupta, Craig Robinson , Sean Seader, Thomas Cokelaer, Riccardo Sturani,  Laszlo Vereb
*
*  This program is free software; you can redistribute it and/or modify
*  it under the terms of the GNU General Public License as published by
*  the Free Software Foundation; either version 2 of the License, or
*  (at your option) any later version.
*
*  This program is distributed in the hope that it will be useful,
*  but WITHOUT ANY WARRANTY; without even the implied warranty of
*  MERCHANTABILITY or FITNESS FOR A PARTICULAR PURPOSE.  See the
*  GNU General Public License for more details.
*
*  You should have received a copy of the GNU General Public License
*  along with with program; see the file COPYING. If not, write to the
*  Free Software Foundation, Inc., 59 Temple Place, Suite 330, Boston,
*  MA  02111-1307  USA
*/

#ifndef _LALINSPIRAL_H
#define _LALINSPIRAL_H

# include <math.h>
# include <stdio.h>
# include <stdlib.h>

#include <gsl/gsl_errno.h>
#include <gsl/gsl_odeiv.h>
#include <lal/LALGSL.h>

# include <lal/LALStdlib.h>
# include <lal/LALConstants.h>
# include <lal/SimulateCoherentGW.h>
# include <lal/GeneratePPNInspiral.h>
# include <lal/LIGOMetadataTables.h>
# include <lal/LALDatatypes.h>
# include <lal/LALSimInspiral.h>

#ifdef  __cplusplus
extern "C" {
#endif

/**
 * \addtogroup LALInspiral_h
 * \author Churches, D. K ,  B. S. Sathyaprakash,  T. Cokelaer.
 *
 * \brief %Header file for the template generation codes.
 *
 * \heading{Synopsis}
 * \code
 * #include <lal/LALInspiral.h>
 * \endcode
 *
 * This header file covers routines that are used in template generation.
 *
 */
/*@{*/

/** \cond DONT_DOXYGEN */
# define oneby3    0.333333333333333333333333333
# define twoby3    0.666666666666666666666666667
# define fourby3   1.333333333333333333333333333
# define fiveby3   1.666666666666666666666666667
# define sevenby3  2.333333333333333333333333333
# define eightby3  2.666666666666666666666666667
# define tenby3    3.333333333333333333333333333
# define elevenby3 3.666666666666666666666666666
# define threeby8  0.375
# define fiveby8   0.625
# define threeby4  0.75
# define sevenby8  0.875
# define ninty4by3etc 18.687902694437592603 /* (94/3 -41/31*pi*pi) */
# define LALINSPIRAL_PNTHETA -11831.L/9240.L
# define LALINRPIAL_PNLAMBDA -1987.L/3080.L
/** \endcond */

/**\name Error Codes */
/*@{*/
#define LALINSPIRALH_ENULL           1	/**< Arguments contained an unexpected null pointer */
#define LALINSPIRALH_EMEM            2	/**< Memory allocation error */
#define LALINSPIRALH_EDIV0           3	/**< Division by zero */
#define LALINSPIRALH_ESIZE           4	/**< Invalid input range */
#define LALINSPIRALH_ECHOICE         5	/**< Invalid choice for an input parameter */
#define LALINSPIRALH_EORDER          6	/**< unknown order specified */
#define LALINSPIRALH_EAPPROXIMANT    7	/**< Invalid model */
#define LALINSPIRALH_EPSI0           8	/**< psi0 must be > 0 */
#define LALINSPIRALH_EPSI3           9	/**< psi3 must be < 0 */
#define LALINSPIRALH_EALPHA         10	/**< alpha must be defined positive */
#define LALINSPIRALH_EFCUTOFF       11	/**< fcutoff must be defined and > 0 */
#define LALINSPIRALH_ENOWAVEFORM    12	/**< No Waveform generated */
#define LALINSPIRALH_ESTOPPED       13	/**< Waveform generation stopped */
#define LALINSPIRALH_EROOTINIT      14	/**< Can't find good bracket for BisectionFindRoot */
#define LALINSPIRALH_EFLOWER        15	/**< fLower too low in comparison to flso */
#define LALINSPIRALH_EVECTOR        16	/**< Attempting to write beyond the end of vector */
#define LALINSPIRALH_EFLOWERINJ     17	/**< flower for the injection must be greater than zero */
#define LALINSPIRALH_EORDERMISSING  18	/**< The PN order requested is not implemented for this approximant */
#define LALINSPIRALH_EBPERR         19	/**< Error in band passing signal */
#define LALINSPIRALH_ESWITCH        20	/**< Unknown case in switch */
#define LALINSPIRALH_EMASSCHOICE    21	/**< Improper choice for massChoice */
/*@}*/

/** \cond DONT_DOXYGEN */
#define LALINSPIRALH_MSGENULL         "Arguments contained an unexpected null pointer"
#define LALINSPIRALH_MSGEMEM          "Memory allocation error"
#define LALINSPIRALH_MSGEDIV0         "Division by zero"
#define LALINSPIRALH_MSGESIZE         "Invalid input range"
#define LALINSPIRALH_MSGECHOICE       "Invalid choice for an input parameter"
#define LALINSPIRALH_MSGEORDER        "unknown order specified"
#define LALINSPIRALH_MSGEAPPROXIMANT  "Invalid model"
#define LALINSPIRALH_MSGEPSI0         "psi0 must be > 0"
#define LALINSPIRALH_MSGEPSI3         "psi3 must be < 0"
#define LALINSPIRALH_MSGEALPHA        "alpha must be defined positive"
#define LALINSPIRALH_MSGEFCUTOFF      "fcutoff must be defined and > 0"
#define LALINSPIRALH_MSGENOWAVEFORM   "No Waveform generated"
#define LALINSPIRALH_MSGESTOPPED      "Waveform generation stopped"
#define LALINSPIRALH_MSGEROOTINIT     "Can't find good bracket for BisectionFindRoot"
#define LALINSPIRALH_MSGEFLOWER       "fLower too low in comparison to flso"
#define LALINSPIRALH_MSGEVECTOR       "Attempting to write beyond the end of vector"
#define LALINSPIRALH_MSGEFLOWERINJ    "flower for the injection must be greater than zero"
#define LALINSPIRALH_MSGEORDERMISSING "The PN order requested is not implemented for this approximant"
#define LALINSPIRALH_MSGEBPERR        "Error in band passing signal"
#define LALINSPIRALH_MSGESWITCH       "Unknown case in switch"
#define LALINSPIRALH_MSGEMASSCHOICE   "Improper choice for massChoice"
/** \endcond */


/** These are the input structures needed to solve for the mass
 * ratio \f$\eta\f$ given the chirptimes \f$(\tau_0,\, \tau_2)\f$ or
 * \f$(\tau_0, \, \tau_4).\f$
 *
 * Here, \c t2\f$ = \tau_2,\f$ \c A2 \f$ = A_2 ({\tau_0}/{A_0})^{3/5},\f$  and \c B2 \f$=B_2\f$,
 * where \f$A_0 = 5/[256 (\pi f_{s} )^{8/3}],\f$ \f$A_2 = 3715 / [64512 (\pi f_s)^2],\f$
 * \f$B_2 = 4620/3715.\f$
 *
 * Similarly, \c t4 \f$ = \tau_4,\f$ \c A4 \f$ = A_4 ({\tau_0}/{A_0})^{1/5},\f$
 * \c B4 \f$=B_4\f$ and \c C4 \f$=C_4,\f$ where
 * where \f$A_0 = 5/[256 (\pi f_{s} )^{8/3}],\f$
 * \f$A_4 = 5 \times 3058673/ [128 \times 1016064  (\pi f_s)^{4/3}],\f$
 * \f$B_4 = 5429 \times 1016064 /(1008 \times 3058673),\f$ and \f$C_4 = 617 \times
 * 1016064/(144 \times 3058673).\f$
 */
/*@{*/
typedef struct
tagEtaTau02In
{
   REAL8 t2;
   REAL8 A2;
   REAL8 B2;
} EtaTau02In;

typedef struct
tagEtaTau04In
{
   REAL8 t4;
   REAL8 A4;
   REAL8 B4;
   REAL8 C4;
} EtaTau04In;
/*@}*/


/** This structure is one of the members of the \c InspiralTemplate structure.
 * A user can specify the parameters of a binary using any of the following combination of \e masses:
 * m1Andm2, totalMassAndEta, totalMassUAndEta, totalMassAndMu, t01, t02, t03, t04, psi0Andpsi3
 *
 * The LALRandomInspiralSignal uses that structure as an input. Since the injected
 * waveform are not necessarely wanted to be random, we also provide the following
 * options
 * bhns, fixedMasses, fixedPsi, fixedTau
 *
 */
typedef enum {
  m1Andm2,		/**< component masses */
  totalMassAndEta,	/**< total mass and symmetric mass ratio */
  totalMassUAndEta,	/**< total mass and eta but uniform distribution in totalMass */
  totalMassAndMu,	/**< total mass and reduced mass */
  t01,			/**< unused; shouldn't be used */
  t02,			/**< chirptimes \f$\tau_0\f$ and \f$\tau_2\f$ */
  t03,			/**< chirptimes \f$\tau_0\f$ and \f$\tau_3\f$, and */
  t04,			/**< chirptimes \f$\tau_0\f$ and \f$\tau_4\f$ */
  psi0Andpsi3,		/**< BCV parameters \f$\psi_0\f$ and \f$\psi_3\f$ */

  bhns,			/**< One of the mass is a Neutron star and the other a black hole (m1 \f$\in\f$ [minMass-3] and m2 \f$\in\f$ [3-maxMass]) */
  fixedMasses,		/**< The two masses are given by the input parameter structure */
  fixedPsi,		/**< The two psi values are given by the input parameter structure */
  fixedTau,		/**< The two tau values are given by the input parameter structure */
  massesAndSpin,	/**< UNDOCUMENTED */
  minmaxTotalMass,	/**< UNDOCUMENTED */
  spinOnly		/**< UNDOCUMENTED */
 } InputMasses;



/** The inspiral waveform parameter structure containing information about the waveform to be generated.
 */
typedef struct
tagInspiralTemplate
{
  /** \name Parameters needed to generate Taylor/Pade waveforms */
  /*@{*/
  Approximant approximant;	/**< Post-Newtonain approximant to be used in generating the wave (input) */
  LALPNOrder order;		/**< Post-Newtonain order to be used in generating the wave (input) */
  LALPNOrder ampOrder;		/**< UNDOCUMENTED */
  REAL8 mass1;			/**< Mass of the primary in solar mass (input/output) */
  REAL8 mass2;			/**< Mass of the secondary in solar mass   (\c mass1 need not be larger than \c mass2 (input/output) */
  REAL8 fCutoff;		/**< upper frequency cutoff in Hz to be used in generating the waveform;
                                 * If the last stable orbit frequency is smaller than the upper cutoff it will be used
                                 * in terminating the waveform instead of fCutoff (input)
                                 */
  REAL8 fLower;			/**< lower frequency cutoff of the detector in Hz (input) */
  REAL8 tSampling;		/**< Sampling rate in Hz (input) */
  REAL8 distance;		/**< Distance to the binary in seconds */
  REAL8 signalAmplitude;	/**< dimensionless amplitude of the signal (input, currently unused) */
  REAL8 startPhase;		/**< starting phase of the waveform in radians (input) */
  REAL8 startTime;		/**< starting time of the waveform (in sec); if different from zero, the
                                 * waveform will start with an instantaneous frequency different from fLower and reach
                                 * fLower at time (approximately) zero (input, not used in Stationary phase approximation)
                                 */
  INT4  ieta;			/**< parameter that tells whether the symmetric mass ratio \f$\eta\f$
                                 * should be set to zero in the PN expansions of GW flux and binding energy;
                                 * If <tt>ieta=0</tt> \f$\eta\f$ will be set to zero, otherwise the appropriate
                                 * value of \f$\eta\f$ from the given parameters will be used
                                 */
  /*@}*/

  /** \name Additional parameters for EOB waveforms */
  /*@{*/
  REAL8 Theta;			/**< The 3PN unknown flux parameter; likely to be around unity;
                                 * most waveform generation routines take theta to be zero; Robustness of the EOB waveform
                                 * has been demonstrated for \f$-2 < \f$ \c Theta \f$< 2\f$ (input)
                                 */
  REAL8 Zeta2;			/**< UNDOCUMENTED */
  /*@}*/

  /** \name Parameters for BCV1 template */
  /*@{*/
  REAL8 alpha;			/**< BCV amplitude correction factor \f$\alpha f_\mathrm{cut}^{2/3}\f$ */
  REAL8 psi0;			/**< BCV parameter \f$\psi_0\f$ */
  REAL8 psi3;			/**< BCV parameter \f$\psi_3\f$ */
  /*@}*/

  /** \name Additional parameters for BCV2 template */
  /*@{*/
  REAL8 beta;			/**< UNDOCUMENTED */
  REAL8 alpha1;			/**< UNDOCUMENTED */
  REAL8 alpha2;			/**< UNDOCUMENTED */
  REAL8 alpha3;			/**< UNDOCUMENTED */
  REAL8 alpha4;			/**< UNDOCUMENTED */
  REAL8 alpha5;			/**< UNDOCUMENTED */
  REAL8 alpha6;			/**< UNDOCUMENTED */
  /*@}*/

  /** \name Parameters for spinning BH waveform */
  /*@{*/
  REAL8 inclination;		/**< Inclination of the orbit  (currently not in use) */
  REAL8 orbitTheta0;		/**< Initial co-latitute of the orbit */
  REAL8 orbitPhi0;		/**< Initial azimuth angle of the orbit */
  REAL8 spin1[3];		/**< Spin vector of the primary */
  REAL8 spin2[3];		/**< Spin vector of the secondary */
  REAL8 sourceTheta;		/**< Co-latitute in the direction to the source */
  REAL8 sourcePhi;		/**< Azimuth angle in the direction to the source */
  REAL8 polarisationAngle;
  /*@}*/

  /** \name Spin parameters for the PTF template */\
  /*@{*/
  REAL8 chi; 			/**< dimensionless spin of black hole (ie mass1) */
  REAL8 kappa;			/**< cosine of angle between spin of mass1 and orb ang mom */
  /*@}*/

  /** \name Parameters which are currently might be used */
  /*@{*/
  REAL8 eccentricity;		/**< initial eccentricity of the orbit  (currently not in use) */
  /*@}*/

  LALSimInspiralFrameAxis axisChoice;	/**< UNDOCUMENTED */

  /** \name Paramters which are computed using LALInspiralParameterCalc
   * Note that tc and fFinal are computed during waveform generation!!!
   */
  /*@{*/
  REAL8 chirpMass;		/**< chirp mass of the binary \f$=\eta^{3/5} m\f$ in solar mass (output) */
  REAL8 eta;			/**< symmetric mass ratio \f$\eta=m_1m_2/m^2\f$ (input/output) */
  REAL8 totalMass;		/**< total mass of the binary \f$m=m_1+m_2\f$ in solar mass (input/output) */
  REAL8 fFinal;			/**< final frequency reached, in units of Hz (output) */
  REAL8 t0;			/**< Newtonain chirp time in seconds (input/output) */
  REAL8 t2;			/**< first post-Newtonian chirp time in seconds (input/output) */
  REAL8 t3;			/**< 1.5 post-Newtonian chirp time in seconds (input/output) */
  REAL8 t4;			/**< second post-Newtonian chirp time in seconds (output) */
  REAL8 t5;			/**< 2.5 post-Newtonian chirp time in seconds (output) */
  REAL8 t6;			/**< third post-Newtonian chirp time in seconds (output) */
  REAL8 t7;			/**< 3.5 post-Newtonian chirp time in seconds (output) */
  REAL8 tC;			/**< total chirp time seconds (output) */

  REAL4 minMatch;		/**< The minimal match specified by the user when the bank that contains this template was created */
  REAL8 mu;			/**< reduced mass (in solar mass) (input/output) */
  INT4  level;			/**< Flag used in heirarical serached to indicate if this is a coarse or a fine template */
  INT4  number;			/**< Unique ID number for this template needed for the LDAS implementation of the inspiral search */
  INT4  nStartPad;		/**< Number of leading elements in the signal generation to be set to zero (input)
                                 * If template is requested, that value must be set to zero; In the injection routines related to inject
                                 * package, that nStartPad is set to zero; However, for injection performed using the inspiral package,
                                 * that value can be set to non zero
                                 */
  INT4  nEndPad;		/**< Number of trailing bins to be set to zero, the resulting waveform will have at least this many bins zero at the end, probably
                                 * more since we always deal with an integer power of 2 array (input)
                                 */
  REAL8 OmegaS;			/**< The 3PN (unknown) parameter; calculated to be equal to zero by Damour, Jaranowski and Schaffer (input) */
  REAL8 vFinal;			/**< final velocity parameter, in units of the speed of light (output) */

  /*  REAL8 vInitial;		// initial velocity parameter, in units of the speed of light (output)
  REAL8 rFinal;			// final 'separation' between the bodies, in units of total mass (output)
  REAL8 rInitial;		// initial radial separation of the two, in units of total mass bodies (used only in EOB waveforms) (output)
  REAL8 rLightRing;*/		//  radial coordinate at the light ring, in units of total mass (output)

  InputMasses massChoice;	/**< The pair of (mass) parameters given (see structure defining this member for more details) (input) */
  INT4Vector *segmentIdVec;	/**< %Vector of segment that have been filtered against this template needed for the LDAS implementation of the inspiral search */
  LIGOTimeGPS end_time;		/**< UNDOCUMENTED */
  EventIDColumn *event_id;	/**< UNDOCUMENTED */
  CHAR ifo[LIGOMETA_IFO_MAX];	/**< UNDOCUMENTED */

  REAL4  Gamma[10];		  /**< Gamma[] is a vector that stores the upper triangular part of the metric in
                                   * the space of parameters; For time domain searches, Gamma[0,...,5] stores
                                   * the following information :<br>
                                   *    Gamma[0] -> (tc,tc) metric component<br>
                                   *    Gamma[1] -> (tc,t0) metric component<br>
                                   *    Gamma[2] -> (tc,t3) metric component<br>
                                   *    Gamma[3] -> (t0,t0) metric component<br>
                                   *    Gamma[4] -> (t0,t3) metric component<br>
                                   *    Gamma[5] -> (t3,t3) metric component<br>
                                   * For spinBCV searches, (in 4 dimensions) Gamma[0,...,9] would be required
                                   */
  REAL4  qmParameter[2];	/**< UNDOCUMENTED */
  LALSimInspiralInteraction	interaction;	/**< UNDOCUMENTED */

  UINT4 fixedStep;		/**< UNDOCUMENTED */
  UINT4 inspiralOnly;		/**< UNDOCUMENTED */
  /*@}*/

  struct tagInspiralTemplate *next;	/**< Linked list to the next coarse bank template (currently not filled by inspiral or bank codes) */
  struct tagInspiralTemplate *fine;	/**< Linked list to the next fine bank template (currently not filled by inspiral or bank codes) */
} InspiralTemplate;


/** This is a structure needed by the inner workings of the inspiral wave generation code
 */
typedef struct
tagInspiralToffInput
{
   REAL8 tN;
   REAL8 t2;
   REAL8 t3;
   REAL8 t4;
   REAL8 t5;
   REAL8 t6;
   REAL8 t7;
   REAL8 tl6;
   REAL8 piM;
   REAL8 tc;
   REAL8 t;
 } InspiralToffInput;


/** This structure is needed to solve the differential equation
 * giving the evolution of the orbital angular momentum and the
 * spin angular momenta in the case of spinning black hole binaries.
 */
typedef struct
tagInspiralACSTParams
{
  REAL8 v;			/**< parameter of 'integration': v=sqrt(M/r) */
  REAL8 magS1;			/**< The constant spin magnitude of the primary */
  REAL8 magS2;			/**< The constant spin magnitude of the secondary */
  REAL8 NCap[3];		/**< Source direction (unit vector) in detector coordinate system */
  REAL8 spin1[3];		/**< Spin of the larger body */
  REAL8 M;			/**< Total mass of the binary (in seconds) */
  REAL8 fourM1Plus;		/**< fourM1Plus: = \f$(4 m_1+3 m_2)/(2 m_1 M^3)\f$ (all masses expressed in seconds) */
  REAL8 fourM2Plus;		/**< fourM2Plus: = \f$(4 m_2+3 m_1)/(2 m_2 M^3)\f$ (all masses expressed in seconds) */
  REAL8 oneBy2Mcube;		/**< oneBy2Mcube: = \f$1/(2 M^3)\f$ */
  REAL8 threeBy2Mcube;		/**< threeBy2Mcube:  = \f$3/(2 M^3)\f$ */
  REAL8 thirtytwoBy5etc;	/**< thirtytwoBy5etc:=  \f$(32/5) \eta^2 M\f$ */
}  InspiralACSTParams;

/** This structure contains various post-Newtonian and P-approximant expansion
 * coefficients; the meanings of the coefficients is indicated as comments
 * before each list.
 */
typedef struct
tagexpnCoeffs {
  int ieta;

  /** \name Coefficients in the Taylor expansion of new energy function */
  /*@{*/
  REAL8 eTaN, eTa1, eTa2, eTa3;
  /*@}*/

  /** \name Coefficients in the Pade expression of new energy function */
  /*@{*/
  REAL8 ePaN, ePa1, ePa2, ePa3;
  /*@}*/

  /** \name Coefficients in the Taylor expansion of usual energy function */
  /*@{*/
  REAL8 ETaN, ETa1, ETa2, ETa3;
  /*@}*/

  /** \name Coefficients in the Taylor expansion of the derivative of the usual energy function */
  /*@{*/
  REAL8 dETaN, dETa1, dETa2, dETa3;
  /*@}*/

  /** \name Taylor expansion coefficients of energy flux */
  /*@{*/
  REAL8 FTaN, FTa1, FTa2, FTa3, FTa4, FTa5, FTa6, FTa7, FTa8, FTl6, FTl8;
  /*@}*/

  /** \name Taylor expansion coefficients of factored flux */
  /*@{*/
  REAL8 fTaN, fTa1, fTa2, fTa3, fTa4, fTa5, fTa6, fTa7, fTa8;
  /*@}*/

  /* \name Coefficients of the corresponding P-approximant */
  /*@{*/
  REAL8 fPaN, fPa1, fPa2, fPa3, fPa4, fPa5, fPa6, fPa7, fPa8;
  /*@}*/

  /** \name Taylor expansion coefficents in t(v) */
  /*@{*/
  REAL8 tvaN, tva2, tva3, tva4, tva5, tva6, tva7, tvl6;
  /*@}*/

  /** \name Taylor expansion coefficents in phi(v) */
  /*@{*/
  REAL8 pvaN, pva2, pva3, pva4, pva5, pva6, pva7, pvl6;
  /*@}*/

  /** \name Taylor expansion coefficents in phi(t) */
  /*@{*/
  REAL8 ptaN, pta2, pta3, pta4, pta5, pta6, pta7, ptl6;
  /*@}*/

  /** \name Taylor expansion coefficents in f(t) */
  /*@{*/
  REAL8 ftaN, fta2, fta3, fta4, fta5, fta6, fta7, ftl6;
  /*@}*/

  /** \name Taylor expansion coefficents in psi(f) in the Fourier phase */
  /*@{*/
  REAL8 pfaN, pfa2, pfa3, pfa4, pfa5, pfa6, pfa7, pfl5, pfl6;
  /*@}*/

  /** \name Taylor expansion for the spinning case */
  /*@{*/
  REAL8 ST[9], thetahat ;
  /*@}*/

  /** \name Sampling rate and interval */
  /*@{*/
  REAL8 samplingrate, samplinginterval;
  /*@}*/

  /** \name Symmetric mass ratio, total mass, component masses */
  /*@{*/
  REAL8 eta, totalmass, m1, m2;
  /*@}*/

  /** \name Unknown 3PN parameters, euler constant */
  /*@{*/
  REAL8 lambda, theta, EulerC, omegaS, zeta2;
  /*@}*/

  /** \name Initial and final values of frequency, time, velocity; lso
   * values of velocity and frequency; final phase.
   */
  /*@{*/
  REAL8 f0, fn, t0, tn, v0, vn, vf, vlso, flso, phiC;
  /*@}*/

  /** \name Last stable orbit and pole defined by various Taylor and P-approximants */
  /*@{*/
  REAL8 vlsoT0, vlsoT2, vlsoT4, vlsoT6;
  REAL8 vlsoP0, vlsoP2, vlsoP4, vlsoP6;
  REAL8 vlsoPP;
  REAL8 vpoleP4, vpoleP6;
  REAL8 vpolePP;
  /*@}*/

}  expnCoeffs;


/** \name Energy, flux, phase, time and frequency functions.
 * The following functions are generic function definitions that will be used in
 * template generation. The function <tt>LALInspiralChooseModel,</tt>
 * which is called by wave generation interface code, points these
 * functions to the appropriate specific functions depending on the
 * choices made by the user.
 */
/*@{*/
typedef REAL8 EnergyFunction(
   REAL8 v,
   expnCoeffs *ak);

typedef REAL8 FluxFunction(
   REAL8 v,
   expnCoeffs *ak);

typedef void (TestFunction)(
   REAL8Vector *vector1,
   REAL8Vector *vector2,
   void *params);

typedef REAL8 (InspiralPhasing2)(
   REAL8 v,
   expnCoeffs *ak);

typedef REAL8 (InspiralPhasing3)(
   REAL8 td,
   expnCoeffs *ak);

typedef REAL8 (InspiralFrequency3)(
   REAL8 td,
   expnCoeffs *ak);

typedef REAL8 (InspiralTiming2) (
   REAL8 f,
   void *params);
/*@}*/

/** Structure to hold the pointers to the generic functions defined above
 */
typedef struct
tagexpnFunc
{
   EnergyFunction *dEnergy;
   FluxFunction *flux;
   InspiralTiming2 *timing2;
   InspiralPhasing2 *phasing2;
   InspiralPhasing3 *phasing3;
   InspiralFrequency3 *frequency3;
} expnFunc;


/** Structure needed to compute the time elapsed
 * from/to the starting epoch of the waveform when the velocity
 * parameter was \f$v_0,\f$ to/from the current epoch when velocity
 * parameter is \f$v\f$
 */
typedef struct
tagTofVIn
{
   REAL8 t;
   REAL8 v0;
   REAL8 t0;
   REAL8 vlso;
   REAL8 totalmass;
   EnergyFunction *dEnergy;
   FluxFunction *flux;
   expnCoeffs *coeffs;
} TofVIn;

/** Structure needed to compute the time elapsed
 * from/to the starting epoch of the waveform when the velocity
 * parameter was \f$v_0,\f$ to/from the current epoch when velocity
 * parameter is \f$v\f$
 */
typedef struct
tagTofVIntegrandIn
{
   EnergyFunction *dEnergy;
   FluxFunction *flux;
   expnCoeffs *coeffs;
} TofVIntegrandIn;

/** UNDOCUMENTED */
typedef struct
tagEOBNonQCCoeffs
{
  REAL8 a1;
  REAL8 a2;
  REAL8 a3;
  REAL8 a4;
  REAL8 b1;
  REAL8 b2;
} EOBNonQCCoeffs;

/** Structure used as an input to compute the derivatives needed in solving the phasing formula when the
 * \c approximant is <tt>TaylorT1, TaylorP1</tt> or <tt>EOB</tt>
 */
typedef struct
tagInspiralDerivativesIn
{
   REAL8 totalmass;
   EnergyFunction *dEnergy;
   FluxFunction *flux;
   expnCoeffs *coeffs;
   EOBNonQCCoeffs *nqcCoeffs;
} InspiralDerivativesIn;

/** Structure used as an input to Runge-Kutta solver.
 */
typedef struct
tagrk4In
{
   TestFunction *function;
   REAL8 x;
   REAL8Vector *y;
   REAL8Vector *dydx;
   REAL8Vector *yt;
   REAL8Vector *dym;
   REAL8Vector *dyt;
   REAL8 h;
   INT4 n;
} rk4In;

/** Structure containing steps and controls for the GSL Runge-Kutta solver.
 */
typedef struct
tagrk4GSLIntegrator
{
   const gsl_odeiv_step_type *type;
   gsl_odeiv_step *step;
   gsl_odeiv_control *control;
   gsl_odeiv_evolve *evolve;
   REAL8 *y;
   rk4In *input;
} rk4GSLIntegrator;


/** Structures used to compute the phase of the signal from the `beginning', when the
 * veolcity parameter is \f$v_0,\f$ to a time when the velocity parameter
 * has evolved to a user input value \f$v\f$.
 */
typedef struct
tagInspiralPhaseIn
{
   REAL8 v0;
   REAL8 phi0;
   EnergyFunction *dEnergy;
   FluxFunction *flux;
   expnCoeffs *coeffs;
} InspiralPhaseIn;

/** Structures used to compute the phase of the signal from the `beginning', when the
 * veolcity parameter is \f$v_0,\f$ to a time when the velocity parameter
 * has evolved to a user input value \f$v\f$.
 */
typedef struct
tagPhiofVIntegrandIn
{
   EnergyFunction *dEnergy;
   FluxFunction *flux;
   expnCoeffs *coeffs;
}  PhiofVIntegrandIn;

typedef struct
tagInspiralInit
{
  UINT4      nbins;
  expnCoeffs ak;
  expnFunc   func;

}  InspiralInit;

/*@}*/ /* end:LALInspiral_h */


/* ---------- Function prototypes ---------- */

/* --- HERE ARE SOME USEFUL PROTOTYPE FOR LENGTH, PARAMETER CALCULATION... --- */

void LALInspiralParameterCalc (
     LALStatus *status,
     InspiralTemplate *params);

int XLALInspiralParameterCalc (
     InspiralTemplate *params);

void LALInspiralRestrictedAmplitude(
     LALStatus *status,
     InspiralTemplate  *params);

int XLALInspiralRestrictedAmplitude(
     InspiralTemplate  *params);

void LALInspiralWaveLength (
     LALStatus *status,
     UINT4 *n,
     InspiralTemplate params);

void LALInspiralChooseModel(
     LALStatus *status,
     expnFunc *func,
     expnCoeffs *ak,
     InspiralTemplate *params);

int  XLALInspiralChooseModel(
     expnFunc *func,
     expnCoeffs *ak,
     InspiralTemplate *params);

void LALInspiralSetup (
     LALStatus *status,
     expnCoeffs *ak,
     InspiralTemplate *params);

int XLALInspiralSetup (
     expnCoeffs *ak,
     InspiralTemplate *params);


/*
 * FIXME: The current SWIG wrappings remove LAL and XLAL prefixes from
 *        functions such that the InspiralInit struct collides with
 *        XLALInspiralInit. Since many places refer to the struct, let's
 *        make {XLAL,LAL}InspiralInit invisible to SWIG.
 */
#ifndef SWIG
void
LALInspiralInit(
	LALStatus        *status,
	InspiralTemplate *params,
	InspiralInit     *paramsInit);

int
XLALInspiralInit(
	InspiralTemplate *params,
	InspiralInit     *paramsInit);
#endif /* SWIG */

/**
 * Generate the plus and cross polarizations for a waveform
 * form a row of the sim_inspiral table.
 *
 * Parses a row from the sim_inspiral table and passes the appropriate members
 * to XLALSimInspiralChooseWaveform().
 *
 * FIXME: this should eventually be moved to lalsimulation
 * along with the appropriate string parsing functions
 */
int XLALSimInspiralChooseWaveformFromSimInspiral(
    REAL8TimeSeries **hplus,	/**< +-polarization waveform */
    REAL8TimeSeries **hcross,	/**< x-polarization waveform */
    SimInspiralTable *thisRow,	/**< row from the sim_inspiral table containing waveform parameters */
    REAL8 deltaT		/**< sampling interval */
    );

/**
 * Generate the plus and cross polarizations for a waveform
 * form a row of the InspiralTemplate structure.
 *
 * Parses the InspiralTemplate stucture and passes the appropriate members
 * to XLALSimInspiralChooseWaveform().
 */
int XLALSimInspiralChooseWaveformFromInspiralTemplate(
   REAL8TimeSeries **hplus,	/**< +-polarization waveform */
   REAL8TimeSeries **hcross,	/**< x-polarization waveform */
   InspiralTemplate *params	/**< stucture containing waveform parameters */
   );

/* --- HERE ARE THE WAVEFORMS/MODELS PROTOTYPES --- */
void LALInspiralAmplitudeCorrectedWave(
     LALStatus *status,
     REAL4Vector *signalvec,
     InspiralTemplate *params);

void LALInspiralAmplitudeCorrectedWaveTemplates(
     LALStatus *status,
     REAL4Vector *filter1,
     REAL4Vector *filter2,
     InspiralTemplate *params);

void
LALInspiralAmplitudeCorrectedWaveForInjection(
   LALStatus        *status,
   CoherentGW       *waveform,
   InspiralTemplate *params,
   PPNParamStruc  *ppnParams);


void LALInspiralWave(
     LALStatus *status,
     REAL4Vector *signalvec,
     InspiralTemplate *params);

void LALInspiralWaveTemplates(
     LALStatus *status,
     REAL4Vector *filter1,
     REAL4Vector *filter2,
     InspiralTemplate *params);

void LALInspiralWaveForInjection(
     LALStatus        *status,
     CoherentGW       *waveform,
     InspiralTemplate *params,
     PPNParamStruc  *ppnParams);

void LALInspiralWave1 (
     LALStatus *status,
     REAL4Vector *signalvec,
     InspiralTemplate *params);

int  XLALInspiralWave1(
     REAL4Vector *signalvec,
     InspiralTemplate *params);

void LALInspiralWave1Templates (
     LALStatus *status,
     REAL4Vector *signalvec1,
     REAL4Vector *signalvec2,
     InspiralTemplate *params);

int  XLALInspiralWave1Templates(
     REAL4Vector *signalvec1,
     REAL4Vector *signalvec2,
     InspiralTemplate *params);

void LALInspiralWave1ForInjection (
     LALStatus *status,
     CoherentGW *waveform,
     InspiralTemplate *params,
     PPNParamStruc  *ppnParams);

int  XLALInspiralWave1ForInjection(
     CoherentGW *waveform,
     InspiralTemplate *params,
     PPNParamStruc  *ppnParams);

void LALInspiralEccentricity(
     LALStatus *status,
     REAL4Vector *signalvec,
     InspiralTemplate *params);

void LALInspiralEccentricityTemplates(
     LALStatus *status,
     REAL4Vector *signalvec1,
     REAL4Vector *signalvec2,
     InspiralTemplate *params);

void LALInspiralEccentricityForInjection(
     LALStatus        *status,
     CoherentGW *waveform,
     InspiralTemplate *params,
     PPNParamStruc  *ppnParams
     );


void LALInspiralWave2 (
     LALStatus *status,
     REAL4Vector *signalvec,
     InspiralTemplate *params);

int  XLALInspiralWave2(
     REAL4Vector *signalvec,
     InspiralTemplate *params);

void LALInspiralWave2Templates (
     LALStatus *status,
     REAL4Vector *signalvec1,
     REAL4Vector *signalvec2,
     InspiralTemplate *params);

int  XLALInspiralWave2Templates (
     REAL4Vector *signalvec1,
     REAL4Vector *signalvec2,
     InspiralTemplate *params);

void LALInspiralWave2ForInjection(
     LALStatus *status,
     CoherentGW *waveform,
     InspiralTemplate *params,
     PPNParamStruc  *ppnParams);

int  XLALInspiralWave2ForInjection(
     CoherentGW *waveform,
     InspiralTemplate *params,
     PPNParamStruc  *ppnParams);


void LALInspiralWave3 (
     LALStatus *status,
     REAL4Vector *signalvec,
     InspiralTemplate *params);

int  XLALInspiralWave3 (
     REAL4Vector *signalvec,
     InspiralTemplate *params);

void LALInspiralWave3Templates (
     LALStatus *status,
     REAL4Vector *signalvec,
     REAL4Vector *signalvec2,
     InspiralTemplate *params);

int  XLALInspiralWave3Templates (
     REAL4Vector *signalvec1,
     REAL4Vector *signalvec2,
     InspiralTemplate *params);

void LALInspiralWave3ForInjection(
     LALStatus *status,
     CoherentGW *waveform,
     InspiralTemplate *params,
     PPNParamStruc  *ppnParams);

int  XLALInspiralWave3ForInjection(
     CoherentGW *waveform,
     InspiralTemplate *params,
     PPNParamStruc  *ppnParams);




void LALInspiralStationaryPhaseApprox1 (
     LALStatus *status,
     REAL4Vector *signalvec,
     InspiralTemplate *params);

int
XLALInspiralStationaryPhaseApprox1 (
   REAL4Vector      *signalvec,
   InspiralTemplate *params);

void LALInspiralStationaryPhaseApprox2 (
     LALStatus *status,
     REAL4Vector *signalvec,
     InspiralTemplate *params);

int
XLALInspiralStationaryPhaseApprox2 (
   REAL4Vector      *signalvec,
   InspiralTemplate *params);

void LALEOBWaveform(
     LALStatus *status,
     REAL4Vector *signalvec,
     InspiralTemplate *params);

int XLALEOBWaveform(
     REAL4Vector *signalvec,
     InspiralTemplate *params);

void LALEOBWaveformTemplates(
     LALStatus *status,
     REAL4Vector *signalvec1,
     REAL4Vector *signalvec2,
     InspiralTemplate *params);

int XLALEOBWaveformTemplates(
     REAL4Vector *signalvec1,
     REAL4Vector *signalvec2,
     InspiralTemplate *params);

void LALEOBWaveformForInjection(
     LALStatus *status,
     CoherentGW *waveform,
     InspiralTemplate *params,
     PPNParamStruc  *ppnParams);

int XLALEOBWaveformForInjection(
     CoherentGW *waveform,
     InspiralTemplate *params,
     PPNParamStruc  *ppnParams);

void LALEOBPPWaveform(
     LALStatus *status,
     REAL4Vector *signalvec,
     InspiralTemplate *params);

int XLALEOBPPWaveform(
     REAL4Vector *signalvec,
     InspiralTemplate *params);

void LALEOBPPWaveformTemplates(
     LALStatus *status,
     REAL4Vector *signalvec1,
     REAL4Vector *signalvec2,
     InspiralTemplate *params);

int XLALEOBPPWaveformTemplates(
     REAL4Vector *signalvec1,
     REAL4Vector *signalvec2,
     InspiralTemplate *params);

void LALEOBPPWaveformForInjection(
     LALStatus *status,
     CoherentGW *waveform,
     InspiralTemplate *params,
     PPNParamStruc  *ppnParams);

int XLALEOBPPWaveformForInjection(
     CoherentGW *waveform,
     InspiralTemplate *params,
     PPNParamStruc  *ppnParams);

void LALBCVWaveform(
     LALStatus *status,
     REAL4Vector *signalvec,
     InspiralTemplate *params);

int XLALTaylorEtWaveform(
     REAL4Vector *signalvec,
     InspiralTemplate *params);

void LALTaylorEtWaveform(
     LALStatus *status,
     REAL4Vector *signalvec,
     InspiralTemplate *params);

int XLALTaylorEtWaveformTemplates(
     REAL4Vector *signalvec1,
     REAL4Vector *signalvec2,
     InspiralTemplate *params);

void LALTaylorT4Waveform(
     LALStatus *status,
     REAL4Vector *signalvec,
     InspiralTemplate *params);

void LALTaylorT4WaveformTemplates(
     LALStatus        *status,
     REAL4Vector      *signalvec1,
     REAL4Vector      *signalvec2,
     InspiralTemplate *params
     );

void LALTaylorT4WaveformForInjection(
     LALStatus        *status,
     CoherentGW       *waveform,
     InspiralTemplate *params,
     PPNParamStruc  *ppnParams);

void LALBCVSpinWaveform(
     LALStatus *status,
     REAL4Vector *signalvec,
     InspiralTemplate *params);

void LALTaylorNWaveform (
     LALStatus        *status,
     REAL4Vector      *signalvec,
     InspiralTemplate *params);

int  XLALTaylorNWaveform (
     REAL4Vector      *signalvec,
     InspiralTemplate *params);

void LALInspiralSpinModulatedWave(
     LALStatus        *status,
     REAL4Vector      *signalvec,
     InspiralTemplate *in);


void LALInspiralSpinModulatedWaveForInjection(
     LALStatus *status,
     CoherentGW *waveform,
     InspiralTemplate *params,
     PPNParamStruc  *ppnParams
     );


void
LALSTPNWaveformForInjection (
			    LALStatus        *status,
			    CoherentGW       *waveform,
			    InspiralTemplate *params,
			    PPNParamStruc  *ppnParams);

void
LALSTPNWaveformTemplates (
   LALStatus        *status,
   REAL4Vector      *signalvec1,
   REAL4Vector      *signalvec2,
   InspiralTemplate *params
   ) ;

void LALSTPNWaveform(
     LALStatus *status,
     REAL4Vector *signalvec,
     InspiralTemplate *params);

void
LALSTPNWaveformEngine (
                LALStatus        *status,
                REAL4Vector      *signalvec1,
                REAL4Vector      *signalvec2,
                REAL4Vector      *a,
                REAL4Vector      *ff,
                REAL8Vector      *phi,
		REAL4Vector      *shift,
                UINT4            *countback,
                InspiralTemplate *params,
                InspiralInit     *paramsInit
                );

void
LALSTPNFramelessWaveform (
    		LALStatus        *status,
    		REAL4Vector      *signalvec,
    		InspiralTemplate *params);

int
XLALSTPNFramelessWaveform (
    		REAL4Vector      *signalvec,
    		InspiralTemplate *params);

void
LALSTPNFramelessWaveformTemplates (
    		LALStatus        *status,
    		REAL4Vector      *signalvec1,
    		REAL4Vector      *signalvec2,
    		InspiralTemplate *params);

int
XLALSTPNFramelessWaveformTemplates (
    		REAL4Vector      *signalvec1,
    		REAL4Vector      *signalvec2,
    		InspiralTemplate *params);

void
LALSTPNFramelessWaveformForInjection (
                             LALStatus        *status,
                             CoherentGW       *waveform,
                             InspiralTemplate *params,
                             PPNParamStruc    *ppnParams
                            );

int
XLALSTPNFramelessWaveformForInjection (
                             CoherentGW       *waveform,
                             InspiralTemplate *params,
                             PPNParamStruc    *ppnParams
                            );

/* Phen-Spin waveform functions*/


void LALSpinInspiralDerivatives(
                         REAL8Vector *values,
                         REAL8Vector *dvalues,
                         void *mparams );

int XLALPSpinInspiralRD(
     REAL4Vector *signalvec,
     InspiralTemplate *params);

void LALPSpinInspiralRD(
     LALStatus *status,
     REAL4Vector *signalvec,
     InspiralTemplate *params);

int XLALPSpinInspiralRDTemplates (
    REAL4Vector      *signalvec1,
    REAL4Vector      *signalvec2,
    InspiralTemplate *params
   );

void LALPSpinInspiralRDTemplates (
    LALStatus        *status,
    REAL4Vector      *signalvec1,
    REAL4Vector      *signalvec2,
    InspiralTemplate *params
   );

int XLALPSpinInspiralRDFreqDom(
				REAL4Vector * signalvec,
				InspiralTemplate * params);

void LALPSpinInspiralRDFreqDom (
				LALStatus        *status,
				REAL4Vector      *signalvec,
				InspiralTemplate *params);

int XLALPSpinInspiralRDForInjection(
                           CoherentGW       *waveform,
                           InspiralTemplate *params,
                           PPNParamStruc  *ppnParams);

void LALPSpinInspiralRDForInjection(
                           LALStatus        *status,
                           CoherentGW       *waveform,
                           InspiralTemplate *params,
                           PPNParamStruc  *ppnParams);

/* Phenomenological waveform generation functions */

int XLALBBHPhenWaveAFreqDom (
    REAL4Vector      *signalvec,
    InspiralTemplate *params);

int XLALBBHPhenWaveBFreqDom (
    REAL4Vector      *signalvec,
    InspiralTemplate *params);

int XLALBBHPhenWaveAFreqDomTemplates(
    REAL4Vector      *signalvec1,
    REAL4Vector      *signalvec2,
    InspiralTemplate *params);

int XLALBBHPhenWaveBFreqDomTemplates(
    REAL4Vector      *signalvec1,
    REAL4Vector      *signalvec2,
    InspiralTemplate *params);

int XLALBBHPhenWaveTimeDom (
    REAL4Vector      *signalvec,
    InspiralTemplate *insp_template);

int XLALBBHPhenWaveTimeDomTemplates(
    REAL4Vector      *signalvec1,
    REAL4Vector      *signalvec2,
    InspiralTemplate *insp_template);

int XLALBBHPhenTimeDomEngine(
    REAL4Vector      *signalvec1,
    REAL4Vector      *signalvec2,
    REAL4Vector      *h,
    REAL4Vector      *aVec,
    REAL4Vector      *freqVec,
    REAL8Vector      *phiVec,
    UINT4            *countback,
    InspiralTemplate *params);

int XLALBBHPhenWaveTimeDomForInjection (
    CoherentGW       *waveform,
    InspiralTemplate *params,
    PPNParamStruc    *ppnParams);


/* DEPRECATED: Compatibility layer for phenomenological waveforms */

void LALBBHPhenWaveFreqDom (
    LALStatus        *status,
    REAL4Vector      *signalvec,
    InspiralTemplate *params);

void LALBBHPhenWaveFreqDomTemplates(
    LALStatus        *status,
    REAL4Vector      *signalvec1,
    REAL4Vector      *signalvec2,
    InspiralTemplate *params);

void LALBBHPhenWaveTimeDom (
    LALStatus        *status,
    REAL4Vector      *signalvec,
    InspiralTemplate *insp_template);

void LALBBHPhenWaveTimeDomTemplates(
    LALStatus        *status,
    REAL4Vector      *signalvec1,
    REAL4Vector      *signalvec2,
    InspiralTemplate *insp_template);

void LALBBHPhenTimeDomEngine(
    LALStatus        *status,
    REAL4Vector      *signalvec1,
    REAL4Vector      *signalvec2,
    REAL4Vector      *h,
    REAL4Vector      *aVec,
    REAL4Vector      *freqVec,
    REAL8Vector      *phiVec,
    UINT4            *countback,
    InspiralTemplate *params);

void LALBBHPhenWaveTimeDomForInjection (
    LALStatus        *status,
    CoherentGW       *waveform,
    InspiralTemplate *params,
    PPNParamStruc    *ppnParams);

/* end DEPRECATED */

/* Reduced-spin PN templats */
int XLALTaylorF2ReducedSpin(REAL4Vector *signalvec,
        InspiralTemplate *params);

int XLALTaylorF2ReducedSpinTemplates(REAL4Vector *signalvec1,
        REAL4Vector *signalvec2,
        InspiralTemplate *params);

REAL8 XLALChirpTimeReducedSpin(REAL8 v, REAL8 m1, REAL8 m2, REAL8 spin1,
        REAL8 spin2, UINT4 pnOrder);

/* --- OTHER PROTOTYPES --- */
void LALEtaTau02(
     LALStatus *status,
     REAL8 *x,
     REAL8 eta,
     void  *in);

REAL8 XLALEtaTau02(
      REAL8 eta,
      void  *in);

void LALEtaTau04(
     LALStatus *status,
     REAL8 *x,
     REAL8 eta,
     void  *in);

REAL8 XLALEtaTau04(
      REAL8 eta,
      void  *in);

void LALInspiralDerivatives (
     REAL8Vector *vec1,
     REAL8Vector *vec2,
     void *params);

void LALInspiralVelocity (
     LALStatus *status,
     REAL8 *v,
     TofVIn *params);

REAL8 XLALInspiralVelocity (
      TofVIn *params);

void LALInspiralPhasing1 (
     LALStatus *status,
     REAL8 *phase,
     REAL8 v,
     void *params);

REAL8 XLALInspiralPhasing1 (
      REAL8 v,
      void *params);

void LALInspiralPhiofVIntegrand (
     LALStatus *status,
     REAL8 *,
     REAL8,
     void *);

REAL8 XLALInspiralPhiofVIntegrand (
      REAL8,
      void *);

void LALInspiralPhasing2_0PN (
     LALStatus *status,
     REAL8 *phase,
     REAL8 v,
     expnCoeffs *ak);

REAL8 XLALInspiralPhasing2_0PN (
      REAL8 v,
      expnCoeffs *ak);

#if 0 /* DO NOT EXIST */
void LALInspiralPhasing2_1PN (
     LALStatus *status,
     REAL8 *phase,
     REAL8 v,
     expnCoeffs *ak);

REAL8 XLALInspiralPhasing2_1PN (
      REAL8 v,
      expnCoeffs *ak);
#endif

void LALInspiralPhasing2_2PN (
     LALStatus *status,
     REAL8 *phase,
     REAL8 v,
     expnCoeffs *ak);

REAL8 XLALInspiralPhasing2_2PN (
      REAL8 v,
      expnCoeffs *ak);

void LALInspiralPhasing2_3PN (
     LALStatus *status,
     REAL8 *phase,
     REAL8 v,
     expnCoeffs *ak);

REAL8 XLALInspiralPhasing2_3PN (
      REAL8 v,
      expnCoeffs *ak);

void LALInspiralPhasing2_4PN (
     LALStatus *status,
     REAL8 *phase,
     REAL8 v,
     expnCoeffs *ak);

REAL8 XLALInspiralPhasing2_4PN (
      REAL8 v,
      expnCoeffs *ak);

void LALInspiralPhasing2_5PN (
     LALStatus *status,
     REAL8 *phase,
     REAL8 v,
     expnCoeffs *ak);

REAL8 XLALInspiralPhasing2_5PN (
      REAL8 v,
      expnCoeffs *ak);

void LALInspiralPhasing2_6PN (
     LALStatus *status,
     REAL8 *phase,
     REAL8 v,
     expnCoeffs *ak);

REAL8 XLALInspiralPhasing2_6PN (
      REAL8 v,
      expnCoeffs *ak);

void LALInspiralPhasing2_7PN (
     LALStatus *status,
     REAL8 *phase,
     REAL8 v,
     expnCoeffs *ak);

REAL8 XLALInspiralPhasing2_7PN (
      REAL8 v,
      expnCoeffs *ak);




void LALInspiralPhasing3_0PN (
     LALStatus *status,
     REAL8 *phase,
     REAL8 td,
     expnCoeffs *ak);

REAL8 XLALInspiralPhasing3_0PN (
      REAL8 td,
      expnCoeffs *ak);

#if 0 /* DO NOT EXIST */
void LALInspiralPhasing3_1PN (
     LALStatus *status,
     REAL8 *phase,
     REAL8 td,
     expnCoeffs *ak);

REAL8 XLALInspiralPhasing3_1PN (
      REAL8 td,
      expnCoeffs *ak);
#endif

void LALInspiralPhasing3_2PN (
     LALStatus *status,
     REAL8 *phase,
     REAL8 td,
     expnCoeffs *ak);

REAL8 XLALInspiralPhasing3_2PN (
      REAL8 td,
      expnCoeffs *ak);

void LALInspiralPhasing3_3PN (
     LALStatus *status,
     REAL8 *phase,
     REAL8 td,
     expnCoeffs *ak);

REAL8 XLALInspiralPhasing3_3PN (
      REAL8 td,
      expnCoeffs *ak);

void LALInspiralPhasing3_4PN (
     LALStatus *status,
     REAL8 *phase,
     REAL8 td,
     expnCoeffs *ak);

REAL8 XLALInspiralPhasing3_4PN (
      REAL8 td,
      expnCoeffs *ak);

void LALInspiralPhasing3_5PN (
     LALStatus *status,
     REAL8 *phase,
     REAL8 td,
     expnCoeffs *ak);

REAL8 XLALInspiralPhasing3_5PN (
      REAL8 td,
      expnCoeffs *ak);

void LALInspiralPhasing3_6PN (
     LALStatus *,
     REAL8 *phase,
     REAL8 td,
     expnCoeffs *ak);

REAL8 XLALInspiralPhasing3_6PN (
      REAL8 td,
      expnCoeffs *ak);

void LALInspiralPhasing3_7PN (
     LALStatus *status,
     REAL8 *phase,
     REAL8 td,
     expnCoeffs *ak);

REAL8 XLALInspiralPhasing3_7PN (
      REAL8 td,
      expnCoeffs *ak);


void LALInspiralTofV (
     LALStatus *,
     REAL8 *,
     REAL8,
     void *);

REAL8 XLALInspiralTofV (
      REAL8,
      void *);

void LALInspiralTofVIntegrand (
     LALStatus *status,
     REAL8 *,
     REAL8,
     void *);

REAL8 XLALInspiralTofVIntegrand (
   REAL8      v,
   void      *params
   );

void LALInspiralTiming2_0PN (
     LALStatus *,
     REAL8 *toff,
     REAL8 f,
     void *params);

REAL8 XLALInspiralTiming2_0PN (
      REAL8 f,
      void *params);

#if 0 /* DO NOT EXIST */
void LALInspiralTiming2_1PN (
     LALStatus *,
     REAL8 *toff,
     REAL8 f,
     void *params);

REAL8 XLALInspiralTiming2_1PN (
      REAL8 f,
      void *params);
#endif

void LALInspiralTiming2_2PN (
     LALStatus *,
     REAL8 *toff,
     REAL8 f,
     void *params);

REAL8 XLALInspiralTiming2_2PN (
      REAL8 f,
      void *params);

void LALInspiralTiming2_3PN (
     LALStatus *,
     REAL8 *toff,
     REAL8 f,
     void *params);

REAL8 XLALInspiralTiming2_3PN (
      REAL8 f,
      void *params);

void LALInspiralTiming2_4PN (
     LALStatus *,
     REAL8 *toff,
     REAL8 f,
     void *params);

REAL8 XLALInspiralTiming2_4PN (
      REAL8 f,
      void *params);

void LALInspiralTiming2_5PN (
     LALStatus *,
     REAL8 *toff,
     REAL8 f,
     void *params);

REAL8 XLALInspiralTiming2_5PN (
      REAL8 f,
      void *params);

void LALInspiralTiming2_6PN (
     LALStatus *,
     REAL8 *toff,
     REAL8 f,
     void *params);

REAL8 XLALInspiralTiming2_6PN (
      REAL8 f,
      void *params);

void LALInspiralTiming2_7PN (
     LALStatus *,
     REAL8 *toff,
     REAL8 f,
     void *params);

REAL8 XLALInspiralTiming2_7PN (
      REAL8 f,
      void *params);

void LALInspiralFrequency3_0PN (
     LALStatus *status,
     REAL8 *frequency,
     REAL8 td,
     expnCoeffs *ak);

REAL8 XLALInspiralFrequency3_0PN (
      REAL8 td,
      expnCoeffs *ak);

#if 0 /* DO NOT EXIST */
void LALInspiralFrequency3_1PN (
     LALStatus *status,
     REAL8 *frequency,
     REAL8 td,
     expnCoeffs *ak);

REAL8 XLALInspiralFrequency3_1PN (
      REAL8 td,
      expnCoeffs *ak);
#endif

void LALInspiralFrequency3_2PN (
     LALStatus *status,
     REAL8 *frequency,
     REAL8 td,
     expnCoeffs *ak);

REAL8 XLALInspiralFrequency3_2PN (
      REAL8 td,
      expnCoeffs *ak);

void LALInspiralFrequency3_3PN (
     LALStatus *status,
     REAL8 *frequency,
     REAL8 td,
     expnCoeffs *ak);

REAL8 XLALInspiralFrequency3_3PN (
      REAL8 td,
      expnCoeffs *ak);

void LALInspiralFrequency3_4PN (
     LALStatus *status,
     REAL8 *frequency,
     REAL8 td,
     expnCoeffs *ak);

REAL8 XLALInspiralFrequency3_4PN (
      REAL8 td,
      expnCoeffs *ak);

void LALInspiralFrequency3_5PN (
     LALStatus *status,
     REAL8 *frequency,
     REAL8 td,
     expnCoeffs *ak);

REAL8 XLALInspiralFrequency3_5PN (
      REAL8 td,
      expnCoeffs *ak);

void LALInspiralFrequency3_6PN (
     LALStatus *status,
     REAL8 *frequency,
     REAL8 td,
     expnCoeffs *ak);

REAL8 XLALInspiralFrequency3_6PN (
      REAL8 td,
      expnCoeffs *ak);

void LALInspiralFrequency3_7PN (
     LALStatus *status,
     REAL8 *frequency,
     REAL8 td,
     expnCoeffs *ak);

REAL8 XLALInspiralFrequency3_7PN (
      REAL8 td,
      expnCoeffs *ak);

REAL4 LALInspiralHPlusPolarization(
     REAL8 phase,
     REAL8 v,
     InspiralTemplate *params );

REAL4 LALInspiralHCrossPolarization(
     REAL8 phase,
     REAL8 v,
     InspiralTemplate *params );

rk4GSLIntegrator * XLALRungeKutta4Init(
		   INT4 n,
                   rk4In *input);

void LALRungeKutta4(
     LALStatus *,
     REAL8Vector *,
     rk4GSLIntegrator *,
     void *);

int
XLALRungeKutta4(
   REAL8Vector      *yout,
   rk4GSLIntegrator *integrator,
   void             *params
   );

void XLALRungeKutta4Free(
     rk4GSLIntegrator *integrator);

/* --- PARSING PROTOTYPE FOR INSPIRALTEMPLATE STRCUTURE --- */

void
LALInspiralITStructureParseParameters(
	LALStatus *status,
	UINT4 argc,
	CHAR **argv,
	InspiralTemplate *params);

void
LALInspiralITStructureSetDefault(
	LALStatus *status,
	InspiralTemplate *params);

void
LALInspiralITStructurePrint(
	LALStatus *status,
	InspiralTemplate  params);

void
LALInspiralITStructureHelp(void);

/* --- TEST PROTOTYPES --- */

INT4 XLALInspiralHybridRingdownWave (
	REAL4Vector			*rdwave1,
	REAL4Vector			*rdwave2,
	InspiralTemplate		*params,
	REAL4VectorSequence		*inspwave1,
	REAL4VectorSequence		*inspwave2,
	COMPLEX8Vector			*modefreqs,
	REAL8Vector			*matchrange
	);

INT4 XLALInspiralRingdownWave (
	REAL4Vector			*rdwave1,
	REAL4Vector			*rdwave2,
	InspiralTemplate		*params,
	REAL4VectorSequence		*inspwave1,
	REAL4VectorSequence		*inspwave2,
	COMPLEX8Vector			*modefreqs,
	UINT4				nmodes
	);
INT4 XLALGenerateHybridWaveDerivatives (
	REAL4Vector		*rwave,
	REAL4Vector		*dwave,
	REAL4Vector		*ddwave,
        REAL8Vector             *timeVec,
	REAL4Vector		*wave,
	REAL8Vector		*matchrange,
	InspiralTemplate	*params
	);

INT4 XLALGenerateWaveDerivatives (
	REAL4Vector		*dwave,
	REAL4Vector		*ddwave,
	REAL4Vector		*wave,
	InspiralTemplate	*params
	);

INT4 XLALGenerateQNMFreq(
	COMPLEX8Vector		*modefreqs,
	InspiralTemplate	*params,
	UINT4			l,
	UINT4			m,
	UINT4			nmodes
	);

INT4 XLALGenerateQNMFreqV2(
        COMPLEX8Vector          *modefreqs,
        InspiralTemplate        *params,
        UINT4                   l,
        UINT4                   m,
        UINT4                   nmodes
        );

/* made static in LALInspiralRingdownWave.c */
/* INT4 XLALFinalMassSpin(
	REAL8			*finalMass,
	REAL8			*finalSpin,
	InspiralTemplate	*params
	); */

INT4 XLALInspiralHybridAttachRingdownWave (
        REAL4Vector 	 *signalvec1,
        REAL4Vector  	 *signalvec2,
        INT4             l,
        INT4             m,
        REAL8Vector      *timeVec,
	REAL8Vector	 *matchrange,
        InspiralTemplate *params);

INT4 XLALInspiralAttachRingdownWave (
        REAL4Vector 	 *Omega,
        REAL4Vector 	 *signalvec1,
        REAL4Vector  	 *signalvec2,
        InspiralTemplate *params);


INT4 XLALPSpinInspiralRingdownWave (
       REAL8Vector             *rdwave,
       InspiralTemplate        *params,
       REAL8Vector             *inspwave,
       COMPLEX8Vector          *modefreqs,
       UINT4                   nmodes
       );

INT4 XLALGenerateWaveDerivative (
	REAL8Vector		*dwave,
	REAL8Vector	        *wave,
	REAL8                    dt
       );

INT4 XLALPSpinGenerateQNMFreq (
       COMPLEX8Vector          *modefreqs,
       InspiralTemplate        *params,
       UINT4                   l,
       INT4                    m,
       UINT4                   nmodes,
       REAL8                   finalMass,
       REAL8                   finalSpin
       );

INT4 XLALPSpinFinalMassSpin(
       REAL8                   *finalMass,
       REAL8                   *finalSpin,
       InspiralTemplate        *params,
       REAL8                   energy,
       REAL8                   *LNhvec
       );

INT4 XLALPSpinInspiralAttachRingdownWave (
       REAL8Vector       *signalvec,
       InspiralTemplate  *params,
       UINT4             *attpos,
       UINT4             nmodes,
       UINT4             l,
       INT4              m,
       REAL8             finalMass,
       REAL8             finalSpin
);

int XLALInspiralGetApproximantString( CHAR        *output,
                                      UINT4       length,
                                      Approximant approx,
                                      LALPNOrder  order
                                    );

int XLALBandPassInspiralTemplate(
        REAL4Sequence  *sequence,
        REAL4          fLow,
        REAL4          fHigh,
        REAL4          fSampling
        );

int XLALInspiralGenerateIIRSet(
	REAL8Vector         *amp,
	REAL8Vector         *phase,
	double                  epsilon,
	double                  alpha,
	double                  beta,
	double                  padding,
	COMPLEX16Vector     **a1,
	COMPLEX16Vector     **b0,
	INT4Vector          **delay
	);

int XLALInspiralIIRSetResponse(
	COMPLEX16Vector     *a1,
	COMPLEX16Vector     *b0,
	INT4Vector          *delay,
	COMPLEX16Vector     *response
	);

int XLALInspiralGenerateIIRSetFourierTransform(
	int                 j,
	int                 jmax,
	COMPLEX16           a1,
	COMPLEX16           b0,
	int                 delay,
	COMPLEX16           *hfcos,
	COMPLEX16           *hfsin
	);

int XLALInspiralCalculateIIRSetInnerProduct(
	COMPLEX16Vector    *a1,
	COMPLEX16Vector    *b0,
	INT4Vector         *delay,
	REAL8Vector        *psd,
	double             *ip
	);

int
XLALNRInjectionFromSimInspiral(
    REAL8TimeSeries **hplus,
    REAL8TimeSeries **hcross,
    SimInspiralTable *thisRow,
    REAL8 deltaT
);

void XLALSimInjectNinjaSignals(
        REAL4TimeSeries* chan,
        const char *ifo,
        REAL8 dynRange,
        SimInspiralTable* events
);

<<<<<<< HEAD
int XLALGetAdaptiveIntFromString(const CHAR *inString);

int XLALGetInspiralOnlyFromString(const CHAR *inString);
=======
/* Determines if a given time is playground data. */
int XLALINT8NanoSecIsPlayground (
        INT8 ns
);
>>>>>>> a1bb3b68

/*---------------------------------------------------------------- */

#ifdef  __cplusplus
}
#endif

#endif /* _LALINSPIRAL_H */<|MERGE_RESOLUTION|>--- conflicted
+++ resolved
@@ -1922,16 +1922,14 @@
         SimInspiralTable* events
 );
 
-<<<<<<< HEAD
 int XLALGetAdaptiveIntFromString(const CHAR *inString);
 
 int XLALGetInspiralOnlyFromString(const CHAR *inString);
-=======
+
 /* Determines if a given time is playground data. */
 int XLALINT8NanoSecIsPlayground (
         INT8 ns
 );
->>>>>>> a1bb3b68
 
 /*---------------------------------------------------------------- */
 
