--- conflicted
+++ resolved
@@ -636,20 +636,12 @@
 		os.path.join("bin", "coh_PTF_efficiency"),
 		os.path.join("bin", "coh_PTF_html_summary"),
 		os.path.join("bin", "coh_PTF_injfinder"),
-<<<<<<< HEAD
-                os.path.join("bin", "coh_PTF_injcombiner"),
-=======
 		os.path.join("bin", "coh_PTF_injcombiner"),
->>>>>>> 6948e4eb
 		os.path.join("bin", "coh_PTF_sbv_plotter"),
 		os.path.join("bin", "coh_PTF_trig_cluster"),
 		os.path.join("bin", "coh_PTF_trig_combiner"),
 		os.path.join("bin", "ring_post"),
 		os.path.join("bin", "cbcBayesPostProc.py"),
-<<<<<<< HEAD
-                os.path.join("bin", "projectedDetectorTensor"),
-                os.path.join("bin", "ligo_channel_query"),
-=======
 		os.path.join("bin", "cbcBayesCompPos.py"),
                 os.path.join("bin", "cbcBayesDIEvidence.py"),
 		os.path.join("bin", "cbcBayesInjProc.py"),
@@ -657,7 +649,6 @@
 		os.path.join("bin", "projectedDetectorTensor"),
 		os.path.join("bin", "pylal_exttrig_dataquery"),
 		os.path.join("bin", "pylal_exttrig_allquery")
->>>>>>> 6948e4eb
 	],
 	data_files = [ ("etc", [
 		os.path.join("etc", "pylal-user-env.sh"),
