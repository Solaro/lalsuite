--- conflicted
+++ resolved
@@ -278,15 +278,9 @@
         #apparent blue magnitude
         "app_mag": (5, float_or_tilde),
         #major diameter
-<<<<<<< HEAD
         "maj_diam": (6, amin2rad_or_tilde),
         #error in major diameter 
         "maj_diam_error": (7, amin2rad_or_tilde),
-=======
-        "maj_diam": (6, amin2rad),
-        #error in major diameter
-        "maj_diam_error": (7, amin2rad),
->>>>>>> a13e697b
         #minor diameter
         "min_diam": (8, amin2rad_or_tilde),
         #error in minor diameter
