# $Id$
#
# Copyright (C) 2006  Kipp C. Cannon
#
# This program is free software; you can redistribute it and/or modify it
# under the terms of the GNU General Public License as published by the
# Free Software Foundation; either version 2 of the License, or (at your
# option) any later version.
#
# This program is distributed in the hope that it will be useful, but
# WITHOUT ANY WARRANTY; without even the implied warranty of
# MERCHANTABILITY or FITNESS FOR A PARTICULAR PURPOSE.  See the GNU General
# Public License for more details.
#
# You should have received a copy of the GNU General Public License along
# with this program; if not, write to the Free Software Foundation, Inc.,
# 51 Franklin Street, Fifth Floor, Boston, MA  02110-1301, USA.


#
# =============================================================================
#
#                                   Preamble
#
# =============================================================================
#


import itertools
import sys
# Python 2.3 compatibility
try:
	set
except NameError:
	from sets import Set as set


from glue import iterutils
from glue.ligolw import table
from glue.ligolw import lsctables
from glue.ligolw import utils
from glue.ligolw.utils import process as ligolw_process
from pylal import llwapp


__author__ = "Kipp Cannon <kipp@gravity.phys.uwm.edu>"
__version__ = "$Revision$"[11:-2]
__date__ = "$Date$"[7:-2]


#
# =============================================================================
#
#                              Time Slide Parsing
#
# =============================================================================
#


def parse_slidespec(slidespec):
	"""
	Accepts a string in the format
	instrument=first:last:step[,first:last:step]...  and returns the
	tuple (instrument, [offset1, offset2, ....]) where the offsets are
	the sorted list of unique numbers described by the ranges.  A range
	with a positive step describes the offsets (first + n * step) where
	n is an integer such that first <= offset <= last.  A range with a
	negative step describes the offsets (first + n * step) where n is
	an integer such that last <= offset <= first.

	Example:

	>>> parse_slidespec("H1=-5:+5:0.5")
	('H1', [-5.0, -4.5, -4.0, -3.5, -3.0, -2.5, -2.0, -1.5, -1.0, -0.5,
	0.0, 0.5, 1.0, 1.5, 2.0, 2.5, 3.0, 3.5, 4.0, 4.5, 5.0])
	"""
	try:
		instrument, rangespec = slidespec.split("=")
	except ValueError:
		raise ValueError, "cannot parse time slide '%s'" % slidespec
	offsets = set()
	for range in [s.strip() for s in rangespec.split(",")]:
		try:
			first, last, step = map(float, range.split(":"))
		except ValueError:
			raise ValueError, "malformed range '%s' in '%s'" % (range, rangespec)
		if step == 0:
			if first != last:
				raise ValueError, "divide by zero in range '%s'" % range
			offsets.add(first)
			continue
		if (last - first) / step < 0.0:
			raise ValueError, "step has wrong sign in range '%s'" % range
		i = 0
		while True:
			x = first + i * step
			if step > 0:
				if not (first <= x <= last):
					break
			elif not (last <= x <= first):
				break
			offsets.add(x)
			i += 1
	return instrument.strip(), sorted(offsets)


def parse_slides(slides):
	"""
	Accepts a list of strings of the format understood by
	parse_slidespec(), and returns a dictionary mapping instrument
	names to sorted lists of unique offsets.

	Example:

	>>> parse_slides(["H1=-1:+1:+1", "H2=-1:+1:+1", "L1=0:0:0"])
	{'H2': [-1.0, 0.0, 1.0], 'H1': [-1.0, 0.0, 1.0], 'L1': [0.0]}
	"""
	d = {}
	# store the offsets for each instrument as sets to uniquify the
	# numbers
	for slidespec in slides:
		instrument, offsets = parse_slidespec(slidespec)
		try:
			d[instrument] |= set(offsets)
		except KeyError:
			d[instrument] = set(offsets)
	# convert offsets back to sorted lists
	return dict((instrument, sorted(offsets)) for instrument, offsets in d.items())


def parse_inspiral_num_slides_slidespec(slidespec):
	"""
	Accepts a string in the format
	count:instrument=offset[,instrument=offset...] and returns the
	tuple (count, {instrument: offset, ...})

	Example:

	>>> parse_inspiral_num_slides_slidespec("3:H1=0,H2=5,L1=10")
	(3, {'H2': 5.0, 'H1': 0.0, 'L1': 10.0})
	"""
	count, offsets = slidespec.strip().split(":")
	offsets = dict([(instrument.strip(), float(offset)) for instrument, offset in [token.strip().split("=") for token in offsets.strip().split(",")]])
	return int(count), offsets


def load_time_slides(filename, verbose = False, gz = False):
	"""
	Load a time_slide table from the LIGO Light Weight XML file named
	filename, or stdin if filename is None.  Extra verbosity is printed
	if verbose is True, and the file is gzip decompressed while reading
	if gz is Tue.  The output is returned as a dictionary, mapping each
	time slide ID to a dictionary providing a mapping of instrument to
	offset for that time slide.

	Note that a side effect of this function is that the ID generator
	associated with the TimeSlideTable class in glue.ligolw.lsctables
	is synchronized with the result, so that the next ID it generates
	will be immediately following the IDs listed in the dictionary
	returned by this function.
	"""
	time_slide_table = table.get_table(utils.load_filename(filename, verbose = verbose, gz = (filename or "stdin")[-3:] == ".gz"), lsctables.TimeSlideTable.tableName)
	time_slides = time_slide_table.as_dict()
	time_slide_table.sync_next_id()
	return time_slides


#
# =============================================================================
#
#                           Add Process Information
#
# =============================================================================
#


def append_process(doc, **kwargs):
	process = llwapp.append_process(doc, program = u"ligolw_tisi", version = __version__, cvs_repository = u"lscsoft", cvs_entry_time = __date__, comment = kwargs["comment"])

	ligolw_process.append_process_params(doc, process, [(u"--instrument", u"lstring", instrument) for instrument in kwargs["instrument"]])

	return process


#
# =============================================================================
#
#                              Build Time Slides
#
# =============================================================================
#


def SlidesIter(slides):
	"""
	Accepts a dictionary mapping instrument --> list-of-offsets (for
	example, as returned by parse_slides()), and iterates over the
	cartesian (outer) product of the offset lists, yielding all
	possible N-way instrument --> offset mappings.

	Example:

	>>> slides = {"H1": [-1, 0, 1], "H2": [-1, 0, 1], "L1": [0]}
	>>> list(SlidesIter(slides))
	[{'H2': -1, 'H1': -1, 'L1': 0}, {'H2': 0, 'H1': -1, 'L1': 0},
	{'H2': 1, 'H1': -1, 'L1': 0}, {'H2': -1, 'H1': 0, 'L1': 0}, {'H2':
	0, 'H1': 0, 'L1': 0}, {'H2': 1, 'H1': 0, 'L1': 0}, {'H2': -1, 'H1':
	1, 'L1': 0}, {'H2': 0, 'H1': 1, 'L1': 0}, {'H2': 1, 'H1': 1, 'L1':
	0}]
	"""
	instruments = slides.keys()
	for slide in iterutils.MultiIter(*slides.values()):
		yield dict(zip(instruments, slide))


def Inspiral_Num_Slides_Iter(count, offsets):
	"""
	This generator yields a sequence of time slide dictionaries in the
	style of the inspiral pipeline's time slides.  Each resulting
	dictionary maps instrument to offset.  The input is a count of time
	slides (an integer), and a dictionary mapping instrument to offset.
	The output dictionaries describe time slides that are integer
	multiples of the input time shifts.

	Example:

	>>> list(Inspiral_Num_Slides_Iter(3, {"H1": 0.0, "H2": 5.0,"L1": 10.0}))
	[{'H2': -15.0, 'H1': -0.0, 'L1': -30.0}, {'H2': -10.0, 'H1': -0.0,
	'L1': -20.0}, {'H2': -5.0, 'H1': -0.0, 'L1': -10.0}, {'H2': 0.0,
	'H1': 0.0, 'L1': 0.0}, {'H2': 5.0, 'H1': 0.0, 'L1': 10.0}, {'H2':
	10.0, 'H1': 0.0, 'L1': 20.0}, {'H2': 15.0, 'H1': 0.0, 'L1': 30.0}]

	The output time slides are all integer multiples of the input time
	shift vector in the range [-count, +count], and are returned in
	increasing order of mupltiplier.
	"""
	offsets = offsets.items()
	for n in range(-count, +count + 1):
		yield dict([(instrument, offset * n) for instrument, offset in offsets])


def RowsFromOffsetDict(offsetdict, time_slide_id, process):
	"""
	Accepts a dictionary mapping instrument --> offset, and a
	time_slide ID, and yields a sequence of rows to append to the
	time_slide table.  process must be the row in the process table on
	which the newly-constructed time_slide table rows are to be blamed.
	"""
	for instrument, offset in offsetdict.iteritems():
		row = lsctables.TimeSlide()
		row.process_id = process.process_id
		row.time_slide_id = time_slide_id
		row.instrument = instrument
		row.offset = offset
		yield row


#
# =============================================================================
#
#                            Time Slide Comparison
#
# =============================================================================
#


def offset_vector_to_deltas(offset_vector):
	"""
	Construct a dictionary of relative offsets from a dictionary of
	absolute offsets.

	Example:

	>>> offset_vector_to_deltas({"H1": 0, "L1": 10, "V1": 20})
	{('H1', 'L1'): 10, ('L1', 'V1'): 10}

	The keys in the result are instrument pairs, (a, b), and the values
<<<<<<< HEAD
	are the relative time shifts, (offset[b] - offset[a]).
	"""
	instruments = sorted(offset_vector.keys())
=======
	are the relative time offsets, (offset[b] - offset[a]).
	"""
	instruments = sorted(offset_vector)
>>>>>>> 3dff8710
	return dict(((a, b), offset_vector[b] - offset_vector[a]) for a, b in zip(instruments[:-1], instruments[1:]))


def time_slide_cmp(offsetdict1, offsetdict2):
	"""
	Compare two offset dictionaries mapping instrument --> offset.  The
	dictionaries compare as equal (return value is 0) if the relative
	offsets (not absolute offsets) are all equal.

	Example:

	>>> offsets1 = {"H1": 0.0, "H2": 0.0, "L1": 0.0}
	>>> offsets2 = {"H1": 10.0, "H2": 10.0, "L1": 10.0}
	>>> time_slide_cmp(offsets1, offsets2)
	0

	because although the absolute offsets are not equal in the two
	dictionaries, all relative offsets are.
	"""
	return cmp(offset_vector_to_deltas(offsetdict1), offset_vector_to_deltas(offsetdict2))


def time_slide_contains(offset_vector1, offset_vector2):
	"""
	Returns True if offset vector 2 can be found in offset vector 1,
	False otherwise.  An offset vector is "found in" another offset
	vector if the latter contains all of the former's instruments and
	the relative offsets among those instruments agree (the absolute
	offsets need not).
	"""
	return offset_vector_to_deltas(dict((instrument, offset) for instrument, offset in offset_vector1.items() if instrument in offset_vector2)) == offset_vector_to_deltas(offset_vector2)


def time_slides_vacuum(time_slides, verbose = False):
	"""
	Given a dictionary mapping time slide IDs to instrument-->offset
	mappings, for example as returned by the as_dict() method of the
	TimeSlideTable class in glue.ligolw.lsctables, construct and return
	a mapping indicating time slide equivalences.  This can be used to
	delete redundant time slides from a time slide table, and then also
	used via the applyKeyMapping() method of glue.ligolw.table.Table
	instances to update cross references (for example in the
	coinc_event table).

	Example:

	>>> slides = {"time_slide_id:0": {"H1": 0, "H2": 0},
	"time_slide_id:1": {"H1": 10, "H2": 10}, "time_slide_id:2": {"H1":
	0, "H2": 10}}
	>>> time_slides_vacuum(slides)
	{'time_slide_id:1': 'time_slide_id:0'}

	indicating that time_slide_id:1 describes a time slide that is
	equivalent to time_slide_id:0.  The calling code could use this
	information to delete time_slide_id:1 from the time_slide table,
	and replace references to that ID in other tables with references
	to time_slide_id:0.
	"""
	# convert offsets to deltas
	time_slides = dict((id, offset_vector_to_deltas(offset_vector)) for id, offset_vector in time_slides.items())
	N = len(time_slides)
	# old --> new mapping
	mapping = {}
	# while there are time slide offset dictionaries remaining
	while time_slides:
		n = N - len(time_slides)
		if verbose and not (n % 10):
			print >>sys.stderr, "\t%.1f%%\r" % (100.0 * n / N),
<<<<<<< HEAD
		# pull out an ID/offset dictionary pair at random
		id1, deltas1 = time_slides.popitem()
		# for every other ID/offset dictionary pair in the time
		# slides
		for id2, deltas2 in time_slides.items():
			# if the relative offset dictionaries are
			# equivalent
			if deltas2 == deltas1:
				# remove it, and record in the old --> new
				# mapping
				time_slides.pop(id2)
=======
		# pick an ID/offset dictionary pair at random
		id1, deltas1 = time_slides.popitem()
		# for every other ID/offset dictionary pair in the time
		# slides
		ids_to_delete = []
		for id2, deltas2 in time_slides.items():
			# if the relative offset dictionaries are
			# equivalent record in the old --> new mapping
			if deltas2 == deltas1:
>>>>>>> 3dff8710
				mapping[id2] = id1
				ids_to_delete.append(id2)
		for id2 in ids_to_delete:
			time_slides.pop(id2)
	# done
	if verbose:
		print >>sys.stderr, "\t100.0%"
	return mapping


def time_slide_list_merge(slides1, slides2):
	"""
	Merges two lists of offset dictionaries into a single list with
	no duplicate (equivalent) time slides.
	"""
	new = []
	for offsetdict2 in slides2:
		for offsetdict1 in slides1:
			if not time_slide_cmp(offsetdict1, offsetdict2):
				# these are the same slides, discard
				break
		else:
			# loop completed without finding a match
			new.append(offsetdict2)
	return slides1 + new


#
# =============================================================================
#
#                           Time Slide Manipulation
#
# =============================================================================
#


def time_slide_component_vectors(offset_vectors, n):
	"""
	Given an iterable of time slide vectors, return the shortest list
	of the unique n-instrument time slide vectors from which all the
	vectors in the input list can be consructed.  This can be used to
	determine the minimal set of n-instrument coincs required to
	construct all of the coincs for all of the requested instrument and
	offset combinations in the time slide list.

	It is assumed that the coincs for the vector {"H1": 0, "H2": 10,
	"L1": 20} can be constructed from the coincs for the vectors {"H1":
	0, "H2": 10} and {"H2": 0, "L1": 10}, that is only the relative
	offsets are significant in determining if two events are
	coincident, not the absolute offsets.  This assumption is not true
	for the standard inspiral pipeline, where the absolute offsets are
	significant.
	"""
	#
	# collect unique instrument set / deltas combinations
	#

	delta_sets = {}
	for offset_vector in offset_vectors:
		for instruments in iterutils.choices(sorted(offset_vector), n):
			delta_sets.setdefault(instruments, set()).add(tuple(offset_vector[instrument] - offset_vector[instruments[0]] for instrument in instruments))

	#
	# translate into a list of normalized n-instrument offset vectors
	#

	return [dict(zip(instruments, deltas)) for instruments, delta_set in delta_sets.items() for deltas in delta_set]


def time_slide_normalize(time_slide, **kwargs):
	"""
	The time slide, a mapping of instrument --> offset, is adjusted so
	that a particular instrument in the slide has the desired offset.
	All other instruments have their offsets adjusted so that the
	relative offsets are preserved.  The instrument to noramlize, and
	the offset one wishes it to have, are provided as a key-word
	argument.  More than one key-word argument can be given, in which
	case they are considered in order until one is found that is
	applicable, that is the instrument is in the time slide.  This
	function is a no-op if no key-word argument is found that applies.
	The return value is the time slide dictionary, which is modified in
	place.

	Example:

	>>> time_slide_normalize({"H1": -10, "H2": -10, "L1": -10}, L1 = 0)
	{'H2': 0, 'H1': 0, 'L1': 0}
	>>> time_slide_normalize({"H1": -10, "H2": -10}, L1 = 0, H2 = 5)
	{'H2': 5, 'H1': 5}
	"""
	for instrument, offset in kwargs.iteritems():
		if instrument in time_slide:
			delta = offset - time_slide[instrument]
			for instrument in time_slide.keys():
				time_slide[instrument] += delta
			break
	return time_slide


#
# =============================================================================
#
#                                    Other
#
# =============================================================================
#


def display_component_offsets(component_offset_vectors, fileobj = sys.stderr):
	"""
	Print a summary of the output of time_slide_component_offsets().
	"""
	#
	# organize the information
	#
	# groupby requires its input to be grouped (= sorted) by the
	# grouping key (the instruments), so we have to do this first.
	# after constructing the strings, we make sure the lists of offset
	# strings are all the same length by appending empty strings as
	# needed.  finally we transpose the whole mess so that it's stored
	# as rows instead of columns.
	#

	l = sorted(component_offset_vectors, lambda a, b: cmp(sorted(a), sorted(b)))
	l = [[", ".join("%s-%s" % (b, a) for a, b in zip(instruments[:-1], instruments[1:]))] + [", ".join("%.17g s" % (offset_vector[b] - offset_vector[a]) for a, b in zip(instruments[:-1], instruments[1:])) for offset_vector in offset_vectors] for instruments, offset_vectors in itertools.groupby(l, lambda v: sorted(v))]
	n = max(len(offsets) for offsets in l)
	for offsets in l:
		offsets += [""] * (n - len(offsets))
	l = zip(*l)

	#
	# find the width of the columns
	#

	width = max(max(len(s) for s in line) for line in l)
	format = "%%%ds" % width

	#
	# print the offsets
	#

	lines = iter(l)
	print >>fileobj, " | ".join(format % s for s in lines.next())
	print >>fileobj, "-+-".join(["-" * width] * len(l[0]))
	for line in lines:
		print >>fileobj, " | ".join(format % s for s in line)<|MERGE_RESOLUTION|>--- conflicted
+++ resolved
@@ -275,15 +275,9 @@
 	{('H1', 'L1'): 10, ('L1', 'V1'): 10}
 
 	The keys in the result are instrument pairs, (a, b), and the values
-<<<<<<< HEAD
-	are the relative time shifts, (offset[b] - offset[a]).
-	"""
-	instruments = sorted(offset_vector.keys())
-=======
 	are the relative time offsets, (offset[b] - offset[a]).
 	"""
 	instruments = sorted(offset_vector)
->>>>>>> 3dff8710
 	return dict(((a, b), offset_vector[b] - offset_vector[a]) for a, b in zip(instruments[:-1], instruments[1:]))
 
 
@@ -352,19 +346,6 @@
 		n = N - len(time_slides)
 		if verbose and not (n % 10):
 			print >>sys.stderr, "\t%.1f%%\r" % (100.0 * n / N),
-<<<<<<< HEAD
-		# pull out an ID/offset dictionary pair at random
-		id1, deltas1 = time_slides.popitem()
-		# for every other ID/offset dictionary pair in the time
-		# slides
-		for id2, deltas2 in time_slides.items():
-			# if the relative offset dictionaries are
-			# equivalent
-			if deltas2 == deltas1:
-				# remove it, and record in the old --> new
-				# mapping
-				time_slides.pop(id2)
-=======
 		# pick an ID/offset dictionary pair at random
 		id1, deltas1 = time_slides.popitem()
 		# for every other ID/offset dictionary pair in the time
@@ -374,7 +355,6 @@
 			# if the relative offset dictionaries are
 			# equivalent record in the old --> new mapping
 			if deltas2 == deltas1:
->>>>>>> 3dff8710
 				mapping[id2] = id1
 				ids_to_delete.append(id2)
 		for id2 in ids_to_delete:
