#!/usr/bin/python
#
# Copyright (C) 2006  Kipp Cannon
#
# This program is free software; you can redistribute it and/or modify it
# under the terms of the GNU General Public License as published by the
# Free Software Foundation; either version 2 of the License, or (at your
# option) any later version.
#
# This program is distributed in the hope that it will be useful, but
# WITHOUT ANY WARRANTY; without even the implied warranty of
# MERCHANTABILITY or FITNESS FOR A PARTICULAR PURPOSE.  See the GNU General
# Public License for more details.
#
# You should have received a copy of the GNU General Public License along
# with this program; if not, write to the Free Software Foundation, Inc.,
# 51 Franklin Street, Fifth Floor, Boston, MA  02110-1301, USA.


#
# =============================================================================
#
#                                   Preamble
#
# =============================================================================
#


import glob
from optparse import OptionParser
import sys


from glue.lal import CacheEntry
from glue import segmentsUtils
from glue.ligolw.utils import process as ligolw_process
from pylal import git_version
from pylal import inject
from pylal import snglcoinc
from pylal.xlal.datatypes.ligotimegps import LIGOTimeGPS


__author__ = "Kipp Cannon <kipp.cannon@ligo.org>"
__version__ = "git id %s" % git_version.id
__date__ = git_version.date


#
# =============================================================================
#
#                                 Command Line
#
# =============================================================================
#


def parse_thresholdstrings(thresholdstrings):
	"""
	Turn a list of strings of the form
	inst1,inst2=threshold1[,threshold2,...] into a dictionary with
	(inst1, inst2) 2-tuples as keys and the values being the thresholds
	parsed into lists of strings split on the "," character.

	For each pair of instruments present among the input strings, the
	two possible orders are considered independent:  the input strings
	are allowed to contain one set of thresholds for (inst1, inst2),
	and a different set of thresholds for (inst2, inst1).  Be aware
	that no input checking is done to ensure the user has not provided
	duplicate, incompatible, thresholds.  This is considered the
	responsibility of the application program to verify.

	The output dictionary contains threshold sets for both instrument
	orders.  If, for some pair of instruments, the input strings
	specified thresholds for only one of the two possible orders, the
	thresholds for the other order are copied from the one that was
	provided.

	Whitespace is removed from the start and end of all strings.

	A typical use for this function is in parsing command line
	arguments or configuration file entries.

	Example:

	>>> from pylal.snglcoinc import parse_thresholds
	>>> parse_thresholds(["H1,H2=X=0.1,Y=100", "H1,L1=X=.2,Y=100"])
	{('H1', 'H2'): ['X=0.1', 'Y=100'], ('H1', 'L1'): ['X=.2', 'Y=100'], ('H2', 'H1'): ['X=0.1', 'Y=100'], ('L1', 'H1'): ['X=.2', 'Y=100']}
	"""
	thresholds = {}
	for pair, delta in [s.split("=", 1) for s in thresholdstrings]:
		try:
			A, B = [s.strip() for s in pair.split(",")]
		except Exception:
			raise ValueError, "cannot parse instruments '%s'" % pair
		thresholds[(A, B)] = [s.strip() for s in delta.split(",")]
	for (A, B), value in thresholds.items():
		if (B, A) not in thresholds:
			thresholds[(B, A)] = value
	return thresholds


def parse_thresholds(options):
	#
	# parse --thresholds options into a dictionary of instrument pairs
	# and components
	#

	try:
		thresholds = parse_thresholdstrings(options.thresholds)
	except Exception, e:
		raise ValueError, "error parsing --thresholds: %s" % str(e)

	#
	# parse the components from --thresholds options
	#

	if options.coincidence_algorithm == "excesspower":
		#
		# excess power does not use adjustable thresholds, but for
		# speed it helps to pre-compute the light travel time
		# between the instruments involved in the analysis
		#

		for pair in thresholds.keys():
			thresholds[pair] = inject.light_travel_time(*pair)

	elif options.coincidence_algorithm == "stringcusp":
		#
		# parse thresholds into dt values
		#

		try:
			thresholds = dict((instrumentpair, (float(dt),)) for instrumentpair, (dt,) in thresholds.iteritems())
		except Exception, e:
			raise ValueError, "error parsing --thresholds: %s" % str(e)

	else:
		#
		# unrecognized coincidence algorithm
		#

		raise ValueError, options.coincidence_algorithm

	#
	# Done
	#

	return thresholds


def parse_command_line():
	parser = OptionParser(
		version = "Name: %%prog\n%s" % git_version.verbose_msg,
		usage = "%prog [options] [file ...]",
		description = "%prog implements the excess power and string cusp coincidence algorithms for use in performing trigger-based multi-instrument searches for gravitational wave events.  The LIGO Light Weight XML files listed on the command line are processed one by one in order, and over-written with the results.  If no files are named, then input is read from stdin and output written to stdout.  Any files whose names end in \".gz\" are assumed to be gzip-compressed and will be decompressed and recompressed during I/O."
	)
	parser.add_option("-c", "--comment", metavar = "text", help = "Set comment string in process table (default = None).")
	parser.add_option("-f", "--force", action = "store_true", help = "Process document even if it has already been processed.")
	parser.add_option("-p", "--program", metavar = "name", help = "Set the name of the program that generated the events as it appears in the process table (required).  The program name is used to extract live time information from the search summary tables in the input files.")
	parser.add_option("-a", "--coincidence-algorithm", metavar = "[excesspower|excesspower2|stringcusp]", default = None, help = "Select the coincidence test algorithm to use (required).")
	parser.add_option("--likelihood-data", metavar = "filename", default = [], action = "append", help = "Read likelihood data from this XML file.  (use ligolw_burca_tailor to generate these files)")
	parser.add_option("--likelihood-data-cache", metavar = "filename", help = "Read likelihood data from the XML files described by this LAL cache.  For each trigger file, the live time of the trigger file is established and all likelihood data files whose segments intersect the trigger file's live time are loaded and merged into a single distribution data set.  (use ligolw_burca_tailor to generate these files)")
	parser.add_option("-s", "--coincidence-segments", metavar = "start:end[,start:end,...]", help = "Set the GPS segments in which to retain coincidences.  Multiple segments can be specified by separating them with commas.  If either start or end is absent from a segment then the interval is unbounded on that side, for example \"874000000:\" causes all coincidences starting at 874000000 to be retained.  The \"time\" of a coincidence is ambiguous, and is different for different search algorithms, but a deterministic algorithm is used in all cases so the same coincidence of events will always be assigned the same time.  This feature is intended to allow large input files to be analyzed;  the procedure is to make n copies of the file and run n instances of burca specifying disjoint --coincidence-segments for each.")
	parser.add_option("-t", "--thresholds", metavar = "inst1,inst2=[threshold,...]", action = "append", default = [], help = "Set the coincidence algorithm's thresholds for an instrument pair.  For excesspower there are no thresholds.  For stringcusp, each instrument pair has a single threshold setting dt.  One set of thresholds must be provided for each instrument combination that will be compared, even if there are no thresholds to set.")
	parser.add_option("--tmp-space", metavar = "path", help = "Path to a directory suitable for use as a work area while manipulating the database file.  The database file will be worked on in this directory, and then moved to the final location when complete.  This option is intended to improve performance when running in a networked environment, where there might be a local disk with higher bandwidth than is available to the filesystem on which the final output will reside.")
	# FIXME:  split this next one into two arguments
	parser.add_option("-v", "--verbose", action = "store_true", help = "Be verbose.")
	options, filenames = parser.parse_args()

	#
	# check and convert and bunch of arguments
	#

	if options.coincidence_algorithm is None:
		raise ValueError, "missing required argument --coincidence-algorithm"
	if options.coincidence_algorithm not in ("excesspower", "excesspower2", "stringcusp"):
		raise ValueError, "unrecognized --coincidence-algorithm %s" % options.coincidence_algorithm
	if options.coincidence_algorithm == "excesspower2":
		options.likelihood_data = set(options.likelihood_data)
		if (not options.likelihood_data) and (options.likelihood_data_cache is None):
			raise ValueError, "must set one of --likelihood-data or --likelihood-data-cache"
		if options.likelihood_data and (options.likelihood_data_cache is not None):
			raise ValueError, "cannot set both --likelihood-data and --likelihood-data-cache"
		if options.likelihood_data_cache:
			options.likelihood_data_cache = set([CacheEntry(line, coltype = LIGOTimeGPS) for line in file(options.likelihood_data_cache)])
		else:
			options.likelihood_data_cache = set()
		if options.program is None:
			raise ValueError, "missing required argument --program"
	if options.coincidence_segments is not None:
		options.coinc_segs = segmentsUtils.from_range_strings(options.coincidence_segments.split(","), boundtype = LIGOTimeGPS).coalesce()
		if filenames is not None and len(filenames) > 1:
			raise ValueError, "refusing to allow use of --coincidence-segments with more than one input file"
	else:
		options.coinc_segs = None

	#
	# parse the --thresholds arguments
	#

	if options.coincidence_algorithm in ("excesspower", "stringcusp"):
		options.thresholds = parse_thresholds(options)
	elif options.thresholds:
		raise ValueError, "--coincidence-algorithm %s does not use --thresholds" % options.coincidence_algorithm
	else:
		# empty thresholds
		options.thresholds = {}

	#
	# done
	#

	return options, (filenames or [None])


#
# =============================================================================
#
#                                Stage 1 Burca
#
# =============================================================================
#


def burca1(options, filenames):
	#
	# Finish imports.
	#


	from glue.ligolw import lsctables
	from glue.ligolw import utils
	from pylal import ligolw_burca
	from pylal import llwapp


	#
	# Use interning row builder to save memory.
	#


	lsctables.table.RowBuilder = lsctables.table.InterningRowBuilder


	#
	# For excesspower and stringcusp methods, select the appropriate
	# event comparison and book-keeping functions.
	#


	if options.coinc_segs is not None:
		def coinc_segs_ntuple_comparefunc(events, offset_vector, coinc_segs = options.coinc_segs):
			# sort so we always do arithmetic in the same order
			events = sorted(events, key = lambda event: event.get_peak())
			# coinc time is SNR-weighted mean of event peak times
			epoch = events[0].get_peak() + offset_vector[events[0].ifo]
			coinc_time = sum(float(event.get_peak() + offset_vector[event.ifo] - epoch) * event.snr for event in events) / sum(event.snr for event in events)
			return coinc_time not in coinc_segs


	if options.coincidence_algorithm == "excesspower":
		EventListType = ligolw_burca.ExcessPowerEventList
		comparefunc = ligolw_burca.ExcessPowerCoincCompare
<<<<<<< HEAD
		ntuple_comparefunc = lambda events, offset_vector: False
=======
		if options.coinc_segs is not None:
			ntuple_comparefunc = coinc_segs_ntuple_comparefunc
		else:
			ntuple_comparefunc = lambda *args: False	# keep everything
>>>>>>> 6c5bc7c3
		CoincTables = ligolw_burca.ExcessPowerCoincTables
		CoincDef = ligolw_burca.ExcessPowerBBCoincDef
	elif options.coincidence_algorithm == "stringcusp":
		EventListType = ligolw_burca.StringEventList
		comparefunc = ligolw_burca.StringCoincCompare
		if options.coinc_segs is not None:
			ntuple_comparefunc = lambda *args: coinc_segs_ntuple_comparefunc(*args) or ligolw_burca.StringNTupleCoincCompare(*args)
		else:
			ntuple_comparefunc = ligolw_burca.StringNTupleCoincCompare
		CoincTables = snglcoinc.CoincTables
		CoincDef = ligolw_burca.StringCuspBBCoincDef
	else:
		raise Exception, "should never get here"


	#
	# Iterate over files.
	#


	for n, filename in enumerate(filenames):
		#
		# Load the file.
		#

		if options.verbose:
			print >>sys.stderr, "%d/%d:" % (n + 1, len(filenames)),
		xmldoc = utils.load_filename(filename, options.verbose, gz = (filename or "stdin").endswith(".gz"))
		lsctables.table.InterningRowBuilder.strings.clear()

		#
		# Have we already processed it?
		#

		if ligolw_process.doc_includes_process(xmldoc, ligolw_burca.process_program_name):
			if options.verbose:
				print >>sys.stderr, "warning: %s already processed," % (filename or "stdin"),
			if not options.force:
				if options.verbose:
					print >>sys.stderr, "skipping"
				continue
			if options.verbose:
				print >>sys.stderr, "continuing by --force"

		#
		# Add an entry to the process table.
		#

		process = ligolw_burca.append_process(xmldoc, **options.__dict__)

		#
		# Run coincidence algorithm.
		#

		ligolw_burca.ligolw_burca(
			xmldoc = xmldoc,
			process_id = process.process_id,
			EventListType = EventListType,
			CoincTables = CoincTables,
			coinc_definer_row = CoincDef,
			event_comparefunc = comparefunc,
			thresholds = options.thresholds,
			ntuple_comparefunc = ntuple_comparefunc,
			verbose = options.verbose
		)

		#
		# Close out the process table.
		#

		llwapp.set_process_end_time(process)

		#
		# Write back to disk, and clean up.
		#

		utils.write_filename(xmldoc, filename, options.verbose, gz = (filename or "stdout").endswith(".gz"))
		xmldoc.unlink()
		lsctables.table.reset_next_ids(lsctables.TableByName.values())


#
# =============================================================================
#
#                                Stage 2 Burca
#
# =============================================================================
#


def burca2(options, filenames):
	#
	# Finish imports.
	#


	try:
		import sqlite3
	except ImportError:
		# pre 2.5.x
		from pysqlite2 import dbapi2 as sqlite3


	from glue.ligolw import dbtables
	from pylal import ligolw_burca_tailor
	from pylal import ligolw_burca2
	from pylal import SnglBurstUtils
	from pylal.SimBurstUtils import MW_CENTER_J2000_RA_RAD, MW_CENTER_J2000_DEC_RAD


	# so they aren't insterted into a database
	dbtables.NonDBTableNames.append(ligolw_burca_tailor.rate.BinsTable.tableName)


	def load_likelihood_data(filenames, verbose = False):
		coinc_params_distributions = ligolw_burca_tailor.CoincParamsDistributions()
		for filename in filenames:
			connection = sqlite3.connect(":memory:")
			dbtables.DBTable_set_connection(connection)
			c, ignored = ligolw_burca_tailor.coinc_params_distributions_from_filename(filename, u"ligolw_burca_tailor", verbose = verbose)
			coinc_params_distributions += c
			connection.close()
		coinc_params_distributions.finish(filters = ligolw_burca_tailor.DistributionsStats.filters)
		return ligolw_burca2.LikelihoodRatio(coinc_params_distributions)


	#
	# Coinc params functions
	#


	coinc_params_func = ligolw_burca_tailor.targeted_coinc_params
	coinc_params_func_extra_args = (MW_CENTER_J2000_RA_RAD, MW_CENTER_J2000_DEC_RAD)


	#
	# Iterate over files.
	#


	cached_likelihood_files = set()


	for n, filename in enumerate(filenames):
		#
		# Open the file.
		#


		if options.verbose:
			print >>sys.stderr, "%d/%d: %s" % (n + 1, len(filenames), filename)
		working_filename = dbtables.get_connection_filename(filename, tmp_path = options.tmp_space, verbose = options.verbose)
		connection = sqlite3.connect(working_filename)
		connection.execute("PRAGMA temp_store_directory = '%s';" % dbtables.tempfile.gettempdir())
		dbtables.DBTable_set_connection(connection)
		database = SnglBurstUtils.CoincDatabase(connection, options.program, verbose = options.verbose)


		#
		# Retrieve appropriate likelihood data.
		#


		if options.likelihood_data_cache:
			likelihood_files = set(c.path() for c in options.likelihood_data_cache if c.to_segmentlistdict().intersects(database.seglists))
		else:
			likelihood_files = options.likelihood_data
		if likelihood_files != cached_likelihood_files:
			likelihood_ratio = load_likelihood_data(likelihood_files, verbose = options.verbose)
			cached_likelihood_files = likelihood_files


		#
		# Run likelihood ratio calculation.
		#


		ligolw_burca2.ligolw_burca2(database, likelihood_ratio, coinc_params_func, verbose = options.verbose, params_func_extra_args = coinc_params_func_extra_args)


		#
		# Done with this file.
		#


		connection.close()
		dbtables.put_connection_filename(filename, working_filename, verbose = options.verbose)


#
# =============================================================================
#
#                                     Main
#
# =============================================================================
#


#
# Command line
#


options, filenames = parse_command_line()


#
# Run program
#


if options.coincidence_algorithm in ("excesspower", "stringcusp"):
	burca1(options, filenames)
else:
	burca2(options, filenames)<|MERGE_RESOLUTION|>--- conflicted
+++ resolved
@@ -261,14 +261,10 @@
 	if options.coincidence_algorithm == "excesspower":
 		EventListType = ligolw_burca.ExcessPowerEventList
 		comparefunc = ligolw_burca.ExcessPowerCoincCompare
-<<<<<<< HEAD
-		ntuple_comparefunc = lambda events, offset_vector: False
-=======
 		if options.coinc_segs is not None:
 			ntuple_comparefunc = coinc_segs_ntuple_comparefunc
 		else:
 			ntuple_comparefunc = lambda *args: False	# keep everything
->>>>>>> 6c5bc7c3
 		CoincTables = ligolw_burca.ExcessPowerCoincTables
 		CoincDef = ligolw_burca.ExcessPowerBBCoincDef
 	elif options.coincidence_algorithm == "stringcusp":
