#!/usr/bin/python
# Reed Essick (reed.essick@ligo.org), Young-Min Kim (young-min.kim@ligo.org)



__author__ = "Young-Min Kim, Reed Essick, Ruslan Vaulin"
__version__ = "$Revision$"[11:-2]
__date__ = "$Date$"[7:-2]

__prog__="auxmvc_comparison_plots.py"
__Id__ = "$Id$"



from optparse import *
import glob
import sys
import os
import matplotlib
matplotlib.use('Agg')
from mpl_toolkits.axes_grid import ImageGrid
import pylab
import pdb
import numpy
from pylal import auxmvc_utils 
from pylal import git_version
import bisect
import pickle
from pylal import InspiralUtils
import math

numpy.seterr(all='warn')

def Nd_gaussian_kernal(x1, x2, sigma):
  """
  # computes the gaussian kernal : exp( -|x1-x2|^2/(2*sigma^2) ), where |x| is the norm of the vector x with euclidean metric
  """
  if isinstance(x1, (int, float, numpy.float128, numpy.float64)) or isinstance(x2, (int, float, numpy.float128, numpy.float64)):
    if isinstance(x1, (int, float, numpy.float128, numpy.float64)) and isinstance(x2, (int, float, numpy.float128, numpy.float64)):
      return numpy.exp(-(x1-x2)**2/(2.0*sigma**2))
    else:
      return False # bad input
  else:
    if len(x1) != len(x2):
      return False # bad input
    else:
      return numpy.exp(-sum([(x1[ind] - x2[ind])**2 for ind in range(len(x1))])/(2.0*sigma**2))


def CalculateFAPandEFF(total_data,classifier):
	"""
	Calculates fap, eff for the classifier and saves them into the corresponding columns of total_data.
	"""	
#	if not classifier == 'ovl':
	glitch_ranks = total_data[numpy.nonzero(total_ranked_data['glitch'] == 1.0)[0],:][classifier+'_rank']
	clean_ranks = total_data[numpy.nonzero(total_ranked_data['glitch'] == 0.0)[0],:][classifier+'_rank']
		
	glitch_ranks.sort()
	clean_ranks.sort()
#	else:
#		print "Can not compute FAP and Efficiency for OVL. Not an MVC classifier."
#		sys.exit(1)
	  			  
	for trigger in total_data:
		trigger[classifier +'_fap'] = auxmvc_utils.compute_FAP(clean_ranks, glitch_ranks, trigger[classifier+'_rank'])
		trigger[classifier +'_eff'] = auxmvc_utils.compute_Eff(clean_ranks, glitch_ranks, trigger[classifier+'_rank'])
		
	return total_data


def compute_combined_rank(total_data, type='max'):
  # Computes combined rank defined as logarithm of highest EFF/FAP from the classifiers.
  # we define two types of classifiers: 
  #   max:= combined_rank = max{ EFF/FAP } (DEFAULT)
  #     appropriate when classifiers are highly corrolated on both glitches and cleans
  #   max_hist:= combined_rank = max{ p(r|g)/p(r|g) }
  #     approximates the likelihood ratio from 1D histograms over each classifier's rank, and takes the maximum
  #     as written, this will only work when ANN, MVSC, and SVM are present
  #   max_pi:= combined_rank = max{ EFF } / product{ FAP }            
  #     appropriate when classifiers are corrolated on glitches but uncorrolated on cleans
  #   hist:= combined_rank = p({ranks}|glitch) / p({ranks}|clean)
  #     the probabilities are estimated from a historgram of events in MVC_rank-space
  #     appropriate in all situations, but may take longer to compute
  #     as written, this will only work when ANN, MVSC, and SVM are present

  # define the bins for our histogram
  n_bins = opts.n_bins
  bins = numpy.linspace(0, 1, n_bins+1)

  if type=='max':
    for trigger in total_data:
    # We need to add here OVL
      combined_mvc_rank = max([eff_over_fap(trigger, cls[0]) for cls in classifiers if cls[0]!='ovl'])     
      # set highest combined rank to 1000.0
      if combined_mvc_rank == numpy.inf: 
        trigger['combined_rank'] = 1000.0
      else:
        trigger['combined_rank'] = combined_mvc_rank

  if type=='max_hist':
    if opts.combined_algorithm_gaussian_width:
      # we need to pull out the ranks for each type of glitch
      # we store these as a list of lists, with the first index corresponding to the classifier
      g_ranks = [ [ g[cls[0]+'_rank'] for g in total_data[numpy.nonzero(total_data['glitch']==1)[0]] ] for cls in classifiers if cls[0] != 'ovl' ]    
      c_ranks = [ [ g[cls[0]+'_rank'] for g in total_data[numpy.nonzero(total_data['glitch']==0)[0]] ] for cls in classifiers if cls[0] != 'ovl' ]
     
      # we dump data to a pickle file
      pfile = open(opts.user_tag + '_max_hist_kde_data.pickle', 'w')
      pickle.dump([cls[0] for cls in classifiers if cls[0] != 'ovl'], pfile)
      pickle.dump(opts.combined_algorithm_gaussian_width, pfile)

      # we define a fine sampling (set by opts.combined_algorithm_gaussian_width) and computed the kde values at this sampling
      xpts = numpy.linspace(0, 1, 10*math.ceil(1./opts.combined_algorithm_gaussian_width) + 1)
      pickle.dump(xpts, pfile)

      # iterate over classifiers      
      # we compute kde estimates at every point in xpts, and then interpolate from these using scipy.interpolate.interp1d()
      p_g_curves = {}
      p_c_curves = {}
      count = 0
      for cls in [cls[0] for cls in classifiers if cls[0] != 'ovl']:
        if opts.verbose: 
          print 'building kde estimates for '+cls
        # compute estimates at every point in xpts (this part is slow)
        p_g_kde = [(len(g_ranks[count])*opts.combined_algorithm_gaussian_width*(2.*numpy.pi)**0.5)**-1 * sum([Nd_gaussian_kernal(r, x, opts.combined_algorithm_gaussian_width) for r in g_ranks[count]]) for x in xpts]
        p_c_kde = [(len(c_ranks[count])*opts.combined_algorithm_gaussian_width*(2*numpy.pi)**0.5)**-1 * sum([Nd_gaussian_kernal(r, x, opts.combined_algorithm_gaussian_width) for r in c_ranks[count]]) for x in xpts]
        count += 1
        pickle.dump(p_g_kde, pfile)
        pickle.dump(p_c_kde, pfile)

        # build diagnostic figures
        if opts.combined_diagnostic_plots:
          if opts.verbose:
            print 'building smoothed histogram figures for '+cls
          # kde figures
          f=pylab.figure()
          pylab.plot(xpts, p_g_kde, label='p(rank | glitch)')
          pylab.plot(xpts, p_c_kde, label='p(rank | clean)')
          pylab.legend()
          pylab.xlabel(cls+' rank')
          pylab.ylabel('kde')
          pylab.title(cls + ' kernal density estimates')
          pylab.savefig(opts.user_tag + '_max_hist_kde_'+cls+'.png')
          pylab.close(f)
          # map from rank to likelihood ratio
          f=pylab.figure()
          L = []
          for ind in range(len(xpts)):
            if p_c_kde[ind] == 0:
              L += [p_g_kde[ind]*(100**100)] # same procedure as above (assigning combined_rank's)
            else:
              L += [p_g_kde[ind] / p_c_kde[ind] ]
          pylab.semilogy(xpts, L, label=cls)
          pylab.xlabel(cls + ' rank')
          pylab.ylabel('Likelihood ratio ($\Lambda$)')
          pylab.title('Estimates of likelihood ratio from '+cls+' kde probability distributions')
          pylab.savefig(opts.user_tag + '_max_hist_likelihood_'+cls+'.png')
          pylab.close(f)

        # build the interpolation objects
        p_g_curves[cls] = scipy.interpolate.interp1d(xpts, p_g_kde, kind='linear')
        p_c_curves[cls] = scipy.interpolate.interp1d(xpts, p_c_kde, kind='linear')

      pfile.close()

      # now we interpolate values for each element of total_data and take the maximum likelihood as our rank
      for glitch in total_data:
        L = []
        for cls in [cls[0] for cls in classifiers if cls[0] != 'ovl']:
          p_g = p_g_curves[cls](glitch[cls+'_rank'])
          p_c = p_c_curves[cls](glitch[cls+'_rank'])
          if p_c == 0:
            L += [p_g * 100**100]
          else:
            L += [p_g / p_c ]
        glitch['combined_rank'] = max(L) 

    else:
      total_data=total_data[numpy.lexsort(tuple([total_data[cls[0]+'_rank'] for cls in reversed(classifiers)]))]
      ranks=[[glitch['glitch']] + [glitch[cls[0]+'_rank'] for cls in classifiers if cls[0]!='ovl'] + [0, 0, 0] for glitch in total_data]
      n_ranks = len(ranks)

      p_glitch = [ [0]*n_bins ]*len([c for c in classifiers if c[0]!='ovl'])
      p_cleans = [ [0]*n_bins ]*len(p_glitch)

      for i in range(n_bins):
        for ind in range(n_ranks):
          if ranks[ind][1] > bins[i] and ranks[ind][1] <= bins[i+1]:
            ranks[ind][4] = i
            if ranks[ind][0] == 1:
              p_glitch[0][i] += 1
            else:
              p_cleans[0][i] += 1
          if ranks[ind][2] > bins[i] and ranks[ind][2] <= bins[i+1]:
            ranks[ind][5] = i
            if ranks[ind][0] == 1:
              p_glitch[1][i] += 1
            else:
              p_cleans[1][i] += 1
          if ranks[ind][3] > bins[i] and ranks[ind][3] <= bins[i+1]:
            ranks[ind][6] = i
            if ranks[ind][0] == 1:
              p_glitch[2][i] += 1
            else:
              p_cleans[2][i] += 1

      for ind in range(n_ranks):
        n_cleans = len([r for r in ranks if r[0]==0])
        if p_cleans[0][ranks[ind][4]] > 0:
          L_ann = p_glitch[0][ranks[ind][4]] / float(p_cleans[0][ranks[ind][4]])
        else:
          L_ann = p_glitch[0][ranks[ind][4]]*2*n_cleans
        if p_cleans[1][ranks[ind][5]] > 0:
          L_mvsc = p_glitch[1][ranks[ind][5]] / float(p_cleans[1][ranks[ind][5]])
        else:
          L_mvsc = p_glitch[1][ranks[ind][5]]*2*n_cleans
        if p_cleans[2][ranks[ind][6]] > 0:
          L_svm = p_glitch[2][ranks[ind][6]] / float(p_cleans[2][ranks[ind][6]])
        else:
          L_svm = p_glitch[2][ranks[ind][6]]*2*n_cleans

        total_data[ind]['combined_rank']=max([L_ann, L_mvsc, L_svm])


  if type=='max_pi':
    if opts.combined_algorithm_gaussian_width:
      # we need to pull out the ranks for each type of glitch
      # we store these as a list of lists, with the first index corresponding to the classifier
      g_ranks = [ [ g[cls[0]+'_rank'] for g in total_data[numpy.nonzero(total_data['glitch']==1)[0]] ] for cls in classifiers if cls[0] != 'ovl' ]
      c_ranks = [ [ g[cls[0]+'_rank'] for g in total_data[numpy.nonzero(total_data['glitch']==0)[0]] ] for cls in classifiers if cls[0] != 'ovl' ]

      # we dump data to a pickle file
      pfile = open(opts.user_tag + '_max_hist_kde_data.pickle', 'w')
      pickle.dump([cls[0] for cls in classifiers if cls[0] != 'ovl'], pfile)
      pickle.dump(opts.combined_algorithm_gaussian_width, pfile)

      # we define a fine sampling (set by opts.combined_algorithm_gaussian_width) and computed the kde values at this sampling
      xpts = numpy.linspace(0, 1, 10*math.ceil(1./opts.combined_algorithm_gaussian_width) + 1)
      pickle.dump(xpts, pfile)

      # iterate over classifiers
      # we compute kde estimates at every point in xpts, and then interpolate from these using scipy.interpolate.interp1d()
      p_g_curves = {}
      p_c_curves = {}
      count = 0
      for cls in [cls[0] for cls in classifiers if cls[0] != 'ovl']:
        if opts.verbose:
          print 'building kde estimates for '+cls
        # compute estimates at every point in xpts (this part is slow)
        p_g_kde = [(len(g_ranks[count])*opts.combined_algorithm_gaussian_width*(2.*numpy.pi)**0.5)**-1 * sum([Nd_gaussian_kernal(r, x, opts.combined_algorithm_gaussian_width) for r in g_ranks[count]]) for x in xpts]
        p_c_kde = [(len(c_ranks[count])*opts.combined_algorithm_gaussian_width*(2*numpy.pi)**0.5)**-1 * sum([Nd_gaussian_kernal(r, x, opts.combined_algorithm_gaussian_width) for r in c_ranks[count]]) for x in xpts]
        count += 1
        pickle.dump(p_g_kde, pfile)
        pickle.dump(p_c_kde, pfile)

        # build diagnostic figures
        if opts.combined_diagnostic_plots:
          if opts.verbose:
            print 'building smoothed histogram figures for '+cls
          # kde figures
          f=pylab.figure()
          pylab.plot(xpts, p_g_kde, label='p(rank | glitch)')
          pylab.plot(xpts, p_c_kde, label='p(rank | clean)')
          pylab.legend()
          pylab.xlabel(cls+' rank')
          pylab.ylabel('kde')
          pylab.title(cls + ' kernal density estimates')
          pylab.savefig(opts.user_tag + '_max_hist_kde_'+cls+'.png')
          pylab.close(f)
          # map from rank to likelihood ratio
          f=pylab.figure()
          L = []
          for ind in range(len(xpts)):
            if p_c_kde[ind] == 0:
              L += [p_g_kde[ind]*(100**100)] # same procedure as above (assigning combined_rank's)
            else:
              L += [p_g_kde[ind] / p_c_kde[ind] ]
          pylab.semilogy(xpts, L, label=cls)
          pylab.xlabel(cls + ' rank')
          pylab.ylabel('Likelihood ratio ($\Lambda$)')
          pylab.title('Estimates of likelihood ratio from '+cls+' kde probability distributions')
          pylab.savefig(opts.user_tag + '_max_hist_likelihood_'+cls+'.png')
          pylab.close(f)

        # build the interpolation objects
        p_g_curves[cls] = scipy.interpolate.interp1d(xpts, p_g_kde, kind='linear')
        p_c_curves[cls] = scipy.interpolate.interp1d(xpts, p_c_kde, kind='linear')

      pfile.close()

      # now we interpolate values for each element of total_data and compute the estimated likelihood ratio: max{p_g} / prod{p_c}
      for glitch in total_data:
        prod_p_c = 1
        max_p_g = 0
        for cls in [cls[0] for cls in classifiers if cls[0] != 'ovl']:
          max_p_g = max([p_g_curves[cls](glitch[cls+'_rank']), max_p_g])
          prod_p_c = prod_p_c * p_c_curves[cls](glitch[cls+'_rank'])
        if prod_p_c == 0:
          glitch['combined_rank'] = max_p_g * 100**100
        else:
          glitch['combined_rank'] = max_p_g / prod_p_c

    else:
      for trigger in total_data:
        product = 1
        for P in [cls[0] for cls in classifiers if cls[0]!='ovl']:
          product *= trigger[P+'_fap']
        if product != 0.0:
          trigger['combined_rank'] = max([trigger[cls[0]+'_eff'] for cls in classifiers if cls[0]!='ovl']) / product
        else:
          trigger['combined_rank'] = 10.0**25
     
  if type=='hist':
    if opts.combined_algorithm_gaussian_width:
      # we estimate the 3-D probability distribution in classifier-rank space using a gaussian kernal density estimate
      
      # grab the ranks from total_data
      g_ranks = [[g[cls[0]+'_rank'] for cls in classifiers if cls[0] != 'ovl'] for g in total_data if g['glitch'] == 1]
      c_ranks = [[g[cls[0]+'_rank'] for cls in classifiers if cls[0] != 'ovl'] for g in total_data if g['glitch'] == 0]

      # we directly compute the kde for each element of total_data assuming a uniform standard deviation in all directions
      for g in total_data:
        this_g_ranks = [g[cls[0]+'_rank'] for cls in classifiers if cls[0] != 'ovl']
        p_g = (len(g_ranks)*opts.combined_algorithm_gaussian_width*(2*numpy.pi)**0.5)**-3 * sum([Nd_gaussian_kernal(ranks, this_g_ranks, opts.combined_algorithm_gaussian_width) for ranks in g_ranks])
        p_c = (len(c_ranks)*opts.combined_algorithm_gaussian_width*(2*numpy.pi)**0.5)**-3 * sum([Nd_gaussian_kernal(ranks, this_g_ranks, opts.combined_algorithm_gaussian_width) for ranks in c_ranks])
        #compute the likelihood ratio
        if p_c != 0:
          g['combined_rank'] = p_g / p_c
        else:
          g['combined_rank'] = p_g / ( 1 / (6*opts.combined_algorithm_gaussian_width)**len(this_g_ranks) ) # we estimate the vanishing p_c as one event in a (hyper-)cube of side-length 6*sigma
      
      ###############
      # this is where we should put the diagnostic plots for the smoothed 3-D histogram, once we figure out what those should be
      ##############

    else:
      # we need to sort total_data in the correct way: do this by the order of classifiers and by cls_rank so that the we end up with total_data sorted by classifiers[0]_rank, and then that sub-sorted by classifiers[1]_rank, etc
      # also want these in increasing order
      # sort total data first by glitch and then by GPS time.
      # numpy.lexsort() does inderct sort and return array's indices
      total_data=total_data[numpy.lexsort(tuple([total_data[cls[0]+'_rank'] for cls in reversed(classifiers)]))]

      #define a list of sets of ranks so that we don't have to manipulate total_data
      # the order of this list also corresponds to the order of glitches in total_data, which we will exploit
      # each element of ranks has the following form: [ glitch, cls1_rank, cls2_rank, cls3_rank, cls1_bin, cls2_bin, cls3-bin]
      ranks=[[glitch['glitch']] + [glitch[cls[0]+'_rank'] for cls in classifiers if cls[0]!='ovl'] + [0, 0, 0] for glitch in total_data]
      n_ranks = len(ranks)

      # define the 'histograms' as array like structures
      # we will count glitches as elements of a bin if they fall into ( bin[i], bin[i+1] ], with the special case of the first bin, which is defined as [ bin[0], bin[1] ]
      p_glitch = [ [ [0]*n_bins ]*n_bins ]*n_bins
      p_cleans = [ [ [0]*n_bins ]*n_bins ]*n_bins

      # iterate through all possible bins
      # we count the number of elements from ranks in each bin and also label the elements in ranks by their corresponding bins (saves time later)
      # we know that ranks is sorted, so on the next iteration we pick up where we left off (this will only work for the top level though)
      i_ind = 0
    
      # we also instantiate counters for the number of glitches
      n_glitches = 0
      n_cleans = 0

      for i in range(n_bins):
        # these store the elements of ranks that fall into bin "i"
        i_ranks = []
        i_ranks_inds = [] # corresponds to the index in ranks for all elements in i_ranks

        # iterate over all elements of ranks that we haven't already seen
        for ind in range(n_ranks):
          if ranks[ind][1] < bins[i]: # falls to the left of the bin
            pass
          elif ranks[ind][1] <= bins[i+1]: # falls within the bin, increment where appropriate
            i_ranks += [ranks[ind]]
            i_ranks_inds += [ind]
            ranks[ind][4] = i # label the element of ranks
      
        # iterate over all elements we haven't seen. same logic as above, except we only iterate through the truncated list "i_ranks"
        for j in range(n_bins):
          j_ranks = []
          j_ranks_inds = [] 

          for ind in range(len(i_ranks)):
            if i_ranks[ind][2] < bins[j]:
              pass
            elif i_ranks[ind][2] <= bins[j+1]:
              j_ranks += [i_ranks[ind]]
              j_ranks_inds += [i_ranks_inds[ind]]
              ranks[i_ranks_inds[ind]][5] = j
 
          # iterate as above, but through the even further truncated list "j_ranks"
          for k in range(n_bins):
            k_ranks = []
            for ind in range(len(j_ranks)):
              if j_ranks[ind][3] < bins[k]:
                pass
              elif j_ranks[ind][3] <= bins[k+1]: # falls within the bin, and we simply add 1 to the number of elements in that bin
                k_ranks += [j_ranks[ind]]
                if j_ranks[ind][0] == 1:
                  p_glitch[i][j][k] += 1
                  n_glitches += 1
                else:
                  p_cleans[i][j][k] += 1
                  n_cleans += 1
                ranks[j_ranks_inds[ind]][6] = k
 
      # we should check that we've place all the glitches and cleans: see if n_glitches == len(glitches), etc
      print len(total_data[numpy.nonzero(total_data['glitch'] == 1)[0]])
      print n_glitches

      print len(total_data[numpy.nonzero(total_data['glitch'] == 0)[0]])
      print n_cleans

      for ind in range(n_ranks):
         # compute the likelihood ratio from the histograms
         p_g = p_glitch[ranks[ind][4]][ranks[ind][5]][ranks[ind][6]]/float(n_glitches)
         p_c = p_cleans[ranks[ind][4]][ranks[ind][5]][ranks[ind][6]]/float(n_cleans)
         if p_c != 0:
           total_data[ind]['combined_rank'] = p_g/p_c
         else:
           total_data[ind]['combined_rank'] = p_g*2*n_cleans # we define a bin with zero elements as having a probability of 1/(2*n_cleans)

  return total_data



def eff_over_fap(trigger, classifier):
  """
  Calculate ratio of eff over fap which approximates likelihood ratio.
  """	
  
  if trigger[classifier+'_fap'] == 0.0:
    return numpy.inf
  else:
    return numpy.log10(trigger[classifier+'_eff'] / trigger[classifier+'_fap'])
	
  
def PrateToRank(ranks,Prate):
	"""
	### convert a certain positive rate(Prate) to a corresponding rank in rank data
	"""
	ranks_sorted=numpy.sort(ranks)
	PositiveRates=[]
	for i,rank in enumerate(ranks_sorted):
		number_of_positive = len(ranks_sorted) - numpy.searchsorted(ranks_sorted,rank)
		PositiveRates.append(number_of_positive/float(len(ranks_sorted)))
	for i,ra in enumerate(PositiveRates):
		if ra <= Prate:
			break
	RankThr = ranks_sorted[i]

	return RankThr


def vetoGlitchesUnderFAP(glitch_data, rank_name, Rankthr, FAPthr):
	"""
	## veto triggers at Rankthr corresponding to FAPthr and return remained triggers
	"""
	glitch_data_sorted = numpy.sort(glitch_data,order=[rank_name])
	total_number_of_glitches = len(glitch_data_sorted[rank_name])
	number_of_vetoed_glitches = numpy.searchsorted(glitch_data_sorted[rank_name],Rankthr)
	number_of_true_alarms = total_number_of_glitches - number_of_vetoed_glitches
	efficiency = number_of_true_alarms/float(total_number_of_glitches)
	glitch_data_vetoed = glitch_data_sorted[:number_of_vetoed_glitches]

	return glitch_data_vetoed, efficiency


def ReadMVCRanks(list_of_files, classifier):
	"""
	Reads ranks from the classifier ouput files. Can read MVSC, ANN or SVM *.dat files.   
	"""
	data = auxmvc_utils.ReadMVSCTriggers(list_of_files)
	if classifier == 'mvsc':
		ranker = 'Bagger'
		rank_name = 'mvsc_rank'
	elif classifier == 'ann':
		ranker = 'glitch-rank'
		rank_name = 'ann_rank'
	else:
		ranker = 'SVMRank'
		rank_name = 'svm_rank'

	variables=['GPS','glitch',rank_name]
	formats=['g8','i','g8']
	gps_ranks = numpy.empty(len(data),dtype={'names':variables,'formats':formats})
	gps_ranks['glitch']=data['i']
	gps_ranks[rank_name]=data[ranker]
	gps_ranks['GPS'] = data['GPS_s'] + data['GPS_ms']*10**(-3)

	return gps_ranks


def BinToDec(binary):
	decimal=0
	power=len(str(binary)) - 1
	for i in str(binary):
		decimal += int(i)*2**power
		power -= 1
	return decimal


def ReadDataFromClassifiers(classifiers):
	"""
	This function reads MVCs(MVSC,ANN,SVM) ranked data and OVL data and combines them into total_data array.
	When combining, it is assumed that input files contain same triggers. 
	In particular that sorting triggers in time is enough for cross-identification. 
	"""
	#reading all data from the first classifier
	data = auxmvc_utils.ReadMVSCTriggers(classifiers[0][1])
	n_triggers = len(data)

	# defining variables and formats for total_data array
	variables = ['GPS','glitch'] + list(data.dtype.names[5:-1])
	for var in ['mvsc','ann','svm','ovl']:
		variables += [var+j for j in ['_rank','_fap','_eff']]
	variables += ['ovl_chan','ovl_fdt','combined_rank', 'combined_eff', 'combined_fap']
	formats = ['g8','i']+['g8' for a in range(len(variables)-2)]

	# creating total_data array
	total_data = numpy.zeros(n_triggers, dtype={'names':variables, 'formats':formats})

	# populating columns using data from the first classifier
	total_data['glitch']=data['i']
	total_data[classifiers[0][0]+'_rank']=data[data.dtype.names[-1]]

	for name in data.dtype.names[5:-1]:
		total_data[name] = data[name]
	
	total_data['GPS'] = data['GPS_s'] + data['GPS_ms']*10**(-3)

	# sort total data first by glitch and then by GPS time.
	# numpy.lexsort() does inderct sort and return array's indices
	total_data=total_data[numpy.lexsort((total_data['GPS'], total_data['glitch']))]
	
	# looping over remaning classifiers
	if classifiers[1:]:
		for cls in classifiers[1:]:
			ranks_data=[]
			if not cls[0] == 'ovl':
				ranks_data=ReadMVCRanks(cls[1],cls[0])
				#sort trigers first in glitch then in GPS time to ensure correct merging
				ranks_data=ranks_data[numpy.lexsort((ranks_data['GPS'], ranks_data['glitch']))]
			
				# populating this classifier rank column in total_data array
				total_data[cls[0]+'_rank']=ranks_data[cls[0]+'_rank']
			
	
	# Reading in information from OVL and populating corresponding columns in total_data
	if classifiers[-1][0] == 'ovl':
		# we first need to retrieve the OVL data. Because we load both glitches and cleans into the same structure, we simply iterate over all the files listed in classifiers[-1][1]
		for file in classifiers[-1][1]:
			ovl_raw = auxmvc_utils.LoadOVL(file)
                        # figure out whether this is glitch or clean data
                        GorC = 1.0 
			for item in file.split('.'):
				if item == 'CLEAN':
					GorC = 0.0
			print 'ngwtrg_vtd from ' + file + ': ' + repr(len(ovl_raw))
			# we want to iterate through all the glitches stored in total_data that are glitches
			for glitch_index  in numpy.nonzero(total_data['glitch'] == GorC)[0]:
				# we look for matching GW glitches in the OVL data using the GPS time
				ovl_rank = GetOVLRank(ovl_raw, total_data[glitch_index]['GPS'], deltat = 0.0015)
				if len(ovl_rank) > 0:
					ovl_rank = ovl_rank[0]
					total_data[glitch_index]['ovl_eff'] = ovl_rank[0]
					total_data[glitch_index]['ovl_fdt'] = ovl_rank[1]
					total_data[glitch_index]['ovl_rank'] = ovl_rank[2]
					total_data[glitch_index]['ovl_chan'] = ovl_rank[3]
#					print '\nGPS:  ' + repr(total_data[glitch_index]['GPS'])
#	                                print 'ovl_eff: ' + repr(total_data[glitch_index]['ovl_eff'])
#					print 'ovl_fdt: ' + repr(total_data[glitch_index]['ovl_fdt'])
#					print 'ovl_rank: ' + repr(total_data[glitch_index]['ovl_rank'])
#					print 'ovl_chan: ' + repr(total_data[glitch_index]['ovl_chan'])
				else:
        	                        total_data[glitch_index]['ovl_eff'] = 1.0
                	                total_data[glitch_index]['ovl_fdt'] = 1.0
                        	        total_data[glitch_index]['ovl_chan'] = -1 

			print 'ngwtrg_vtd from total_data: ' + repr(len(total_data[numpy.nonzero(total_data['ovl_rank'] > 0)[0]]))
	return total_data


def GetOVLRank(OVLOutput, gwtcent, deltat = 0):
  '''
  This is meant to return the OVL rank-data corresponding to a given central time (tcent) for a GW glitch. the OVL data returned is a list of the form:
    [ovl_eff, ovl_fdt, ovl_rank, ovl_chan]
  the output arguments correspond to internal OVL data as follows:
    ovl_eff  : c_eff
    ovl_fdt  : c_fdt
    ovl_rank : 2-(rank/len(stats)) ... where rank is the row index in stats
    ovl_chan : vchan
  '''
  ###
  # the current incarnation will find all of the OVL glitches that satisfy |tcent - gwtcent| < deltat, but will only return one of them. This function needs to be extended to decide between the multiple returns, perhaps using other informaion about the glitch.
  ###
  # define references for internal structure of OVLOuptut
  Dic = {'tcent':0, 'vconfig':1, 'vstats':2}
  vconfigDic = {'vchan':0, 'vthr':1, 'vwin':2}
  vstatsDic = {'livetime':0, '#gwtrg':1, 'dsec':2, 'csec':3, 'vact':4, 'vsig':5, 'c_livetime':6, 'c_ngwtrg':7, 'c_dsec':8, 'c_csec':9, 'c_vact':10, 'rank':11}
  # define search variables
  begint = gwtcent - deltat
  endt = gwtcent + deltat
  ovl_dat = []
  max_rank = 0
  for index in range(len(OVLOutput)):
    #find maximum rank (total number of vconfigs applied - 1)
    if max_rank < OVLOutput[index][Dic['vstats']][vstatsDic['rank']]:
      max_rank = OVLOutput[index][Dic['vstats']][vstatsDic['rank']]
    #check to see if the OVL data matches gwtcent
    if (OVLOutput[index][Dic['tcent']] > begint) and (OVLOutput[index][Dic['tcent']] < endt):
      # extract desired data from OVLOutput
      h = OVLOutput[index]
      ovl_eff = float(h[Dic['vstats']][vstatsDic['c_vact']]) / float(h[Dic['vstats']][vstatsDic['c_ngwtrg']])
      ovl_fdt = float(h[Dic['vstats']][vstatsDic['c_dsec']]) / float(h[Dic['vstats']][vstatsDic['c_livetime']])
      not_quite_rank = float(h[Dic['vstats']][vstatsDic['rank']])
      ovl_chan = h[Dic['vconfig']][vconfigDic['vchan']]
      ovl_dat += [ [ ovl_eff, ovl_fdt, not_quite_rank, ovl_chan ] ]
    else:
      pass
  for index in range(len(ovl_dat)):
    # convert not_quite_rank to ovl_rank as defined above
    not_quite_rank = ovl_dat[index][2]
    ovl_dat[index][2] = 2 - float(not_quite_rank)/max_rank
  # we now return the first entry in the list, BUT THIS SHOULD BE EXTENDED SO THAT WE PICK THE CORRECT ENTRY BASED ON OTHER INFORMATION ABOUT THE GLITCH
  if len(ovl_dat) > 1:
    print('found multiple glitches at MVC GWtcent = ' + repr(gwtcent))
    print'\tcorresponding to OVL parameters: '
    for ovl in ovl_dat:
      print '\t\t' + repr(ovl) 
    return [ovl_dat[0]]
  else:
    return ovl_dat


def cluster(data, rank='signif', cluster_window=1.0):
	"""
	Clustering performed with the sliding window cluster_window keeping trigger with the highest rank;
	data is array of glitches, it is assumed to be sorted by GPS time in ascending order.
	Clustering algorithm is borrowed from pylal.CoincInspiralUtils cluster method.
	"""

	# initialize some indices (could work with just one)
	# but with two it is easier to read
	this_index = 0
	next_index = 1
	glitches = data[numpy.nonzero(data['glitch'] == 1.0)[0],:]
	while next_index < len(glitches):

		# get the time for both indices
		thisTime = glitches[this_index]['GPS']
		nextTime = glitches[next_index]['GPS']

		# are the two coincs within the time-window?
		if nextTime-thisTime < cluster_window:

			# get the ranks
			this_rank = glitches[this_index][rank]
			next_rank = glitches[next_index][rank]

			# and remove the trigger which has the lower rank
			if (next_rank > this_rank):
				glitches = numpy.delete(glitches, this_index, 0)
			else:
				glitches = numpy.delete(glitches, next_index, 0)

		else:
			# the two triggers are NOT in the time-window
			# so must increase index
			this_index+=1
			next_index+=1
			
	data = numpy.concatenate((glitches, data[numpy.nonzero(data['glitch'] == 0.0)[0],:]))
	return data

def EstimateP(rank, ranks, dr=0.001, last_dr=0, N=100, tolerance=0.01, max_iter=25, iter=0):
  """
  # written to estimate the probability density at (rank) from the distribution (ranks)
  # we use a simple counting algorithm to estimate the number of elements of (ranks) in the neighborhood or (rank), and use that to estimate the density at (rank)
  """
  p=[]
  for r in rank:
    Sn=sum([1 for e in ranks if abs(e-r) <= dr])
    if max_iter==iter:
      p += [Sn/(2*dr)]
    elif numpy.abs(Sn-N) <= tolerance*N:
      p += [Sn/(2*dr)]
    elif Sn < N:
      if last_dr > dr:
        new_dr = 0.5*(last_dr + dr)
      else:
        new_dr = 10*dr
      p += EstimateP([r], ranks, dr=new_dr, last_dr=dr, N=N, tolerance=tolerance, iter=(iter+1))
    else:
      if last_dr < dr:
        new_dr = 0.5*(dr+last_dr)
      else:
        new_dr = 0.1*dr
      p += EstimateP([r], ranks, dr=new_dr, last_dr=dr, N=N, tolerance=tolerance, iter=(iter+1))
  return p
         

usage= """Written to load and manipulate output from different classifiers."""



parser=OptionParser(usage=usage, version = git_version.verbose_msg)
parser.add_option("","--ovl-ranked-files", default=False, type="string", help="Provide the path for HVeto Results files which contain all trigger data and those ranks and globbing pattern")
parser.add_option("","--mvsc-ranked-files", default=False, type="string", help="Provide the path for MVSC *.dat files and globbing pattern")
parser.add_option("","--ann-ranked-files", default=False, type="string", help="Provide the path for ANN *.dat files and globbing pattern")
parser.add_option("","--svm-ranked-files", default=False, type="string", help="Provide the path for SVM *.dat files and globbing pattern")
parser.add_option("","--combined-files", default=False, type="string", help="Provide the path for combined *.dat files and globbing pattern")

parser.add_option("","--combined-algorithm", default='max', type="string", help='Change the algorithm with which MVC data is combined')
parser.add_option("","--combined-algorithm-gaussian-width", default=False, type="float", help="the standard deviation used when computing gaussian kernal estimates of pdf's")
parser.add_option("","--combined-diagnostic-plots", default=False, action="store_true", help="generates plots showing the kde estimates of smoothed pdf's")
parser.add_option("","--n-bins", default=100, type="int", help="the number of bins used when creating histogram estimates of pdf's")
parser.add_option("","--fap-threshold", default=0.1,type="float", help="False Alarm Probability which is adapted to veto")
parser.add_option("","--cluster",action="store_true", default=False, help="cluster glitch samples")
parser.add_option("","--cluster-window", default=1.0, type="float", help="clustering window in seconds, default is 1 second.")
parser.add_option("","--cluster-rank", default='signif', type="string", help="rank used in clustering, default rank is significance of trigger in DARM.")

parser.add_option("-P","--output-path",action="store",type="string",default="./",  metavar="PATH", help="path where the figures would be stored")	  
parser.add_option("-O","--enable-output",action="store_true", default="True",  metavar="OUTPUT", help="enable the generation of the html and cache documents")	 	  
parser.add_option("-u","--user-tag",action="store",type="string", default=None,metavar=" USERTAG", help="a user tag for the output filenames" )
parser.add_option("", "--figure-resolution",action="store",type="int", default=50, help="dpi of the thumbnails (50 by default)")
parser.add_option("", "--html-for-cbcweb",action="store", default=False, metavar = "CVS DIRECTORY", help="publish the html "\
      "output in a format that can be directly published on the cbc webpage "\
      "or in CVS. This only works IF --enable-output is also specified. The "\
      "argument should be the cvs directory where the html file will be placed "\
      "Example: --html-for-cbcweb protected/projects/s5/yourprojectdir")
parser.add_option("","--verbose", action="store_true", default=False, help="print information" )
<<<<<<< HEAD
parser.add_option("","--write-combined-data",action="store_true", default="True", help="write combined data to disk")
=======
parser.add_option("","--write-combined-data",action="store_true", default=False, help="write combined data to disk")

# option to switch 'signif' and 'snr' data (to fix a labeling issue)
parser.add_option("","--switch-signif-and-snr", action="store_true", default=False, help="switch all signif and snr data to fix a mis-labeling issue upstream")
>>>>>>> 106178f5

# plotting options
parser.add_option("","--DQ-ROC", type='string', default=False, help='plots DQ flags on ROC plots. DQ-ROC can be either S4 or S6') 
parser.add_option("","--ROC", action="store_true", default=False, help="generate ROC Curves")
parser.add_option("","--bit-word", action="store_true", default=False, help="generate bit-word plots")
parser.add_option("","--hist-ranks", action="store_true", default=False, help="generate histograms over classifier ranks")
<<<<<<< HEAD
=======
parser.add_option("","--hist-ranks-bins", default=100, type="int", help="the number of bins used when creating histograms over classifier ranks")
>>>>>>> 106178f5
parser.add_option("","--cum-hist-signif", action="store_true", default=False, help="generate cumulative histograms over DARM significance before and after applying classifiers")
parser.add_option("","--diagnostic-plots", action="store_true", default=False, help="generates a large number of diagnostic plots meant to help determine the relative performance and correlation of classifiers")

(opts,args)=parser.parse_args()

columns_for_slim_catalog = ['GPS', 'glitch', 'signif', 'SNR', 'mvsc_rank', 'mvsc_fap', 'mvsc_eff', 'ann_rank', 'ann_fap', 'ann_eff', 'svm_rank', 'svm_fap', 'svm_eff', 'ovl_rank', 'ovl_fap', 'ovl_eff', 'ovl_chan', 'ovl_fdt', 'combined_rank', 'combined_eff', 'combined_fap']


try: os.mkdir(opts.output_path)
except: pass


# sanity checks

if (opts.ovl_ranked_files or opts.mvsc_ranked_files or opts.ann_ranked_files or opts.svm_ranked_files) and opts.combined_files:
  print "Error: Option --combined-files can not be used together with either of --ovl-ranked-files, --mvsc-ranked-files, --ann-ranked-files, --svm-ranked-files "
  sys.exit(1)


if not opts.combined_files:

  ### Making ranked data to use glitch ranks and GW snr for plotting 

  classifiers=[]
  if opts.ann_ranked_files:
	  classifiers.append(['ann',glob.glob(opts.ann_ranked_files)])
	  #classifiers.append(['ann',opts.ann_ranked_files.split(',')])
  if opts.mvsc_ranked_files:
	  classifiers.append(['mvsc',glob.glob(opts.mvsc_ranked_files)])
	  #classifiers.append(['mvsc',opts.mvsc_ranked_files.split(',')])
  if opts.svm_ranked_files:
	  classifiers.append(['svm',glob.glob(opts.svm_ranked_files)])
	  #classifiers.append(['svm',opts.svm_ranked_files.split(',')])
  if opts.ovl_ranked_files:
	  classifiers.append(['ovl',glob.glob(opts.ovl_ranked_files)])
	  #classifiers.append(['ovl',opts.ovl_ranked_files.split(',')])

  #mvc_types=BinToDec(''.join(map(str,mvc_read)))


  if not classifiers:
	  print "Errors!! No Input Files(*.dat with MVCs' ranks and/or *.pickle with HVeto's ranks)"
	  sys.exit()

  if opts.verbose:
	  print "Reading and combining data..."

  # Reading and combining data from all classifers(MVSC,ANN,SVM,OVL).
  total_ranked_data = ReadDataFromClassifiers(classifiers)

  ### TESTING OVL LOADING FUNCTIONALITY
  '''
  ovl_raw = auxmvc_utils.LoadOVL(classifiers[-1][1][0])
  # we pull 10 random GPS times from ovl_raw[] and the corresponding data from total_ranked_data[]
  # this is printed so we can check by eye whether they match
  import random
  deltaT = 0.0015
  for ind in range(0,10):
	rind = random.randint(0,len(ovl_raw)-1)
	print '\n ovl_raw'
	print ovl_raw[rind] 
	print '\n total_ranked_data'
  #  print total_ranked_data[numpy.nonzero( abs(ovl_raw[rind][0] - total_ranked_data['GPS']) <= deltaT )[0]]
	print 'GPS = ' + repr(total_ranked_data[numpy.nonzero( abs(ovl_raw[rind][0] - total_ranked_data['GPS']) <= deltaT )[0]]['GPS'])
	print 'ovl_eff = ' + repr(total_ranked_data[numpy.nonzero( abs(ovl_raw[rind][0] - total_ranked_data['GPS']) <= deltaT )[0]]['ovl_eff'])
	print 'ovl_fdt = ' + repr(total_ranked_data[numpy.nonzero( abs(ovl_raw[rind][0] - total_ranked_data['GPS']) <= deltaT )[0]]['ovl_fdt'])
	print 'ovl_chan = ' + repr(total_ranked_data[numpy.nonzero( abs(ovl_raw[rind][0] - total_ranked_data['GPS']) <= deltaT )[0]]['ovl_chan'])
  '''
  # fix signif/snr mis-labeling issue if it exists
  if opts.switch_signif_and_snr:
	print 'switching DARM-signif and DARM-SNR'
	for g in total_ranked_data:
	  signif = g['signif']
	  g['signif'] = g['SNR']
	  g['SNR'] = signif
   
  
  # cluster glitch samples if --cluster option is given
  if opts.cluster:
	  if opts.verbose:
		  print "Number of glitch samples before clustering: ", len(total_ranked_data[numpy.nonzero(total_ranked_data['glitch'] == 1.0)[0],:])
		  
	  total_ranked_data = cluster(total_ranked_data, rank=opts.cluster_rank, cluster_window=opts.cluster_window)
	  
	  if opts.verbose:
		  print "Number of glitch samples after clustering: ", len(total_ranked_data[numpy.nonzero(total_ranked_data['glitch'] == 1.0)[0],:])


  # Computing FAP and Efficiency for MVCs
  for cls in classifiers:
	total_ranked_data = CalculateFAPandEFF(total_ranked_data,cls[0])

  if opts.verbose:
	print 'combining...'	
  # Computing combined rank		
  total_ranked_data = compute_combined_rank(total_ranked_data, type=opts.combined_algorithm)

  # Computing FAP and Efficiency for combned rank
  total_ranked_data = CalculateFAPandEFF(total_ranked_data,'combined')
  if opts.verbose:
	print 'done'

  # add combined  to the list of classifiers
  classifiers.append(['combined'])


  #splitting data into glitch and clean samples
  glitches = total_ranked_data[numpy.nonzero(total_ranked_data['glitch'] == 1.0)[0],:]
  cleans = total_ranked_data[numpy.nonzero(total_ranked_data['glitch'] == 0.0)[0],:]

  if opts.verbose:
	  print "Done."

  if opts.write_combined_data:
	if opts.verbose:
	  print "Writing combined data into a file..."

	# write glitch samples into a file (full and slim catalog)
	glitch_file=open(opts.user_tag+'_glitch_data.dat','w')
	glitch_file.write(' '.join(glitches.dtype.names)+'\n')
	
	glitch_slim_file=open(opts.user_tag+'_glitch_slim_data.dat','w')
	glitch_slim_file.write(' '.join(columns_for_slim_catalog)+'\n')

	for da in glitches:
	  glitch_file.write(' '.join(map(str,da))+'\n')
	  glitch_slim_file.write(' '.join(map(str,da[columns_for_slim_catalog]))+'\n')	
	
	glitch_file.close()
	glitch_slim_file.close()
	
	# write clean samples into a file (full and slim catalog)
	clean_file=open(opts.user_tag+'_clean_data.dat','w')
	clean_file.write(' '.join(cleans.dtype.names)+'\n')
	
	clean_slim_file=open(opts.user_tag+'_clean_slim_data.dat','w')
	clean_slim_file.write(' '.join(columns_for_slim_catalog)+'\n')

	for da in cleans:
	  clean_file.write(' '.join(map(str,da))+'\n')
	  clean_slim_file.write(' '.join(map(str,da[columns_for_slim_catalog]))+'\n')
	
	clean_file.close()
	clean_slim_file.close()

	if opts.verbose:
	  print "Done."

else:
  # skip combining and read combined data from files
  
  # construct lists of glitch and clean files 
  combined_files = glob.glob(opts.combined_files)
  
  glitch_combined_files = []
  clean_combined_files = []
  for file in combined_files:
    if "_glitch_" in file:
      glitch_combined_files.append(file)
    elif "_clean_" in file:
      clean_combined_files.append(file)
    else:
      print "Warning: Could not classify" + file + " because it does not contain _glitch_ or _clean_ in the name."
      print "Ommiting" + file + "."
	  
  # reading in glitch samples 
  glitches = auxmvc_utils.ReadKWAuxTriggers(glitch_combined_files)
  
  # reading in clean samples
  cleans = auxmvc_utils.ReadKWAuxTriggers(clean_combined_files)
  
  # construct total combined data  
  #total_ranked_data = numpy.concatenate((glitches,cleans),axis=0) 
	
  # determine which classifiers are in the data
  classifiers = [[name.split("_rank")[0]] for name in glitches.dtype.names if "_rank" in name]
	
# constract slim version of total data

total_ranked_slim_data = numpy.concatenate((glitches[columns_for_slim_catalog],cleans[columns_for_slim_catalog]),axis=0)	
	

################   PLOTS   #############################################################

# Initializing the html output
InspiralUtils.message(opts, "Initialisation...")
opts = InspiralUtils.initialise(opts, __prog__, __version__)
fnameList = []
tagList = []
fig_num = 0
comments = ""

###########################################################################################
if opts.verbose:
  print 'Generating Plots...'

colorDIC = {'ann':'b', 'mvsc':'g', 'svm':'r', 'ovl':'c', 'combined':'m'}
labelDIC = {'ann':'ANN', 'mvsc':'MVSC', 'svm':'SVM', 'ovl':'OVL', 'combined':'MVC$_{\mathrm{max}}$'}

if opts.combined_algorithm == 'max_pi':
  if opts.combined_algorithm_gaussian_width:
    labelDIC['combined'] = '$\mathrm{max} \{ p(r_i|g)\} / \Pi \{ p(r_i|c)\}$'
  else:
    labelDIC['combined'] = '$\mathrm{max} \{ eff \} / \Pi \{ fap \}$'
elif opts.combined_algorithm == 'hist':
  labelDIC['combined'] = '$p(\{r_k\}|g)/p(\{r_k\}|c)$'
elif opts.combined_algorithm == 'max_hist':
  labelDIC['combined'] = '$\mathrm{max} \{ p(r_i|g)/p(r_i|c) \}$'


matplotlib.rc('text', usetex=True)

faircoin = numpy.linspace(10**-6,10**0.5,100)


#############################################################################################
#
### Scatter of ovl_fdt vs ovl_fap
#
# this should show how well fap calculated for the MVC's corresponds to actual deadtime in the detector.
# we expect there to be disagreement at low fap due to the limited sampling (cleans), 
# but the two measures should be approximately equal at or above 1% deadtime.
#
#############################################################################################

if opts.diagnostic_plots:

  if opts.verbose:
    print '  Scatter of ovl_fdt vs ovl_fap'

  # generate figure
  fig_num += 1
  fig = pylab.figure(fig_num)
<<<<<<< HEAD
  pylab.plot(total_ranked_data['ovl_fap'], total_ranked_data['ovl_fdt'], 'o', markerfacecolor = 'none', markeredgecolor = 'blue')
=======
  pylab.plot(total_ranked_slim_data['ovl_fap'], total_ranked_slim_data['ovl_fdt'], 'o', markerfacecolor = 'none', markeredgecolor = 'blue')
>>>>>>> 106178f5
  pylab.plot(faircoin, faircoin, 'k--')
  pylab.plot([opts.fap_threshold, opts.fap_threshold], [10**-5, 10**1], 'r')
  pylab.grid(True)
  pylab.xlabel('False Alarm Probability')
  pylab.ylabel('Fractional Dead Time')
  pylab.xscale('log')
  pylab.yscale('log')
  pylab.xlim(10**-4.1, 10**0.1)
  pylab.ylim(10**-4.1, 10**0.1)
  
  # add figure to html page
  name = '_fdt_vs_fap'
  fname = InspiralUtils.set_figure_name(opts, name)
  fname_thumb = InspiralUtils.savefig_pylal(filename=fname, doThumb=True, dpi_thumb=opts.figure_resolution)
  fnameList.append(fname)
  tagList.append(name)
  pylab.close()
<<<<<<< HEAD



#############################################################################################
#
### ROC curves from total_ranked_data[0]
#
# generates the standard ROC curves using values for eff and fap computed within this script.
#
#############################################################################################

if opts.ROC:

  if opts.verbose:
    print '  ROC curves from total_ranked_data[0]'
  
  # generate a pickle file for ROC data
  pfile = open(opts.user_tag + '_ROC.pickle', 'w')
  pickle.dump(classifiers,pfile) # corresponds to the order in which data was dumped

  # generate figure
  fig_num += 1
  fig = pylab.figure(fig_num)
  for cls in classifiers:
    total_data=total_ranked_data[numpy.lexsort((total_ranked_data[cls[0]+'_fap'], total_ranked_data[cls[0]+'_eff']))]
    if cls[0] == 'ovl': # plot the ROC curve corresponding to the glitches that were actually removed by OVL
      fap = total_data[numpy.nonzero(total_data['ovl_fap'] < 1)[0],:]
      pylab.plot(fap['ovl_fap'], fap['ovl_eff'], label = labelDIC[cls[0]], color=colorDIC[cls[0]])#, linewidth = 2)
      pickle.dump(fap['ovl_fap'], pfile)
      pickle.dump(fap['ovl_eff'], pfile)
    else:
      pylab.plot(total_data[cls[0]+'_fap'],total_data[cls[0]+'_eff'],label=labelDIC[cls[0]], color=colorDIC[cls[0]])#, linewidth = 2)
      pickle.dump(total_data[cls[0]+'_fap'], pfile)
      pickle.dump(total_data[cls[0]+'_eff'], pfile)
  pylab.plot(faircoin, faircoin, '--k')
  pylab.xlabel('False Alarm Probability')
  pylab.ylabel('Efficiency')
  pylab.xscale('log')
  pylab.yscale('log')
  pylab.xlim(10**-5, 10**0)
  pylab.ylim(10**-3.5, 10**0)
  pylab.title('Fig. '+str(fig_num)+': ROC Curves from total\_ranked\_data[]')
  l1 = pylab.legend(loc = 'lower right')

  pfile.close()

  if opts.diagnostic_plots:
    # save log-log figure
    name = '_ROC_log-log'
    fname = InspiralUtils.set_figure_name(opts, name)
    fname_thumb = InspiralUtils.savefig_pylal(filename=fname, doThumb=True, dpi_thumb=opts.figure_resolution)
    fnameList.append(fname)
    tagList.append(name)

    # save lin-lin figure
    fig_num +=1
    pylab.title('Fig. '+str(fig_num)+': ROC Curves from total\_ranked\_data[]')
    pylab.legend(loc = 'lower right')
    pylab.yscale('linear')
    pylab.xscale('linear')
    pylab.xlim(0, 1)
    pylab.ylim(0, 1)
    name = '_ROC_lin-lin'
    fname = InspiralUtils.set_figure_name(opts, name)
    fname_thumb = InspiralUtils.savefig_pylal(filename=fname, doThumb=True, dpi_thumb=opts.figure_resolution)
    fnameList.append(fname)
    tagList.append(name)

    fig_num += 1

  # check to see which DQ_ROC points to plot
  if opts.DQ_ROC == 'S4':
    cbcS4DQfap = [2355./98147, 7672./98147, 19179./98147]
    cbcS4DQeff = [2357./16205, 6710./16205, 9445./16205]
    dq2,   = pylab.plot(cbcS4DQfap[0], cbcS4DQeff[0], linestyle = 'None', markerfacecolor = 'None', markeredgecolor = 'k', marker = '^', markersize = 6, label = 'CBC DQ\,2')
    dq23,  = pylab.plot(cbcS4DQfap[1], cbcS4DQeff[1], linestyle = 'None', markerfacecolor = 'None', markeredgecolor = 'k', marker = 's', markersize = 6, label = 'CBC DQ\,2+3')
    dq234, = pylab.plot(cbcS4DQfap[2], cbcS4DQeff[2], linestyle = 'None', markerfacecolor = 'None', markeredgecolor = 'k', marker = 'd', markersize = 6, label = 'CBC DQ\,2+3+4')
    pylab.legend(loc = 'upper left')
  
  if opts.DQ_ROC == 'S6':
    burstS6DQfap = [485./99869, 4028./99869, 4503./99869]
    burstS6DQeff = [547./2833, 721./2833, 748./2833]
    dq2,   = pylab.plot(burstS6DQfap[0], burstS6DQeff[0], linestyle = 'None', markerfacecolor = 'None', markeredgecolor = 'k', marker = '^', markersize = 6, label = 'Burst DQ\,2')
    dq23,  = pylab.plot(burstS6DQfap[1], burstS6DQeff[1], linestyle = 'None', markerfacecolor = 'None', markeredgecolor = 'k', marker = 's', markersize = 6, label = 'Burst DQ\,2+3')
    dq234, = pylab.plot(burstS6DQfap[2], burstS6DQeff[2], linestyle = 'None', markerfacecolor = 'None', markeredgecolor = 'k', marker = 'd', markersize = 6, label = 'Burst DQ\,2+3+4')
    pylab.legend(loc = 'upper left')

  # save lin-log figure  
  pylab.title(opts.user_tag + '\nROC Curves')
  pylab.legend(loc = 'upper left', ncol=2)
  pylab.xscale('log')
  pylab.yscale('linear')
  pylab.xlim(10**-5, 10**0)
  pylab.ylim(0,1)
  	
  name = '_ROC_lin-log'
  fname = InspiralUtils.set_figure_name(opts, name)
  fname_thumb = InspiralUtils.savefig_pylal(filename=fname, doThumb=True, dpi_thumb=opts.figure_resolution)
  fnameList.append(fname)
  tagList.append(name)
  pylab.close()


#############################################################################################
#
### Bit-word histograms
#
# generate histograms representing the fractions of glitches removed by different combinations of classifiers
#
#############################################################################################

if opts.bit_word:

  if opts.verbose:
    print '  bit-word histograms'

  sigthr = 25

  # open pickle file
  pfile1 = open(opts.user_tag+'_bit-word_found_ANN-MVSC-SVM_fapthr-'+str(opts.fap_threshold)+'.pickle', 'w')
  pfile2 = open(opts.user_tag+'_bit-word_found_OVL-combined_fapthr-'+str(opts.fap_threshold)+'.pickle', 'w')

  pickle.dump(sigthr, pfile1)
  pickle.dump(sigthr, pfile2)
  pickle.dump(opts.fap_threshold, pfile1)
  pickle.dump(opts.fap_threshold, pfile2)

  ### we define a 5 bit word to be the concatenation of binary flags corresponding to whether or not a classifier removes a glitch at a set FAP
  # 0: classifier did not remove glitch
  # 1: classifier removed glitch

  ### this next bit is fragile, and only handles the special case of svm being absent. you should extend this to a more general case

  if opts.diagnostic_plots:
    classify = [[['ann'], ['mvsc'], ['svm'], ['ovl'], ['combined']], [['ann'], ['mvsc'], ['svm'], ['ovl']], [['ann'], ['mvsc'], ['svm'], ['combined']], [['ann'], ['mvsc'], ['svm']], [['ovl'], ['combined']]]
  else:
    classify = [[['ann'], ['mvsc'], ['svm']], [['ovl'], ['combined']]]

  for FAPthr in [opts.fap_threshold]:
    for clas in classify:
      #all glitches
      fbw = []
      for g in glitches:
        s = ""
        for cls in clas:
          if g[cls[0]+'_fap'] <= FAPthr:
            s += "1"
          else:
            s += "0"
        fbw += [BinToDec(s)]
 
      #glitches with signif <= sigthr
      g_rem = glitches[numpy.nonzero(glitches['signif'] <= sigthr)[0],:]
      fbwBelow = []
      for g in g_rem:
        s = ''
        for cls in clas:
          if g[cls[0]+'_fap'] <= FAPthr:
            s += '1'
          else:
            s += '0'
        fbwBelow += [BinToDec(s)]

      #glitches with signif >= sigthr
      g_rem = glitches[numpy.nonzero(glitches['signif'] >= sigthr)[0],:]
      fbwAbove = []
      for g in g_rem:
        s = ''
        for cls in clas:
          if g[cls[0]+'_fap'] <= FAPthr:
            s += '1'
          else:
            s += '0'
        fbwAbove += [BinToDec(s)]
      
      # dump data to pickle files
      if clas == [['ann'], ['mvsc'], ['svm']]:
        pickle.dump(clas, pfile1)
        # counts
        pickle.dump(fbw, pfile1)
        pickle.dump(fbwAbove, pfile1)
        pickle.dump(fbwAbove, pfile1)
        pfile1.close()

      if clas == [['ovl'], ['combined']]:
        pickle.dump(clas, pfile2)
        # bins
        pickle.dump(numpy.linspace(0.5, 2**len(clas)-0.5, num = 2**len(clas), endpoint = True), pfile2)
        # counts
        pickle.dump(fbw, pfile2)
        pickle.dump(fbwAbove, pfile2)
        pickle.dump(fbwAbove, pfile2)
        pfile2.close()


      if opts.diagnostic_plots:
        ### Add regular histograms 
        fig_num += 1
        fig = matplotlib.pyplot.figure()
        pylab.hist(fbw, bins = numpy.linspace(-0.5, 2**len(clas)-0.5, num = 2**len(clas) +1, endpoint=True), weights = numpy.ones(len(fbw))/len(fbw), histtype='step', log = True, label = 'all glitches')#, linewidth = 2)
        pylab.hist(fbwBelow, bins = numpy.linspace(-0.5, 2**len(clas)-0.5, num = 2**len(clas) +1, endpoint = True), weights = numpy.ones(len(fbwBelow))/len(fbwBelow), histtype = 'step', log = True, label = 'signif $\leq$ ' + str(sigthr))#,  linewidth = 2)
        (numA, bins, pathces) = pylab.hist(fbwAbove, bins = numpy.linspace(-0.5, 2**len(clas)-0.5, num = 2**len(clas) +1, endpoint = True), weights = numpy.ones(len(fbwAbove))/len(fbwAbove), histtype = 'step', log = True, label = 'signif $\geq$ ' + str(sigthr))#, linewidth = 2)
        pylab.ylabel('Fraction of Glitches')
        pylab.xlim(-0.5, 2**len(clas)-0.5)
        pylab.ylim(ymax = 1.0)
        pylab.title('Fig. '+str(fig_num)+': Histogram over Classifier Redundancy at FAP = '+str(FAPthr))
        pylab.legend(loc = 'upper center')
        pylab.grid(True, which = 'major')
        pylab.grid(True, which = 'minor')
   
        #convert decimals back to binaries and label the ticks accordingly
        tick_locs = numpy.linspace(0,2**len(clas)-1,num=2**len(clas))
        tick_labels = []
        for loc in tick_locs:
          s = ''
          l = range(len(clas) - 1)
          for ind in l[::-1]:
            if int(loc)/2**(ind+1) == 0:
              s += '0'
            else:
              s += '1'
              loc = int(loc)-2**(ind+1)
          if int(loc) == 0:
            s += '0'
          else:
            s += '1'
          tick_labels += [s]
        pylab.xticks(tick_locs, tick_labels)
        for label in fig.axes[0].xaxis.get_ticklabels():
          label.set_rotation(45)
  
        leg = "5 bit word is ordered in the following way:  "
        for cls in clas:
          leg += labelDIC[cls[0]]+' '
        pylab.figtext(0.5, 0.98, leg, ha = 'center', va = 'top')
      
        # print the fractions on top of the steps in the histograms
        for indn in range(len(numA)):
          loc = tick_locs[indn]
          if numA[indn] > 0:
            n = int(numA[indn]*10**3)/10.0
            pylab.text(loc,numA[indn],str(n)+'\,\%',ha='center',va='bottom')
    
        #adding to html page
        strclas = ''
        for cls in clas:
          strclas += cls[0] + '_'
        name = '_scatter_5bit-words_'+strclas+'_FAPthr_'+str(FAPthr)
        fname = InspiralUtils.set_figure_name(opts, name)
        fname_thumb = InspiralUtils.savefig_pylal(filename = fname, doThumb = True, dpi_thumb=opts.figure_resolution)
        fnameList.append(fname)
        tagList.append(name)
        pylab.close()
  
=======



#############################################################################################
#
# generates the standard ROC curves using values for eff and fap computed within this script.
#
#############################################################################################

if opts.ROC:

  if opts.verbose:
    print '  Computing ROC curves'
  
  # generate a pickle file for ROC data
  pfile = open(opts.user_tag + '_ROC.pickle', 'w')
  pickle.dump(classifiers,pfile) # corresponds to the order in which data was dumped

  # generate figure
  fig_num += 1
  fig = pylab.figure(fig_num)
  for cls in classifiers:
    total_ranked_slim_data=total_ranked_slim_data[numpy.lexsort((total_ranked_slim_data[cls[0]+'_fap'], total_ranked_slim_data[cls[0]+'_eff']))]
    if cls[0] == 'ovl': # plot the ROC curve corresponding to the glitches that were actually removed by OVL
      fap = total_ranked_slim_data[numpy.nonzero(total_ranked_slim_data['ovl_fap'] < 1)[0],:]
      pylab.plot(fap['ovl_fap'], fap['ovl_eff'], label = labelDIC[cls[0]], color=colorDIC[cls[0]])#, linewidth = 2)
      pickle.dump(fap['ovl_fap'], pfile)
      pickle.dump(fap['ovl_eff'], pfile)
    else:
      pylab.plot(total_ranked_slim_data[cls[0]+'_fap'],total_ranked_slim_data[cls[0]+'_eff'],label=labelDIC[cls[0]], color=colorDIC[cls[0]])#, linewidth = 2)
      pickle.dump(total_ranked_slim_data[cls[0]+'_fap'], pfile)
      pickle.dump(total_ranked_slim_data[cls[0]+'_eff'], pfile)
  pylab.plot(faircoin, faircoin, '--k')
  pylab.xlabel('False Alarm Probability')
  pylab.ylabel('Efficiency')
  pylab.xscale('log')
  pylab.yscale('log')
  pylab.xlim(10**-5, 10**0)
  pylab.ylim(10**-3.5, 10**0)
  pylab.title('Fig. '+str(fig_num)+': ROC Curves from total\_ranked\_data[]')
  l1 = pylab.legend(loc = 'lower right')

  pfile.close()

  if opts.diagnostic_plots:
    # save log-log figure
    name = '_ROC_log-log'
    fname = InspiralUtils.set_figure_name(opts, name)
    fname_thumb = InspiralUtils.savefig_pylal(filename=fname, doThumb=True, dpi_thumb=opts.figure_resolution)
    fnameList.append(fname)
    tagList.append(name)

    # save lin-lin figure
    fig_num +=1
    pylab.title('Fig. '+str(fig_num)+': ROC Curves from total\_ranked\_data[]')
    pylab.legend(loc = 'lower right')
    pylab.yscale('linear')
    pylab.xscale('linear')
    pylab.xlim(0, 1)
    pylab.ylim(0, 1)
    name = '_ROC_lin-lin'
    fname = InspiralUtils.set_figure_name(opts, name)
    fname_thumb = InspiralUtils.savefig_pylal(filename=fname, doThumb=True, dpi_thumb=opts.figure_resolution)
    fnameList.append(fname)
    tagList.append(name)

    fig_num += 1

  # check to see which DQ_ROC points to plot
  if opts.DQ_ROC == 'S4':
    cbcS4DQfap = [2355./98147, 7672./98147, 19179./98147]
    cbcS4DQeff = [2357./16205, 6710./16205, 9445./16205]
    dq2,   = pylab.plot(cbcS4DQfap[0], cbcS4DQeff[0], linestyle = 'None', markerfacecolor = 'None', markeredgecolor = 'k', marker = '^', markersize = 6, label = 'CBC DQ\,2')
    dq23,  = pylab.plot(cbcS4DQfap[1], cbcS4DQeff[1], linestyle = 'None', markerfacecolor = 'None', markeredgecolor = 'k', marker = 's', markersize = 6, label = 'CBC DQ\,2+3')
    dq234, = pylab.plot(cbcS4DQfap[2], cbcS4DQeff[2], linestyle = 'None', markerfacecolor = 'None', markeredgecolor = 'k', marker = 'd', markersize = 6, label = 'CBC DQ\,2+3+4')
    pylab.legend(loc = 'upper left')
  
  if opts.DQ_ROC == 'S6':
    burstS6DQfap = [485./99869, 4028./99869, 4503./99869]
    burstS6DQeff = [547./2833, 721./2833, 748./2833]
    dq2,   = pylab.plot(burstS6DQfap[0], burstS6DQeff[0], linestyle = 'None', markerfacecolor = 'None', markeredgecolor = 'k', marker = '^', markersize = 6, label = 'Burst DQ\,2')
    dq23,  = pylab.plot(burstS6DQfap[1], burstS6DQeff[1], linestyle = 'None', markerfacecolor = 'None', markeredgecolor = 'k', marker = 's', markersize = 6, label = 'Burst DQ\,2+3')
    dq234, = pylab.plot(burstS6DQfap[2], burstS6DQeff[2], linestyle = 'None', markerfacecolor = 'None', markeredgecolor = 'k', marker = 'd', markersize = 6, label = 'Burst DQ\,2+3+4')
    pylab.legend(loc = 'upper left')

  # save lin-log figure  
  pylab.title(opts.user_tag + '\nROC Curves')
  pylab.legend(loc = 'upper left', ncol=2)
  pylab.xscale('log')
  pylab.yscale('linear')
  pylab.xlim(10**-5, 10**0)
  pylab.ylim(0,1)
  	
  name = '_ROC_lin-log'
  fname = InspiralUtils.set_figure_name(opts, name)
  fname_thumb = InspiralUtils.savefig_pylal(filename=fname, doThumb=True, dpi_thumb=opts.figure_resolution)
  fnameList.append(fname)
  tagList.append(name)
  pylab.close()

  if opts.verbose:
    print "Finish computing and plotting ROC curves."
#############################################################################################
#
### Bit-word histograms
#
# generate histograms representing the fractions of glitches removed by different combinations of classifiers
#
#############################################################################################

if opts.bit_word:

  if opts.verbose:
    print '  bit-word histograms'

  sigthr = 100

  # open pickle file
  pfile1 = open(opts.user_tag+'_bit-word_found_ANN-MVSC-SVM_fapthr-'+str(opts.fap_threshold)+'.pickle', 'w')
  pfile2 = open(opts.user_tag+'_bit-word_found_OVL-combined_fapthr-'+str(opts.fap_threshold)+'.pickle', 'w')

  pickle.dump(sigthr, pfile1)
  pickle.dump(sigthr, pfile2)
  pickle.dump(opts.fap_threshold, pfile1)
  pickle.dump(opts.fap_threshold, pfile2)

  ### we define a 5 bit word to be the concatenation of binary flags corresponding to whether or not a classifier removes a glitch at a set FAP
  # 0: classifier did not remove glitch
  # 1: classifier removed glitch

  ### this next bit is fragile, and only handles the special case of svm being absent. you should extend this to a more general case

  if opts.diagnostic_plots:
    classify = [[['ann'], ['mvsc'], ['svm'], ['ovl'], ['combined']], [['ann'], ['mvsc'], ['svm'], ['ovl']], [['ann'], ['mvsc'], ['svm'], ['combined']], [['ann'], ['mvsc'], ['svm']], [['ovl'], ['combined']]]
  else:
    classify = [[['ann'], ['mvsc'], ['svm']], [['ovl'], ['combined']]]

  for FAPthr in [opts.fap_threshold]:
    for clas in classify:
      #all glitches
      fbw = []
      for g in glitches:
        s = ""
        for cls in clas:
          if g[cls[0]+'_fap'] <= FAPthr:
            s += "1"
          else:
            s += "0"
        fbw += [BinToDec(s)]
 
      #glitches with signif <= sigthr
      g_rem = glitches[numpy.nonzero(glitches['signif'] <= sigthr)[0],:]
      fbwBelow = []
      for g in g_rem:
        s = ''
        for cls in clas:
          if g[cls[0]+'_fap'] <= FAPthr:
            s += '1'
          else:
            s += '0'
        fbwBelow += [BinToDec(s)]

      #glitches with signif >= sigthr
      g_rem = glitches[numpy.nonzero(glitches['signif'] >= sigthr)[0],:]
      fbwAbove = []
      for g in g_rem:
        s = ''
        for cls in clas:
          if g[cls[0]+'_fap'] <= FAPthr:
            s += '1'
          else:
            s += '0'
        fbwAbove += [BinToDec(s)]
      
      # dump data to pickle files
      if clas == [['ann'], ['mvsc'], ['svm']]:
        pickle.dump(clas, pfile1)
        # counts
        pickle.dump(fbw, pfile1)
        pickle.dump(fbwBelow, pfile1)
        pickle.dump(fbwAbove, pfile1)
        pfile1.close()

      if clas == [['ovl'], ['combined']]:
        pickle.dump(clas, pfile2)
        # bins
        pickle.dump(numpy.linspace(0.5, 2**len(clas)-0.5, num = 2**len(clas), endpoint = True), pfile2)
        # counts
        pickle.dump(fbw, pfile2)
        pickle.dump(fbwBelow, pfile2)
        pickle.dump(fbwAbove, pfile2)
        pfile2.close()


      if opts.diagnostic_plots:
        ### Add regular histograms 
        fig_num += 1
        fig = matplotlib.pyplot.figure()
        pylab.hist(fbw, bins = numpy.linspace(-0.5, 2**len(clas)-0.5, num = 2**len(clas) +1, endpoint=True), weights = numpy.ones(len(fbw))/len(fbw), histtype='step', log = True, label = 'all glitches')#, linewidth = 2)
        pylab.hist(fbwBelow, bins = numpy.linspace(-0.5, 2**len(clas)-0.5, num = 2**len(clas) +1, endpoint = True), weights = numpy.ones(len(fbwBelow))/len(fbwBelow), histtype = 'step', log = True, label = 'signif $\leq$ ' + str(sigthr))#,  linewidth = 2)
        (numA, bins, pathces) = pylab.hist(fbwAbove, bins = numpy.linspace(-0.5, 2**len(clas)-0.5, num = 2**len(clas) +1, endpoint = True), weights = numpy.ones(len(fbwAbove))/len(fbwAbove), histtype = 'step', log = True, label = 'signif $\geq$ ' + str(sigthr))#, linewidth = 2)
        pylab.ylabel('Fraction of Glitches')
        pylab.xlim(-0.5, 2**len(clas)-0.5)
        pylab.ylim(ymax = 1.0)
        pylab.title('Fig. '+str(fig_num)+': Histogram over Classifier Redundancy at FAP = '+str(FAPthr))
        pylab.legend(loc = 'upper center')
        pylab.grid(True, which = 'major')
        pylab.grid(True, which = 'minor')
   
        #convert decimals back to binaries and label the ticks accordingly
        tick_locs = numpy.linspace(0,2**len(clas)-1,num=2**len(clas))
        tick_labels = []
        for loc in tick_locs:
          s = ''
          l = range(len(clas) - 1)
          for ind in l[::-1]:
            if int(loc)/2**(ind+1) == 0:
              s += '0'
            else:
              s += '1'
              loc = int(loc)-2**(ind+1)
          if int(loc) == 0:
            s += '0'
          else:
            s += '1'
          tick_labels += [s]
        pylab.xticks(tick_locs, tick_labels)
        for label in fig.axes[0].xaxis.get_ticklabels():
          label.set_rotation(45)
  
        leg = "5 bit word is ordered in the following way:  "
        for cls in clas:
          leg += labelDIC[cls[0]]+' '
        pylab.figtext(0.5, 0.98, leg, ha = 'center', va = 'top')
      
        # print the fractions on top of the steps in the histograms
        for indn in range(len(numA)):
          loc = tick_locs[indn]
          if numA[indn] > 0:
            n = int(numA[indn]*10**3)/10.0
            pylab.text(loc,numA[indn],str(n)+'\,\%',ha='center',va='bottom')
    
        #adding to html page
        strclas = ''
        for cls in clas:
          strclas += cls[0] + '_'
        name = '_scatter_5bit-words_'+strclas+'_FAPthr_'+str(FAPthr)
        fname = InspiralUtils.set_figure_name(opts, name)
        fname_thumb = InspiralUtils.savefig_pylal(filename = fname, doThumb = True, dpi_thumb=opts.figure_resolution)
        fnameList.append(fname)
        tagList.append(name)
        pylab.close()
  
      ### add histograms over only those glitches that were removed
      fig_num += 1
      fig = matplotlib.pyplot.figure()
      fbwFound = []
      for fbwi in fbw:
        if fbwi > 0:
          fbwFound += [fbwi]
      fbwAboveFound = []
      for fbwA in fbwAbove:
        if fbwA > 0:
          fbwAboveFound += [fbwA]
      fbwBelowFound = []
      for fbwB in fbwBelow:
        if fbwB > 0:
          fbwBelowFound += [fbwB]

      pylab.hist(fbwFound, bins = numpy.linspace(0.5, 2**len(clas)-0.5, num = 2**len(clas), endpoint=True), weights = numpy.ones(len(fbwFound))/len(fbwFound), histtype='step', log = True, label = 'all glitches')#, linewidth = 2)
      pylab.hist(fbwBelowFound, bins = numpy.linspace(0.5, 2**len(clas)-0.5, num = 2**len(clas), endpoint = True), weights = numpy.ones(len(fbwBelowFound))/len(fbwBelowFound), histtype = 'step', log = True, label = 'signif $\leq$ ' + str(sigthr))#, linewidth = 2)
      (numA, bins, patches) = pylab.hist(fbwAboveFound, bins = numpy.linspace(0.5, 2**len(clas)-0.5, num = 2**len(clas), endpoint = True), weights = numpy.ones(len(fbwAboveFound))/len(fbwAboveFound), histtype = 'step', log = True, label = 'signif $\geq$ ' + str(sigthr))#, linewidth = 2)
      pylab.ylabel('Fraction of Glitches Found')
      pylab.xlim(0.5, 2**len(clas)-0.5)
      pylab.ylim(ymax = 1.0, ymin = 0.0)
      pylab.yscale('linear')
      pylab.title(opts.user_tag + '\nHistogram over Classifier Redundancy at FAP = '+str(FAPthr))
      pylab.legend(loc = 'upper center')
      pylab.grid(True, which = 'major')
      pylab.grid(True, which = 'minor')
    
      #convert decimals back to binaries and label the ticks accordingly
      tick_locs = numpy.linspace(1,2**len(clas)-1,num=2**len(clas)-1)
      tick_labels = []
      for loc in tick_locs:
        s = ''
        l = range(len(clas) - 1)
        for ind in l[::-1]:
          if int(loc)/2**(ind+1) == 0:
            s += '0'
          else:
            s += '1'
            loc = int(loc)-2**(ind+1)
        if int(loc) == 0:
          s += '0'
        else:
          s += '1'
        tick_labels += [s]
      pylab.xticks(tick_locs, tick_labels)
      for label in fig.axes[0].xaxis.get_ticklabels():
        label.set_rotation(45)
   
      # print the fractions on top of the steps in the histograms
      for indn in range(len(numA)):
        loc = tick_locs[indn]
        if numA[indn] > 0:
          n = int(numA[indn]*10**3)/10.0
          pylab.text(loc,numA[indn],str(n)+'\,\%',ha='center',va='bottom')
    
      leg = "Bit-word ordering:\n("
      for tmp in range(len(clas)-1):
        cls = clas[tmp]
        leg += labelDIC[cls[0]]+',\ '
      leg += labelDIC[clas[len(clas)-1][0]]+')'
      pylab.figtext(0.3, 0.8, leg, ha = 'center', va = 'center')
  
      #adding to html page
      strclas = ''
      for cls in clas:
        strclas += cls[0] + '_'
      name = '_scatter_5bit-words_FOUND_'+strclas+'_FAPthr_'+str(FAPthr)
      fname = InspiralUtils.set_figure_name(opts, name)
      fname_thumb = InspiralUtils.savefig_pylal(filename = fname, doThumb = True, dpi_thumb=opts.figure_resolution)
      fnameList.append(fname)
      tagList.append(name)
      pylab.close()


#############################################################################################
#
### Bit-word histograms over cleans
#
# generate histograms representing the fractions of glitches removed by different combinations of classifiers
#
#############################################################################################

if opts.bit_word:

  if opts.verbose:
    print '  bit-word histograms using cleans'

  sigthr = 100

  # open pickle file
#  pfile1 = open(opts.user_tag+'_bit-word_found_ANN-MVSC-SVM_fapthr-'+str(opts.fap_threshold)+'.pickle', 'w')
#  pfile2 = open(opts.user_tag+'_bit-word_found_OVL-combined_fapthr-'+str(opts.fap_threshold)+'.pickle', 'w')

#  pickle.dump(sigthr, pfile1)
#  pickle.dump(sigthr, pfile2)
#  pickle.dump(opts.fap_threshold, pfile1)
#  pickle.dump(opts.fap_threshold, pfile2)

  ### we define a 5 bit word to be the concatenation of binary flags corresponding to whether or not a classifier removes a glitch at a set FAP
  # 0: classifier did not remove glitch
  # 1: classifier removed glitch

  ### this next bit is fragile, and only handles the special case of svm being absent. you should extend this to a more general case

  if opts.diagnostic_plots:
    classify = [[['ann'], ['mvsc'], ['svm'], ['ovl'], ['combined']], [['ann'], ['mvsc'], ['svm'], ['ovl']], [['ann'], ['mvsc'], ['svm'], ['combined']], [['ann'], ['mvsc'], ['svm']], [['ovl'], ['combined']]]
  else:
    classify = [[['ann'], ['mvsc'], ['svm']], [['ovl'], ['combined']]]

  for FAPthr in [opts.fap_threshold]:
    for clas in classify:
      #all glitches
      fbw = []
      for g in cleans:
        s = ""
        for cls in clas:
          if g[cls[0]+'_fap'] <= FAPthr:
            s += "1"
          else:
            s += "0"
        fbw += [BinToDec(s)]

      # dump data to pickle files
#      if clas == [['ann'], ['mvsc'], ['svm']]:
#        pickle.dump(clas, pfile1)
        # counts
#        pickle.dump(fbw, pfile1)
#        pfile1.close()

#      if clas == [['ovl'], ['combined']]:
#        pickle.dump(clas, pfile2)
        # bins
#        pickle.dump(numpy.linspace(0.5, 2**len(clas)-0.5, num = 2**len(clas), endpoint = True), pfile2)
        # counts
#        pickle.dump(fbw, pfile2)
#        pfile2.close()

      if opts.diagnostic_plots:
        ### Add regular histograms
        fig_num += 1
        fig = matplotlib.pyplot.figure()
        (num, bins, patches) = pylab.hist(fbw, bins = numpy.linspace(-0.5, 2**len(clas)-0.5, num = 2**len(clas) +1, endpoint=True), weights = numpy.ones(len(fbw))/len(fbw), histtype='step', log = True, label = 'all cleans')#, linewidth = 2)
#        pylab.hist(fbwBelow, bins = numpy.linspace(-0.5, 2**len(clas)-0.5, num = 2**len(clas) +1, endpoint = True), weights = numpy.ones(len(fbwBelow))/len(fbwBelow), histtype = 'step', log = True, label = 'signif $\leq$ ' + str(sigthr))#,  linewidth = 2)
#        (numA, bins, pathces) = pylab.hist(fbwAbove, bins = numpy.linspace(-0.5, 2**len(clas)-0.5, num = 2**len(clas) +1, endpoint = True), weights = numpy.ones(len(fbwAbove))/len(fbwAbove), histtype = 'step', log = True, label = 'signif $\geq$ ' + str(sigthr))#, linewidth = 2)
        pylab.ylabel('Fraction of Glitches')
        pylab.xlim(-0.5, 2**len(clas)-0.5)
        pylab.ylim(ymax = 1.0)
        pylab.title('Fig. '+str(fig_num)+': Histogram over Classifier Redundancy using cleans at FAP = '+str(FAPthr))
        pylab.legend(loc = 'upper center')
        pylab.grid(True, which = 'major')
        pylab.grid(True, which = 'minor')

        #convert decimals back to binaries and label the ticks accordingly
        tick_locs = numpy.linspace(0,2**len(clas)-1,num=2**len(clas))
        tick_labels = []
        for loc in tick_locs:
          s = ''
          l = range(len(clas) - 1)
          for ind in l[::-1]:
            if int(loc)/2**(ind+1) == 0:
              s += '0'
            else:
              s += '1'
              loc = int(loc)-2**(ind+1)
          if int(loc) == 0:
            s += '0'
          else:
            s += '1'
          tick_labels += [s]
        pylab.xticks(tick_locs, tick_labels)
        for label in fig.axes[0].xaxis.get_ticklabels():
          label.set_rotation(45)

        leg = "5 bit word is ordered in the following way:  "
        for cls in clas:
          leg += labelDIC[cls[0]]+' '
        pylab.figtext(0.5, 0.98, leg, ha = 'center', va = 'top')

        # print the fractions on top of the steps in the histograms
        for indn in range(len(num)):
          loc = tick_locs[indn]
          if num[indn] > 0:
            n = int(num[indn]*10**3)/10.0
            pylab.text(loc,num[indn],str(n)+'\,\%',ha='center',va='bottom')

        #adding to html page
        strclas = ''
        for cls in clas:
          strclas += cls[0] + '_'
        name = '_scatter_5bit-words_cleans_'+strclas+'_FAPthr_'+str(FAPthr)
        fname = InspiralUtils.set_figure_name(opts, name)
        fname_thumb = InspiralUtils.savefig_pylal(filename = fname, doThumb = True, dpi_thumb=opts.figure_resolution)
        fnameList.append(fname)
        tagList.append(name)
        pylab.close()

>>>>>>> 106178f5
      ### add histograms over only those glitches that were removed
      fig_num += 1
      fig = matplotlib.pyplot.figure()
      fbwFound = []
      for fbwi in fbw:
        if fbwi > 0:
          fbwFound += [fbwi]
<<<<<<< HEAD
      fbwAboveFound = []
      for fbwA in fbwAbove:
        if fbwA > 0:
          fbwAboveFound += [fbwA]
      fbwBelowFound = []
      for fbwB in fbwBelow:
        if fbwB > 0:
          fbwBelowFound += [fbwB]

      pylab.hist(fbwFound, bins = numpy.linspace(0.5, 2**len(clas)-0.5, num = 2**len(clas), endpoint=True), weights = numpy.ones(len(fbwFound))/len(fbwFound), histtype='step', log = True, label = 'all glitches')#, linewidth = 2)
      pylab.hist(fbwBelowFound, bins = numpy.linspace(0.5, 2**len(clas)-0.5, num = 2**len(clas), endpoint = True), weights = numpy.ones(len(fbwBelowFound))/len(fbwBelowFound), histtype = 'step', log = True, label = 'signif $\leq$ ' + str(sigthr))#, linewidth = 2)
      (numA, bins, patches) = pylab.hist(fbwAboveFound, bins = numpy.linspace(0.5, 2**len(clas)-0.5, num = 2**len(clas), endpoint = True), weights = numpy.ones(len(fbwAboveFound))/len(fbwAboveFound), histtype = 'step', log = True, label = 'signif $\geq$ ' + str(sigthr))#, linewidth = 2)
=======

      (num, bins, patches) = pylab.hist(fbwFound, bins = numpy.linspace(0.5, 2**len(clas)-0.5, num = 2**len(clas), endpoint=True), weights = numpy.ones(len(fbwFound))/len(fbwFound), histtype='step', log = True, label = 'all cleans')#, linewidth = 2)
#      pylab.hist(fbwBelowFound, bins = numpy.linspace(0.5, 2**len(clas)-0.5, num = 2**len(clas), endpoint = True), weights = numpy.ones(len(fbwBelowFound))/len(fbwBelowFound), histtype = 'step', log = True, label = 'signif $\leq$ ' + str(sigthr))#, linewidth = 2)
#      (numA, bins, patches) = pylab.hist(fbwAboveFound, bins = numpy.linspace(0.5, 2**len(clas)-0.5, num = 2**len(clas), endpoint = True), weights = numpy.ones(len(fbwAboveFound))/len(fbwAboveFound), histtype = 'step', log = True, label = 'signif $\geq$ ' + str(sigthr))#, linewidth = 2)
>>>>>>> 106178f5
      pylab.ylabel('Fraction of Glitches Found')
      pylab.xlim(0.5, 2**len(clas)-0.5)
      pylab.ylim(ymax = 1.0, ymin = 0.0)
      pylab.yscale('linear')
<<<<<<< HEAD
      pylab.title(opts.user_tag + '\nHistogram over Classifier Redundancy at FAP = '+str(FAPthr))
      pylab.legend(loc = 'upper right')
      pylab.grid(True, which = 'major')
      pylab.grid(True, which = 'minor')
    
=======
      pylab.title(opts.user_tag + '\nHistogram over Classifier Redundancy using cleans at FAP = '+str(FAPthr))
      pylab.legend(loc = 'upper right')
      pylab.grid(True, which = 'major')
      pylab.grid(True, which = 'minor')

>>>>>>> 106178f5
      #convert decimals back to binaries and label the ticks accordingly
      tick_locs = numpy.linspace(1,2**len(clas)-1,num=2**len(clas)-1)
      tick_labels = []
      for loc in tick_locs:
        s = ''
        l = range(len(clas) - 1)
        for ind in l[::-1]:
          if int(loc)/2**(ind+1) == 0:
            s += '0'
          else:
            s += '1'
            loc = int(loc)-2**(ind+1)
        if int(loc) == 0:
          s += '0'
        else:
          s += '1'
        tick_labels += [s]
      pylab.xticks(tick_locs, tick_labels)
      for label in fig.axes[0].xaxis.get_ticklabels():
        label.set_rotation(45)
<<<<<<< HEAD
   
      # print the fractions on top of the steps in the histograms
      for indn in range(len(numA)):
        loc = tick_locs[indn]
        if numA[indn] > 0:
          n = int(numA[indn]*10**3)/10.0
          pylab.text(loc,numA[indn],str(n)+'\,\%',ha='center',va='bottom')
    
=======

      # print the fractions on top of the steps in the histograms
      for indn in range(len(num)):
        loc = tick_locs[indn]
        if num[indn] > 0:
          n = int(num[indn]*10**3)/10.0
          pylab.text(loc,num[indn],str(n)+'\,\%',ha='center',va='bottom')

>>>>>>> 106178f5
      leg = "Bit-word ordering:\n("
      for tmp in range(len(clas)-1):
        cls = clas[tmp]
        leg += labelDIC[cls[0]]+',\ '
      leg += labelDIC[clas[len(clas)-1][0]]+')'
      pylab.figtext(0.3, 0.8, leg, ha = 'center', va = 'center')
<<<<<<< HEAD
  
=======

>>>>>>> 106178f5
      #adding to html page
      strclas = ''
      for cls in clas:
        strclas += cls[0] + '_'
<<<<<<< HEAD
      name = '_scatter_5bit-words_FOUND_'+strclas+'_FAPthr_'+str(FAPthr)
=======
      name = '_scatter_5bit-words_cleans_FOUND_'+strclas+'_FAPthr_'+str(FAPthr)
>>>>>>> 106178f5
      fname = InspiralUtils.set_figure_name(opts, name)
      fname_thumb = InspiralUtils.savefig_pylal(filename = fname, doThumb = True, dpi_thumb=opts.figure_resolution)
      fnameList.append(fname)
      tagList.append(name)
      pylab.close()
 

#############################################################################################
#
### Histograms over subsets of glitches from bit-word histograms
#
# collects subsets of glitches removed by only certain classifiers at a given FAP and creates histograms over properties associate with those glitches.
# currently, we histogram over:
#   DARM signif
#   cls_rank (and we label the rank that corresponds to FAPthr)
#############################################################################################

if opts.diagnostic_plots:

  if opts.verbose:
    print '  Histogram over subsets of glitches from 5bit word plots'

  sigthr = 25

<<<<<<< HEAD
=======

#############################################################################################
#
### Histograms over subsets of glitches from bit-word histograms
#
# collects subsets of glitches removed by only certain classifiers at a given FAP and creates histograms over properties associate with those glitches.
# currently, we histogram over:
#   DARM signif
#   cls_rank (and we label the rank that corresponds to FAPthr)
#############################################################################################

if opts.diagnostic_plots:

  if opts.verbose:
    print '  Histogram over subsets of glitches from 5bit word plots'

  sigthr = 100 

>>>>>>> 106178f5
  ### this next bit is fragile, and only handles the special case of svm being absent. you should extend this to a more general case

  if opts.svm_ranked_files:
    classify = [[['ann'], ['mvsc'], ['svm']], [['ovl'], ['combined']]]
  else:
    classify = [[['ann'], ['mvsc']], [['ovl'], ['combined']]]

  for FAPthr in [opts.fap_threshold]:
    for clas in classify:
<<<<<<< HEAD
=======
      
>>>>>>> 106178f5
      #all glitches
      fbw = []
      for g in glitches:
        s = ""
        for cls in clas:
          if g[cls[0]+'_fap'] <= FAPthr:
            s += "1"
          else:
            s += "0"
        fbw += [[g['GPS'],BinToDec(s)]]

      # separate and store GPS times for glitches that were identified by only one classifier
      only1 = [[] for i in range(len(clas))]
      for element in fbw:
        if (element[1] > 0) and (math.log(element[1],2)%1 == 0.0):
          only1[len(clas) - 1 - int(math.log(element[1],2))] += [element[0]]
 
      # histogram over parameters associated with GPS times in each list contained in only1[]

      # DARM signif
      for ind in range(len(only1)):
        fig_num += 1
        fig = matplotlib.pyplot.figure()
        # pull out all the information from glitches in only1[ind]
        GWsignifs = [g['signif'] for g in glitches for time in only1[ind] if g['GPS'] == time]
        if (len(GWsignifs) > 0):
          pylab.hist(GWsignifs, 100, histtype='step', label='all glitches', cumulative=True)
          pylab.legend(loc='best')
        else:
          pylab.figtext(0.5, 0.5, 'no glitches identified by only '+labelDIC[clas[ind][0]], ha='center', va='center')
        pylab.ylabel('Number of Glitches')
        pylab.xlabel('Significance')
        pylab.title('Fig. '+str(fig_num)+': Histogram over Glitch Significance \nfor glitches found by ONLY '+labelDIC[clas[ind][0]]+' at FAP = '+str(FAPthr))
 
        #adding to html page
        name = '_hist_signif_glitches_removed_by_ONLY_'+clas[ind][0]+'_FAPthr_'+str(FAPthr)
        fname = InspiralUtils.set_figure_name(opts, name)
        fname_thumb = InspiralUtils.savefig_pylal(filename = fname, doThumb = True, dpi_thumb=opts.figure_resolution)
        fnameList.append(fname)
        tagList.append(name)
        pylab.close()
 
        # cls_rank
        for indd in range(len(only1)):
<<<<<<< HEAD
=======

          # determine which rank corresponds to opts.fap_threshold
          rankthr = glitches[numpy.nonzero(glitches[clas[indd][0]+'_fap'] <= opts.fap_threshold)[0],:]
          rankthr = rankthr[clas[indd][0]+'_rank']
          if len(rankthr) != 0:
            rankthr = min(rankthr)
          else:
            rankthr = False
            print 'WARNING: glitches[numpy.nonzero(glitches['+clas[indd][0]+'_fap] <= opts.fap_threshold)[0] is an empty list!!!'
#          print str(rankthr)

>>>>>>> 106178f5
          fig_num += 1
          fig = matplotlib.pyplot.figure()
          rank = [g[clas[indd][0]+'_rank'] for g in glitches for t in only1[ind] if g['GPS'] == t]
          if (len(rank) > 0):
            pylab.hist(rank, 100, histtype='step', label='all glitches', cumulative=True)
            hrank = [g[clas[indd][0]+'_rank'] for g in glitches for t in only1[ind] if g['GPS'] == t and g['signif'] >= sigthr]
            lrank = [g[clas[indd][0]+'_rank'] for g in glitches for t in only1[ind] if g['GPS'] == t and g['signif'] <= sigthr]
            if (len(lrank) > 0):
              pylab.hist(lrank, 100, histtype='step', label='signif $\leq$ '+str(sigthr), cumulative=True)
            if (len(hrank) > 0):
              pylab.hist(hrank, 100, histtype='step', label='signif $\geq$ '+str(sigthr), cumulative=True)
            pylab.legend(loc='best')
          else:
            pylab.figtext(0.5, 0.5, 'no glitces identified by only '+labelDIC[clas[ind][0]], ha='center', va='center')
          pylab.ylabel('Number of Glitches')
          pylab.xlabel(labelDIC[clas[indd][0]]+'\_rank')
          pylab.title('Fig. '+str(fig_num)+': Histogram over '+labelDIC[clas[indd][0]]+'\_rank\nfor glitches found by ONLY '+labelDIC[clas[ind][0]]+' at FAP = '+str(FAPthr))
          if clas[indd][0] == 'ovl':
            pylab.xlim(0,2)
          elif clas[indd][0] == 'combined':
            pass
          else:
            pylab.xlim(0,1)
<<<<<<< HEAD
          
          #adding to html page
          name = '_hist_'+clas[indd][0]+'_rank_glitches_removed_by_ONLY_'+clas[ind][0]+'_FAPthr_'+str(FAPthr)
          fname = InspiralUtils.set_figure_name(opts, name)
          fname_thumb = InspiralUtils.savefig_pylal(filename = fname, doThumb = True, dpi_thumb=opts.figure_resolution)
          fnameList.append(fname)
          tagList.append(name)
          pylab.close()


#############################################################################################
#
### Average DARM significance of glitches binned over cls_rank
#
# we bin glitches depending on cls_rank and then compute the statistics of glitches within those bins
# specifically, we calculate:
#   average DARM significance
#   rms DARM significance
#   the error in the estimate of the mean significance = (rms signif) / sqrt(num glitches in bin)
#############################################################################################

if opts.diagnostic_plots:
  if opts.verbose:
    print '  statistics of glitches binned over cls_rank'

  numBins = 100
  maxminrank = {'mvsc':[0,1], 'ann':[0,1], 'svm':[0,1], 'ovl':[0,2],'combined':[0,1000]}

  for cls in classifiers:
    for sigthr in [0, 25, 50]:
      #pull out the subset of glitches
      g_rem = glitches[numpy.nonzero(glitches['signif'] >= sigthr)[0],:]

      #define bin boundaries and list for signif values
      bins = numpy.linspace(maxminrank[cls[0]][0], maxminrank[cls[0]][1], num = numBins+1, endpoint = True)
      buckets = [[]]*numBins
      #iterate over glitches
      for g in g_rem:
        # iterate over bin boundaries. These are ordered, so we know that the first boundary that exceeds g[cls[0]+'_rank'] will determine to which bin the glitch belongs
        for ind in range(numBins):
          if (g[cls[0]+'_rank'] >= bins[ind]):
            if (g[cls[0]+'_rank'] <= bins[ind+1]):
              buckets[ind] = buckets[ind] + [g['signif']]
            else:
              pass
          else:
            pass
  
      # we now iterate over buckets and compute the statistics for glitches in each bucket
      aves = [0]*numBins
      stddevs = [0]*numBins
      ave_errs = [0]*numBins
      for ind in range(numBins):
        num_elements = float(len(buckets[ind]))
        if num_elements > 0:
          aves[ind] = sum(buckets[ind])/num_elements
          stddevs[ind] = (sum([(i - aves[ind])**2 for i in buckets[ind]])/(num_elements-1))**0.5
          ave_errs[ind] = stddevs[ind]/(num_elements)**0.5
  
      #generate figures
      fig_num+=1
      for ind in range(len(aves)):
        pylab.plot([(bins[ind]+bins[ind+1])/2., (bins[ind]+bins[ind+1])/2.], [aves[ind]+stddevs[ind], aves[ind]-stddevs[ind]],'-r')
        pylab.plot([bins[ind], bins[ind+1]], [aves[ind]+stddevs[ind], aves[ind]+stddevs[ind]], '-r')
        pylab.plot([bins[ind], bins[ind+1]], [aves[ind]-stddevs[ind], aves[ind]-stddevs[ind]], '-r')
        pylab.plot([(bins[ind]+bins[ind+1])/2., (bins[ind]+bins[ind+1])/2.], [aves[ind]+ave_errs[ind], aves[ind]-ave_errs[ind]],'-b')
        pylab.plot([bins[ind], bins[ind+1]], [aves[ind]+ave_errs[ind], aves[ind]+ave_errs[ind]], '-b')
        pylab.plot([bins[ind], bins[ind+1]], [aves[ind]-ave_errs[ind], aves[ind]-ave_errs[ind]], '-b')
      pylab.plot([(bins[i] + bins[i+1])/2. for i in range(len(bins)-1)], aves, 'ob')
      pylab.xlabel(labelDIC[cls[0]]+'\_rank')
      pylab.ylabel('average GW significance')
      pylab.title('Fig. '+str(fig_num)+': Statistics for glitches with signif $\geq$ '+str(sigthr)+' binned over '+labelDIC[cls[0]]+'\_rank')
      pylab.ylim(ymin = 0)
      #adding to html page
      name = '_statistics_binned_by_'+cls[0]+'_rank_sigthr_'+str(sigthr)
      fname = InspiralUtils.set_figure_name(opts, name)
      fname_thumb = InspiralUtils.savefig_pylal(filename = fname, doThumb = True, dpi_thumb=opts.figure_resolution)
      fnameList.append(fname)
      tagList.append(name)
      pylab.close()
  

#############################################################################################
#
### Histograms of glitches over classifiers' ranks
#
# pretty self explanitory. We generate separate plots for just glitches, just cleans, and both glitches and cleans.
#
#############################################################################################

if opts.hist_ranks:

  if opts.verbose:
    print '  histograms of glitches over Classifier rank'

  for cls in classifiers:

    # determine which rank corresponds to opts.fap_threshold
    rankthr = glitches[numpy.nonzero(glitches[cls[0]+'_fap'] <= opts.fap_threshold)[0],:]
    rankthr = max(rankthr[cls[0]+'_rank'])

    fig_num += 1
    pylab.figure(fig_num)
    pylab.hold(True)

    # histogram using all the glitches
    pylab.hist(glitches[cls[0] + '_rank'], 100, histtype='step', label = 'all glitches')

    # histogram using only a subset of glitches with sufficiently large 'signif'
    for sigthr in [10, 15, 25, 50]:
      glitches_removed = glitches[numpy.nonzero(glitches['signif'] >= sigthr)[0],:]
      if cls[0] == 'ovl':
        pylab.hist(glitches_removed[cls[0]+'_rank'], 100, histtype = 'step', label = 'signif $\geq$ ' + repr(sigthr), log=True)
      else:
        pylab.hist(glitches_removed[cls[0] + '_rank'], 100, histtype = 'step', label = 'signif $\geq$ ' + repr(sigthr), log=True)
    pylab.title('Fig. '+str(fig_num)+': Histogram for Glitches Based on ' + labelDIC[cls[0]] + '\_rank')
    pylab.xlabel(labelDIC[cls[0]]+ '\_rank')
    pylab.ylabel('Number of Glitches')
    pylab.legend(loc = 'upper center')
  
    # plot a line corresponding to opts.fap_threshold
    lims = matplotlib.pyplot.axis()
    fapthrLINE = pylab.plot([rankthr, rankthr], [lims[2], lims[3]], color = 'k', linewidth = 2)
    fapthrTEXT = pylab.text(rankthr, 0.5*(lims[3]-lims[2])+lims[2], 'FAP = '+str(opts.fap_threshold)+' \n'+cls[0]+'\_rank = ' + str(int(rankthr*10**4)/10**4.0) +' ', ha = 'right', va = 'center')
    matplotlib.pyplot.axis(lims)

    #adding to the html page
    name = '_hist_glitches_' + cls[0] + '_rank_LOG'
    fname = InspiralUtils.set_figure_name(opts, name)
    fname_thumb = InspiralUtils.savefig_pylal(filename = fname, doThumb = True, dpi_thumb=opts.figure_resolution)
    fnameList.append(fname)
    tagList.append(name)
 
    #adding to the html page
    pylab.yscale('linear')
    fig_num += 1
    pylab.title('Fig. '+str(fig_num)+': Histogram for Glitches Based on ' + labelDIC[cls[0]] + '\_rank')
    name = '_hist_glitches_' + cls[0] + '_rank_LINEAR'
    fname = InspiralUtils.set_figure_name(opts, name)
    fname_thumb = InspiralUtils.savefig_pylal(filename = fname, doThumb = True, dpi_thumb=opts.figure_resolution)
    fnameList.append(fname)
    tagList.append(name)
    pylab.close()


#############################################################################################
#
### Histogras of clean samples over classifiers' ranks
=======
        
          if rankthr:
            # plot a line corresponding to opts.fap_threshold
            lims = matplotlib.pyplot.axis()
            fapthrLINE = pylab.plot([rankthr, rankthr], [lims[2], lims[3]], color = 'k', linewidth = 2)
            fapthrTEXT = pylab.text(rankthr, 0.5*(lims[3]-lims[2])+lims[2], 'FAP = '+str(opts.fap_threshold)+' \n'+clas[indd][0]+'\_rank = ' + str(int(rankthr*10**4)/10**4.0) +' ', ha = 'right', va = 'center')
            matplotlib.pyplot.axis(lims)
  
          #adding to html page
          name = '_hist_'+clas[indd][0]+'_rank_glitches_removed_by_ONLY_'+clas[ind][0]+'_FAPthr_'+str(FAPthr)
          fname = InspiralUtils.set_figure_name(opts, name)
          fname_thumb = InspiralUtils.savefig_pylal(filename = fname, doThumb = True, dpi_thumb=opts.figure_resolution)
          fnameList.append(fname)
          tagList.append(name)
          pylab.close()


#############################################################################################
#
### Average DARM significance of glitches binned over cls_rank
#
# we bin glitches depending on cls_rank and then compute the statistics of glitches within those bins
# specifically, we calculate:
#   average DARM significance
#   rms DARM significance
#   the error in the estimate of the mean significance = (rms signif) / sqrt(num glitches in bin)
#############################################################################################

if opts.diagnostic_plots:
  if opts.verbose:
    print '  statistics of glitches binned over cls_rank'

  numBins = 100
  maxminrank = {'mvsc':[0,1], 'ann':[0,1], 'svm':[0,1], 'ovl':[0,2],'combined':[0,1000]}

  for cls in classifiers:

    # determine which rank corresponds to opts.fap_threshold
    rankthr = glitches[numpy.nonzero(glitches[cls[0]+'_fap'] <= opts.fap_threshold)[0],:]
    rankthr = rankthr[cls[0]+'_rank']
    if len(rankthr) != 0:
      rankthr = min(rankthr)
    else:
      rankthr = False
      print 'WARNING: glitches[numpy.nonzero(glitches['+cls[0]+'_fap] <= opts.fap_threshold)[0] is an empty list!!!'

    for sigthr in [0, 25, 50]:
      #pull out the subset of glitches
      g_rem = glitches[numpy.nonzero(glitches['signif'] >= sigthr)[0],:]

      #define bin boundaries and list for signif values
      bins = numpy.linspace(maxminrank[cls[0]][0], maxminrank[cls[0]][1], num = numBins+1, endpoint = True)
      buckets = [[]]*numBins
      #iterate over glitches
      for g in g_rem:
        # iterate over bin boundaries. These are ordered, so we know that the first boundary that exceeds g[cls[0]+'_rank'] will determine to which bin the glitch belongs
        for ind in range(numBins):
          if (g[cls[0]+'_rank'] >= bins[ind]):
            if (g[cls[0]+'_rank'] <= bins[ind+1]):
              buckets[ind] = buckets[ind] + [g['signif']]
            else:
              pass
          else:
            pass
  
      # we now iterate over buckets and compute the statistics for glitches in each bucket
      aves = [0]*numBins
      stddevs = [0]*numBins
      ave_errs = [0]*numBins
      for ind in range(numBins):
        num_elements = float(len(buckets[ind]))
        if num_elements > 0:
          aves[ind] = sum(buckets[ind])/num_elements
          stddevs[ind] = (sum([(i - aves[ind])**2 for i in buckets[ind]])/(num_elements-1))**0.5
          ave_errs[ind] = stddevs[ind]/(num_elements)**0.5
  
      #generate figures
      fig_num+=1
      for ind in range(len(aves)):
        pylab.plot([(bins[ind]+bins[ind+1])/2., (bins[ind]+bins[ind+1])/2.], [aves[ind]+stddevs[ind], aves[ind]-stddevs[ind]],'-r')
        pylab.plot([bins[ind], bins[ind+1]], [aves[ind]+stddevs[ind], aves[ind]+stddevs[ind]], '-r')
        pylab.plot([bins[ind], bins[ind+1]], [aves[ind]-stddevs[ind], aves[ind]-stddevs[ind]], '-r')
        pylab.plot([(bins[ind]+bins[ind+1])/2., (bins[ind]+bins[ind+1])/2.], [aves[ind]+ave_errs[ind], aves[ind]-ave_errs[ind]],'-b')
        pylab.plot([bins[ind], bins[ind+1]], [aves[ind]+ave_errs[ind], aves[ind]+ave_errs[ind]], '-b')
        pylab.plot([bins[ind], bins[ind+1]], [aves[ind]-ave_errs[ind], aves[ind]-ave_errs[ind]], '-b')
      pylab.plot([(bins[i] + bins[i+1])/2. for i in range(len(bins)-1)], aves, 'ob')
      pylab.xlabel(labelDIC[cls[0]]+'\_rank')
      pylab.ylabel('average GW significance')
      pylab.title('Fig. '+str(fig_num)+': Statistics for glitches with signif $\geq$ '+str(sigthr)+' binned over '+labelDIC[cls[0]]+'\_rank')
      pylab.ylim(ymin = 0)

      if rankthr:
        # plot a line corresponding to opts.fap_threshold
        lims = matplotlib.pyplot.axis()
        fapthrLINE = pylab.plot([rankthr, rankthr], [lims[2], lims[3]], color = 'k', linewidth = 2)
        fapthrTEXT = pylab.text(rankthr, 0.5*(lims[3]-lims[2])+lims[2], 'FAP = '+str(opts.fap_threshold)+' \n'+cls[0]+'\_rank = ' + str(int(rankthr*10**4)/10**4.0) +' ', ha = 'right', va = 'center')
        matplotlib.pyplot.axis(lims)

      #adding to html page
      name = '_statistics_binned_by_'+cls[0]+'_rank_sigthr_'+str(sigthr)
      fname = InspiralUtils.set_figure_name(opts, name)
      fname_thumb = InspiralUtils.savefig_pylal(filename = fname, doThumb = True, dpi_thumb=opts.figure_resolution)
      fnameList.append(fname)
      tagList.append(name)
      pylab.close()
  

#############################################################################################
#
### Histograms of glitches over classifiers' ranks
#
# pretty self explanitory. We generate separate plots for just glitches, just cleans, and both glitches and cleans.
>>>>>>> 106178f5
#
#############################################################################################

if opts.diagnostic_plots:
<<<<<<< HEAD
  
  if opts.verbose:
    print '  histograms of clean samples over Classifier rank'
=======

  if opts.verbose:
    print '  histograms of glitches over Classifier rank'

>>>>>>> 106178f5
  for cls in classifiers:

    # determine which rank corresponds to opts.fap_threshold
    rankthr = glitches[numpy.nonzero(glitches[cls[0]+'_fap'] <= opts.fap_threshold)[0],:]
<<<<<<< HEAD
    rankthr = max(rankthr[cls[0]+'_rank'])

    fig_num +=1
    pylab.figure(fig_num)
    pylab.hold(True)
  
    #histogram using all clean samples
    pylab.hist(cleans[cls[0]+'_rank'], 100, histtype='step',label = 'all', log = True)
    pylab.title('Fig. '+str(fig_num)+': Histogram for Clean Samples Based on '+labelDIC[cls[0]]+'\_rank')
    pylab.xlabel(labelDIC[cls[0]]+'\_rank')
    pylab.ylabel('Number of Samples')

    # plot a line corresponding to opts.fap_threshold
    lims = matplotlib.pyplot.axis()
    fapthrLINE = pylab.plot([rankthr, rankthr], [lims[2], lims[3]], color = 'k', linewidth = 2)
    fapthrTEXT = pylab.text(rankthr, 0.5*(lims[3]-lims[2])+lims[2], 'FAP = '+str(opts.fap_threshold)+' \n'+cls[0]+'\_rank = ' + str(int(rankthr*10**4)/10**4.0) +' ', ha = 'right', va = 'center')
    matplotlib.pyplot.axis(lims)

    #adding to html page
    name = '_hist_cleans'+cls[0]+'_rank-LOG'
    fname = InspiralUtils.set_figure_name(opts, name)
    fname_thumb = InspiralUtils.savefig_pylal(filename = fname, doThumb = True, dpi_thumb=opts.figure_resolution)
    fnameList.append(fname)
    tagList.append(name)

    #adding to html page
    pylab.yscale('linear')
    fig_num += 1
    pylab.title('Fig. '+str(fig_num)+': Histogram for Clean Samples Based on '+labelDIC[cls[0]]+'\_rank')
    name = '_hist_cleans'+cls[0]+'_rank-LINEAR'
    fname = InspiralUtils.set_figure_name(opts, name)
    fname_thumb = InspiralUtils.savefig_pylal(filename = fname, doThumb = True, dpi_thumb=opts.figure_resolution)
    fnameList.append(fname)
    tagList.append(name)
    pylab.close()
  

#############################################################################################
#
### Overlay of histograms of glitches and histograms of cleans over cls_rank
#
#############################################################################################

if opts.hist_ranks:

  if opts.verbose:
    print '  Overlay of histogras of glitches and histograms of cleans over Classifier rank'

  for cls in classifiers:

    # determine which rank corresponds to opts.fap_threshold
    rankthr = glitches[numpy.nonzero(glitches[cls[0]+'_fap'] <= opts.fap_threshold)[0],:]
    rankthr = max(rankthr[cls[0]+'_rank'])

    fig_num += 1
    pylab.figure(fig_num)
    pylab.hold(True)
=======
    rankthr = rankthr[cls[0]+'_rank']
    if len(rankthr) != 0:
      rankthr = min(rankthr)
    else:
      rankthr = False
      print 'WARNING: glitches[numpy.nonzero(glitches['+clas[indd][0]+'_fap] <= opts.fap_threshold)[0] is an empty list!!!'
    
    # STEP histograms
    fig_num += 1
    pylab.figure(fig_num)
    pylab.hold(True)

    # histogram using all the glitches
    pylab.hist(glitches[cls[0] + '_rank'], 100, histtype='step', label = 'all glitches')

    sigthrs = [100, 200, 500, 1000]

    # histogram using only a subset of glitches with sufficiently large 'signif'
    for sigthr in sigthrs:
      glitches_removed = glitches[numpy.nonzero(glitches['signif'] >= sigthr)[0],:]
      if cls[0] == 'ovl':
        pylab.hist(glitches_removed[cls[0]+'_rank'], 100, histtype = 'step', label = 'signif $\geq$ ' + repr(sigthr), log=True)
      else:
        pylab.hist(glitches_removed[cls[0] + '_rank'], 100, histtype = 'step', label = 'signif $\geq$ ' + repr(sigthr), log=True)
    pylab.title('Fig. '+str(fig_num)+': Histogram for Glitches Based on ' + labelDIC[cls[0]] + '\_rank')
    pylab.xlabel(labelDIC[cls[0]]+ '\_rank')
    pylab.ylabel('Number of Glitches')
    pylab.legend(loc = 'upper center')
 
    if rankthr: 
      # plot a line corresponding to opts.fap_threshold
      lims = matplotlib.pyplot.axis()
      fapthrLINE = pylab.plot([rankthr, rankthr], [lims[2], lims[3]], color = 'k', linewidth = 2)
      fapthrTEXT = pylab.text(rankthr, 0.5*(lims[3]-lims[2])+lims[2], 'FAP = '+str(opts.fap_threshold)+' \n'+cls[0]+'\_rank = ' + str(int(rankthr*10**4)/10**4.0) +' ', ha = 'right', va = 'center')
      matplotlib.pyplot.axis(lims)

    #adding to the html page
    name = '_hist_glitches_' + cls[0] + '_rank_LOG'
    fname = InspiralUtils.set_figure_name(opts, name)
    fname_thumb = InspiralUtils.savefig_pylal(filename = fname, doThumb = True, dpi_thumb=opts.figure_resolution)
    fnameList.append(fname)
    tagList.append(name)
 
    #adding to the html page
    pylab.yscale('linear')
    fig_num += 1
    pylab.title('Fig. '+str(fig_num)+': Histogram for Glitches Based on ' + labelDIC[cls[0]] + '\_rank')
    name = '_hist_glitches_' + cls[0] + '_rank_LINEAR'
    fname = InspiralUtils.set_figure_name(opts, name)
    fname_thumb = InspiralUtils.savefig_pylal(filename = fname, doThumb = True, dpi_thumb=opts.figure_resolution)
    fnameList.append(fname)
    tagList.append(name)
    pylab.close()

    # BARSTACKED histograms
    fig_num += 1
    pylab.figure(fig_num)
    pylab.hold(True)
 
    sigthrs = [100, 200, 500, 1000]
    counts = [[]]*(len(sigthrs)+1)
    labels = ['']*(len(sigthrs)+1)

    # histogram using only a subset of glitches with sufficiently large 'signif'
    g_above = glitches
    for ind in range(len(sigthrs)):
      sigthr = sigthrs[ind]

      # pull out the glitches that fall in the appropriate range of 'signif'
      g_below = g_above[numpy.nonzero(g_above['signif'] <= sigthr)[0],:]
      counts[ind] = numpy.zeros(len(g_below[cls[0]+'_rank']))
      for d in range(len(counts[ind])):
        counts[ind][d] = g_below[cls[0]+'_rank'][d]
      
      labels[ind] = labels[ind] + 'signif$<$'+str(sigthrs[ind])
      labels[ind+1] = str(sigthrs[ind])+'$\leq$'

      g_above = g_above[numpy.nonzero(g_above['signif'] > sigthr)[0],:]

    counts[len(counts)-1] = numpy.zeros(len(g_above[cls[0]+'_rank']))
    for d in range(len(counts[ind])):
      counts[len(counts)-1][d] = g_above[cls[0]+'_rank'][d] 

    labels[0] = ' $0\leq$' + labels[0]
    labels[len(labels)-1] = labels[len(labels)-1] + 'signif$\leq\infty$'

    pylab.hist(counts, 100, histtype = 'barstacked', label = labels)

    pylab.title('Fig. '+str(fig_num)+': Histogram for Glitches Based on ' + labelDIC[cls[0]] + '\_rank')
    pylab.xlabel(labelDIC[cls[0]]+ '\_rank')
    pylab.ylabel('Number of Glitches')
    pylab.legend(loc = 'upper center')

    if rankthr:
      # plot a line corresponding to opts.fap_threshold
      lims = matplotlib.pyplot.axis()
      fapthrLINE = pylab.plot([rankthr, rankthr], [lims[2], lims[3]], color = 'k', linewidth = 2)
      fapthrTEXT = pylab.text(rankthr, 0.5*(lims[3]-lims[2])+lims[2], 'FAP = '+str(opts.fap_threshold)+' \n'+cls[0]+'\_rank = ' + str(int(rankthr*10**4)/10**4.0) +' ', ha = 'right', va = 'center')
      matplotlib.pyplot.axis(lims)

    #adding to the html page
    name = '_hist_glitches_' + cls[0] + '_rank_LOG_barstacked'
    fname = InspiralUtils.set_figure_name(opts, name)
    fname_thumb = InspiralUtils.savefig_pylal(filename = fname, doThumb = True, dpi_thumb=opts.figure_resolution)
    fnameList.append(fname)
    tagList.append(name)

    #adding to the html page
    pylab.yscale('linear')
    fig_num += 1
    pylab.title('Fig. '+str(fig_num)+': Histogram for Glitches Based on ' + labelDIC[cls[0]] + '\_rank')
    name = '_hist_glitches_' + cls[0] + '_rank_LINEAR_barstacked'
    fname = InspiralUtils.set_figure_name(opts, name)
    fname_thumb = InspiralUtils.savefig_pylal(filename = fname, doThumb = True, dpi_thumb=opts.figure_resolution)
    fnameList.append(fname)
    tagList.append(name)
    pylab.close()


#############################################################################################
#
### histograms of clean samples over classifiers' ranks
#
#############################################################################################

if opts.diagnostic_plots:
  
  if opts.verbose:
    print '  histograms of clean samples over Classifier rank'
  for cls in classifiers:

    # determine which rank corresponds to opts.fap_threshold
    rankthr = glitches[numpy.nonzero(glitches[cls[0]+'_fap'] <= opts.fap_threshold)[0],:]
    rankthr = rankthr[cls[0]+'_rank']
    if len(rankthr) != 0:
      rankthr = min(rankthr)
    else:
      rankthr = False
      print 'WARNING: glitches[numpy.nonzero(glitches['+clas[indd][0]+'_fap] <= opts.fap_threshold)[0] is an empty list!!!'

    fig_num +=1
    pylab.figure(fig_num)
    pylab.hold(True)
  
    #histogram using all clean samples
    pylab.hist(cleans[cls[0]+'_rank'], 100, histtype='step',label = 'all', log = True)
    pylab.title('Fig. '+str(fig_num)+': Histogram for Clean Samples Based on '+labelDIC[cls[0]]+'\_rank')
    pylab.xlabel(labelDIC[cls[0]]+'\_rank')
    pylab.ylabel('Number of Samples')

    if rankthr:
      # plot a line corresponding to opts.fap_threshold
      lims = matplotlib.pyplot.axis()
      fapthrLINE = pylab.plot([rankthr, rankthr], [lims[2], lims[3]], color = 'k', linewidth = 2)
      fapthrTEXT = pylab.text(rankthr, 0.5*(lims[3]-lims[2])+lims[2], 'FAP = '+str(opts.fap_threshold)+' \n'+cls[0]+'\_rank = ' + str(int(rankthr*10**4)/10**4.0) +' ', ha = 'right', va = 'center')
      matplotlib.pyplot.axis(lims)

    #adding to html page
    name = '_hist_cleans'+cls[0]+'_rank-LOG'
    fname = InspiralUtils.set_figure_name(opts, name)
    fname_thumb = InspiralUtils.savefig_pylal(filename = fname, doThumb = True, dpi_thumb=opts.figure_resolution)
    fnameList.append(fname)
    tagList.append(name)

    #adding to html page
    pylab.yscale('linear')
    fig_num += 1
    pylab.title('Fig. '+str(fig_num)+': Histogram for Clean Samples Based on '+labelDIC[cls[0]]+'\_rank')
    name = '_hist_cleans'+cls[0]+'_rank-LINEAR'
    fname = InspiralUtils.set_figure_name(opts, name)
    fname_thumb = InspiralUtils.savefig_pylal(filename = fname, doThumb = True, dpi_thumb=opts.figure_resolution)
    fnameList.append(fname)
    tagList.append(name)
    pylab.close()
  

#############################################################################################
#
### Overlay of histograms of glitches and histograms of cleans over cls_rank
#
#############################################################################################

if opts.hist_ranks:

  if opts.verbose:
    print '  Overlay of histograms of glitches and histograms of cleans over Classifier rank'

  for cls in classifiers:
    # determine which rank corresponds to opts.fap_threshold
    rankthr = glitches[numpy.nonzero(glitches[cls[0]+'_fap'] <= opts.fap_threshold)[0],:]
    rankthr = rankthr[cls[0]+'_rank']
    if len(rankthr) != 0:
      rankthr = min(rankthr)
    else:
      rankthr = False
      print 'WARNING: glitches[numpy.nonzero(glitches['+cls[0]+'_fap] <= opts.fap_threshold)[0] is an empty list!!!'

    # STEP histograms
    fig_num += 1
    pylab.figure(fig_num)
    #pylab.hold(True)
>>>>>>> 106178f5

    # create pickle files
    pfile = open(opts.user_tag+'_hist_ranks_'+cls[0]+'.pickle', 'w')
    pickle.dump(cls, pfile)

<<<<<<< HEAD
    # histogram using all the cleans
    pylab.hist(cleans[cls[0]+'_rank'], 100, histtype='step', weights = numpy.ones(len(cleans[cls[0]+'_rank']))/len(cleans[cls[0]+'_rank']), label = 'all cleans', log = True)
    pickle.dump(cleans[cls[0]+'_rank'], pfile)   

    # histogram using all the glitches
    pylab.hist(glitches[cls[0] + '_rank'], 100, histtype='step', weights = numpy.ones(len(glitches[cls[0]+'_rank']))/len(glitches[cls[0]+'_rank']), label = 'all glitches')
    pickle.dump(glitches[cls[0]+'_rank'], pfile)

    # histogram using only a subset of glitches with sufficiently large 'signif'
    for sigthr in [10, 15, 25, 50]:
      glitches_removed = glitches[numpy.nonzero(glitches['signif'] >= sigthr)[0],:]
      pylab.hist(glitches_removed[cls[0]+'_rank'], 100, histtype = 'step', weights = numpy.ones(len(glitches_removed[cls[0]+'_rank']))/len(glitches_removed[cls[0]+'_rank']), label = 'signif $\geq$ ' + repr(sigthr), log=True)
    pylab.title('Fig. '+str(fig_num)+': Histogram for Glitches Based on ' + labelDIC[cls[0]] + '\_rank')
    pylab.xlabel(labelDIC[cls[0]]+ '\_rank')
    pylab.ylabel('Fraction of Glitches')
    pylab.legend(loc = 'upper center')

    pickle.dump(rankthr, pfile)    

    # plot a line corresponding to opts.fap_threshold
    lims = matplotlib.pyplot.axis()
    fapthrLINE = pylab.plot([rankthr, rankthr], [lims[2], lims[3]], color = 'k', linewidth = 2)
    fapthrTEXT = pylab.text(rankthr, 0.5*(lims[3]-lims[2])+lims[2], 'FAP = '+str(opts.fap_threshold)+' \n'+cls[0]+'\_rank = ' + str(int(rankthr*10**4)/10**4.0) +' ', ha = 'right', va = 'center')
    matplotlib.pyplot.axis(lims)

    #adding to the html page
    name = '_hist_glitches_and_cleans_' + cls[0] + '_rank_LOG'
=======
    # histogram using all the glitches
    if (cls[0] == 'combined') and (opts.combined_algorithm == 'max'):
	# get only glitches with nonzero fap
	  glitch_ranks = glitches[numpy.nonzero(glitches[cls[0]+'_rank'] < 1000.0)[0],:][cls[0] + '_rank']
	  #find maximum rank
	  max_hist_rank = numpy.max(glitches[numpy.nonzero(glitches[cls[0]+'_rank'] < 1000.0)[0],:][cls[0] + '_rank'])
	  # find how many glitches has zero fap
	  n_fap_zero_glitches = len(glitches[numpy.nonzero(glitches[cls[0]+'_rank'] < 1000.0)[0],:][cls[0] + '_rank'])
	  # set their rank to maximum rank and add to glitch_ranks
	  glitch_ranks = numpy.concatenate((glitch_ranks, max_hist_rank*numpy.ones(n_fap_zero_glitches)))
	  pylab.hist(glitch_ranks, opts.hist_ranks_bins, histtype='step', weights = numpy.ones(len(glitch_ranks))/len(glitch_ranks), label = 'all glitches')

    else:  
	  pylab.hist(glitches[cls[0] + '_rank'], opts.hist_ranks_bins, histtype='step', weights = numpy.ones(len(glitches[cls[0]+'_rank']))/len(glitches[cls[0]+'_rank']), label = 'all glitches', log=True)
    pickle.dump(glitches[cls[0]+'_rank'], pfile)
	
#    sigthrs = [100, 200, 500, 1000]

    # histogram using only a subset of glitches with sufficiently large 'signif'
#    for sigthr in sigthrs:
#      glitches_removed = glitches[numpy.nonzero(glitches['signif'] >= sigthr)[0],:]
#      pylab.hist(glitches_removed[cls[0]+'_rank'], 100, histtype = 'step', weights = numpy.ones(len(glitches_removed[cls[0]+'_rank']))/len(glitches_removed[cls[0]+'_rank']), label = 'signif $\geq$ ' + repr(sigthr), log=True)
    pylab.title('Fig. '+str(fig_num)+': Normalized Histograms Based on ' + labelDIC[cls[0]] + '\_rank')
    pylab.xlabel(labelDIC[cls[0]]+ '\_rank')
    pylab.ylabel('Fraction of Samples')

    # histogram using all the cleans
    pylab.hist(cleans[cls[0]+'_rank'], opts.hist_ranks_bins, histtype='step', weights = numpy.ones(len(cleans[cls[0]+'_rank']))/len(cleans[cls[0]+'_rank']), label = 'all cleans', log = True)
    pickle.dump(cleans[cls[0]+'_rank'], pfile)

    pylab.legend(loc = 'upper center')

    if rankthr:
      # plot a line corresponding to opts.fap_threshold
      lims = matplotlib.pyplot.axis()
      fapthrLINE = pylab.plot([rankthr, rankthr], [lims[2], lims[3]], color = 'k', linewidth = 2)
      fapthrTEXT = pylab.text(rankthr, 0.5*(lims[3]-lims[2])+lims[2], 'FAP = '+str(opts.fap_threshold)+' \n'+cls[0]+'\_rank = ' + str(int(rankthr*10**4)/10**4.0) +' ', ha = 'right', va = 'center')
      matplotlib.pyplot.axis(lims)

    #adding to the html page
    name = '_hist_glitches_and_cleans_' + cls[0] + '_rank_LOG'
    fname = InspiralUtils.set_figure_name(opts, name)
    fname_thumb = InspiralUtils.savefig_pylal(filename = fname, doThumb = True, dpi_thumb=opts.figure_resolution)
    fnameList.append(fname)
    tagList.append(name)
    pylab.close()

    # liner scale histograms ################
    fig_num += 1
    pylab.figure(fig_num)

   # histogram using all the glitches
    if (cls[0] == 'combined') and (opts.combined_algorithm == 'max'):
	# get only glitches with nonzero fap
	  glitch_ranks = glitches[numpy.nonzero(glitches[cls[0]+'_rank'] < 1000.0)[0],:][cls[0] + '_rank']
	  #find maximum rank
	  max_hist_rank = numpy.max(glitches[numpy.nonzero(glitches[cls[0]+'_rank'] < 1000.0)[0],:][cls[0] + '_rank'])
	  # find how many glitches has zero fap
	  n_fap_zero_glitches = len(glitches[numpy.nonzero(glitches[cls[0]+'_rank'] < 1000.0)[0],:][cls[0] + '_rank'])
	  # set their rank to maximum rank and add to glitch_ranks
	  glitch_ranks = numpy.concatenate((glitch_ranks, max_hist_rank*numpy.ones(n_fap_zero_glitches)))
	  pylab.hist(glitch_ranks, opts.hist_ranks_bins, histtype='step', weights = numpy.ones(len(glitch_ranks))/len(glitch_ranks), label = 'all glitches')

    else:  
	  pylab.hist(glitches[cls[0] + '_rank'], opts.hist_ranks_bins, histtype='step', weights = numpy.ones(len(glitches[cls[0]+'_rank']))/len(glitches[cls[0]+'_rank']), label = 'all glitches')
    pickle.dump(glitches[cls[0]+'_rank'], pfile)
	
#    sigthrs = [100, 200, 500, 1000]

    # histogram using only a subset of glitches with sufficiently large 'signif'
#    for sigthr in sigthrs:
#      glitches_removed = glitches[numpy.nonzero(glitches['signif'] >= sigthr)[0],:]
#      pylab.hist(glitches_removed[cls[0]+'_rank'], 100, histtype = 'step', weights = numpy.ones(len(glitches_removed[cls[0]+'_rank']))/len(glitches_removed[cls[0]+'_rank']), label = 'signif $\geq$ ' + repr(sigthr), log=True)
    pylab.title('Fig. '+str(fig_num)+': Normalized Histograms Based on ' + labelDIC[cls[0]] + '\_rank')
    pylab.xlabel(labelDIC[cls[0]]+ '\_rank')
    pylab.ylabel('Fraction of Samples')

    # histogram using all the cleans
    pylab.hist(cleans[cls[0]+'_rank'], opts.hist_ranks_bins, histtype='step', weights = numpy.ones(len(cleans[cls[0]+'_rank']))/len(cleans[cls[0]+'_rank']), label = 'all cleans')
    pickle.dump(cleans[cls[0]+'_rank'], pfile)

    pylab.legend(loc = 'upper center')

    if rankthr:
      # plot a line corresponding to opts.fap_threshold
      lims = matplotlib.pyplot.axis()
      fapthrLINE = pylab.plot([rankthr, rankthr], [lims[2], lims[3]], color = 'k', linewidth = 2)
      fapthrTEXT = pylab.text(rankthr, 0.5*(lims[3]-lims[2])+lims[2], 'FAP = '+str(opts.fap_threshold)+' \n'+cls[0]+'\_rank = ' + str(int(rankthr*10**4)/10**4.0) +' ', ha = 'right', va = 'center')
      matplotlib.pyplot.axis(lims)


    #adding to the html page
    pylab.title('Fig. '+str(fig_num)+': Histogram for Glitches Based on ' + labelDIC[cls[0]] + '\_rank')
    name = '_hist_glitches_and_cleans_' + cls[0] + '_rank_LINEAR'
>>>>>>> 106178f5
    fname = InspiralUtils.set_figure_name(opts, name)
    fname_thumb = InspiralUtils.savefig_pylal(filename = fname, doThumb = True, dpi_thumb=opts.figure_resolution)
    fnameList.append(fname)
    tagList.append(name)
<<<<<<< HEAD

    #adding to the html page
    pylab.yscale('linear')
    fig_num += 1
    pylab.title('Fig. '+str(fig_num)+': Histogram for Glitches Based on ' + labelDIC[cls[0]] + '\_rank')
    name = '_hist_glitches_and_cleans_' + cls[0] + '_rank_LINEAR'
=======
    pylab.close()

    # BARSTACKED histograms
    fig_num += 1
    pylab.figure(fig_num)
    #pylab.hold(True)

    sigthrs = [100, 200, 500, 1000]
    counts = [[]]*(len(sigthrs)+1)
    labels = ['']*(len(sigthrs)+1)

    # histogram using only a subset of glitches with sufficiently large 'signif'
    g_above = glitches
    for ind in range(len(sigthrs)):
      sigthr = sigthrs[ind]

      # pull out the glitches that fall in the appropriate range of 'signif'
      g_below = g_above[numpy.nonzero(g_above['signif'] <= sigthr)[0],:]
      counts[ind] = numpy.zeros(len(g_below[cls[0]+'_rank']))
      for d in range(len(counts[ind])):
        counts[ind][d] = g_below[cls[0]+'_rank'][d]

      labels[ind] = labels[ind] + 'signif$<$'+str(sigthrs[ind])
      labels[ind+1] = str(sigthrs[ind])+'$\leq$'

      g_above = g_above[numpy.nonzero(g_above['signif'] > sigthr)[0],:]

    counts[len(counts)-1] = numpy.zeros(len(g_above[cls[0]+'_rank']))
    for d in range(len(counts[ind])):
      counts[len(counts)-1][d] = g_above[cls[0]+'_rank'][d]

    labels[0] = ' $0\leq$' + labels[0]
    labels[len(labels)-1] = labels[len(labels)-1] + 'signif$\leq\infty$'

    # dump the remaining data to pickle file. we can reconstruct both barstacked and step histograms from this information
    pickle.dump(counts, pfile)
    pickle.dump(labels, pfile)
    pickle.dump(sigthrs, pfile)
    pickle.dump(rankthr, pfile)
    pickle.dump(opts.fap_threshold, pfile)

    pfile.close()

    pylab.hist(counts, opts.hist_ranks_bins, histtype = 'barstacked', log = True, label = labels)
    #pylab.hist(cleans[cls[0]+'_rank'], opts.hist_ranks_bins, histtype='bar', label = 'all cleans', log = True, alpha=0.5, color='gray') #weights = numpy.ones(len(cleans[cls[0]+'_rank']))/len(cleans[cls[0]+'_rank']) )
    
    #pylab.yscale('log')
	
    pylab.title('Fig. '+str(fig_num)+': Histogram for Glitches Based on ' + labelDIC[cls[0]] + '\_rank')
    pylab.xlabel(labelDIC[cls[0]]+ '\_rank')
    pylab.ylabel('Number of Glitches')
    pylab.legend(loc = 'upper center')

    if rankthr:
      # plot a line corresponding to opts.fap_threshold
      lims = matplotlib.pyplot.axis()
      fapthrLINE = pylab.plot([rankthr, rankthr], [lims[2], lims[3]], color = 'k', linewidth = 2)
      fapthrTEXT = pylab.text(rankthr, 0.5*(lims[3]-lims[2])+lims[2], 'FAP = '+str(opts.fap_threshold)+' \n'+cls[0]+'\_rank = ' + str(int(rankthr*10**4)/10**4.0) +' ', ha = 'right', va = 'center')
      matplotlib.pyplot.axis(lims)

    #adding to the html page
    name = '_hist_glitches_and_cleans_' + cls[0] + '_rank_LOG_barstacked'
    fname = InspiralUtils.set_figure_name(opts, name)
    fname_thumb = InspiralUtils.savefig_pylal(filename = fname, doThumb = True, dpi_thumb=opts.figure_resolution)
    fnameList.append(fname)
    tagList.append(name)
    pylab.close()
 	
   # BARSTACKED linear scale histograms  #############
    fig_num += 1
    pylab.figure(fig_num)
	
    pylab.hist(counts, opts.hist_ranks_bins, histtype = 'barstacked', label = labels)
    #pylab.hist(cleans[cls[0]+'_rank'], opts.hist_ranks_bins, histtype='bar', label = 'all cleans', log = True, alpha=0.5, color='gray') #weights = numpy.ones(len(cleans[cls[0]+'_rank']))/len(cleans[cls[0]+'_rank']) )
    
    #pylab.yscale('log')
	
    pylab.title('Fig. '+str(fig_num)+': Histogram for Glitches Based on ' + labelDIC[cls[0]] + '\_rank')
    pylab.xlabel(labelDIC[cls[0]]+ '\_rank')
    pylab.ylabel('Number of Glitches')
    pylab.legend(loc = 'upper center')

    if rankthr:
      # plot a line corresponding to opts.fap_threshold
      lims = matplotlib.pyplot.axis()
      fapthrLINE = pylab.plot([rankthr, rankthr], [lims[2], lims[3]], color = 'k', linewidth = 2)
      fapthrTEXT = pylab.text(rankthr, 0.5*(lims[3]-lims[2])+lims[2], 'FAP = '+str(opts.fap_threshold)+' \n'+cls[0]+'\_rank = ' + str(int(rankthr*10**4)/10**4.0) +' ', ha = 'right', va = 'center')
      matplotlib.pyplot.axis(lims)
	

    #adding to the html page
    #pylab.yscale('linear')
    fig_num += 1
    pylab.title('Fig. '+str(fig_num)+': Histogram for Glitches Based on ' + labelDIC[cls[0]] + '\_rank')
    name = '_hist_glitches_and_cleans' + cls[0] + '_rank_LINEAR_barstacked'
>>>>>>> 106178f5
    fname = InspiralUtils.set_figure_name(opts, name)
    fname_thumb = InspiralUtils.savefig_pylal(filename = fname, doThumb = True, dpi_thumb=opts.figure_resolution)
    fnameList.append(fname)
    tagList.append(name)
    pylab.close()
<<<<<<< HEAD
  
  pfile.close()
=======
>>>>>>> 106178f5

#############################################################################################
#
### Cumulative histograms of DARM significance for glitches before and after vetoing
#
#############################################################################################	

if opts.cum_hist_signif:

  FAPThr = opts.fap_threshold
#  eff_file=open(opts.user_tag+'_efficiency_at_fap'+str(FAPThr)+'.txt','w') 
#  eff_file.write('Vetoed Results at FAP='+str(FAPThr)+'\n')

  # histograms for SNR
  if opts.verbose:
    print '  cumulative histograms over signif'

  # create pickle file
  pfile = open(opts.user_tag+'_cum-hist-signif_fapthr-'+str(opts.fap_threshold)+'.pickle', 'w')
<<<<<<< HEAD
  pickle.dump(['all']+classifiers, pfile)
=======
  pickle.dump(opts.fap_threshold, pfile)
  pickle.dump(classifiers, pfile)
>>>>>>> 106178f5

  fig_num += 1
  pylab.figure(fig_num)
  pylab.hist(glitches['signif'],400,histtype='step',cumulative=-1,label='before vetoing', color='k')#, linewidth = 2)
  pickle.dump(glitches['signif'], pfile)
  for cls in classifiers:
    rank_name = cls[0]+'_rank'
    glitches_vetoed = glitches[numpy.nonzero(glitches[cls[0]+'_fap'] > FAPThr)[0],:]
    pickle.dump(glitches_vetoed['signif'], pfile)
    pylab.hist(glitches_vetoed['signif'],400,histtype='step',cumulative=-1,label=labelDIC[cls[0]], color=colorDIC[cls[0]])#, linewidth = 2)
    efficiency = min(glitches_vetoed[cls[0]+'_eff'])
    RankThr = max(glitches_vetoed[cls[0]+'_rank'])
#    eff_file.write(cls[0]+' Efficiency : '+str(efficiency)+', threshold rank :'+str(RankThr)+'\n')
  #pylab.title(r'Fig. '+str(fig_num)+'\nCumulative histogram for Significance  of glitches after vetoing at FAP '+str(fapthr))
  pylab.title(opts.user_tag + '\nCumulative Histogram of Glitch DARM Significance at FAP = '+str(FAPThr))
  pylab.xlabel('Significance')
  pylab.ylabel('Number of Glitches')
  pylab.xscale('log')
  pylab.yscale('log')
<<<<<<< HEAD
  pylab.xlim(xmin=min(glitches['signif']), xmax=4*10**2)
=======
  pylab.xlim(xmin=min(glitches['signif']), xmax=max(glitches['signif'])*1.05)
>>>>>>> 106178f5
  pylab.legend()

  pfile.close()

  # adding to html page
  name = '_cumul_hist_signif_fap'+str(FAPThr)
  fname = InspiralUtils.set_figure_name(opts, name)
  fname_thumb = InspiralUtils.savefig_pylal(filename=fname, doThumb=True, dpi_thumb=opts.figure_resolution)
  fnameList.append(fname)
  tagList.append(name)
  pylab.close()

#  eff_file.close()

  if opts.diagnostic_plots:
    # histograms for DARM signif with pre-set FAPthr
    for fapthr in [0.05, 0.1, 0.2, 0.4]:
      fig_num += 1
      pylab.figure(fig_num)
      pylab.hist(glitches['signif'],400,histtype='step',cumulative=-1,label='before vetoing', color='k')#, linewidth = 2)
      for cls in classifiers:
        rank_name = cls[0]+'_rank'
        glitches_vetoed = glitches[numpy.nonzero(glitches[cls[0]+'_fap'] > fapthr)[0],:]
        pylab.hist(glitches_vetoed['signif'],400,histtype='step',cumulative=-1,label=labelDIC[cls[0]], color = colorDIC[cls[0]])#, linewidth = 2)  
    #  pylab.title(r'Fig. '+str(fig_num)+'\nCumulative histogram for Significance  of glitches after vetoing at FAP '+str(fapthr))
      pylab.title(opts.user_tag + '\nCumulative Histogram of Glitch DARM Significance at FAP = '+str(fapthr))
      pylab.xlabel('Significance')
      pylab.ylabel('Number of Glitches')
      pylab.xscale('log')
      pylab.yscale('log')
<<<<<<< HEAD
      pylab.xlim(xmin=min(glitches['signif']), xmax=4*10**2)
=======
      pylab.xlim(xmin=min(glitches['signif']), xmax=max(glitches['signif'])*1.05)
>>>>>>> 106178f5
      pylab.legend()
  
      # adding to html page
      name = '_cumul_hist_signif_fap'+str(fapthr)
      fname = InspiralUtils.set_figure_name(opts, name)
      fname_thumb = InspiralUtils.savefig_pylal(filename=fname, doThumb=True, dpi_thumb=opts.figure_resolution)
      fnameList.append(fname)
      tagList.append(name)
      pylab.close()
 

#############################################################################################
#
### Scatter of FAP from one classifier vs FAP from another
#
#############################################################################################
  
if opts.diagnostic_plots:

  if opts.verbose:
    print '  scatter plots of FAR from one classifier vs. FAR from another'

  # we iterate through all pairs of classifiers.
  start = 0
  for cls in classifiers:
    start +=1
    for ind in range(start, len(classifiers)):
      cls2 = classifiers[ind]
<<<<<<< HEAD
      for sigthr in [10, 15, 25, 50]:
=======
      for sigthr in [100, 200, 500, 1000]:
>>>>>>> 106178f5
        g_rem = glitches[numpy.nonzero(glitches['signif'] >= sigthr)[0],:]
        fig_num += 1
        fig = matplotlib.pyplot.figure(fig_num)
        fig.hold(True)
        grid = ImageGrid(fig, 111, nrows_ncols = (2,2), axes_pad = 0.25, add_all = True)
  
        # histogram over cls_fap
        grid[0].hist(glitches[cls[0]+'_fap'],bins=numpy.logspace(-5,0,num=100,endpoint=True),histtype='step',weights = numpy.ones(len(glitches[cls[0]+'_fap']))/len(glitches[cls[0]+'_fap']), log=True)
        grid[0].hist(g_rem[cls[0]+'_fap'],bins=numpy.logspace(-5,0,num=100,endpoint=True),histtype='step',weights = numpy.ones(len(g_rem[cls[0]+'_fap']))/len(g_rem[cls[0]+'_fap']),color='red',log=True)
  
        grid[0].set_xscale('log')
        grid[0].set_yscale('log')
        grid[0].set_ylim(10**-4, 10**-0.5)
        grid[0].set_ylabel('Fraction of Glitches')

        # histogram over cls2_fap
        grid[3].hist(glitches[cls2[0]+'_fap'],bins=numpy.logspace(-5,0,num=100,endpoint=True),histtype='step',weights = numpy.ones(len(glitches[cls2[0]+'_fap']))/len(glitches[cls2[0]+'_fap']), orientation='horizontal', log=True)
        grid[3].hist(g_rem[cls2[0]+'_fap'],bins=numpy.logspace(-5,0,num=100,endpoint=True),histtype='step',weights = numpy.ones(len(g_rem[cls2[0]+'_fap']))/len(g_rem[cls2[0]+'_fap']), orientation='horizontal',color = 'red',log=True)
        grid[3].set_xscale('log')
        grid[3].set_yscale('log')
        grid[3].set_xlim(10**-4, 10**-0.5)
        grid[3].set_xlabel('Fraction of Glitches')

        # scatter of cls_fap vs cls2_fap
        grid[2].plot(glitches[cls[0]+'_fap'], glitches[cls2[0]+'_fap'], linestyle = 'none', marker = '.')
        grid[2].plot(g_rem[cls[0]+'_fap'], g_rem[cls2[0]+'_fap'], linestyle = 'none', marker = 'o', markerfacecolor = 'none', markeredgecolor = 'red')
        grid[2].plot([10**-5, 10**0], [10**-5, 10**0], '-k', label = '_nolegend')
        grid[2].set_xlabel(labelDIC[cls[0]]+'\_fap')
        grid[2].set_ylabel(labelDIC[cls2[0]]+'\_fap')
        grid[2].set_xscale('log')
        grid[2].set_yscale('log')
      
        matplotlib.pyplot.figtext(0.5, 0.98, 'Fig. '+str(fig_num)+': Scatter of '+labelDIC[cls[0]]+'\_fap vs. '+labelDIC[cls2[0]]+'\_fap for Glitches with signif $\geq$ '+str(sigthr), ha = 'center', va = 'top')
        matplotlib.pyplot.figtext(0.75, 0.75, 'blue : all glitches\nred : signif $\geq$ '+str(sigthr), ha = 'center', va = 'center')
        matplotlib.pyplot.setp(grid[1], visible=False)

        #adding to html page
        name = '_scatter_' + cls[0] + '_fap_vs_' + cls2[0] + '_fap_sigthr_'+str(sigthr)
        fname = InspiralUtils.set_figure_name(opts, name)
        fname_thumb = InspiralUtils.savefig_pylal(filename = fname, doThumb = True, dpi_thumb=opts.figure_resolution)
        fnameList.append(fname)
        tagList.append(name)
        pylab.close()
  

#############################################################################################
#
### Scatter of eff/fap from one classifier vs eff/fap from another
#
#############################################################################################

if opts.diagnostic_plots:

  if opts.verbose:
    print '  scatter plots of Eff/FAR from one classifier vs. EFF/FAR from another'

  # we iterate through all pairs of classifiers.
  start = 0
  for cls in classifiers:
    start +=1
    for ind in range(start, len(classifiers)):
      cls2 = classifiers[ind]
<<<<<<< HEAD
      for sigthr in [10, 15, 25, 50]:
=======
      for sigthr in [100, 200, 500, 1000]:
>>>>>>> 106178f5
        g_rem = glitches[numpy.nonzero(glitches['signif'] >= sigthr)[0],:]
        g_ebf = [g[cls[0]+'_eff']/g[cls[0]+'_fap'] for g in g_rem]
        g_ebf2 = [g[cls2[0]+'_eff']/g[cls2[0]+'_fap'] for g in g_rem]
        g_ebfALL = [glitch[cls[0]+'_eff']/glitch[cls[0]+'_fap'] for glitch in glitches]
        g_ebfALL2 = [glitch[cls2[0]+'_eff']/glitch[cls2[0]+'_fap'] for glitch in glitches]
  
        fig_num += 1
        fig = matplotlib.pyplot.figure(fig_num)
        fig.hold(True)
        grid = ImageGrid(fig, 111, nrows_ncols = (2,2), axes_pad = 0.25, add_all = True)
  
        # histogram over cls_eff/fap
        grid[0].hist(g_ebfALL,bins=numpy.logspace(0,4,num=100,endpoint=True),histtype='step', log=True)
        grid[0].hist(g_ebf,bins=numpy.logspace(0,4,num=100,endpoint=True),histtype='step',color='red',log=True)
        grid[0].set_xscale('log')
        grid[0].set_yscale('log')
        grid[0].set_ylim(ymin=10**0, ymax = 10**2.5)
        grid[0].set_ylabel('Number of Glitches')
 
        # histogram over cls2_eff/fap
        grid[3].hist(g_ebfALL2,bins=numpy.logspace(0,4,num=100,endpoint=True),histtype='step', orientation='horizontal', log=True)
        grid[3].hist(g_ebf2,bins=numpy.logspace(0,4,num=100,endpoint=True),histtype='step', orientation='horizontal',color = 'red',log=True)
        grid[3].set_xscale('log')
        grid[3].set_yscale('log')
        grid[3].set_xlim(xmin=10**0, xmax=10**2.5)
        grid[3].set_xlabel('Number of Glitches')
  
        # scatter of cls_eff/fap vs cls2_eff/fap
        grid[2].plot(g_ebfALL, g_ebfALL2, linestyle = 'none', marker = '.')
        grid[2].plot(g_ebf, g_ebf2, linestyle = 'none', marker = 'o', markerfacecolor = 'none', markeredgecolor = 'red')
        grid[2].plot([10**-5, 10**5], [10**-5, 10**5], '-k', label = '_nolegend')
        grid[2].set_xlabel(labelDIC[cls[0]]+'\_eff/fap')
        grid[2].set_ylabel(labelDIC[cls2[0]]+'\_eff/fap')
        grid[2].set_xscale('log')
        grid[2].set_yscale('log')
        grid[2].set_xlim(10**0, 10**3)
        grid[2].set_ylim(10**0, 10**3)
  
        matplotlib.pyplot.figtext(0.5, 0.98, 'Fig. '+str(fig_num)+': Scatter of '+labelDIC[cls[0]]+'\_eff/fap vs. '+labelDIC[cls2[0]]+'\_eff/fap for Glitches with signif $\geq$ '+str(sigthr), ha = 'center', va = 'top')
        matplotlib.pyplot.figtext(0.75, 0.75, 'blue : all glitches\nred : signif $\geq$ '+str(sigthr), ha = 'center', va = 'center')
        matplotlib.pyplot.setp(grid[1], visible=False)

        #adding to html page
        name = '_scatter_' + cls[0] + '_effbyfap_vs_' + cls2[0] + '_effbyfap_sigthr_'+str(sigthr)
        fname = InspiralUtils.set_figure_name(opts, name)
        fname_thumb = InspiralUtils.savefig_pylal(filename = fname, doThumb = True, dpi_thumb=opts.figure_resolution)
        fnameList.append(fname)
        tagList.append(name)
        pylab.close()

 
#############################################################################################
#
### Scatter of fap for two classifiers using cleans
#
#############################################################################################

if opts.diagnostic_plots:

  if opts.verbose:
    print '  Scatter of fap for two classifiers using cleans'

  # we iterate over all pairs of classifiers
  start = 0
  for cls in classifiers:
    start +=1
    for ind in range(start, len(classifiers)):
      cls2 = classifiers[ind]
      c_ebfALL = [g[cls[0]+'_fap'] for g in cleans]
      c_ebfALL2 = [g[cls2[0]+'_fap'] for g in cleans]

      fig_num += 1
      fig = matplotlib.pyplot.figure(fig_num)
      fig.hold(True)
      grid = ImageGrid(fig, 111, nrows_ncols = (2,2), axes_pad = 0.25, add_all = True)
<<<<<<< HEAD

      # histogram over cls_eff/fap
      grid[0].hist(c_ebfALL,bins=numpy.logspace(-5,0,num=100,endpoint=True),weights = numpy.ones(len(c_ebfALL))/len(c_ebfALL), histtype='step', log=True)
      grid[0].set_xscale('log')
      grid[0].set_yscale('log')
      grid[0].set_ylim(ymin=10**-4, ymax = 10**0.0)
      grid[0].set_ylabel('Fraction of Glitches')

=======

      # histogram over cls_eff/fap
      grid[0].hist(c_ebfALL,bins=numpy.logspace(-5,0,num=100,endpoint=True),weights = numpy.ones(len(c_ebfALL))/len(c_ebfALL), histtype='step', log=True)
      grid[0].set_xscale('log')
      grid[0].set_yscale('log')
      grid[0].set_ylim(ymin=10**-4, ymax = 10**0.0)
      grid[0].set_ylabel('Fraction of Glitches')

>>>>>>> 106178f5
      # histogram over cls2_eff/fap
      grid[3].hist(c_ebfALL2,bins=numpy.logspace(-5,0,num=100,endpoint=True), weights = numpy.ones(len(c_ebfALL2))/len(c_ebfALL2), histtype='step', orientation='horizontal', log=True)
      grid[3].set_xscale('log')
      grid[3].set_yscale('log')
      grid[3].set_xlim(xmin=10**-4, xmax=10**0)
      grid[3].set_xlabel('Fraction of Glitches')

      # scatter of cls_eff/fap vs cls2_eff/fap
      grid[2].plot(c_ebfALL, c_ebfALL2, linestyle = 'none', marker = 'o')
      grid[2].plot([10**-5, 10**5], [10**-5, 10**5], '-k', label = '_nolegend')
      grid[2].set_xlabel(labelDIC[cls[0]]+'\_fap')
      grid[2].set_ylabel(labelDIC[cls2[0]]+'\_fap')
      grid[2].set_xscale('log')
      grid[2].set_yscale('log')
      grid[2].set_xlim(10**-5, 10**0)
      grid[2].set_ylim(10**-5, 10**0)

      matplotlib.pyplot.figtext(0.5, 0.98, 'Fig. '+str(fig_num)+': Scatter of '+labelDIC[cls[0]]+'\_fap vs. '+labelDIC[cls2[0]]+'\_fap for Clean Samples', ha = 'center', va = 'top')
      matplotlib.pyplot.setp(grid[1], visible=False)

      #adding to html page
      name = '_scatter_' + cls[0] + '_fap_vs_' + cls2[0] + '_fap_cleans'
      fname = InspiralUtils.set_figure_name(opts, name)
      fname_thumb = InspiralUtils.savefig_pylal(filename = fname, doThumb = True, dpi_thumb=opts.figure_resolution)
      fnameList.append(fname)
      tagList.append(name)
      pylab.close()


#############################################################################################
#
### Scatter of eff/fap for two classifiers using cleans
#
#############################################################################################

if opts.diagnostic_plots:

  if opts.verbose:
    print '  Scatter of eff/fap for two classifiers using cleans'

  # we iterate over all pairs of classifiers
  start = 0
  for cls in classifiers:
    start +=1
    for ind in range(start, len(classifiers)):
      cls2 = classifiers[ind]
      c_ebfALL = [g[cls[0]+'_eff']/g[cls[0]+'_fap'] for g in cleans]
      c_ebfALL2 = [g[cls2[0]+'_eff']/g[cls2[0]+'_fap'] for g in cleans]
  
      fig_num += 1
      fig = matplotlib.pyplot.figure(fig_num)
      fig.hold(True)
      grid = ImageGrid(fig, 111, nrows_ncols = (2,2), axes_pad = 0.25, add_all = True)
  
      # histogram over cls_eff/fap
      grid[0].hist(c_ebfALL,bins=numpy.logspace(0,4,num=100,endpoint=True),weights = numpy.ones(len(c_ebfALL))/len(c_ebfALL), histtype='step', log=True)
      grid[0].set_xscale('log')
      grid[0].set_yscale('log')
      grid[0].set_ylim(ymin=10**-4, ymax = 10**0.0)
      grid[0].set_ylabel('Fraction of Glitches')
  
      # histogram over cls2_eff/fap
      grid[3].hist(c_ebfALL2,bins=numpy.logspace(0,4,num=100,endpoint=True), weights = numpy.ones(len(c_ebfALL2))/len(c_ebfALL2), histtype='step', orientation='horizontal', log=True)
      grid[3].set_xscale('log')
      grid[3].set_yscale('log')
      grid[3].set_xlim(xmin=10**-4, xmax=10**0)
      grid[3].set_xlabel('Fraction of Glitches')
  
      # scatter of cls_eff/fap vs cls2_eff/fap
      grid[2].plot(c_ebfALL, c_ebfALL2, linestyle = 'none', marker = 'o')
      grid[2].plot([10**-5, 10**5], [10**-5, 10**5], '-k', label = '_nolegend')
      grid[2].set_xlabel(labelDIC[cls[0]]+'\_eff/fap')
      grid[2].set_ylabel(labelDIC[cls2[0]]+'\_eff/fap')
      grid[2].set_xscale('log')
      grid[2].set_yscale('log')
      grid[2].set_xlim(10**0, 10**3)
      grid[2].set_ylim(10**0, 10**3)
  
      matplotlib.pyplot.figtext(0.5, 0.98, 'Fig. '+str(fig_num)+': Scatter of '+labelDIC[cls[0]]+'\_eff/fap vs. '+labelDIC[cls2[0]]+'\_eff/fap for Clean Samples', ha = 'center', va = 'top')
      matplotlib.pyplot.setp(grid[1], visible=False)
  
      #adding to html page
      name = '_scatter_' + cls[0] + '_effbyfap_vs_' + cls2[0] + '_effbyfap_cleans'
      fname = InspiralUtils.set_figure_name(opts, name)
      fname_thumb = InspiralUtils.savefig_pylal(filename = fname, doThumb = True, dpi_thumb=opts.figure_resolution)
      fnameList.append(fname)
      tagList.append(name)
      pylab.close()


#############################################################################################
#
### Scatter of DARM signif vs DARM SNR for glitches
#
#############################################################################################

if opts.diagnostic_plots:
  
  if opts.verbose:
    print '  scatter plots of signif vs snr for GW trigs'

  fig_num += 1
  pylab.figure(fig_num)
  pylab.plot(glitches['signif'],glitches['SNR'],'rx',label='glitches')
  pylab.xlabel('Significance of GW Triggers')
  pylab.ylabel('SNR of GW Triggers')
  pylab.yscale('log')
  pylab.xscale('log')
  pylab.title(r"Fig. "+str(fig_num)+": significance vs SNR of GW trigger")
  pylab.legend()
  # adding to html page
  name = 'Sig_vs_SNR'
  fname = InspiralUtils.set_figure_name(opts, name)
  fname_thumb = InspiralUtils.savefig_pylal(filename=fname, doThumb=True, dpi_thumb=opts.figure_resolution)
  fnameList.append(fname)
  tagList.append(name)
  pylab.close()
  

#############################################################################################
#
### Scatter of DARM signif vs cls_rank
#
#############################################################################################

if opts.diagnostic_plots:

  if opts.verbose:
    print '  scatter plots of rank vs. SNR and rank vs Signif'

  for cls in classifiers:
    # mvc ranks vs. SNR
    #fig_num += 1
    #pylab.figure(fig_num)
    #pylab.plot(cleans[cls[0]+'_rank'],cleans['SNR'],'k+',label='clean samples')
    #pylab.plot(glitches[cls[0]+'_rank'],glitches['SNR'],'rx',label='glitches')
    #pylab.xlabel(cls[0]+' rank')
    #pylab.ylabel('SNR of GW Triggers')
    #pylab.yscale('log')
    #pylab.xscale('log')
    #pylab.title(r"Fig. "+str(fig_num)+": " + cls[0]+" rank vs SNR of GW trigger")
    #pylab.legend()
    
    # adding to html page
    #name = '_SNR_'+cls[0]+'rank'
    #fname = InspiralUtils.set_figure_name(opts, name)
    #fname_thumb = InspiralUtils.savefig_pylal(filename=fname, doThumb=True, dpi_thumb=opts.figure_resolution)
    #fnameList.append(fname)
    #tagList.append(name)
    #pylab.close()


    ## mvc ranks vs. Significance
    fig_num += 1
    pylab.figure(fig_num)
    if cls[0] == 'combined':
      off_scale_glitches = glitches[numpy.nonzero(glitches[cls[0]+'_rank'] == 1000.0)]
      other_glitches = glitches[numpy.nonzero(glitches[cls[0]+'_rank'] != 1000.0)]
      pylab.plot(other_glitches[cls[0]+'_rank'],other_glitches['signif'],'rx',label='glitches')
      pylab.plot(numpy.ones(len(off_scale_glitches)) + max(other_glitches[cls[0]+'_rank']),off_scale_glitches['signif'],'g+',label='off-scale glitches')
    else:
      pylab.plot(glitches[cls[0]+'_rank'],glitches['signif'],'rx',label='glitches')
    pylab.xlabel(cls[0]+' rank')
    pylab.ylabel('Significance of GW Triggers')
    pylab.yscale('log')
    #pylab.xscale('log')
    pylab.title(r"Fig. "+str(fig_num)+": " + cls[0]+' rank vs significance of GW trigger')
    pylab.legend()
   
    # adding to html page
    name = '_Sig_'+cls[0]+'rank'
    fname = InspiralUtils.set_figure_name(opts, name)
    fname_thumb = InspiralUtils.savefig_pylal(filename=fname, doThumb=True, dpi_thumb=opts.figure_resolution)
    fnameList.append(fname)
    tagList.append(name)
    pylab.close()
<<<<<<< HEAD

=======
>>>>>>> 106178f5

##############################################################################################################
### this next bit will help to print the options nicely on the html page
opts_dict = vars(opts)

html_filename = InspiralUtils.write_html_output(opts, [" --"+key.replace('_','-')+"="+str(opts_dict[key]) for key in opts_dict.keys()], fnameList, tagList, comment=comments)
InspiralUtils.write_cache_output(opts, html_filename, fnameList)

if opts.html_for_cbcweb:
  html_filename_publish = InspiralUtils.wrifacte_html_output(opts, args, fnameList, tagList, cbcweb=True)

##############################################################################################################
if opts.verbose:
  print 'Done.'
  print "\a"<|MERGE_RESOLUTION|>--- conflicted
+++ resolved
@@ -729,24 +729,17 @@
       "argument should be the cvs directory where the html file will be placed "\
       "Example: --html-for-cbcweb protected/projects/s5/yourprojectdir")
 parser.add_option("","--verbose", action="store_true", default=False, help="print information" )
-<<<<<<< HEAD
-parser.add_option("","--write-combined-data",action="store_true", default="True", help="write combined data to disk")
-=======
 parser.add_option("","--write-combined-data",action="store_true", default=False, help="write combined data to disk")
 
 # option to switch 'signif' and 'snr' data (to fix a labeling issue)
 parser.add_option("","--switch-signif-and-snr", action="store_true", default=False, help="switch all signif and snr data to fix a mis-labeling issue upstream")
->>>>>>> 106178f5
 
 # plotting options
 parser.add_option("","--DQ-ROC", type='string', default=False, help='plots DQ flags on ROC plots. DQ-ROC can be either S4 or S6') 
 parser.add_option("","--ROC", action="store_true", default=False, help="generate ROC Curves")
 parser.add_option("","--bit-word", action="store_true", default=False, help="generate bit-word plots")
 parser.add_option("","--hist-ranks", action="store_true", default=False, help="generate histograms over classifier ranks")
-<<<<<<< HEAD
-=======
 parser.add_option("","--hist-ranks-bins", default=100, type="int", help="the number of bins used when creating histograms over classifier ranks")
->>>>>>> 106178f5
 parser.add_option("","--cum-hist-signif", action="store_true", default=False, help="generate cumulative histograms over DARM significance before and after applying classifiers")
 parser.add_option("","--diagnostic-plots", action="store_true", default=False, help="generates a large number of diagnostic plots meant to help determine the relative performance and correlation of classifiers")
 
@@ -980,11 +973,7 @@
   # generate figure
   fig_num += 1
   fig = pylab.figure(fig_num)
-<<<<<<< HEAD
-  pylab.plot(total_ranked_data['ovl_fap'], total_ranked_data['ovl_fdt'], 'o', markerfacecolor = 'none', markeredgecolor = 'blue')
-=======
   pylab.plot(total_ranked_slim_data['ovl_fap'], total_ranked_slim_data['ovl_fdt'], 'o', markerfacecolor = 'none', markeredgecolor = 'blue')
->>>>>>> 106178f5
   pylab.plot(faircoin, faircoin, 'k--')
   pylab.plot([opts.fap_threshold, opts.fap_threshold], [10**-5, 10**1], 'r')
   pylab.grid(True)
@@ -1002,262 +991,6 @@
   fnameList.append(fname)
   tagList.append(name)
   pylab.close()
-<<<<<<< HEAD
-
-
-
-#############################################################################################
-#
-### ROC curves from total_ranked_data[0]
-#
-# generates the standard ROC curves using values for eff and fap computed within this script.
-#
-#############################################################################################
-
-if opts.ROC:
-
-  if opts.verbose:
-    print '  ROC curves from total_ranked_data[0]'
-  
-  # generate a pickle file for ROC data
-  pfile = open(opts.user_tag + '_ROC.pickle', 'w')
-  pickle.dump(classifiers,pfile) # corresponds to the order in which data was dumped
-
-  # generate figure
-  fig_num += 1
-  fig = pylab.figure(fig_num)
-  for cls in classifiers:
-    total_data=total_ranked_data[numpy.lexsort((total_ranked_data[cls[0]+'_fap'], total_ranked_data[cls[0]+'_eff']))]
-    if cls[0] == 'ovl': # plot the ROC curve corresponding to the glitches that were actually removed by OVL
-      fap = total_data[numpy.nonzero(total_data['ovl_fap'] < 1)[0],:]
-      pylab.plot(fap['ovl_fap'], fap['ovl_eff'], label = labelDIC[cls[0]], color=colorDIC[cls[0]])#, linewidth = 2)
-      pickle.dump(fap['ovl_fap'], pfile)
-      pickle.dump(fap['ovl_eff'], pfile)
-    else:
-      pylab.plot(total_data[cls[0]+'_fap'],total_data[cls[0]+'_eff'],label=labelDIC[cls[0]], color=colorDIC[cls[0]])#, linewidth = 2)
-      pickle.dump(total_data[cls[0]+'_fap'], pfile)
-      pickle.dump(total_data[cls[0]+'_eff'], pfile)
-  pylab.plot(faircoin, faircoin, '--k')
-  pylab.xlabel('False Alarm Probability')
-  pylab.ylabel('Efficiency')
-  pylab.xscale('log')
-  pylab.yscale('log')
-  pylab.xlim(10**-5, 10**0)
-  pylab.ylim(10**-3.5, 10**0)
-  pylab.title('Fig. '+str(fig_num)+': ROC Curves from total\_ranked\_data[]')
-  l1 = pylab.legend(loc = 'lower right')
-
-  pfile.close()
-
-  if opts.diagnostic_plots:
-    # save log-log figure
-    name = '_ROC_log-log'
-    fname = InspiralUtils.set_figure_name(opts, name)
-    fname_thumb = InspiralUtils.savefig_pylal(filename=fname, doThumb=True, dpi_thumb=opts.figure_resolution)
-    fnameList.append(fname)
-    tagList.append(name)
-
-    # save lin-lin figure
-    fig_num +=1
-    pylab.title('Fig. '+str(fig_num)+': ROC Curves from total\_ranked\_data[]')
-    pylab.legend(loc = 'lower right')
-    pylab.yscale('linear')
-    pylab.xscale('linear')
-    pylab.xlim(0, 1)
-    pylab.ylim(0, 1)
-    name = '_ROC_lin-lin'
-    fname = InspiralUtils.set_figure_name(opts, name)
-    fname_thumb = InspiralUtils.savefig_pylal(filename=fname, doThumb=True, dpi_thumb=opts.figure_resolution)
-    fnameList.append(fname)
-    tagList.append(name)
-
-    fig_num += 1
-
-  # check to see which DQ_ROC points to plot
-  if opts.DQ_ROC == 'S4':
-    cbcS4DQfap = [2355./98147, 7672./98147, 19179./98147]
-    cbcS4DQeff = [2357./16205, 6710./16205, 9445./16205]
-    dq2,   = pylab.plot(cbcS4DQfap[0], cbcS4DQeff[0], linestyle = 'None', markerfacecolor = 'None', markeredgecolor = 'k', marker = '^', markersize = 6, label = 'CBC DQ\,2')
-    dq23,  = pylab.plot(cbcS4DQfap[1], cbcS4DQeff[1], linestyle = 'None', markerfacecolor = 'None', markeredgecolor = 'k', marker = 's', markersize = 6, label = 'CBC DQ\,2+3')
-    dq234, = pylab.plot(cbcS4DQfap[2], cbcS4DQeff[2], linestyle = 'None', markerfacecolor = 'None', markeredgecolor = 'k', marker = 'd', markersize = 6, label = 'CBC DQ\,2+3+4')
-    pylab.legend(loc = 'upper left')
-  
-  if opts.DQ_ROC == 'S6':
-    burstS6DQfap = [485./99869, 4028./99869, 4503./99869]
-    burstS6DQeff = [547./2833, 721./2833, 748./2833]
-    dq2,   = pylab.plot(burstS6DQfap[0], burstS6DQeff[0], linestyle = 'None', markerfacecolor = 'None', markeredgecolor = 'k', marker = '^', markersize = 6, label = 'Burst DQ\,2')
-    dq23,  = pylab.plot(burstS6DQfap[1], burstS6DQeff[1], linestyle = 'None', markerfacecolor = 'None', markeredgecolor = 'k', marker = 's', markersize = 6, label = 'Burst DQ\,2+3')
-    dq234, = pylab.plot(burstS6DQfap[2], burstS6DQeff[2], linestyle = 'None', markerfacecolor = 'None', markeredgecolor = 'k', marker = 'd', markersize = 6, label = 'Burst DQ\,2+3+4')
-    pylab.legend(loc = 'upper left')
-
-  # save lin-log figure  
-  pylab.title(opts.user_tag + '\nROC Curves')
-  pylab.legend(loc = 'upper left', ncol=2)
-  pylab.xscale('log')
-  pylab.yscale('linear')
-  pylab.xlim(10**-5, 10**0)
-  pylab.ylim(0,1)
-  	
-  name = '_ROC_lin-log'
-  fname = InspiralUtils.set_figure_name(opts, name)
-  fname_thumb = InspiralUtils.savefig_pylal(filename=fname, doThumb=True, dpi_thumb=opts.figure_resolution)
-  fnameList.append(fname)
-  tagList.append(name)
-  pylab.close()
-
-
-#############################################################################################
-#
-### Bit-word histograms
-#
-# generate histograms representing the fractions of glitches removed by different combinations of classifiers
-#
-#############################################################################################
-
-if opts.bit_word:
-
-  if opts.verbose:
-    print '  bit-word histograms'
-
-  sigthr = 25
-
-  # open pickle file
-  pfile1 = open(opts.user_tag+'_bit-word_found_ANN-MVSC-SVM_fapthr-'+str(opts.fap_threshold)+'.pickle', 'w')
-  pfile2 = open(opts.user_tag+'_bit-word_found_OVL-combined_fapthr-'+str(opts.fap_threshold)+'.pickle', 'w')
-
-  pickle.dump(sigthr, pfile1)
-  pickle.dump(sigthr, pfile2)
-  pickle.dump(opts.fap_threshold, pfile1)
-  pickle.dump(opts.fap_threshold, pfile2)
-
-  ### we define a 5 bit word to be the concatenation of binary flags corresponding to whether or not a classifier removes a glitch at a set FAP
-  # 0: classifier did not remove glitch
-  # 1: classifier removed glitch
-
-  ### this next bit is fragile, and only handles the special case of svm being absent. you should extend this to a more general case
-
-  if opts.diagnostic_plots:
-    classify = [[['ann'], ['mvsc'], ['svm'], ['ovl'], ['combined']], [['ann'], ['mvsc'], ['svm'], ['ovl']], [['ann'], ['mvsc'], ['svm'], ['combined']], [['ann'], ['mvsc'], ['svm']], [['ovl'], ['combined']]]
-  else:
-    classify = [[['ann'], ['mvsc'], ['svm']], [['ovl'], ['combined']]]
-
-  for FAPthr in [opts.fap_threshold]:
-    for clas in classify:
-      #all glitches
-      fbw = []
-      for g in glitches:
-        s = ""
-        for cls in clas:
-          if g[cls[0]+'_fap'] <= FAPthr:
-            s += "1"
-          else:
-            s += "0"
-        fbw += [BinToDec(s)]
- 
-      #glitches with signif <= sigthr
-      g_rem = glitches[numpy.nonzero(glitches['signif'] <= sigthr)[0],:]
-      fbwBelow = []
-      for g in g_rem:
-        s = ''
-        for cls in clas:
-          if g[cls[0]+'_fap'] <= FAPthr:
-            s += '1'
-          else:
-            s += '0'
-        fbwBelow += [BinToDec(s)]
-
-      #glitches with signif >= sigthr
-      g_rem = glitches[numpy.nonzero(glitches['signif'] >= sigthr)[0],:]
-      fbwAbove = []
-      for g in g_rem:
-        s = ''
-        for cls in clas:
-          if g[cls[0]+'_fap'] <= FAPthr:
-            s += '1'
-          else:
-            s += '0'
-        fbwAbove += [BinToDec(s)]
-      
-      # dump data to pickle files
-      if clas == [['ann'], ['mvsc'], ['svm']]:
-        pickle.dump(clas, pfile1)
-        # counts
-        pickle.dump(fbw, pfile1)
-        pickle.dump(fbwAbove, pfile1)
-        pickle.dump(fbwAbove, pfile1)
-        pfile1.close()
-
-      if clas == [['ovl'], ['combined']]:
-        pickle.dump(clas, pfile2)
-        # bins
-        pickle.dump(numpy.linspace(0.5, 2**len(clas)-0.5, num = 2**len(clas), endpoint = True), pfile2)
-        # counts
-        pickle.dump(fbw, pfile2)
-        pickle.dump(fbwAbove, pfile2)
-        pickle.dump(fbwAbove, pfile2)
-        pfile2.close()
-
-
-      if opts.diagnostic_plots:
-        ### Add regular histograms 
-        fig_num += 1
-        fig = matplotlib.pyplot.figure()
-        pylab.hist(fbw, bins = numpy.linspace(-0.5, 2**len(clas)-0.5, num = 2**len(clas) +1, endpoint=True), weights = numpy.ones(len(fbw))/len(fbw), histtype='step', log = True, label = 'all glitches')#, linewidth = 2)
-        pylab.hist(fbwBelow, bins = numpy.linspace(-0.5, 2**len(clas)-0.5, num = 2**len(clas) +1, endpoint = True), weights = numpy.ones(len(fbwBelow))/len(fbwBelow), histtype = 'step', log = True, label = 'signif $\leq$ ' + str(sigthr))#,  linewidth = 2)
-        (numA, bins, pathces) = pylab.hist(fbwAbove, bins = numpy.linspace(-0.5, 2**len(clas)-0.5, num = 2**len(clas) +1, endpoint = True), weights = numpy.ones(len(fbwAbove))/len(fbwAbove), histtype = 'step', log = True, label = 'signif $\geq$ ' + str(sigthr))#, linewidth = 2)
-        pylab.ylabel('Fraction of Glitches')
-        pylab.xlim(-0.5, 2**len(clas)-0.5)
-        pylab.ylim(ymax = 1.0)
-        pylab.title('Fig. '+str(fig_num)+': Histogram over Classifier Redundancy at FAP = '+str(FAPthr))
-        pylab.legend(loc = 'upper center')
-        pylab.grid(True, which = 'major')
-        pylab.grid(True, which = 'minor')
-   
-        #convert decimals back to binaries and label the ticks accordingly
-        tick_locs = numpy.linspace(0,2**len(clas)-1,num=2**len(clas))
-        tick_labels = []
-        for loc in tick_locs:
-          s = ''
-          l = range(len(clas) - 1)
-          for ind in l[::-1]:
-            if int(loc)/2**(ind+1) == 0:
-              s += '0'
-            else:
-              s += '1'
-              loc = int(loc)-2**(ind+1)
-          if int(loc) == 0:
-            s += '0'
-          else:
-            s += '1'
-          tick_labels += [s]
-        pylab.xticks(tick_locs, tick_labels)
-        for label in fig.axes[0].xaxis.get_ticklabels():
-          label.set_rotation(45)
-  
-        leg = "5 bit word is ordered in the following way:  "
-        for cls in clas:
-          leg += labelDIC[cls[0]]+' '
-        pylab.figtext(0.5, 0.98, leg, ha = 'center', va = 'top')
-      
-        # print the fractions on top of the steps in the histograms
-        for indn in range(len(numA)):
-          loc = tick_locs[indn]
-          if numA[indn] > 0:
-            n = int(numA[indn]*10**3)/10.0
-            pylab.text(loc,numA[indn],str(n)+'\,\%',ha='center',va='bottom')
-    
-        #adding to html page
-        strclas = ''
-        for cls in clas:
-          strclas += cls[0] + '_'
-        name = '_scatter_5bit-words_'+strclas+'_FAPthr_'+str(FAPthr)
-        fname = InspiralUtils.set_figure_name(opts, name)
-        fname_thumb = InspiralUtils.savefig_pylal(filename = fname, doThumb = True, dpi_thumb=opts.figure_resolution)
-        fnameList.append(fname)
-        tagList.append(name)
-        pylab.close()
-  
-=======
 
 
 
@@ -1708,7 +1441,6 @@
         tagList.append(name)
         pylab.close()
 
->>>>>>> 106178f5
       ### add histograms over only those glitches that were removed
       fig_num += 1
       fig = matplotlib.pyplot.figure()
@@ -1716,42 +1448,19 @@
       for fbwi in fbw:
         if fbwi > 0:
           fbwFound += [fbwi]
-<<<<<<< HEAD
-      fbwAboveFound = []
-      for fbwA in fbwAbove:
-        if fbwA > 0:
-          fbwAboveFound += [fbwA]
-      fbwBelowFound = []
-      for fbwB in fbwBelow:
-        if fbwB > 0:
-          fbwBelowFound += [fbwB]
-
-      pylab.hist(fbwFound, bins = numpy.linspace(0.5, 2**len(clas)-0.5, num = 2**len(clas), endpoint=True), weights = numpy.ones(len(fbwFound))/len(fbwFound), histtype='step', log = True, label = 'all glitches')#, linewidth = 2)
-      pylab.hist(fbwBelowFound, bins = numpy.linspace(0.5, 2**len(clas)-0.5, num = 2**len(clas), endpoint = True), weights = numpy.ones(len(fbwBelowFound))/len(fbwBelowFound), histtype = 'step', log = True, label = 'signif $\leq$ ' + str(sigthr))#, linewidth = 2)
-      (numA, bins, patches) = pylab.hist(fbwAboveFound, bins = numpy.linspace(0.5, 2**len(clas)-0.5, num = 2**len(clas), endpoint = True), weights = numpy.ones(len(fbwAboveFound))/len(fbwAboveFound), histtype = 'step', log = True, label = 'signif $\geq$ ' + str(sigthr))#, linewidth = 2)
-=======
 
       (num, bins, patches) = pylab.hist(fbwFound, bins = numpy.linspace(0.5, 2**len(clas)-0.5, num = 2**len(clas), endpoint=True), weights = numpy.ones(len(fbwFound))/len(fbwFound), histtype='step', log = True, label = 'all cleans')#, linewidth = 2)
 #      pylab.hist(fbwBelowFound, bins = numpy.linspace(0.5, 2**len(clas)-0.5, num = 2**len(clas), endpoint = True), weights = numpy.ones(len(fbwBelowFound))/len(fbwBelowFound), histtype = 'step', log = True, label = 'signif $\leq$ ' + str(sigthr))#, linewidth = 2)
 #      (numA, bins, patches) = pylab.hist(fbwAboveFound, bins = numpy.linspace(0.5, 2**len(clas)-0.5, num = 2**len(clas), endpoint = True), weights = numpy.ones(len(fbwAboveFound))/len(fbwAboveFound), histtype = 'step', log = True, label = 'signif $\geq$ ' + str(sigthr))#, linewidth = 2)
->>>>>>> 106178f5
       pylab.ylabel('Fraction of Glitches Found')
       pylab.xlim(0.5, 2**len(clas)-0.5)
       pylab.ylim(ymax = 1.0, ymin = 0.0)
       pylab.yscale('linear')
-<<<<<<< HEAD
-      pylab.title(opts.user_tag + '\nHistogram over Classifier Redundancy at FAP = '+str(FAPthr))
-      pylab.legend(loc = 'upper right')
-      pylab.grid(True, which = 'major')
-      pylab.grid(True, which = 'minor')
-    
-=======
       pylab.title(opts.user_tag + '\nHistogram over Classifier Redundancy using cleans at FAP = '+str(FAPthr))
       pylab.legend(loc = 'upper right')
       pylab.grid(True, which = 'major')
       pylab.grid(True, which = 'minor')
 
->>>>>>> 106178f5
       #convert decimals back to binaries and label the ticks accordingly
       tick_locs = numpy.linspace(1,2**len(clas)-1,num=2**len(clas)-1)
       tick_labels = []
@@ -1772,16 +1481,6 @@
       pylab.xticks(tick_locs, tick_labels)
       for label in fig.axes[0].xaxis.get_ticklabels():
         label.set_rotation(45)
-<<<<<<< HEAD
-   
-      # print the fractions on top of the steps in the histograms
-      for indn in range(len(numA)):
-        loc = tick_locs[indn]
-        if numA[indn] > 0:
-          n = int(numA[indn]*10**3)/10.0
-          pylab.text(loc,numA[indn],str(n)+'\,\%',ha='center',va='bottom')
-    
-=======
 
       # print the fractions on top of the steps in the histograms
       for indn in range(len(num)):
@@ -1790,33 +1489,24 @@
           n = int(num[indn]*10**3)/10.0
           pylab.text(loc,num[indn],str(n)+'\,\%',ha='center',va='bottom')
 
->>>>>>> 106178f5
       leg = "Bit-word ordering:\n("
       for tmp in range(len(clas)-1):
         cls = clas[tmp]
         leg += labelDIC[cls[0]]+',\ '
       leg += labelDIC[clas[len(clas)-1][0]]+')'
       pylab.figtext(0.3, 0.8, leg, ha = 'center', va = 'center')
-<<<<<<< HEAD
-  
-=======
-
->>>>>>> 106178f5
+
       #adding to html page
       strclas = ''
       for cls in clas:
         strclas += cls[0] + '_'
-<<<<<<< HEAD
-      name = '_scatter_5bit-words_FOUND_'+strclas+'_FAPthr_'+str(FAPthr)
-=======
       name = '_scatter_5bit-words_cleans_FOUND_'+strclas+'_FAPthr_'+str(FAPthr)
->>>>>>> 106178f5
       fname = InspiralUtils.set_figure_name(opts, name)
       fname_thumb = InspiralUtils.savefig_pylal(filename = fname, doThumb = True, dpi_thumb=opts.figure_resolution)
       fnameList.append(fname)
       tagList.append(name)
       pylab.close()
- 
+
 
 #############################################################################################
 #
@@ -1833,29 +1523,8 @@
   if opts.verbose:
     print '  Histogram over subsets of glitches from 5bit word plots'
 
-  sigthr = 25
-
-<<<<<<< HEAD
-=======
-
-#############################################################################################
-#
-### Histograms over subsets of glitches from bit-word histograms
-#
-# collects subsets of glitches removed by only certain classifiers at a given FAP and creates histograms over properties associate with those glitches.
-# currently, we histogram over:
-#   DARM signif
-#   cls_rank (and we label the rank that corresponds to FAPthr)
-#############################################################################################
-
-if opts.diagnostic_plots:
-
-  if opts.verbose:
-    print '  Histogram over subsets of glitches from 5bit word plots'
-
   sigthr = 100 
 
->>>>>>> 106178f5
   ### this next bit is fragile, and only handles the special case of svm being absent. you should extend this to a more general case
 
   if opts.svm_ranked_files:
@@ -1865,10 +1534,7 @@
 
   for FAPthr in [opts.fap_threshold]:
     for clas in classify:
-<<<<<<< HEAD
-=======
       
->>>>>>> 106178f5
       #all glitches
       fbw = []
       for g in glitches:
@@ -1913,8 +1579,6 @@
  
         # cls_rank
         for indd in range(len(only1)):
-<<<<<<< HEAD
-=======
 
           # determine which rank corresponds to opts.fap_threshold
           rankthr = glitches[numpy.nonzero(glitches[clas[indd][0]+'_fap'] <= opts.fap_threshold)[0],:]
@@ -1926,7 +1590,6 @@
             print 'WARNING: glitches[numpy.nonzero(glitches['+clas[indd][0]+'_fap] <= opts.fap_threshold)[0] is an empty list!!!'
 #          print str(rankthr)
 
->>>>>>> 106178f5
           fig_num += 1
           fig = matplotlib.pyplot.figure()
           rank = [g[clas[indd][0]+'_rank'] for g in glitches for t in only1[ind] if g['GPS'] == t]
@@ -1950,8 +1613,14 @@
             pass
           else:
             pylab.xlim(0,1)
-<<<<<<< HEAD
-          
+        
+          if rankthr:
+            # plot a line corresponding to opts.fap_threshold
+            lims = matplotlib.pyplot.axis()
+            fapthrLINE = pylab.plot([rankthr, rankthr], [lims[2], lims[3]], color = 'k', linewidth = 2)
+            fapthrTEXT = pylab.text(rankthr, 0.5*(lims[3]-lims[2])+lims[2], 'FAP = '+str(opts.fap_threshold)+' \n'+clas[indd][0]+'\_rank = ' + str(int(rankthr*10**4)/10**4.0) +' ', ha = 'right', va = 'center')
+            matplotlib.pyplot.axis(lims)
+  
           #adding to html page
           name = '_hist_'+clas[indd][0]+'_rank_glitches_removed_by_ONLY_'+clas[ind][0]+'_FAPthr_'+str(FAPthr)
           fname = InspiralUtils.set_figure_name(opts, name)
@@ -1980,6 +1649,16 @@
   maxminrank = {'mvsc':[0,1], 'ann':[0,1], 'svm':[0,1], 'ovl':[0,2],'combined':[0,1000]}
 
   for cls in classifiers:
+
+    # determine which rank corresponds to opts.fap_threshold
+    rankthr = glitches[numpy.nonzero(glitches[cls[0]+'_fap'] <= opts.fap_threshold)[0],:]
+    rankthr = rankthr[cls[0]+'_rank']
+    if len(rankthr) != 0:
+      rankthr = min(rankthr)
+    else:
+      rankthr = False
+      print 'WARNING: glitches[numpy.nonzero(glitches['+cls[0]+'_fap] <= opts.fap_threshold)[0] is an empty list!!!'
+
     for sigthr in [0, 25, 50]:
       #pull out the subset of glitches
       g_rem = glitches[numpy.nonzero(glitches['signif'] >= sigthr)[0],:]
@@ -2024,6 +1703,14 @@
       pylab.ylabel('average GW significance')
       pylab.title('Fig. '+str(fig_num)+': Statistics for glitches with signif $\geq$ '+str(sigthr)+' binned over '+labelDIC[cls[0]]+'\_rank')
       pylab.ylim(ymin = 0)
+
+      if rankthr:
+        # plot a line corresponding to opts.fap_threshold
+        lims = matplotlib.pyplot.axis()
+        fapthrLINE = pylab.plot([rankthr, rankthr], [lims[2], lims[3]], color = 'k', linewidth = 2)
+        fapthrTEXT = pylab.text(rankthr, 0.5*(lims[3]-lims[2])+lims[2], 'FAP = '+str(opts.fap_threshold)+' \n'+cls[0]+'\_rank = ' + str(int(rankthr*10**4)/10**4.0) +' ', ha = 'right', va = 'center')
+        matplotlib.pyplot.axis(lims)
+
       #adding to html page
       name = '_statistics_binned_by_'+cls[0]+'_rank_sigthr_'+str(sigthr)
       fname = InspiralUtils.set_figure_name(opts, name)
@@ -2041,7 +1728,7 @@
 #
 #############################################################################################
 
-if opts.hist_ranks:
+if opts.diagnostic_plots:
 
   if opts.verbose:
     print '  histograms of glitches over Classifier rank'
@@ -2050,246 +1737,6 @@
 
     # determine which rank corresponds to opts.fap_threshold
     rankthr = glitches[numpy.nonzero(glitches[cls[0]+'_fap'] <= opts.fap_threshold)[0],:]
-    rankthr = max(rankthr[cls[0]+'_rank'])
-
-    fig_num += 1
-    pylab.figure(fig_num)
-    pylab.hold(True)
-
-    # histogram using all the glitches
-    pylab.hist(glitches[cls[0] + '_rank'], 100, histtype='step', label = 'all glitches')
-
-    # histogram using only a subset of glitches with sufficiently large 'signif'
-    for sigthr in [10, 15, 25, 50]:
-      glitches_removed = glitches[numpy.nonzero(glitches['signif'] >= sigthr)[0],:]
-      if cls[0] == 'ovl':
-        pylab.hist(glitches_removed[cls[0]+'_rank'], 100, histtype = 'step', label = 'signif $\geq$ ' + repr(sigthr), log=True)
-      else:
-        pylab.hist(glitches_removed[cls[0] + '_rank'], 100, histtype = 'step', label = 'signif $\geq$ ' + repr(sigthr), log=True)
-    pylab.title('Fig. '+str(fig_num)+': Histogram for Glitches Based on ' + labelDIC[cls[0]] + '\_rank')
-    pylab.xlabel(labelDIC[cls[0]]+ '\_rank')
-    pylab.ylabel('Number of Glitches')
-    pylab.legend(loc = 'upper center')
-  
-    # plot a line corresponding to opts.fap_threshold
-    lims = matplotlib.pyplot.axis()
-    fapthrLINE = pylab.plot([rankthr, rankthr], [lims[2], lims[3]], color = 'k', linewidth = 2)
-    fapthrTEXT = pylab.text(rankthr, 0.5*(lims[3]-lims[2])+lims[2], 'FAP = '+str(opts.fap_threshold)+' \n'+cls[0]+'\_rank = ' + str(int(rankthr*10**4)/10**4.0) +' ', ha = 'right', va = 'center')
-    matplotlib.pyplot.axis(lims)
-
-    #adding to the html page
-    name = '_hist_glitches_' + cls[0] + '_rank_LOG'
-    fname = InspiralUtils.set_figure_name(opts, name)
-    fname_thumb = InspiralUtils.savefig_pylal(filename = fname, doThumb = True, dpi_thumb=opts.figure_resolution)
-    fnameList.append(fname)
-    tagList.append(name)
- 
-    #adding to the html page
-    pylab.yscale('linear')
-    fig_num += 1
-    pylab.title('Fig. '+str(fig_num)+': Histogram for Glitches Based on ' + labelDIC[cls[0]] + '\_rank')
-    name = '_hist_glitches_' + cls[0] + '_rank_LINEAR'
-    fname = InspiralUtils.set_figure_name(opts, name)
-    fname_thumb = InspiralUtils.savefig_pylal(filename = fname, doThumb = True, dpi_thumb=opts.figure_resolution)
-    fnameList.append(fname)
-    tagList.append(name)
-    pylab.close()
-
-
-#############################################################################################
-#
-### Histogras of clean samples over classifiers' ranks
-=======
-        
-          if rankthr:
-            # plot a line corresponding to opts.fap_threshold
-            lims = matplotlib.pyplot.axis()
-            fapthrLINE = pylab.plot([rankthr, rankthr], [lims[2], lims[3]], color = 'k', linewidth = 2)
-            fapthrTEXT = pylab.text(rankthr, 0.5*(lims[3]-lims[2])+lims[2], 'FAP = '+str(opts.fap_threshold)+' \n'+clas[indd][0]+'\_rank = ' + str(int(rankthr*10**4)/10**4.0) +' ', ha = 'right', va = 'center')
-            matplotlib.pyplot.axis(lims)
-  
-          #adding to html page
-          name = '_hist_'+clas[indd][0]+'_rank_glitches_removed_by_ONLY_'+clas[ind][0]+'_FAPthr_'+str(FAPthr)
-          fname = InspiralUtils.set_figure_name(opts, name)
-          fname_thumb = InspiralUtils.savefig_pylal(filename = fname, doThumb = True, dpi_thumb=opts.figure_resolution)
-          fnameList.append(fname)
-          tagList.append(name)
-          pylab.close()
-
-
-#############################################################################################
-#
-### Average DARM significance of glitches binned over cls_rank
-#
-# we bin glitches depending on cls_rank and then compute the statistics of glitches within those bins
-# specifically, we calculate:
-#   average DARM significance
-#   rms DARM significance
-#   the error in the estimate of the mean significance = (rms signif) / sqrt(num glitches in bin)
-#############################################################################################
-
-if opts.diagnostic_plots:
-  if opts.verbose:
-    print '  statistics of glitches binned over cls_rank'
-
-  numBins = 100
-  maxminrank = {'mvsc':[0,1], 'ann':[0,1], 'svm':[0,1], 'ovl':[0,2],'combined':[0,1000]}
-
-  for cls in classifiers:
-
-    # determine which rank corresponds to opts.fap_threshold
-    rankthr = glitches[numpy.nonzero(glitches[cls[0]+'_fap'] <= opts.fap_threshold)[0],:]
-    rankthr = rankthr[cls[0]+'_rank']
-    if len(rankthr) != 0:
-      rankthr = min(rankthr)
-    else:
-      rankthr = False
-      print 'WARNING: glitches[numpy.nonzero(glitches['+cls[0]+'_fap] <= opts.fap_threshold)[0] is an empty list!!!'
-
-    for sigthr in [0, 25, 50]:
-      #pull out the subset of glitches
-      g_rem = glitches[numpy.nonzero(glitches['signif'] >= sigthr)[0],:]
-
-      #define bin boundaries and list for signif values
-      bins = numpy.linspace(maxminrank[cls[0]][0], maxminrank[cls[0]][1], num = numBins+1, endpoint = True)
-      buckets = [[]]*numBins
-      #iterate over glitches
-      for g in g_rem:
-        # iterate over bin boundaries. These are ordered, so we know that the first boundary that exceeds g[cls[0]+'_rank'] will determine to which bin the glitch belongs
-        for ind in range(numBins):
-          if (g[cls[0]+'_rank'] >= bins[ind]):
-            if (g[cls[0]+'_rank'] <= bins[ind+1]):
-              buckets[ind] = buckets[ind] + [g['signif']]
-            else:
-              pass
-          else:
-            pass
-  
-      # we now iterate over buckets and compute the statistics for glitches in each bucket
-      aves = [0]*numBins
-      stddevs = [0]*numBins
-      ave_errs = [0]*numBins
-      for ind in range(numBins):
-        num_elements = float(len(buckets[ind]))
-        if num_elements > 0:
-          aves[ind] = sum(buckets[ind])/num_elements
-          stddevs[ind] = (sum([(i - aves[ind])**2 for i in buckets[ind]])/(num_elements-1))**0.5
-          ave_errs[ind] = stddevs[ind]/(num_elements)**0.5
-  
-      #generate figures
-      fig_num+=1
-      for ind in range(len(aves)):
-        pylab.plot([(bins[ind]+bins[ind+1])/2., (bins[ind]+bins[ind+1])/2.], [aves[ind]+stddevs[ind], aves[ind]-stddevs[ind]],'-r')
-        pylab.plot([bins[ind], bins[ind+1]], [aves[ind]+stddevs[ind], aves[ind]+stddevs[ind]], '-r')
-        pylab.plot([bins[ind], bins[ind+1]], [aves[ind]-stddevs[ind], aves[ind]-stddevs[ind]], '-r')
-        pylab.plot([(bins[ind]+bins[ind+1])/2., (bins[ind]+bins[ind+1])/2.], [aves[ind]+ave_errs[ind], aves[ind]-ave_errs[ind]],'-b')
-        pylab.plot([bins[ind], bins[ind+1]], [aves[ind]+ave_errs[ind], aves[ind]+ave_errs[ind]], '-b')
-        pylab.plot([bins[ind], bins[ind+1]], [aves[ind]-ave_errs[ind], aves[ind]-ave_errs[ind]], '-b')
-      pylab.plot([(bins[i] + bins[i+1])/2. for i in range(len(bins)-1)], aves, 'ob')
-      pylab.xlabel(labelDIC[cls[0]]+'\_rank')
-      pylab.ylabel('average GW significance')
-      pylab.title('Fig. '+str(fig_num)+': Statistics for glitches with signif $\geq$ '+str(sigthr)+' binned over '+labelDIC[cls[0]]+'\_rank')
-      pylab.ylim(ymin = 0)
-
-      if rankthr:
-        # plot a line corresponding to opts.fap_threshold
-        lims = matplotlib.pyplot.axis()
-        fapthrLINE = pylab.plot([rankthr, rankthr], [lims[2], lims[3]], color = 'k', linewidth = 2)
-        fapthrTEXT = pylab.text(rankthr, 0.5*(lims[3]-lims[2])+lims[2], 'FAP = '+str(opts.fap_threshold)+' \n'+cls[0]+'\_rank = ' + str(int(rankthr*10**4)/10**4.0) +' ', ha = 'right', va = 'center')
-        matplotlib.pyplot.axis(lims)
-
-      #adding to html page
-      name = '_statistics_binned_by_'+cls[0]+'_rank_sigthr_'+str(sigthr)
-      fname = InspiralUtils.set_figure_name(opts, name)
-      fname_thumb = InspiralUtils.savefig_pylal(filename = fname, doThumb = True, dpi_thumb=opts.figure_resolution)
-      fnameList.append(fname)
-      tagList.append(name)
-      pylab.close()
-  
-
-#############################################################################################
-#
-### Histograms of glitches over classifiers' ranks
-#
-# pretty self explanitory. We generate separate plots for just glitches, just cleans, and both glitches and cleans.
->>>>>>> 106178f5
-#
-#############################################################################################
-
-if opts.diagnostic_plots:
-<<<<<<< HEAD
-  
-  if opts.verbose:
-    print '  histograms of clean samples over Classifier rank'
-=======
-
-  if opts.verbose:
-    print '  histograms of glitches over Classifier rank'
-
->>>>>>> 106178f5
-  for cls in classifiers:
-
-    # determine which rank corresponds to opts.fap_threshold
-    rankthr = glitches[numpy.nonzero(glitches[cls[0]+'_fap'] <= opts.fap_threshold)[0],:]
-<<<<<<< HEAD
-    rankthr = max(rankthr[cls[0]+'_rank'])
-
-    fig_num +=1
-    pylab.figure(fig_num)
-    pylab.hold(True)
-  
-    #histogram using all clean samples
-    pylab.hist(cleans[cls[0]+'_rank'], 100, histtype='step',label = 'all', log = True)
-    pylab.title('Fig. '+str(fig_num)+': Histogram for Clean Samples Based on '+labelDIC[cls[0]]+'\_rank')
-    pylab.xlabel(labelDIC[cls[0]]+'\_rank')
-    pylab.ylabel('Number of Samples')
-
-    # plot a line corresponding to opts.fap_threshold
-    lims = matplotlib.pyplot.axis()
-    fapthrLINE = pylab.plot([rankthr, rankthr], [lims[2], lims[3]], color = 'k', linewidth = 2)
-    fapthrTEXT = pylab.text(rankthr, 0.5*(lims[3]-lims[2])+lims[2], 'FAP = '+str(opts.fap_threshold)+' \n'+cls[0]+'\_rank = ' + str(int(rankthr*10**4)/10**4.0) +' ', ha = 'right', va = 'center')
-    matplotlib.pyplot.axis(lims)
-
-    #adding to html page
-    name = '_hist_cleans'+cls[0]+'_rank-LOG'
-    fname = InspiralUtils.set_figure_name(opts, name)
-    fname_thumb = InspiralUtils.savefig_pylal(filename = fname, doThumb = True, dpi_thumb=opts.figure_resolution)
-    fnameList.append(fname)
-    tagList.append(name)
-
-    #adding to html page
-    pylab.yscale('linear')
-    fig_num += 1
-    pylab.title('Fig. '+str(fig_num)+': Histogram for Clean Samples Based on '+labelDIC[cls[0]]+'\_rank')
-    name = '_hist_cleans'+cls[0]+'_rank-LINEAR'
-    fname = InspiralUtils.set_figure_name(opts, name)
-    fname_thumb = InspiralUtils.savefig_pylal(filename = fname, doThumb = True, dpi_thumb=opts.figure_resolution)
-    fnameList.append(fname)
-    tagList.append(name)
-    pylab.close()
-  
-
-#############################################################################################
-#
-### Overlay of histograms of glitches and histograms of cleans over cls_rank
-#
-#############################################################################################
-
-if opts.hist_ranks:
-
-  if opts.verbose:
-    print '  Overlay of histogras of glitches and histograms of cleans over Classifier rank'
-
-  for cls in classifiers:
-
-    # determine which rank corresponds to opts.fap_threshold
-    rankthr = glitches[numpy.nonzero(glitches[cls[0]+'_fap'] <= opts.fap_threshold)[0],:]
-    rankthr = max(rankthr[cls[0]+'_rank'])
-
-    fig_num += 1
-    pylab.figure(fig_num)
-    pylab.hold(True)
-=======
     rankthr = rankthr[cls[0]+'_rank']
     if len(rankthr) != 0:
       rankthr = min(rankthr)
@@ -2491,41 +1938,11 @@
     fig_num += 1
     pylab.figure(fig_num)
     #pylab.hold(True)
->>>>>>> 106178f5
 
     # create pickle files
     pfile = open(opts.user_tag+'_hist_ranks_'+cls[0]+'.pickle', 'w')
     pickle.dump(cls, pfile)
 
-<<<<<<< HEAD
-    # histogram using all the cleans
-    pylab.hist(cleans[cls[0]+'_rank'], 100, histtype='step', weights = numpy.ones(len(cleans[cls[0]+'_rank']))/len(cleans[cls[0]+'_rank']), label = 'all cleans', log = True)
-    pickle.dump(cleans[cls[0]+'_rank'], pfile)   
-
-    # histogram using all the glitches
-    pylab.hist(glitches[cls[0] + '_rank'], 100, histtype='step', weights = numpy.ones(len(glitches[cls[0]+'_rank']))/len(glitches[cls[0]+'_rank']), label = 'all glitches')
-    pickle.dump(glitches[cls[0]+'_rank'], pfile)
-
-    # histogram using only a subset of glitches with sufficiently large 'signif'
-    for sigthr in [10, 15, 25, 50]:
-      glitches_removed = glitches[numpy.nonzero(glitches['signif'] >= sigthr)[0],:]
-      pylab.hist(glitches_removed[cls[0]+'_rank'], 100, histtype = 'step', weights = numpy.ones(len(glitches_removed[cls[0]+'_rank']))/len(glitches_removed[cls[0]+'_rank']), label = 'signif $\geq$ ' + repr(sigthr), log=True)
-    pylab.title('Fig. '+str(fig_num)+': Histogram for Glitches Based on ' + labelDIC[cls[0]] + '\_rank')
-    pylab.xlabel(labelDIC[cls[0]]+ '\_rank')
-    pylab.ylabel('Fraction of Glitches')
-    pylab.legend(loc = 'upper center')
-
-    pickle.dump(rankthr, pfile)    
-
-    # plot a line corresponding to opts.fap_threshold
-    lims = matplotlib.pyplot.axis()
-    fapthrLINE = pylab.plot([rankthr, rankthr], [lims[2], lims[3]], color = 'k', linewidth = 2)
-    fapthrTEXT = pylab.text(rankthr, 0.5*(lims[3]-lims[2])+lims[2], 'FAP = '+str(opts.fap_threshold)+' \n'+cls[0]+'\_rank = ' + str(int(rankthr*10**4)/10**4.0) +' ', ha = 'right', va = 'center')
-    matplotlib.pyplot.axis(lims)
-
-    #adding to the html page
-    name = '_hist_glitches_and_cleans_' + cls[0] + '_rank_LOG'
-=======
     # histogram using all the glitches
     if (cls[0] == 'combined') and (opts.combined_algorithm == 'max'):
 	# get only glitches with nonzero fap
@@ -2620,19 +2037,10 @@
     #adding to the html page
     pylab.title('Fig. '+str(fig_num)+': Histogram for Glitches Based on ' + labelDIC[cls[0]] + '\_rank')
     name = '_hist_glitches_and_cleans_' + cls[0] + '_rank_LINEAR'
->>>>>>> 106178f5
     fname = InspiralUtils.set_figure_name(opts, name)
     fname_thumb = InspiralUtils.savefig_pylal(filename = fname, doThumb = True, dpi_thumb=opts.figure_resolution)
     fnameList.append(fname)
     tagList.append(name)
-<<<<<<< HEAD
-
-    #adding to the html page
-    pylab.yscale('linear')
-    fig_num += 1
-    pylab.title('Fig. '+str(fig_num)+': Histogram for Glitches Based on ' + labelDIC[cls[0]] + '\_rank')
-    name = '_hist_glitches_and_cleans_' + cls[0] + '_rank_LINEAR'
-=======
     pylab.close()
 
     # BARSTACKED histograms
@@ -2728,17 +2136,11 @@
     fig_num += 1
     pylab.title('Fig. '+str(fig_num)+': Histogram for Glitches Based on ' + labelDIC[cls[0]] + '\_rank')
     name = '_hist_glitches_and_cleans' + cls[0] + '_rank_LINEAR_barstacked'
->>>>>>> 106178f5
     fname = InspiralUtils.set_figure_name(opts, name)
     fname_thumb = InspiralUtils.savefig_pylal(filename = fname, doThumb = True, dpi_thumb=opts.figure_resolution)
     fnameList.append(fname)
     tagList.append(name)
     pylab.close()
-<<<<<<< HEAD
-  
-  pfile.close()
-=======
->>>>>>> 106178f5
 
 #############################################################################################
 #
@@ -2758,12 +2160,8 @@
 
   # create pickle file
   pfile = open(opts.user_tag+'_cum-hist-signif_fapthr-'+str(opts.fap_threshold)+'.pickle', 'w')
-<<<<<<< HEAD
-  pickle.dump(['all']+classifiers, pfile)
-=======
   pickle.dump(opts.fap_threshold, pfile)
   pickle.dump(classifiers, pfile)
->>>>>>> 106178f5
 
   fig_num += 1
   pylab.figure(fig_num)
@@ -2783,11 +2181,7 @@
   pylab.ylabel('Number of Glitches')
   pylab.xscale('log')
   pylab.yscale('log')
-<<<<<<< HEAD
-  pylab.xlim(xmin=min(glitches['signif']), xmax=4*10**2)
-=======
   pylab.xlim(xmin=min(glitches['signif']), xmax=max(glitches['signif'])*1.05)
->>>>>>> 106178f5
   pylab.legend()
 
   pfile.close()
@@ -2818,11 +2212,7 @@
       pylab.ylabel('Number of Glitches')
       pylab.xscale('log')
       pylab.yscale('log')
-<<<<<<< HEAD
-      pylab.xlim(xmin=min(glitches['signif']), xmax=4*10**2)
-=======
       pylab.xlim(xmin=min(glitches['signif']), xmax=max(glitches['signif'])*1.05)
->>>>>>> 106178f5
       pylab.legend()
   
       # adding to html page
@@ -2851,11 +2241,7 @@
     start +=1
     for ind in range(start, len(classifiers)):
       cls2 = classifiers[ind]
-<<<<<<< HEAD
-      for sigthr in [10, 15, 25, 50]:
-=======
       for sigthr in [100, 200, 500, 1000]:
->>>>>>> 106178f5
         g_rem = glitches[numpy.nonzero(glitches['signif'] >= sigthr)[0],:]
         fig_num += 1
         fig = matplotlib.pyplot.figure(fig_num)
@@ -2918,11 +2304,7 @@
     start +=1
     for ind in range(start, len(classifiers)):
       cls2 = classifiers[ind]
-<<<<<<< HEAD
-      for sigthr in [10, 15, 25, 50]:
-=======
       for sigthr in [100, 200, 500, 1000]:
->>>>>>> 106178f5
         g_rem = glitches[numpy.nonzero(glitches['signif'] >= sigthr)[0],:]
         g_ebf = [g[cls[0]+'_eff']/g[cls[0]+'_fap'] for g in g_rem]
         g_ebf2 = [g[cls2[0]+'_eff']/g[cls2[0]+'_fap'] for g in g_rem]
@@ -2998,7 +2380,6 @@
       fig = matplotlib.pyplot.figure(fig_num)
       fig.hold(True)
       grid = ImageGrid(fig, 111, nrows_ncols = (2,2), axes_pad = 0.25, add_all = True)
-<<<<<<< HEAD
 
       # histogram over cls_eff/fap
       grid[0].hist(c_ebfALL,bins=numpy.logspace(-5,0,num=100,endpoint=True),weights = numpy.ones(len(c_ebfALL))/len(c_ebfALL), histtype='step', log=True)
@@ -3007,16 +2388,6 @@
       grid[0].set_ylim(ymin=10**-4, ymax = 10**0.0)
       grid[0].set_ylabel('Fraction of Glitches')
 
-=======
-
-      # histogram over cls_eff/fap
-      grid[0].hist(c_ebfALL,bins=numpy.logspace(-5,0,num=100,endpoint=True),weights = numpy.ones(len(c_ebfALL))/len(c_ebfALL), histtype='step', log=True)
-      grid[0].set_xscale('log')
-      grid[0].set_yscale('log')
-      grid[0].set_ylim(ymin=10**-4, ymax = 10**0.0)
-      grid[0].set_ylabel('Fraction of Glitches')
-
->>>>>>> 106178f5
       # histogram over cls2_eff/fap
       grid[3].hist(c_ebfALL2,bins=numpy.logspace(-5,0,num=100,endpoint=True), weights = numpy.ones(len(c_ebfALL2))/len(c_ebfALL2), histtype='step', orientation='horizontal', log=True)
       grid[3].set_xscale('log')
@@ -3193,10 +2564,6 @@
     fnameList.append(fname)
     tagList.append(name)
     pylab.close()
-<<<<<<< HEAD
-
-=======
->>>>>>> 106178f5
 
 ##############################################################################################################
 ### this next bit will help to print the options nicely on the html page
