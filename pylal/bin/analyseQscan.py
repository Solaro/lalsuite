#!/usr/bin/env python
"""
Something

$Id$

This program plots the background distribution of qscan auxialiary channels
"""

__author__ = 'Romain Gouaty <romain@phys.lsu.edu>'
__date__ = '$Date$'
__version__ = '$Revision$'[11:-2]
__prog__ = 'analyseQscan'

##############################################################################
# import standard modules and append the lalapps prefix to the python path

import matplotlib
matplotlib.use('Agg')
#from matplotlib.patches     import Patch
#from matplotlib.axes        import Axes
#from matplotlib.collections import PolyCollection
#from matplotlib.colors      import normalize, Colormap
import pylab
import numpy

import sys, getopt, os, copy, math
import socket, time
import re, string
from optparse import *
import tempfile
import ConfigParser
import urlparse
from UserDict import UserDict
sys.path.append('@PYTHONLIBDIR@')

# rc('text', usetex=False)

##############################################################################
# import the modules we need to build the pipeline

from glue.ligolw import ligolw
from glue.ligolw import table
from glue.ligolw import lsctables
from glue.ligolw import utils
from pylal import webUtils
from pylal import InspiralUtils
from pylal.fu_utils import *

##############################################################################
# function to check the length of the summary files (for debugging)

def checkSummaryLength(opts,inputPath): # used for debugging only

  outputPath = opts.output_path + '/' + 'qscan_length.txt'
  storeLength = open(outputPath,'w')

  listDir = os.listdir(inputPath)
  listDir.sort()
  counter = 0
  for dir in listDir:
    try:
      summary = open(inputPath + "/" + dir + "/summary.txt","r")
      summary_length = len(summary.readlines())
      counter = counter + 1
      storeLength.write(str(counter) + "\t" + dir + "\t" + str(summary_length) + "\n")
    except:
      print >> sys.stderr, "could not check file length for" + inputPath + "/" + dir + "/summary.txt"
      continue
  storeLength.close()

##############################################################################
# class to read qscan summary files

def getQscanTable(opts,type):

  summary = readSummaryFiles()

  if eval("opts.qscan_cache_" + type):
    qscanList = getPathFromCache(eval("opts.qscan_cache_" + type),type)
  else:
    try:
      inputPath = eval("opts." + type + "_input_path")
      qscanList = parseDirectoryList(inputPath)
    except:
      print >> sys.stderr, "cannot get input path for " + type
      print >> sys.stderr, "specify at least one of the following options:"
      print >> sys.stderr, "--qscan-cache, --" + type + "-input-path"
      sys.exit(1)

  table = summary.parseQscanList(qscanList)

  # perform a sanity check
  if not (len(table['channel_name']) == len(table['qscan_dir'])):
    print >> sys.stderr, "the length of channel_name does not match the length of qscan_dir in the " + type + " table"
    print >> sys.stderr, "check for data corruption in the qscan summary files in the " + type + " table"
    sys.exit(1)

  return table

def parseDirectoryList(inputPath):
  list = []
  listDir = os.listdir(inputPath)
  for dir in listDir:
    inputDir = inputPath + '/' + dir
    #list.append([inputDir])
    list.append([inputDir,None,None,None])
  return list

class readSummaryFiles:

  def __init__(self):
    self.table = {'type':[],'ifo':[],'qscan_time':[],'qscan_dir':[],'channel_name':[],'peak_time':[],'peak_frequency':[],'peak_q':[],'peak_significance':[],'peak_amplitude':[]}
    self.paramList = ['channel_name','peak_time','peak_frequency','peak_q','peak_significance','peak_amplitude']
    self.paramNames = ['channelName','peakTime','peakFrequency','peakQ','peakSignificance','peakAmplitude']
    self.paramMaps = map(None,self.paramList,self.paramNames)

  def extractFromTable(self,inputTable,type=None,ifo=None,path=None):
    tableLength = len(inputTable['channel_name'])
    table = inputTable
    if path:
      table = self.extractParam('qscan_dir',path,table,tableLength)
    if ifo:
      table = self.extractParam('ifo',ifo,table,tableLength)
    if type:
      table = self.extractParam('type',type,table,tableLength)
    return table

  def extractParam(self,param,param_value,inputTable,tableLength):
    intermediateTable = {'type':[],'ifo':[],'qscan_time':[],'qscan_dir':[],'channel_name':[],'peak_time':[],'peak_frequency':[],'peak_q':[],'peak_significance':[],'peak_amplitude':[]}
    ind_j = 0
    n_param = inputTable[param].count(param_value)
    for i in range(0,n_param,1):
      ind_j = ind_j + inputTable[param][ind_j:tableLength].index(param_value)
      for parameter in self.paramMaps:
        intermediateTable[parameter[0]].append(inputTable[parameter[0]][ind_j])
      intermediateTable['qscan_dir'].append(inputTable['qscan_dir'][ind_j])
      intermediateTable['type'].append(inputTable['type'][ind_j])
      intermediateTable['ifo'].append(inputTable['ifo'][ind_j])
      intermediateTable['qscan_time'].append(inputTable['qscan_time'][ind_j])
      ind_j = ind_j + 1
    return intermediateTable

  def parseQscanList(self,list):
    for subList in list:
      intermediate_table = self.getAuxChannels(subList)
      for param in self.paramMaps:
        self.table[param[0]] = self.table[param[0]] + intermediate_table[param[0]] 
      self.table['qscan_dir'] = self.table['qscan_dir'] + intermediate_table['qscan_dir']
      self.table['type'] = self.table['type'] + intermediate_table['type']
      self.table['qscan_time'] = self.table['qscan_time'] + intermediate_table['qscan_time']
      self.table['ifo'] = self.table['ifo'] + intermediate_table['ifo']
    return self.table

  def getAuxChannels(self,inputList):
    intermediateTable = {'type':[],'ifo':[],'qscan_time':[],'qscan_dir':[],'channel_name':[],'peak_time':[],'peak_frequency':[],'peak_q':[],'peak_significance':[],'peak_amplitude':[]}
    try:
      doc = utils.load_filename(inputList[0] + "/summary.xml")
      qscanTable = table.get_table(doc, "qscan:summary:table")
    except:
      print >> sys.stderr, "failed to read" + inputList[0] + "/summary.xml"
      return intermediateTable
    for channel in qscanTable:
      for param in self.paramMaps:
        intermediateTable[param[0]].append(eval('channel.' + param[1]))
      intermediateTable['qscan_dir'].append(inputList[0])
      #if len(inputList) == 4:
      intermediateTable['qscan_time'].append(inputList[1])
      intermediateTable['type'].append(inputList[2])
      intermediateTable['ifo'].append(inputList[3])
    return intermediateTable

##############################################################################
# functions to compute and plot histograms

def buildChannelList(table,channel,param1,param2=None):
  ind_j = 0
  dict = {param1:[]}
  if param2: dict[param2]=[]

  tableLength = len(table['channel_name'])
  n_chan = table['channel_name'].count(channel)

  for i in range(0,n_chan,1):
    ind_j = ind_j + table['channel_name'][ind_j:tableLength].index(channel)
    element1 = table[param1][ind_j]
    dict[param1].append(element1)
    if param2:
      element2 = table[param2][ind_j]
      dict[param2].append(element2)
    ind_j = ind_j + 1

  if not n_chan > 0:
    print >> sys.stderr, 'Channel ' + channel + ' not found'

  return dict


def printChannelList(opts,table,channel,param1,param2): # for debugging only

  chan_dict = buildChannelList(table,channel,param1,param2)
  fileName = channel.split(':')[0] + '_' + channel.split(':')[1] + '_' + param1 + '_' + param2 + '.txt'
  filePath = opts.output_path + '/' + fileName
  store = open(filePath,'w')
  for i,value in enumerate(chan_dict[param1]):
    store.write(str(value) + '\t' + str(chan_dict[param2][i]) + '\n')
  store.close()

def printDeltatList(opts,table,channel,param1,thr1,thr2): # for debugging only

  chan_dict = buildChannelList(table,channel,param1,'qscan_dir')
  fileName1 = channel.split(':')[0] + '_' + channel.split(':')[1] + '_deltaT_in.txt'
  filePath1 = opts.output_path + '/' + fileName1
  store1 = open(filePath1,'w')
  fileName2 = channel.split(':')[0] + '_' + channel.split(':')[1] + '_deltaT_out.txt'
  filePath2 = opts.output_path + '/' + fileName2
  store2 = open(filePath2,'w')
  for i,value in enumerate(chan_dict[param1]):
    chan_directory = chan_dict['qscan_dir'][i]
    chan_central_time = chan_directory.split('/')[-1]
    dt = value - float(chan_central_time)
    if abs(dt) < thr1:
      store1.write(str(dt) + '\t' + chan_central_time + '\n')
    if abs(dt) > thr2:
      store2.write(str(dt) + '\t' + chan_central_time + '\n')
  store1.close()
  store2.close()


def computeDeltaT(table,chan,opts,ifo):
  dt_list = []
  
  if opts.ref_dt:
    if ifo:
      refChannel = ifo + ':' + opts.ref_channel
    else:
      refChannel = opts.ref_channel
    darm_dict = buildChannelList(table,refChannel,'peak_time','qscan_dir')

  chan_dict = buildChannelList(table,chan,'peak_time','qscan_dir')  

  for i,time in enumerate(chan_dict['peak_time']):
    if time > 0.0:
      if not opts.ref_dt:
        chan_directory = chan_dict['qscan_dir'][i]
        chan_central_time = chan_directory.split('/')[-1]
        dt = time - float(chan_central_time)
        dt_list.append(dt)
      else:
        if len(darm_dict['peak_time']) > 0:
          try: 
            indx_ref = darm_dict['qscan_dir'].index(chan_dict['qscan_dir'][i])
            if float(darm_dict['peak_time'][indx_ref]) > 0.0:
              dt = time - float(darm_dict['peak_time'][indx_ref])
              dt_list.append(dt)
          except:
            print >> sys.stderr, 'GW channel could not be found in qscan ' + chan_dict['qscan_dir'][i]
            continue

  return dt_list


def makeHistogram(inputlist,distribution,opts,percentiles=None,candidate=None):

  parameter = distribution.split('-')[0]

  # set up the bin boundaries for the histogram
  min_val = eval('opts.' + parameter + '_min')
  max_val = eval('opts.' + parameter + '_max')
  nbins = eval('opts.' + parameter + '_bins')  

  if percentiles:
    max_percentile = float( int(percentiles[2]) ) + 1.0
    max_val = max(max_val,max_percentile)
  if candidate:
    max_val = max(max_val,candidate)

  step = (float(max_val) - float(min_val))/float(nbins)

  bins = numpy.arange(min_val, max_val + step, step)

  if len(inputlist):
    # compute the histogram values
<<<<<<< HEAD
    dist, bin = numpy.histogram(inputlist,bins)
=======
    dist, bin = numpy.histogram(inputlist,bins,new=True)
>>>>>>> 3dff8710

  return dist,bin

def findPercentile(inputlist,percentile):
  inputlist.sort()
  index = int(percentile * len(inputlist))
  return inputlist[index - 1]

def findPercentileForDt(inputlist,percentile):
  inputlist.sort()
  index = int( (1-percentile) * len(inputlist)) +1
  return inputlist[index - 1]

def absList(inputlist):
  newList = []
  for element in inputlist:
    newList.append(abs(element))
  return newList

def computeRank(inputlist,threshold):
  counter = 0
  for element in inputlist:
    if element < threshold:
      counter = counter + 1
  rank = float(counter) / float(len(inputlist))
  return rank

def computeRankForDt(inputlist,threshold):
  counter = 0
  for element in inputlist:
    if abs(element) > threshold:
      counter = counter + 1
  rank = float(counter) / float(len(inputlist))
  return rank

def getAuxVsDarmList(table,chan,opts,ifo=None):
  AuxList = []
  DarmList = []
  chan_dict = buildChannelList(table,chan,'peak_significance','qscan_dir')
  if ifo:
    refChannel = ifo + ':' + opts.ref_channel
  else:
    refChannel = opts.ref_channel
  darm_dict = buildChannelList(table,refChannel,'peak_significance','qscan_dir')
  for i,z in enumerate(chan_dict['peak_significance']):
    if z > opts.z_threshold:
      try:
        indx_ref = darm_dict['qscan_dir'].index(chan_dict['qscan_dir'][i])
      except:
        print >> sys.stderr, "GW channel could not be found in qscan " + chan_dict['qscan_dir'][i]
        continue
      if darm_dict['peak_significance'][indx_ref] > 0.0:
        AuxList.append(z)
        DarmList.append(darm_dict['peak_significance'][indx_ref])
  return AuxList,DarmList


def selectSignificance(table,chan,opts):

  z_list = []
  chan_dict = buildChannelList(table,chan,'peak_significance')

  for z in chan_dict['peak_significance']:
    if z > opts.z_threshold:
     z_list.append(z)

  return z_list


def makeScatteredPlot(chan,opts,distribution,list11=None,list12=None,list21=None,list22=None,list31=None,list32=None):
  p1 = None
  p2 = None
  p3 = None
  parameter = distribution.split('-')[0]
  pylab.figure()

  ax = pylab.subplot(111)
  ax.set_xscale('log')
  ax.set_yscale('log')

  if list11 and list12:
    p1 = pylab.plot(list11,list12,linestyle='None', marker='o',\
               markerfacecolor='k', markeredgecolor='k',\
               markersize=4, markeredgewidth=0)

  if list21 and list22:
    p2 = pylab.plot(list21,list22,linestyle='None', marker='v',\
               markerfacecolor='r', markeredgecolor='r',\
               markersize=4, markeredgewidth=0)

  if list31 and list32:
    p3 = pylab.plot(list31,list32,linestyle='None', marker='s',\
               markerfacecolor='r', markeredgecolor='r',\
               markersize=8, markeredgewidth=0)

  pylab.grid()
  pylab.xlabel('Z in ' + chan,size='x-large')
  pylab.ylabel('Z in ' + opts.ref_channel,size='x-large')
  pylab.title('Scattered plot of significance for channel: ' + chan)

  if p1 and p2 and p3:
    pylab.legend((p1,p2,p3),('background','foreground','candidate'),loc = 'upper right')
    lim = max(max(list11),max(list12),max(list21),max(list22),max(list31),max(list32))
  if p1 and p2 and not p3:
    pylab.legend((p1,p2),('background','foreground'),loc = 'upper right')
    lim = max(max(list11),max(list12),max(list21),max(list22))
  if p1 and not p2 and p3:
    pylab.legend((p1,p3),('background','candidate'),loc = 'upper right')
    lim = max(max(list11),max(list12),max(list31),max(list32))    
  if p1 and not p2 and not p3:
#   pylab.legend((p1),('background'),loc='upper right')
    lim = max(max(list11),max(list12))

  ax.set_xlim(1e0, lim*2)
  ax.set_ylim(1e0, lim*2)

  figText = chan.split(':')[0] + '_' + chan.split(':')[1] + '_' + parameter + '_scat'
   
  figName = InspiralUtils.set_figure_name(opts,figText)
  InspiralUtils.savefig_pylal(figName)
  pylab.close()

  return figName  


def plotHistogram(chan,opts,distribution,histoList,binList,percentiles=None,candidate=None,candidateRank=None):

  parameter = distribution.split('-')[0]
      
  step = binList[1] - binList[0]
  counter = sum(histoList)

  xlimInf = min(binList)
  if candidate and not parameter == 'dt':
    xlimSup = max(max(binList),candidate + 2.0)
  else:
    xlimSup = max(binList)

  pylab.figure()
  # semilogy(bins + step/2., z_dist+0.0001, 'r^',markerfacecolor="b",markersize=12)
  # plot(bins + step/2., z_dist)
  pylab.bar(binList[0:len(binList)-1], histoList, width=step, bottom=0)

  if percentiles:
    line1 = pylab.axvline(x=percentiles[0], ymin=0, ymax=max(histoList), color='g', label='50th percentile', linewidth=2, linestyle='--')
    line2 = pylab.axvline(x=percentiles[1], ymin=0, ymax=max(histoList), color='m', label='95th percentile', linewidth=2, linestyle='--')
    line3 = pylab.axvline(x=percentiles[2], ymin=0, ymax=max(histoList), color='r', label='99th percentile', linewidth=2, linestyle='--')
    if parameter == 'dt':
      pylab.axvline(x=-percentiles[0], ymin=0, ymax=max(histoList), color='g', label='50th percentile', linewidth=2, linestyle='--')
      pylab.axvline(x=-percentiles[1], ymin=0, ymax=max(histoList), color='m', label='95th percentile', linewidth=2, linestyle='--')
      pylab.axvline(x=-percentiles[2], ymin=0, ymax=max(histoList), color='r', label='99th percentile', linewidth=2, linestyle='--')

  if candidate:
    line0 = pylab.axvline(x=candidate, ymin=0, ymax=max(histoList), color='k', label='candidate value (%s percentile)' % (candidateRank), linewidth=2, linestyle='-')

  if percentiles and candidate:
    pylab.legend((line0,line1,line2,line3),('candidate','50%','95%','99%'),loc = 'upper right')

  if percentiles and not candidate:
    pylab.legend((line1,line2,line3),('50%','95%','99%'),loc = 'upper right')

  pylab.xlim(xlimInf,xlimSup)

  pylab.xlabel(parameter + ' value',size='large')
  # ylabel(r'#',size='x-large')
  pylab.grid()  
  pylab.title("Histogram of the " + parameter + " value for " + chan + ', Statistics = ' + str(counter))


  figText = chan.split(':')[0] + '_' + chan.split(':')[1] + '_' + parameter + '_dist'
  figFileName = InspiralUtils.set_figure_name(opts,figText)
  InspiralUtils.savefig_pylal(figFileName) 
  pylab.close()

  return figFileName


##############################################################################
#
#  MAIN PROGRAM
#
##############################################################################

######################## OPTION PARSING  #####################################
usage = """usage: %prog [options]
"""

parser = OptionParser( usage )

parser.add_option("-v", "--version",action="store_true",default=False,\
    help="print version information and exit")

parser.add_option("","--gps-string",action="store",type="string",\
    metavar=" GPS",help="provide GPS time of the trigger to be investigated."\
    + " Should be a string.")

parser.add_option("","--ifo-times",action="store",type="string",\
    default=None, metavar=" IFO",help="gives information about analyzed ifo")

parser.add_option("","--ifo-tag",action="store",\
    type="string",  default=None, metavar=" IFOTAG",\
    help="ifo tag gives the information about ifo times and stage")

parser.add_option("","--user-tag", action="store",type="string", \
    default=None, metavar=" USERTAG",help="user tag for the output file name")

parser.add_option("","--type", action="store", type="string", \
    default=None, metavar=" QSCAN TYPE", help="gives the type of qscan"\
    + " to be analyzed")

parser.add_option("-C", "--qscan-cache-foreground",action="store",type="string",default=None, metavar=" FILE",help="qscan cache file for foreground (generated by followup_pipe)")

parser.add_option("-j", "--qscan-cache-background",action="store",type="string",default=None, metavar=" FILE",help="qscan cache file for background (generated by followup_pipe)")

parser.add_option("-k", "--background-input-path",action="store",type="string",\
    metavar=" PATH",help="background input path (do not specify the gps times)")

parser.add_option("-f", "--foreground-input-path",action="store",type="string",\
    metavar=" PATH",help="foreground input path (specify the gps time)")

parser.add_option("-o","--output-path",action="store",type="string",\
    default="", metavar=" PATH",\
    help="path where the figures would be stored")

parser.add_option("-O","--enable-output",action="store_true",\
    default="false",  metavar="OUTPUT",\
    help="enable the generation of the html and cache documents")

parser.add_option("-B", "--process-background-only",action="store_true",\
    default=False,help="only compute the background distributions (does not followup any candidate)")

parser.add_option("-g", "--generate-qscan-xml",action="store_true",\
    default=False,help="Generate qscan xml file")

parser.add_option("-L", "--channel-list",action="store",type="string",\
    metavar=" FILE",help="list of channels to process if no foreground is investigated")

parser.add_option("-Z", "--plot-z-distribution",action="store_true",\
    default=False,help="plot the z distributions")

parser.add_option("-z", "--z-threshold",action="store",type="float",\
    metavar=" VALUE",help="disregard triggers below this threshold")

parser.add_option("-m", "--z-min",action="store",type="float",\
    metavar=" VALUE",help="minimum z value to be plotted")

parser.add_option("-M", "--z-max",action="store",type="float",\
    metavar=" VALUE",help="maximum z value to be plotted")

parser.add_option("-x", "--z-bins",action="store",type="float",\
    metavar=" VALUE",help="number of bins to use in z histogram")

parser.add_option("-r", "--ref-channel",action="store",type="string",\
    metavar=" VALUE",help="channel to be used as reference (for delta t calculation or scattered plots)")

parser.add_option("-T", "--plot-dt-distribution",action="store_true",\
    default=False,help="plot the delta t distributions")

parser.add_option("-t", "--ref-dt",action="store_true",default=False,\
    help="use ref-channel for dt calculation")

parser.add_option("-n", "--dt-min",action="store",type="float",\
    metavar=" VALUE",help="minimum dt value to be plotted")

parser.add_option("-N", "--dt-max",action="store",type="float",\
    metavar=" VALUE",help="maximum dt value to be plotted")

parser.add_option("-y", "--dt-bins",action="store",type="float",\
    metavar=" VALUE",help="number of bins to use in dt histogram")

parser.add_option("-S", "--plot-z-scattered",action="store_true",\
    default=False,help="plot auxiliary channel versus Darm significance")

parser.add_option("-l", "--check-length",action="store_true",\
    default=False,help="check the length of the summary txt files (for debugging only)")

parser.add_option("-c", "--create-param-list",action="store_true",\
    default=False,help="create .txt files containing the list of parameters for each channel (for debugging only)")


command_line = sys.argv[1:]
(opts,args) = parser.parse_args()

if opts.version:
  print "$ Id: makeQscanBackground.py,v 1.0 2007/08/02 18:46:00 romain Exp $"
  sys.exit(0)

####################### SANITY CHECKS #####################################


################# NOW START THE REAL WORK ##################################

# initialize some variables
figNumber = 0
currentDir = os.path.abspath('.')
opts = InspiralUtils.initialise(opts, __prog__, __version__)
fnameList = []

# Get the list of qscan channels to be analyzed (should become optional later...). The script needs to be improved to follow this behavior: if the text file is not specified in the configuration file, then all the channels found in the summary files should be analyzed...

if opts.process_background_only:
  channelList = listFromFile(opts.channel_list)
  if len(channelList) == 0:
    print >> sys.stderr, "channel list not found"
    sys.exit(1)

# Check the summary length
if opts.check_length:
  checkSummaryLength(opts,opts.background_input_path)


# Read the qscan summary files and hold the information in memory
if opts.generate_qscan_xml:
  backgroundTable = getQscanTable(opts,"background")
  if not opts.process_background_only:
    foregroundTable = getQscanTable(opts,"foreground")


# analyse candidate qscan (loop over all the channels which have triggered at the time of the candidate)
if not opts.process_background_only:
  
  if not opts.foreground_input_path:
    if opts.type:
      type = opts.type
    else:
      print >> sys.stderr, "Please specify the option --type= TYPE"
      sys.exit(1)
    if opts.ifo_times:
      ifo = opts.ifo_times
    else:
      ifo = None
    if opts.gps_string:
      time_string = opts.gps_string
    else:
      time_string = None

    if opts.qscan_cache_foreground:
      candidates_path = getPathFromCache(opts.qscan_cache_foreground,type,ifo,time_string)
    else:
      print >> sys.stderr, "Please specify the option --qscan-cache= FILE"
      sys.exit(1)
  else:
    candidates_path = parseDirectoryList(opts.foreground_input_path)

  for candidate in candidates_path :

    outputdir = opts.output_path

    # extract the information about the candidate in the foreground table
    candidateSummary = readSummaryFiles()
    candidateTable = candidateSummary.extractFromTable(foregroundTable,candidate[2],candidate[3],candidate[0])

    # extract the information about the foreground for this specific type and ifo
    if candidate[2] or candidate[3]:
      foregroundSummary = readSummaryFiles()
      foregroundSubTable = foregroundSummary.extractFromTable(foregroundTable,candidate[2],candidate[3],None)
    else:
      foregroundSubTable = foregroundTable

    # extract the information about the background for this specific type and ifo
    if candidate[2] or candidate[3]:
      backgroundSummary = readSummaryFiles()
      backgroundSubTable = backgroundSummary.extractFromTable(backgroundTable,candidate[2].replace('foreground','background'),candidate[3],None)
    else:
      backgroundSubTable = backgroundTable

    # compute number of channels with significance above threshold in candidate qscan
    candidate_counter = 0
    for channel in candidateTable['channel_name']:
      z = selectSignificance(candidateTable,channel,opts)
      if len(z) > 0:
        candidate_counter = candidate_counter + 1

    if opts.enable_output:
      html_filename = opts.output_path + opts.prefix + opts.suffix + ".html"
      webpage = webUtils.WebPage("Comparison Foreground/Background versus Candidate",html_filename)
    n_rows = candidate_counter + 1
    n_cols = 4
    if opts.enable_output:
      webpage.appendTable(n_rows,3,1)
      webpage.table[0].row[0].cell[0].text("Channel")
      webpage.table[0].row[0].cell[1].text("z significance")
      webpage.table[0].row[0].cell[2].text("dt (peak-time - central time)")

    row_number = 0
    for i,channel in enumerate(candidateTable['channel_name']):
      # check that the qscan parameters are not zero for this channel
      zCandidate = candidateTable['peak_significance'][i]
      timeCandidate = candidateTable['qscan_time'][i]
      tpeakCandidate = candidateTable['peak_time'][i]
      if not zCandidate > opts.z_threshold:
        continue
      # first check that the channel is found in the background
      try:
        backgroundSubTable['channel_name'].index(channel)
      except:
        continue
      if opts.plot_z_distribution:
        zList = selectSignificance(backgroundSubTable,channel,opts)
        z_candidate_rank = computeRank(zList,zCandidate)
        print channel

        # be careful: the function findPercentile is currently dangerous, as it sorts the list... this is the reason for the deepcopy
        listTempo = copy.deepcopy(zList)
        percentile_50th = findPercentile(listTempo,0.50)
        percentile_95th = findPercentile(listTempo,0.95)
        percentile_99th = findPercentile(listTempo,0.99)
        percentiles = [percentile_50th,percentile_95th,percentile_99th]

        try:
          zHisto,zBin = makeHistogram(zList,"z-distribution",opts,percentiles,zCandidate)
        except:
          print >> sys.stderr, 'could not make the z histogram for channel ' + channel
          continue

        zFigure = plotHistogram(channel,opts,'z-distribution',zHisto,zBin,percentiles,zCandidate,z_candidate_rank)
        fnameList.append(zFigure)

      if opts.plot_z_scattered:
        aux_list_back,darm_list_back = getAuxVsDarmList(backgroundSubTable,channel,opts,candidate[3])
        aux_list_fore,darm_list_fore = getAuxVsDarmList(foregroundSubTable,channel,opts,candidate[3])
        aux_list_cand,darm_list_cand = getAuxVsDarmList(candidateTable,channel,opts,candidate[3])
        scatteredFigure = makeScatteredPlot(channel,opts,'z-distribution',aux_list_back,darm_list_back,aux_list_fore,darm_list_fore,aux_list_cand,darm_list_cand)
        fnameList.append(scatteredFigure)

      if opts.plot_dt_distribution:
        dtList = computeDeltaT(backgroundSubTable,channel,opts,candidate[3])

        dtCandidate = tpeakCandidate - float(timeCandidate)
        dt_candidate_rank = computeRankForDt(dtList,abs(dtCandidate))

        absoluteList = absList(dtList)
        dtpercentile_50th = findPercentileForDt(absoluteList,0.50)
        dtpercentile_95th = findPercentileForDt(absoluteList,0.95)
        dtpercentile_99th = findPercentileForDt(absoluteList,0.99)
        dtpercentiles = [dtpercentile_50th,dtpercentile_95th,dtpercentile_99th]

        try:
          dtHisto,dtBin = makeHistogram(dtList,'dt-distribution',opts)
        except:
          print >> sys.stderr, 'could not make the dt histogram for channel ' + channel
          continue
        dtFigure = plotHistogram(channel,opts,'dt-distribution',dtHisto,dtBin,dtpercentiles,dtCandidate,dt_candidate_rank)
        fnameList.append(dtFigure)

      #append the html page
      row_number = row_number + 1
      if opts.enable_output:
        webpage.table[0].row[row_number].cell[0].text(channel)
        if opts.plot_z_distribution:
          webpage.table[0].row[row_number].cell[1].text('background median = ' + '%.3f' % percentiles[0])
          webpage.table[0].row[row_number].cell[1].text('Z = ' + '%.3f' % zCandidate)
          webpage.table[0].row[row_number].cell[1].text('Rank=' + '%.3f' % z_candidate_rank)
          webpage.table[0].row[row_number].cell[1].link("Images/" + os.path.basename(zFigure),"Z distribution,")
        if opts.plot_z_scattered:
          webpage.table[0].row[row_number].cell[1].link("Images/" + os.path.basename(scatteredFigure),"Scattered plot")
        if opts.plot_dt_distribution:
          webpage.table[0].row[row_number].cell[2].text('background median = ' + '%.3f' % dtpercentiles[0])
          webpage.table[0].row[row_number].cell[2].text('dt = ' + '%.4f' % dtCandidate)
          webpage.table[0].row[row_number].cell[2].text('Rank=' + '%.3f' % dt_candidate_rank)
          webpage.table[0].row[row_number].cell[2].link("Images/" + os.path.basename(dtFigure),"Delta t distribution")

    if opts.enable_output:
      webpage.cleanWrite('IUL')
      InspiralUtils.write_cache_output(opts,html_filename,fnameList)

# Display the list of parameters for each channel
if opts.create_param_list:
  for channel in channelList:
    printDeltatList(opts,backgroundTable,channel,'peak_time',0.01,0.49)


if opts.process_background_only:

  if opts.enable_output:
    html_filename = opts.output_path + opts.prefix + opts.suffix + ".html"
    webpage = webUtils.WebPage("Qscan background study",html_filename)

  channel_counter = len(channelList)
  n_rows = channel_counter + 1
  if opts.enable_output:
    webpage.appendTable(n_rows,3,1)
    webpage.table[0].row[0].cell[0].text("Channel")
    webpage.table[0].row[0].cell[1].text("z significance")
    webpage.table[0].row[0].cell[2].text("dt (peak-time - central time)")

  row_number = 0

  #loop over the list of channels
  for channel in channelList:
    print channel
    zList = selectSignificance(backgroundTable,channel,opts)
    if not len(zList) > 0:
      continue 
    # prepare and plot the distribution of significance
    if opts.plot_z_distribution:
      # be careful: the function findPercentile is currently dangerous, as it sorts the list... this is the reason for the deepcopy
      listTempo = copy.deepcopy(zList)
      percentile_50th = findPercentile(listTempo,0.50)
      percentile_95th = findPercentile(listTempo,0.95)
      percentile_99th = findPercentile(listTempo,0.99)
      percentiles = [percentile_50th,percentile_95th,percentile_99th]
      try:
        zHisto,zBin = makeHistogram(zList,'z-distribution',opts,percentiles)
      except:
        print >> sys.stderr, 'could not make the z histogram for channel ' + channel
        continue
      zFigure = plotHistogram(channel,opts,'z-distribution',zHisto,zBin,percentiles,None,None)
      fnameList.append(zFigure)

    # plot the significance scattered plot
    if opts.plot_z_scattered:
      aux_list_back,darm_list_back = getAuxVsDarmList(backgroundTable,channel,opts)
      scatteredFigure = makeScatteredPlot(channel,opts,'z-distribution',aux_list_back,darm_list_back,None,None,None,None)
      fnameList.append(scatteredFigure)

    # prepare and plot the distribution of delta t
    if opts.plot_dt_distribution:
      dtList = computeDeltaT(backgroundTable,channel,opts,None)
      absoluteList = absList(dtList)
      dtpercentile_50th = findPercentileForDt(absoluteList,0.50)
      dtpercentile_95th = findPercentileForDt(absoluteList,0.95)
      dtpercentile_99th = findPercentileForDt(absoluteList,0.99)
      dtpercentiles = [dtpercentile_50th,dtpercentile_95th,dtpercentile_99th]
      try:
        dtHisto,dtBin = makeHistogram(dtList,'dt-distribution',opts)
      except:
        print >> sys.stderr, 'could not make the dt histogram for channel ' + channel 
        continue
      dtFigure = plotHistogram(channel,opts,'dt-distribution',dtHisto,dtBin,dtpercentiles)
      fnameList.append(dtFigure)

    #append the html page
    row_number = row_number + 1
    if opts.enable_output:
      webpage.table[0].row[row_number].cell[0].text(channel)
      if opts.plot_z_distribution:
        webpage.table[0].row[row_number].cell[1].text('background median = ' + '%.3f' % percentiles[0])
        webpage.table[0].row[row_number].cell[1].text('background 95% = ' + '%.3f' % percentiles[1])
        webpage.table[0].row[row_number].cell[1].text('background 99% = ' + '%.3f' % percentiles[2])
        webpage.table[0].row[row_number].cell[1].link('Images/' + os.path.basename(zFigure),"Z distribution,")
      if opts.plot_z_scattered:
        webpage.table[0].row[row_number].cell[1].link('Images/' + os.path.basename(scatteredFigure),"Scattered plot")
      if opts.plot_dt_distribution:
        webpage.table[0].row[row_number].cell[2].text('background median = ' + '%.3f' % dtpercentiles[0])
        webpage.table[0].row[row_number].cell[2].text('background 95% = ' + '%.3f' % dtpercentiles[1])
        webpage.table[0].row[row_number].cell[2].text('background 99% = ' + '%.3f' % dtpercentiles[2])
        webpage.table[0].row[row_number].cell[2].link('Images/' + os.path.basename(dtFigure),"Delta t distribution")

  if opts.enable_output:
    webpage.cleanWrite('IUL')
    InspiralUtils.write_cache_output(opts,html_filename, fnameList)<|MERGE_RESOLUTION|>--- conflicted
+++ resolved
@@ -281,11 +281,7 @@
 
   if len(inputlist):
     # compute the histogram values
-<<<<<<< HEAD
-    dist, bin = numpy.histogram(inputlist,bins)
-=======
     dist, bin = numpy.histogram(inputlist,bins,new=True)
->>>>>>> 3dff8710
 
   return dist,bin
 
