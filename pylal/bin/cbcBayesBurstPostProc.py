#!/usr/bin/env python
# -*- coding: utf-8 -*-
#
#       cbcBayesBurstPostProc.py
#
#       Copyright 2010
#       Benjamin Aylott <benjamin.aylott@ligo.org>,
#       Benjamin Farr <bfarr@u.northwestern.edu>,
#       Will M. Farr <will.farr@ligo.org>,
#       John Veitch <john.veitch@ligo.org>
#       Vivien Raymond <vivien.raymond@ligo.org>
#       Salvatore Vitale <salvatore.vitale@ligo.org>
#
#       This program is free software; you can redistribute it and/or modify
#       it under the terms of the GNU General Public License as published by
#       the Free Software Foundation; either version 2 of the License, or
#       (at your option) any later version.
#
#       This program is distributed in the hope that it will be useful,
#       but WITHOUT ANY WARRANTY; without even the implied warranty of
#       MERCHANTABILITY or FITNESS FOR A PARTICULAR PURPOSE.  See the
#       GNU General Public License for more details.
#
#       You should have received a copy of the GNU General Public License
#       along with this program; if not, write to the Free Software
#       Foundation, Inc., 51 Franklin Street, Fifth Floor, Boston,
#       MA 02110-1301, USA.

#===============================================================================
# Preamble
#===============================================================================

#standard library imports
import sys
import os

from math import ceil,floor
import cPickle as pickle

from time import strftime

#related third party imports
from numpy import array,exp,cos,sin,arcsin,arccos,sqrt,size,mean,column_stack,cov,unique,hsplit,correlate,log,dot,power,squeeze,sort
from scipy import stats

import matplotlib
matplotlib.use("Agg")
from matplotlib import pyplot as plt

#local application/library specific imports
from pylal import SimInspiralUtils
from pylal import bayespputils as bppu
from pylal import SimBurstUtils

from pylal import git_version

from glue.ligolw import table
from glue.ligolw import ligolw
from glue.ligolw import lsctables
from glue.ligolw import utils
try:
  os.environ['PATH'] = os.environ['PATH'] + ':/usr/texbin'
except:
  os.environ['PATH'] =':/usr/texbin'
print os.environ['PATH']
__author__="Ben Aylott <benjamin.aylott@ligo.org>, Ben Farr <bfarr@u.northwestern.edu>, Will M. Farr <will.farr@ligo.org>, John Veitch <john.veitch@ligo.org>"
__version__= "git id %s"%git_version.id
__date__= git_version.date

def email_notify(address,path):
    import smtplib
    import subprocess
    address=address.split(',')
    SERVER="localhost"
    USER=os.environ['USER']
    HOST=subprocess.check_output(["hostname","-f"]).strip()
    FROM=USER+'@'+HOST
    SUBJECT="LALInference result is ready at "+HOST+"!"
    # Guess the web space path for the clusters
    fslocation=os.path.abspath(path)
    webpath='posplots.html'
    if 'public_html' in fslocation:
        k='public_html'
    elif 'WWW' in fslocation:
        k='WWW'
    else:
        k=None
    if k is not None:
        (a,b)=(fslocation,'')
        while a!=k:
            (a,b)=fslocation.split(a)
            webpath=os.path.join(b,webpath)
    else: webpath=os.path.join(fslocation,'posplots.html')

    if 'atlas.aei.uni-hannover.de' in HOST:
        url="https://atlas1.atlas.aei.uni-hannover.de/"
    elif 'ligo.caltech.edu' in HOST:
        url="https://ldas-jobs.ligo.caltech.edu/"
    elif 'ligo-wa.caltech.edu' in HOST:
        url="https://ldas-jobs.ligo-wa.caltech.edu/"
    elif 'ligo-la.caltech.edu' in HOST:
        url="https://ldas-jobs.ligo-la.caltech.edu/"
    elif 'phys.uwm.edu' in HOST:
        url="https://ldas-jobs.phys.uwm.edu/"
    elif 'phy.syr.edu' in HOST:
        url="https://sugar-jobs.phy.syr.edu/"
    else:
        url=HOST+':'
    url=url+webpath

    TEXT="Hi "+USER+",\nYou have a new parameter estimation result on "+HOST+".\nYou can view the result at "+url
    message="From: %s\nTo: %s\nSubject: %s\n\n%s"%(FROM,', '.join(address),SUBJECT,TEXT)
    server=smtplib.SMTP(SERVER)
    server.sendmail(FROM,address,message)
    server.quit()


class LIGOLWContentHandlerExtractSimInspiralTable(ligolw.LIGOLWContentHandler):
    def __init__(self,document):
      ligolw.LIGOLWContentHandler.__init__(self,document)
      self.tabname=lsctables.SimInspiralTable.tableName
      self.intable=False
      self.tableElementName=''
    def startElement(self,name,attrs):
      if attrs.has_key('Name') and attrs['Name']==self.tabname:
        self.tableElementName=name
        # Got the right table, let's see if it's the right event
        ligolw.LIGOLWContentHandler.startElement(self,name,attrs)
        self.intable=True
      elif self.intable: # We are in the correct table
        ligolw.LIGOLWContentHandler.startElement(self,name,attrs)
    def endElement(self,name):
      if self.intable: ligolw.LIGOLWContentHandler.endElement(self,name)
      if self.intable and name==self.tableElementName: self.intable=False

lsctables.use_in(LIGOLWContentHandlerExtractSimInspiralTable)

class LIGOLWContentHandlerExtractSimBurstTable(ligolw.LIGOLWContentHandler):
    def __init__(self,document):
      ligolw.LIGOLWContentHandler.__init__(self,document)
      self.tabname=lsctables.SimBurstTable.tableName
      self.intable=False
      self.tableElementName=''
    def startElement(self,name,attrs):
      if attrs.has_key('Name') and attrs['Name']==self.tabname:
        self.tableElementName=name
        # Got the right table, let's see if it's the right event
        ligolw.LIGOLWContentHandler.startElement(self,name,attrs)
        self.intable=True
      elif self.intable: # We are in the correct table
        ligolw.LIGOLWContentHandler.startElement(self,name,attrs)
    def endElement(self,name):
      if self.intable: ligolw.LIGOLWContentHandler.endElement(self,name)
      if self.intable and name==self.tableElementName: self.intable=False

lsctables.use_in(LIGOLWContentHandlerExtractSimBurstTable)

def pickle_to_file(obj,fname):
    """
    Pickle/serialize 'obj' into 'fname'.
    """
    filed=open(fname,'w')
    pickle.dump(obj,filed)
    filed.close()

def oneD_dict_to_file(dict,fname):
    filed=open(fname,'w')
    for key,value in dict.items():
        filed.write("%s %s\n"%(str(key),str(value)) )

def multipleFileCB(opt, opt_str, value, parser):
    args=[]

    def floatable(str):
      try:
        float(str)
        return True
      except ValueError:
        return False

    for arg in parser.rargs:
      # stop on --foo like options
      if arg[:2] == "--" and len(arg) > 2:
        break
      # stop on -a, but not on -3 or -3.0
      if arg[:1] == "-" and len(arg) > 1 and not floatable(arg):
        break
      args.append(arg)

    del parser.rargs[:len(args)]
    #Append new files to list if some already specified
    if getattr(parser.values, opt.dest):
        oldargs = getattr(parser.values, opt.dest)
        oldargs.extend(args)
        args = oldargs
    setattr(parser.values, opt.dest, args)

def cbcBayesBurstPostProc(
                        outdir,data,oneDMenu,twoDGreedyMenu,GreedyRes,
                        confidence_levels,twoDplots,
                        #misc. optional
                        injfile=None,eventnum=None,
                        trigfile=None,trignum=None,
                        skyres=None,
                        #direct integration evidence
                        dievidence=False,boxing=64,difactor=1.0,
                        #elliptical evidence
                        ellevidence=False,
                        #manual input of bayes factors optional.
                        bayesfactornoise=None,bayesfactorcoherent=None,
                        #manual input for SNR in the IFOs, optional.
                        snrfactor=None,
                        #nested sampling options
                        ns_flag=False,ns_Nlive=None,
                        #spinspiral/mcmc options
                        ss_flag=False,ss_spin_flag=False,
                        #lalinferenceMCMC options
                        li_flag=False,deltaLogL=None,fixedBurnins=None,nDownsample=None,oldMassConvention=False,
                        #followupMCMC options
                        fm_flag=False,
                        # on ACF?
                        noacf=False,
                        #Turn on 2D kdes
                        twodkdeplots=False,
                        #Turn on R convergence tests
                        RconvergenceTests=False,
                        # Save PDF figures?
                        savepdfs=True,
                        #List of covariance matrix csv files used as analytic likelihood
                        covarianceMatrices=None,
                        #List of meanVector csv files used, one csv file for each covariance matrix
                        meanVectors=None,
                        #header file
                        header=None,
                        #only save stats about PDF and exit #
                        statsonly=False
                    ):
    """
    This is a demonstration script for using the functionality/data structures
    contained in pylal.bayespputils . It will produce a webpage from a file containing
    posterior samples generated by the parameter estimation codes with 1D/2D plots
    and stats from the marginal posteriors for each parameter/set of parameters.
    """

    got_inspiral_table=0
    got_burst_table=0
    votfile=None
    if eventnum is not None and injfile is None:
        print "You specified an event number but no injection file. Ignoring!"

    if trignum is not None and trigfile is None:
        print "You specified a trigger number but no trigger file. Ignoring!"

    if trignum is None and trigfile is not None:
        print "You specified a trigger file but no trigger number. Taking first entry (the case for GraceDB events)."
        trignum=0

    if data is None:
        raise RuntimeError('You must specify an input data file')
    #
    if outdir is None:
        raise RuntimeError("You must specify an output directory.")

    if not os.path.isdir(outdir):
        os.makedirs(outdir)
    #
    if fm_flag:
        peparser=bppu.PEOutputParser('fm')
        commonResultsObj=peparser.parse(data)

    elif ns_flag and not ss_flag:
        peparser=bppu.PEOutputParser('ns')
        commonResultsObj=peparser.parse(data,Nlive=ns_Nlive)

    elif ss_flag and not ns_flag:
        peparser=bppu.PEOutputParser('mcmc_burnin')
        commonResultsObj=peparser.parse(data,spin=ss_spin_flag,deltaLogL=deltaLogL)

    elif li_flag:
        peparser=bppu.PEOutputParser('inf_mcmc')
        commonResultsObj=peparser.parse(data,outdir=outdir,deltaLogL=deltaLogL,fixedBurnins=fixedBurnins,nDownsample=nDownsample,oldMassConvention=oldMassConvention)

    elif ss_flag and ns_flag:
        raise RuntimeError("Undefined input format. Choose only one of:")

    elif '.xml' in data[0]:
        peparser=bppu.PEOutputParser('xml')
        commonResultsObj=peparser.parse(data[0])
        thefile=open(data[0],'r')
        votfile=thefile.read()
    else:
        peparser=bppu.PEOutputParser('common')
        commonResultsObj=peparser.parse(open(data[0],'r'),info=[header,None])
    
    #Extract f_ref from CRO if present.  This is needed to calculate orbital angular momentum
    #  when converting spin parameters.  Ideally this info will be provided in the
    #  SimInspiralTable in the near future.
    ps,samps = commonResultsObj
    try:
        f_refIdx = ps.index('f_ref')
        injFref = unique(samps[:,f_refIdx])
        if len(injFref) > 1:
            print "ERROR: Expected f_ref to be constant for all samples.  Can't tell which value was injected!"
            print injFref
            injFref = None
        else:
            injFref = injFref[0]
    except ValueError:
        injFref = None

    #Select injections using tc +/- 0.1s if it exists or eventnum from the injection file
    injection=None
    if injfile and eventnum is not None:
        print 'Looking for event %i in %s\n'%(eventnum,injfile)
        xmldoc = utils.load_filename(injfile,contenthandler=LIGOLWContentHandlerExtractSimBurstTable)
        from glue.ligolw import table
        got_burst_table=1
        try:
            lsctables.use_in(LIGOLWContentHandlerExtractSimBurstTable)
            simtable=table.get_table(xmldoc,lsctables.SimBurstTable.tableName)
        except ValueError:
            lsctables.use_in(LIGOLWContentHandlerExtractSimInspiralTable)
            simtable=table.get_table(xmldoc,lsctables.SimInspiralTable.tableName)
            got_inspiral_table=1
            got_burst_table=0
        
        injection=simtable[eventnum]
	#injections = SimInspiralUtils.ReadSimInspiralFromFiles([injfile])
	#if(len(injections)!=1): raise RuntimeError('Error: something unexpected happened while loading the injection file!\n')
        #injection=injections[0]

    #Get trigger
    triggers = None
    if trigfile is not None and trignum is not None:
        triggers = bppu.readCoincXML(trigfile, trignum)

    ## Load Bayes factors ##
    # Add Bayes factor information to summary file #
    if bayesfactornoise is not None:
        bfile=open(bayesfactornoise,'r')
        BSN=bfile.read()
        bfile.close()
        if(len(BSN.split())!=1):
          BSN=BSN.split()[0]
        print 'BSN: %s'%BSN
    if bayesfactorcoherent is not None:
        bfile=open(bayesfactorcoherent,'r')
        BCI=bfile.read()
        bfile.close()
        print 'BCI: %s'%BCI

    if snrfactor is not None:
        if not os.path.isfile(snrfactor):
            print "No snr file provided or wrong path to snr file\n"
            snrfactor=None
        else:
            snrstring=""
            snrfile=open(snrfactor,'r')
            snrs=snrfile.readlines()
            snrfile.close()
            for snr in snrs:
                if snr=="\n":
                    continue
                snrstring=snrstring +" "+str(snr[0:-1])+" ,"
            snrstring=snrstring[0:-1]

    #Create an instance of the posterior class using the posterior values loaded
    #from the file and any injection information (if given).
    if got_inspiral_table==1:
        pos = bppu.Posterior(commonResultsObj,SimInspiralTableEntry=injection,injFref=injFref,SnglInpiralList=triggers,votfile=votfile)
    else:
        pos = bppu.BurstPosterior(commonResultsObj,SimBurstTableEntry=injection,injFref=injFref,SnglBurstList=triggers,votfile=votfile)
    #Create analytic likelihood functions if covariance matrices and mean vectors were given
    analyticLikelihood = None
    if covarianceMatrices and meanVectors:
        analyticLikelihood = bppu.AnalyticLikelihood(covarianceMatrices, meanVectors)

        #Plot only analytic parameters
        oneDMenu = analyticLikelihood.names
        twoDGreedyMenu = []
        for i in range(len(oneDMenu)):
            for j in range(i+1,len(oneDMenu)):
                twoDGreedyMenu.append([oneDMenu[i],oneDMenu[j]])
        twoDplots = twoDGreedyMenu

    if eventnum is None and injfile is not None:
        import itertools
        if got_burst_table==1:
            injections = SimBurstUtils.ReadSimBurstFromFiles([injfile])
        elif got_inspiral_table==1:
            injections = SimInspiralUtils.ReadSimInpiralFromFiles([injfile])

        if(len(injections)<1):
            try:
                print 'Warning: Cannot find injection with end time %f' %(pos['time'].mean)
            except KeyError:
                print "Warning: No 'time' column!"

        else:
            try:
                injection = itertools.ifilter(lambda a: abs(float(a.get_end()) - pos['time'].mean) < 0.1, injections).next()
                pos.set_injection(injection)
            except KeyError:
                print "Warning: No 'time' column!"

        # Compute time delays from sky position
    if ('ra' in pos.names or 'rightascension' in pos.names) \
    and ('declination' in pos.names or 'dec' in pos.names) \
    and 'time' in pos.names:
        from pylal import antenna
        from pylal import xlal,inject
        from pylal.xlal import tools,datatypes
        from pylal import date
        from pylal.date import XLALTimeDelayFromEarthCenter
        from pylal.xlal.datatypes.ligotimegps import LIGOTimeGPS
        import itertools
        detMap = {'H1': 'LHO_4k', 'H2': 'LHO_2k', 'L1': 'LLO_4k',
                'G1': 'GEO_600', 'V1': 'VIRGO', 'T1': 'TAMA_300'}
        if 'ra' in pos.names:
            ra_name='ra'
        else: ra_name='rightascension'
        if 'dec' in pos.names:
            dec_name='dec'
        else: dec_name='declination'
        ifo_times={}
        my_ifos=['H1','L1','V1']
        for ifo in my_ifos:
            inj_time=None
            if injection:
                inj_time=float(injection.get_end(ifo[0]))
            location=inject.cached_detector[detMap[ifo]].location
            ifo_times[ifo]=array(map(lambda ra,dec,time: array([time[0]+XLALTimeDelayFromEarthCenter(location,ra[0],dec[0],LIGOTimeGPS(float(time[0])))]), pos[ra_name].samples,pos[dec_name].samples,pos['time'].samples))
            loc_end_time=bppu.PosteriorOneDPDF(ifo.lower()+'_end_time',ifo_times[ifo],injected_value=inj_time)
            pos.append(loc_end_time)
        for ifo1 in my_ifos:
            for ifo2 in my_ifos:
                if ifo1==ifo2: continue
                delay_time=ifo_times[ifo2]-ifo_times[ifo1]
                if injection:
                    inj_delay=float(injection.get_end(ifo2[0])-injection.get_end(ifo1[0]))
                else:
                    inj_delay=None
                time_delay=bppu.PosteriorOneDPDF(ifo1.lower()+ifo2.lower()+'_delay',delay_time,inj_delay)
                pos.append(time_delay)

    
    #Perform necessary mappings
    functions = {'cos':cos,'sin':sin,'exp':exp,'log':log}
    for pos_name in oneDMenu:
        if pos_name not in pos.names:
            for func in functions.keys():
                old_pos_name = pos_name.replace(func,'')
                if pos_name.find(func)==0 and old_pos_name in pos.names:
                    print "Taking %s of %s ..."% (func,old_pos_name)
                    pos.append_mapping(pos_name,functions[func],old_pos_name)

    #Remove samples with NaNs in requested params
    requested_params = set(pos.names).intersection(set(oneDMenu))
    pos.delete_NaN_entries(requested_params)

    #Remove non-analytic parameters if analytic likelihood is given:
    if analyticLikelihood:
        dievidence_names = ['post','posterior','logl','prior','likelihood','cycle','chain']
        [pos.pop(param) for param in pos.names if param not in analyticLikelihood.names and param not in dievidence_names]

    ##Print some summary stats for the user...##
    #Number of samples
    print "Number of posterior samples: %i"%len(pos)
    # Means
    print 'Means:'
    print str(pos.means)
    #Median
    print 'Median:'
    print str(pos.medians)
    #maxL
    print 'maxL:'
    max_pos,max_pos_co=pos.maxL
    print max_pos_co

    #==================================================================#
    #Create web page
    #==================================================================#

    html=bppu.htmlPage('Posterior PDFs',css=bppu.__default_css_string,javascript=bppu.__default_javascript_string)

    #Create a section for meta-data/run information
    html_meta=html.add_section('Summary')
    table=html_meta.tab()

    row=html_meta.insert_row(table,label='thisrow')
    td=html_meta.insert_td(row,'',label='Samples')
    SampsStats=html.add_section_to_element('Samples',td)
    SampsStats.p('Produced from '+str(len(pos))+' posterior samples.')
    if 'chain' in pos.names:
        acceptedChains = unique(pos['chain'].samples)
        acceptedChainText = '%i of %i chains accepted: %i'%(len(acceptedChains),len(data),acceptedChains[0])
        if len(acceptedChains) > 1:
            for chain in acceptedChains[1:]:
                acceptedChainText += ', %i'%(chain)
        SampsStats.p(acceptedChainText)
    if 'cycle' in pos.names:
        SampsStats.p('Longest chain has '+str(pos.longest_chain_cycles())+' cycles.')
    filenames='Samples read from %s'%(data[0])
    if len(data) > 1:
        for fname in data[1:]:
            filenames+=', '+str(fname)
    SampsStats.p(filenames)
    td=html_meta.insert_td(row,'',label='SummaryLinks')
    legend=html.add_section_to_element('Sections',td)
    #Create a section for model selection results (if they exist)
    
    if bayesfactornoise is not None:
        html_model=html.add_section('Model selection',legend=legend)
        html_model.p('log Bayes factor ( coherent vs gaussian noise) = %s, Bayes factor=%f'%(BSN,exp(float(BSN))))
        if bayesfactorcoherent is not None:
            html_model.p('log Bayes factor ( coherent vs incoherent OR noise ) = %s, Bayes factor=%f'%(BCI,exp(float(BCI))))

    if dievidence:
        html_model=html.add_section('Direct Integration Evidence',legend=legend)
        log_ev = log(difactor) + pos.di_evidence(boxing=boxing)
        ev=exp(log_ev)
        evfilename=os.path.join(outdir,"evidence.dat")
        evout=open(evfilename,"w")
        evout.write(str(ev))
        evout.write(" ")
        evout.write(str(log_ev))
        evout.close()
        print "Computing direct integration evidence = %g (log(Evidence) = %g)"%(ev, log_ev)
        html_model.p('Direct integration evidence is %g, or log(Evidence) = %g.  (Boxing parameter = %d.)'%(ev,log_ev,boxing))
        if 'logl' in pos.names:
            log_ev=pos.harmonic_mean_evidence()
            html_model.p('Compare to harmonic mean evidence of %g (log(Evidence) = %g).'%(exp(log_ev),log_ev))

    if ellevidence:
        try:
            html_model=html.add_section('Elliptical Evidence',legend=legend)
            log_ev = pos.elliptical_subregion_evidence()
            ev = exp(log_ev)
            evfilename=os.path.join(outdir, 'ellevidence.dat')
            evout=open(evfilename, 'w')
            evout.write(str(ev) + ' ' + str(log_ev))
            evout.close()
            print 'Computing elliptical region evidence = %g (log(ev) = %g)'%(ev, log_ev)
            html_model.p('Elliptical region evidence is %g, or log(Evidence) = %g.'%(ev, log_ev))

            if 'logl' in pos.names:
                log_ev=pos.harmonic_mean_evidence()
                html_model.p('Compare to harmonic mean evidence of %g (log(Evidence = %g))'%(exp(log_ev), log_ev))
        except IndexError:
            print 'Warning: Sample size too small to compute elliptical evidence!'

    #Create a section for SNR, if a file is provided
    if snrfactor is not None:
        html_snr=html.add_section('Signal to noise ratio(s)',legend=legend)
        html_snr.p('%s'%snrstring)
        
    #Create a section for summary statistics
    tabid='statstable'
    html_stats=html.add_collapse_section('Summary statistics',legend=legend,innertable_id=tabid)    
    html_stats.write(str(pos))
    statfilename=os.path.join(outdir,"summary_statistics.dat")
    statout=open(statfilename,"w")
    statout.write("\tmaxP\tmaxL\tstdev\tmean\tmedian\tstacc\tinjection\tvalue\n")
    
    for statname,statoned_pos in pos:

      statmax_pos,max_i=pos._posMode()
      statmaxL=statoned_pos.samples[max_i][0]
      statmax_pos,max_j=pos._posMap()
      statmaxP=statoned_pos.samples[max_j][0]
      statmean=str(statoned_pos.mean)
      statstdev=str(statoned_pos.stdev)
      statmedian=str(squeeze(statoned_pos.median))
      statstacc=str(statoned_pos.stacc)
      statinjval=str(statoned_pos.injval)
      
      statarray=[str(i) for i in [statname,statmaxP,statmaxL,statstdev,statmean,statmedian,statstacc,statinjval]]
      statout.write("\t".join(statarray))
      statout.write("\n")
      
    statout.close()

    #==================================================================#
    #Generate sky map
    #==================================================================#
    #If sky resolution parameter has been specified try and create sky map...
    skyreses=None
    sky_injection_cl=None
    inj_position=None

    if skyres is not None and \
       (('ra' in pos.names and 'dec' in pos.names) or \
        ('rightascension' in pos.names and 'declination' in pos.names)):
        #Greedy bin sky samples (ra,dec) into a grid on the sky which preserves
        #?
        if ('ra' in pos.names and 'dec' in pos.names):
            inj_position=[pos['dec'].injval,pos['ra'].injval]
        elif ('rightascension' in pos.names and 'declination' in pos.names):
            inj_position=[pos['declination'].injval,pos['rightascension'].injval]
        top_ranked_sky_pixels,sky_injection_cl,skyreses,injection_area=bppu.greedy_bin_sky(pos,skyres,confidence_levels)
        print "BCI for sky area:"
        print skyreses
        #Create sky map in outdir
        bppu.plot_sky_map(inj_position,top_ranked_sky_pixels,outdir)
        
        #Create a web page section for sky localization results/plots (if defined)

        html_sky=html.add_section('Sky Localization',legend=legend)
        if injection:
            if sky_injection_cl:
                html_sky.p('Injection found at confidence interval %f in sky location'%(sky_injection_cl))
            else:
                html_sky.p('Injection not found in posterior bins in sky location!')
        html_sky.write('<a href="skymap.png" target="_blank"><img width="35%" src="skymap.png"/></a>')

        html_sky_write='<table border="1" id="statstable"><tr><th>Confidence region</th><th>size (sq. deg)</th></tr>'

        fracs=skyreses.keys()
        fracs.sort()
        skystatfilename=os.path.join(outdir,"sky_summary_statistics.dat")
        statout=open(skystatfilename,"w")
        stri="FoundCL\t"
        for frac in fracs:
            stri+="%s\t%s\t"%("CL","Size")
        statout.write(stri)
        if injection:
            if sky_injection_cl:
                stri=str(sky_injection_cl)
            else:
                stri="-1707" 
        else:
            stri="-1707"
        skysizes=[skyreses[frac] for frac in fracs]
        for frac,skysize in zip(fracs,skysizes):
            html_sky_write+=('<tr><td>%f</td><td>%f</td></tr>'%(frac,skysize))
            stri+="\t%.3f\t%.3f"%(frac,skysize)
        html_sky_write+=('</table>')
        stri+='\n'
        statout.write('\n'+stri)
        statout.close()
        html_sky.write(html_sky_write)
        if statsonly:
            return 0
    #==================================================================#
    #1D posteriors
    #==================================================================#

    #Loop over each parameter and determine the contigious and greedy
    #confidence levels and some statistics.

    #Add section for 1D marginal PDFs and sample plots
    tabid='onedmargtable'
    html_ompdf=html.add_collapse_section('1D marginal posterior PDFs',legend=legend,innertable_id=tabid)
    #Table matter
    if not noacf:
        html_ompdf_write= '<table id="%s"><tr><th>Histogram and Kernel Density Estimate</th><th>Samples used</th><th>Autocorrelation</th></tr>'%tabid
    else:
        html_ompdf_write= '<table id="%s"><tr><th>Histogram and Kernel Density Estimate</th><th>Samples used</th></tr>'%tabid
    #Add section for 1D confidence intervals
    tabid='onedconftable'
    html_ogci=html.add_collapse_section('1D confidence intervals (greedy binning)',legend=legend,innertable_id=tabid)
    html_ogci_write='<table id="%s" border="1"><tr><th/>'%tabid
    confidence_levels.sort()
    for cl in confidence_levels:
        html_ogci_write+='<th>%f</th>'%cl
    if injection:
        html_ogci_write+='<th>Injection Confidence Level</th>'
        html_ogci_write+='<th>Injection Confidence Interval</th>'
    html_ogci_write+='</tr>'

    onepdfdir=os.path.join(outdir,'1Dpdf')
    if not os.path.isdir(onepdfdir):
        os.makedirs(onepdfdir)

    sampsdir=os.path.join(outdir,'1Dsamps')
    if not os.path.isdir(sampsdir):
        os.makedirs(sampsdir)
    Nskip=0
    if 'chain' in pos.names:
        data,header=pos.samples()
        par_index=pos.names.index('cycle')
        chain_index=pos.names.index("chain")
        chains=unique(pos["chain"].samples)
        chainCycles = [sort(data[ data[:,chain_index] == chain, par_index ]) for chain in chains]
        chainNcycles = [cycles[-1]-cycles[0] for cycles in chainCycles]
        chainNskips = [cycles[1] - cycles[0] for cycles in chainCycles]
    elif 'cycle' in pos.names:
        cycles = sort(pos['cycle'].samples)
        Ncycles = cycles[-1]-cycles[0]
        Nskip = cycles[1]-cycles[0]

    for par_name in oneDMenu:
        par_name=par_name.lower()
        try:
            pos[par_name.lower()]
        except KeyError:
            #print "No input chain for %s, skipping binning."%par_name
            continue
        try:
            par_bin=GreedyRes[par_name]
        except KeyError:
            print "Bin size is not set for %s, skipping binning."%par_name
            continue

        #print "Binning %s to determine confidence levels ..."%par_name
        binParams={par_name:par_bin}

        toppoints,injectionconfidence,reses,injection_area,cl_intervals=bppu.greedy_bin_one_param(pos,binParams,confidence_levels)

        #oneDContCL,oneDContInj = bppu.contigious_interval_one_param(pos,binParams,confidence_levels)

        #Generate new BCI html table row
        BCItableline='<tr><td>%s</td>'%(par_name)
        cls=reses.keys()
        cls.sort()

        for cl in cls:
            BCItableline+='<td>%f</td>'%reses[cl]

        if injection is not None:
            if injectionconfidence is not None and injection_area is not None:

                BCItableline+='<td>%f</td>'%injectionconfidence
                BCItableline+='<td>%f</td>'%injection_area

            else:
                BCItableline+='<td/>'
                BCItableline+='<td/>'

        BCItableline+='</tr>'

        #Append new table line to section html
        html_ogci_write+=BCItableline

        #Generate 1D histogram/kde plots
        print "Generating 1D plot for %s."%par_name

        #Get analytic description if given
        pdf=cdf=None
        if analyticLikelihood:
            pdf = analyticLikelihood.pdf(par_name)
            cdf = analyticLikelihood.cdf(par_name)

        oneDPDFParams={par_name:50}
        rbins,plotFig=bppu.plot_one_param_pdf(pos,oneDPDFParams,pdf,cdf,plotkde=False)

        figname=par_name+'.png'
        oneDplotPath=os.path.join(onepdfdir,figname)
        plotFig.savefig(oneDplotPath)
        if(savepdfs): plotFig.savefig(os.path.join(onepdfdir,par_name+'.pdf'))
        plt.close(plotFig)

        if rbins:
            print "r of injected value of %s (bins) = %f"%(par_name, rbins)

        ##Produce plot of raw samples
        myfig=plt.figure(figsize=(4,3.5),dpi=200)
        pos_samps=pos[par_name].samples
        if not ("chain" in pos.names):
            # If there is not a parameter named "chain" in the
            # posterior, then just produce a plot of the samples.
            plt.plot(pos_samps,'k.',linewidth=0.0, markeredgewidth=0,figure=myfig)
            maxLen=len(pos_samps)
        else:
            # If there is a parameter named "chain", then produce a
            # plot of the various chains in different colors, with
            # smaller dots.
            data,header=pos.samples()
            par_index=pos.names.index(par_name)
            chain_index=pos.names.index("chain")
            chains=unique(pos["chain"].samples)
            chainData=[data[ data[:,chain_index] == chain, par_index ] for chain in chains]
            chainDataRanges=[range(len(cd)) for cd in chainData]
            maxLen=max([len(cd) for cd in chainData])
            for rng, data in zip(chainDataRanges, chainData):
                plt.plot(rng, data, marker=',',linewidth=0.0, markeredgewidth=0,figure=myfig)
            plt.title("Gelman-Rubin R = %g"%(pos.gelman_rubin(par_name)))

            #dataPairs=[ [rng, data] for (rng,data) in zip(chainDataRanges, chainData)]
            #flattenedData=[ item for pair in dataPairs for item in pair ]
            #maxLen=max([len(data) for data in flattenedData])
            #plt.plot(array(flattenedData),marker=',',linewidth=0.0,figure=myfig)


        injpar=pos[par_name].injval

        if injpar:
            if min(pos_samps)<injpar and max(pos_samps)>injpar:
                plt.axhline(injpar, color='r', linestyle='-.')
        myfig.savefig(os.path.join(sampsdir,figname.replace('.png','_samps.png')))
        if(savepdfs): myfig.savefig(os.path.join(sampsdir,figname.replace('.png','_samps.pdf')))
        plt.close(myfig)
        acfail=0
        if not (noacf):
            acffig=plt.figure(figsize=(4,3.5),dpi=200)
            if not ("chain" in pos.names):
                data=pos_samps[:,0]
                try:
                    (Neff, acl, acf) = bppu.effectiveSampleSize(data, Nskip)
                    lines=plt.plot(acf, 'k,', marker=',',linewidth=0.0, markeredgewidth=0, figure=acffig)
                    # Give ACL info if not already downsampled according to it
                    if nDownsample is None:
                        plt.title('Autocorrelation Function')
                    elif 'cycle' in pos.names:
                        last_color = lines[-1].get_color()
                        plt.axvline(acl/Nskip, linestyle='-.', color=last_color)
                        plt.title('ACL = %i   N = %i'%(acl,Neff))
                except FloatingPointError:
                    # Ignore
                    acfail=1
                    pass
            else:
                try:
                    acls = []
                    Nsamps = 0.0;
                    for rng, data, Nskip, Ncycles in zip(chainDataRanges, chainData, chainNskips, chainNcycles):
                        (Neff, acl, acf) = bppu.effectiveSampleSize(data, Nskip)
                        acls.append(acl)
                        Nsamps += Neff
                        lines=plt.plot(acf,'k,', marker=',',linewidth=0.0, markeredgewidth=0, figure=acffig)
                        # Give ACL info if not already downsampled according to it
                        if nDownsample is not None:
                            last_color = lines[-1].get_color()
                            plt.axvline(acl/Nskip, linestyle='-.', color=last_color)
                    if nDownsample is None:
                        plt.title('Autocorrelation Function')
                    else:
                        plt.title('ACL = %i  N = %i'%(max(acls),Nsamps))
                except FloatingPointError:
                    # Ignore
                    acfail=1
                    pass

            acffig.savefig(os.path.join(sampsdir,figname.replace('.png','_acf.png')))
            if(savepdfs): acffig.savefig(os.path.join(sampsdir,figname.replace('.png','_acf.pdf')))
            plt.close(acffig)

        if not noacf:
	  if not acfail:
	    acfhtml='<td width="30%"><img width="100%" src="1Dsamps/'+figname.replace('.png', '_acf.png')+'"/></td>'
	  else:
	    acfhtml='<td>ACF generation failed!</td>'
          html_ompdf_write+='<tr><td width="30%"><img width="100%" src="1Dpdf/'+figname+'"/></td><td width="30%"><img width="100%" src="1Dsamps/'+figname.replace('.png','_samps.png')+'"/></td>'+acfhtml+'</tr>'
        else:
            html_ompdf_write+='<tr><td width="30%"><img width="100%" src="1Dpdf/'+figname+'"/></td><td width="30%"><img width="100%" src="1Dsamps/'+figname.replace('.png','_samps.png')+'"/></td></tr>'


    html_ompdf_write+='</table>'

    html_ompdf.write(html_ompdf_write)

    html_ogci_write+='</table>'
    html_ogci.write(html_ogci_write)

    #==================================================================#
    #2D posteriors
    #==================================================================#

    #Loop over parameter pairs in twoDGreedyMenu and bin the sample pairs
    #using a greedy algorithm . The ranked pixels (toppoints) are used
    #to plot 2D histograms and evaluate Bayesian confidence intervals.

    #Make a folder for the 2D kde plots
    margdir=os.path.join(outdir,'2Dkde')
    if not os.path.isdir(margdir):
        os.makedirs(margdir)

    twobinsdir=os.path.join(outdir,'2Dbins')
    if not os.path.isdir(twobinsdir):
        os.makedirs(twobinsdir)

    greedytwobinsdir=os.path.join(outdir,'greedy2Dbins')
    if not os.path.isdir(greedytwobinsdir):
        os.makedirs(greedytwobinsdir)

    #Add a section to the webpage for a table of the confidence interval
    #results.
    tabid='2dconftable'
    html_tcig=html.add_collapse_section('2D confidence intervals (greedy binning)',legend=legend,innertable_id=tabid)   
    #Generate the top part of the table
    html_tcig_write='<table id="%s" border="1"><tr><th/>'%tabid
    confidence_levels.sort()
    for cl in confidence_levels:
        html_tcig_write+='<th>%f</th>'%cl
    if injection:
        html_tcig_write+='<th>Injection Confidence Level</th>'
        html_tcig_write+='<th>Injection Confidence Interval</th>'
    html_tcig_write+='</tr>'


    #=  Add a section for a table of 2D marginal PDFs (kde)
    twodkdeplots_flag=twodkdeplots
    if twodkdeplots_flag:
        tabid='2dmargtable'
        html_tcmp=html.add_collapse_section('2D Marginal PDFs',legend=legend,innertable_id=tabid)
        #Table matter
        html_tcmp_write='<table border="1" id="%s">'%tabid
    tabid='2dgreedytable'
    html_tgbh=html.add_collapse_section('2D Greedy Bin Histograms',legend=legend,innertable_id=tabid)
    html_tgbh_write='<table border="1" id="%s">'%tabid

    row_count=0
    row_count_gb=0

    for par1_name,par2_name in twoDGreedyMenu:
        par1_name=par1_name.lower()
        par2_name=par2_name.lower()
        try:
            pos[par1_name.lower()]
        except KeyError:
            #print "No input chain for %s, skipping binning."%par1_name
            continue
        try:
            pos[par2_name.lower()]
        except KeyError:
            #print "No input chain for %s, skipping binning."%par2_name
            continue
        #Bin sizes
        try:
            par1_bin=GreedyRes[par1_name]
        except KeyError:
            print "Bin size is not set for %s, skipping %s/%s binning."%(par1_name,par1_name,par2_name)
            continue
        try:
            par2_bin=GreedyRes[par2_name]
        except KeyError:
            print "Bin size is not set for %s, skipping %s/%s binning."%(par2_name,par1_name,par2_name)
            continue

        #print "Binning %s-%s to determine confidence levels ..."%(par1_name,par2_name)
        #Form greedy binning input structure
        greedy2Params={par1_name:par1_bin,par2_name:par2_bin}

        #Greedy bin the posterior samples
        toppoints,injection_cl,reses,injection_area=\
        bppu.greedy_bin_two_param(pos,greedy2Params,confidence_levels)

        print "BCI %s-%s:"%(par1_name,par2_name)
        print reses

        #Generate new BCI html table row
        BCItableline='<tr><td>%s-%s</td>'%(par1_name,par2_name)
        cls=reses.keys()
        cls.sort()

        for cl in cls:
            BCItableline+='<td>%f</td>'%reses[cl]

        if injection is not None:
            if injection_cl is not None:
                BCItableline+='<td>%f</td>'%injection_cl
                BCItableline+='<td>'+str(injection_area)+'</td>'

            else:
                BCItableline+='<td/>'
                BCItableline+='<td/>'

        BCItableline+='</tr>'

        #Append new table line to section html
        html_tcig_write+=BCItableline


        #= Plot 2D histograms of greedily binned points =#

        #greedy2ContourPlot=bppu.plot_two_param_greedy_bins_contour({'Result':pos},greedy2Params,[0.67,0.9,0.95],{'Result':'k'})
        try:
          greedy2ContourPlot=bppu.plot_two_param_kde_greedy_levels({'Result':pos},greedy2Params,[0.67,0.9,0.95],{'Result':'k'})
          greedy2contourpath=os.path.join(greedytwobinsdir,'%s-%s_greedy2contour.png'%(par1_name,par2_name))
          greedy2ContourPlot.savefig(greedy2contourpath)
          if(savepdfs): greedy2ContourPlot.savefig(greedy2contourpath.replace('.png','.pdf'))
          plt.close(greedy2ContourPlot)
        
          greedy2HistFig=bppu.plot_two_param_greedy_bins_hist(pos,greedy2Params,confidence_levels)
          greedy2histpath=os.path.join(greedytwobinsdir,'%s-%s_greedy2.png'%(par1_name,par2_name))
          greedy2HistFig.savefig(greedy2histpath)
          if(savepdfs): greedy2HistFig.savefig(greedy2histpath.replace('.png','.pdf'))
          plt.close(greedy2HistFig)
        except:
          pass
        greedyFile = open(os.path.join(twobinsdir,'%s_%s_greedy_stats.txt'%(par1_name,par2_name)),'w')

        #= Write out statistics for greedy bins
        for cl in cls:
            greedyFile.write("%lf %lf\n"%(cl,reses[cl]))
        greedyFile.close()

        if [par1_name,par2_name] in twoDplots or [par2_name,par1_name] in twoDplots :
            print 'Generating %s-%s greedy hist plot'%(par1_name,par2_name)

            par1_pos=pos[par1_name].samples
            par2_pos=pos[par2_name].samples

            if (size(unique(par1_pos))<2 or size(unique(par2_pos))<2):
                continue
            head,figname=os.path.split(greedy2histpath)
            head,figname_c=os.path.split(greedy2contourpath)
            if row_count_gb==0:
                html_tgbh_write+='<tr>'
            html_tgbh_write+='<td width="30%"><img width="100%" src="greedy2Dbins/'+figname+'"/>[<a href="greedy2Dbins/'+figname_c+'">contour</a>]</td>'
            row_count_gb+=1
            if row_count_gb==3:
                html_tgbh_write+='</tr>'
                row_count_gb=0

        #= Generate 2D kde plots =#

        if twodkdeplots_flag is True:
            if [par1_name,par2_name] in twoDplots or [par2_name,par1_name] in twoDplots :
                print 'Generating %s-%s plot'%(par1_name,par2_name)

                par1_pos=pos[par1_name].samples
                par2_pos=pos[par2_name].samples

                if (size(unique(par1_pos))<2 or size(unique(par2_pos))<2):
                    continue

                plot2DkdeParams={par1_name:50,par2_name:50}
                myfig=bppu.plot_two_param_kde(pos,plot2DkdeParams)

                figname=par1_name+'-'+par2_name+'_2Dkernel.png'
                twoDKdePath=os.path.join(margdir,figname)

                if row_count==0:
                    html_tcmp_write+='<tr>'
                html_tcmp_write+='<td width="30%"><img width="100%" src="2Dkde/'+figname+'"/></td>'
                row_count+=1
                if row_count==3:
                    html_tcmp_write+='</tr>'
                    row_count=0

                myfig.savefig(twoDKdePath)
                if(savepdfs): myfig.savefig(twoDKdePath.replace('.png','.pdf'))
                plt.close(myfig)

    #Finish off the BCI table and write it into the etree
    html_tcig_write+='</table>'
    html_tcig.write(html_tcig_write)

    if twodkdeplots_flag is True:
    #Finish off the 2D kde plot table
        while row_count!=0:
            html_tcmp_write+='<td/>'
            row_count+=1
            if row_count==3:
                row_count=0
                html_tcmp_write+='</tr>'
        html_tcmp_write+='</table>'
        html_tcmp.write(html_tcmp_write)
        #Add a link to all plots
        html_tcmp.a("2Dkde/",'All 2D marginal PDFs (kde)')

    #Finish off the 2D greedy histogram plot table
    while row_count_gb!=0:
        html_tgbh_write+='<td/>'
        row_count_gb+=1
        if row_count_gb==3:
            row_count_gb=0
            html_tgbh_write+='</tr>'
    html_tgbh_write+='</table>'
    html_tgbh.write(html_tgbh_write)
    #Add a link to all plots
    html_tgbh.a("greedy2Dbins/",'All 2D Greedy Bin Histograms')

    if RconvergenceTests is True:
        convergenceResults=bppu.convergenceTests(pos,gelman=False)
        
        if convergenceResults is not None:
            tabid='convtable'
            html_conv_test=html.add_collapse_section('Convergence tests',legend=legend,innertable_id=tabid)
            data_found=False
            for test,test_data in convergenceResults.items():
                
                if test_data:
                    data_found=True
                    html_conv_test.h3(test)
                                       
                    html_conv_table_rows={}
                    html_conv_table_header=''
                    for chain,chain_data in test_data.items():
                        html_conv_table_header+='<th>%s</th>'%chain
                        
                        
                        for data in chain_data:
                            if len(data)==2:
                                try:
                                    html_conv_table_rows[data[0]]+='<td>'+data[1]+'</td>'
                                except KeyError:
                                    html_conv_table_rows[data[0]]='<td>'+data[1]+'</td>'
                                
                    html_conv_table='<table id="%s"><tr><th>Chain</th>'%tabid+html_conv_table_header+'</tr>'
                    for row_name,row in html_conv_table_rows.items():
                        html_conv_table+='<tr><td>%s</td>%s</tr>'%(row_name,row)
                    html_conv_table+='</table>'
                    html_conv_test.write(html_conv_table)
            if data_found is False:
                html_conv_test.p('No convergence diagnostics generated!')
    #Create a section for the covariance matrix
    tabid='covtable'
    html_stats_cov=html.add_collapse_section('Covariance matrix',legend=legend,innertable_id=tabid)    
    pos_samples,table_header_string=pos.samples()
    #calculate cov matrix
    cov_matrix=cov(pos_samples,rowvar=0,bias=1)

    #Create html table
    table_header_list=table_header_string.split()

    cov_table_string='<table border="1" id="%s"><tr><th/>'%tabid
    for header in table_header_list:
        cov_table_string+='<th>%s</th>'%header
    cov_table_string+='</tr>'

    cov_column_list=hsplit(cov_matrix,cov_matrix.shape[1])

    for cov_column,cov_column_name in zip(cov_column_list,table_header_list):
        cov_table_string+='<tr><th>%s</th>'%cov_column_name
        for cov_column_element in cov_column:
            cov_table_string+='<td>%.3e</td>'%(cov_column_element[0])
        cov_table_string+='</tr>'
    cov_table_string+='</table>'
    html_stats_cov.write(cov_table_string)
                
    #Create a section for run configuration information if it exists
    if pos._votfile is not None:
	html_vot=html.add_section('Run information',legend=legend)
	html_vot.write(pos.write_vot_info())
    
    html_footer=html.add_section('')
    html_footer.p('Produced using cbcBayesPostProc.py at '+strftime("%Y-%m-%d %H:%M:%S")+' .')

    cc_args=''
    for arg in sys.argv:
        cc_args+=arg+' '
        
    html_footer.p('Command line: %s'%cc_args)
    html_footer.p(git_version.verbose_msg)

    #Save results page
    resultspage=open(os.path.join(outdir,'posplots.html'),'w')
    resultspage.write(str(html))

    # Save posterior samples too...
    posfilename=os.path.join(outdir,'posterior_samples.dat')
    pos.write_to_file(posfilename)

    #Close files
    resultspage.close()

USAGE='''%prog [options] datafile.dat [datafile2.dat ...]
Generate a web page displaying results of parameter estimation based on the contents
of one or more datafiles containing samples from one of the bayesian algorithms (MCMC, nested sampling).
Options specify which extra statistics to compute and allow specification of additional information.
'''

if __name__=='__main__':

    from optparse import OptionParser
    parser=OptionParser(USAGE)
    parser.add_option("-o","--outpath", dest="outpath",help="make page and plots in DIR", metavar="DIR")
    parser.add_option("-d","--data",dest="data",action="callback",callback=multipleFileCB,help="datafile")
    #Optional (all)
    parser.add_option("-i","--inj",dest="injfile",help="SimBurst injection file",metavar="INJ.XML",default=None)
    parser.add_option("-t","--trig",dest="trigfile",help="Coinc XML file",metavar="COINC.XML",default=None)
    parser.add_option("--skyres",dest="skyres",help="Sky resolution to use to calculate sky box size",default=None)
    parser.add_option("--eventnum",dest="eventnum",action="store",default=None,help="event number in SimInspiral file of this signal",type="int",metavar="NUM")
    parser.add_option("--trignum",dest="trignum",action="store",default=None,help="trigger number in CoincTable",type="int",metavar="NUM")
    parser.add_option("--bsn",action="store",default=None,help="Optional file containing the bayes factor signal against noise",type="string")
    parser.add_option("--bci",action="store",default=None,help="Optional file containing the bayes factor coherent signal model against incoherent signal model.",type="string")
    parser.add_option("--snr",action="store",default=None,help="Optional file containing the SNRs of the signal in each IFO",type="string")
    parser.add_option("--dievidence",action="store_true",default=False,help="Calculate the direct integration evidence for the posterior samples")
    parser.add_option("--boxing",action="store",default=64,help="Boxing parameter for the direct integration evidence calculation",type="int",dest="boxing")
    parser.add_option("--evidenceFactor",action="store",default=1.0,help="Overall factor (normalization) to apply to evidence",type="float",dest="difactor",metavar="FACTOR")
    
    parser.add_option('--ellipticEvidence', action='store_true', default=False,help='Estimate the evidence by fitting ellipse to highest-posterior points.', dest='ellevidence')

    parser.add_option("--no2D",action="store_true",default=False,help="Skip 2-D plotting.")
    parser.add_option("--header",action="store",default=None,help="Optional file containing the header line for posterior samples",type="string")
    #NS
    parser.add_option("--ns",action="store_true",default=False,help="(inspnest) Parse input as if it was output from parallel nested sampling runs.")
    parser.add_option("--Nlive",action="store",default=None,help="(inspnest) Number of live points used in each parallel nested sampling run.",type="int")
    parser.add_option("--xflag",action="store_true",default=False,help="(inspnest) Convert x to iota.")
    #SS
    parser.add_option("--ss",action="store_true",default=False,help="(SPINspiral) Parse input as if it was output from SPINspiral.")
    parser.add_option("--spin",action="store_true",default=False,help="(SPINspiral) Specify spin run (15 parameters). ")
    #LALInf
    parser.add_option("--lalinfmcmc",action="store_true",default=False,help="(LALInferenceMCMC) Parse input from LALInferenceMCMC.")
    parser.add_option("--downsample",action="store",default=None,help="(LALInferenceMCMC) approximate number of samples to record in the posterior",type="int")
    parser.add_option("--deltaLogL",action="store",default=None,help="(LALInferenceMCMC) Difference in logL to use for convergence test.",type="float")
    parser.add_option("--fixedBurnin",dest="fixedBurnin",action="callback",callback=multipleFileCB,help="(LALInferenceMCMC) Fixed number of iteration for burnin.")
    parser.add_option("--oldMassConvention",action="store_true",default=False,help="(LALInferenceMCMC) if activated, m2 > m1; otherwise m1 > m2 in PTMCMC.output.*.00")
    #FM
    parser.add_option("--fm",action="store_true",default=False,help="(followupMCMC) Parse input as if it was output from followupMCMC.")
    # ACF plots off?
    parser.add_option("--no-acf", action="store_true", default=False, dest="noacf")
    # Turn on 2D kdes
    parser.add_option("--twodkdeplots", action="store_true", default=False, dest="twodkdeplots")
    # Turn on R convergence tests
    parser.add_option("--RconvergenceTests", action="store_true", default=False, dest="RconvergenceTests")
    parser.add_option("--nopdfs",action="store_false",default=True,dest="nopdfs")
    parser.add_option("-c","--covarianceMatrix",dest="covarianceMatrices",action="append",default=None,help="CSV file containing covariance (must give accompanying mean vector CSV. Can add more than one matrix.")
    parser.add_option("-m","--meanVectors",dest="meanVectors",action="append",default=None,help="Comma separated list of locations of the multivariate gaussian described by the correlation matrix.  First line must be list of params in the order used for the covariance matrix.  Provide one list per covariance matrix.")
    parser.add_option("--email",action="store",default=None,type="string",metavar="user@ligo.org",help="Send an e-mail to the given address with a link to the finished page.")
    parser.add_option("--stats_only",action="store_true",default=False,dest="stats_only")
    (opts,args)=parser.parse_args()

    datafiles=[]
    if args:
      datafiles=datafiles+args
    if opts.data:
      datafiles=datafiles + opts.data
    
    if opts.fixedBurnin:
      fixedBurnins = [int(fixedBurnin) for fixedBurnin in opts.fixedBurnin]
    else:
      fixedBurnins = None

    #List of parameters to plot/bin . Need to match (converted) column names.
    
    polParams=['psi','polarisation','polarization']
    skyParams=['ra','rightascension','declination','dec']
    timeParams=['time']
    ellParams=['alpha']
    burstParams=['frequency','loghrss','q','hrss']
    phaseParams=['phase','phi_orb']
    #endTimeParams=['l1_end_time','h1_end_time','v1_end_time']
    endTimeParams=[]
    #statsParams=['logprior','logl','deltalogl','deltaloglh1','deltalogll1','deltaloglv1','deltaloglh2','deltaloglg1']
    statsParams=['logl']
    oneDMenu=polParams + skyParams + timeParams + statsParams+burstParams+ellParams+phaseParams
   
    ifos_menu=['h1','l1','v1']
    from itertools import combinations
    for ifo1,ifo2 in combinations(ifos_menu,2):
      oneDMenu.append(ifo1+ifo2+'_delay')
    
    #oneDMenu=[]
    twoDGreedyMenu=[]
    if not opts.no2D:
        for b1,b2 in combinations(burstParams,2):
            twoDGreedyMenu.append([b1,b2])
        #for bu in burstParams:
        #   for sp in skyParams:
        #        twoDGreedyMenu.append([bu,sp])
        #for bu in burstParams:
        #    for ti in timeParams:
        #        twoDGreedyMenu.append([bu,ti])
<<<<<<< HEAD
        twoDGreedyMenu.append(['alpha','phi_orb'])
        twoDGreedyMenu.append(['alpha','psi'])
        twoDGreedyMenu.append(['phi_orb','psi'])

 
=======

    twoDGreedyMenu.append(['phi_orb','psi'])
    twoDGreedyMenu.append(['alpha','psi'])
    twoDGreedyMenu.append(['phi_orb','alpha'])
>>>>>>> c1fc7da7
    #twoDGreedyMenu=[['mc','eta'],['mchirp','eta'],['m1','m2'],['mtotal','eta'],['distance','iota'],['dist','iota'],['dist','m1'],['ra','dec']]
    #Bin size/resolution for binning. Need to match (converted) column names.
    greedyBinSizes={'time':1e-4,'ra':0.05,'dec':0.05,'polarisation':0.04,'rightascension':0.05,'declination':0.05, 'loghrss':0.01,'frequency':0.5,'q':0.05,'phase':0.1,'phi_orb':0.1,'psi':0.04,'polarization':0.04,'alpha':0.01}
    #for derived_time in ['h1_end_time','l1_end_time','v1_end_time','h1l1_delay','l1v1_delay','h1v1_delay']:
    #    greedyBinSizes[derived_time]=greedyBinSizes['time']
    #if not opts.no2D:
    #    for dt1,dt2 in combinations(['h1_end_time','l1_end_time','v1_end_time'],2):
    #      twoDGreedyMenu.append([dt1,dt2])
    #    for dt1,dt2 in combinations( ['h1l1_delay','l1v1_delay','h1v1_delay'],2):
    #      twoDGreedyMenu.append([dt1,dt2])
  
    #Confidence levels
    for loglname in ['logl','deltalogl','deltaloglh1','deltaloglv1','deltalogll1','logll1','loglh1','loglv1']:
        greedyBinSizes[loglname]=0.1
    confidenceLevels=[0.67,0.9,0.95,0.99]
    #2D plots list
    #twoDplots=[['mc','eta'],['mchirp','eta'],['mc', 'time'],['mchirp', 'time'],['m1','m2'],['mtotal','eta'],['distance','iota'],['dist','iota'],['RA','dec'],['ra', 'dec'],['m1','dist'],['m2','dist'],['mc', 'dist'],['psi','iota'],['psi','distance'],['psi','dist'],['psi','phi0'], ['a1', 'a2'], ['a1', 'iota'], ['a2', 'iota'],['eta','time'],['ra','iota'],['dec','iota'],['chi','iota'],['chi','mchirp'],['chi','eta'],['chi','distance'],['chi','ra'],['chi','dec'],['chi','psi']]
    twoDplots=twoDGreedyMenu
    cbcBayesBurstPostProc(
                        opts.outpath,datafiles,oneDMenu,twoDGreedyMenu,
                        greedyBinSizes,confidenceLevels,twoDplots,
                        #optional
                        injfile=opts.injfile,eventnum=opts.eventnum,
                        trigfile=opts.trigfile,trignum=opts.trignum,
                        skyres=opts.skyres,
                        # direct integration evidence
                        dievidence=opts.dievidence,boxing=opts.boxing,difactor=opts.difactor,
                        # Ellipitical evidence
                        ellevidence=opts.ellevidence,
                        #manual bayes factor entry
                        bayesfactornoise=opts.bsn,bayesfactorcoherent=opts.bci,
                        #manual input for SNR in the IFOs, optional.
                        snrfactor=opts.snr,
                        #nested sampling options
                        ns_flag=opts.ns,ns_Nlive=opts.Nlive,
                        #spinspiral/mcmc options
                        ss_flag=opts.ss,ss_spin_flag=opts.spin,
                        #LALInferenceMCMC options
                        li_flag=opts.lalinfmcmc,deltaLogL=opts.deltaLogL,fixedBurnins=fixedBurnins,nDownsample=opts.downsample,oldMassConvention=opts.oldMassConvention,
                        #followupMCMC options
                        fm_flag=opts.fm,
                        # Turn of ACF?
                        noacf=opts.noacf,
                        #Turn on 2D kdes
                        #twodkdeplots=opts.twodkdeplots,
                        twodkdeplots=False,
                        #Turn on R convergence tests
                        RconvergenceTests=opts.RconvergenceTests,
                        # Also save PDFs?
                        savepdfs=opts.nopdfs,
                        #List of covariance matrix csv files used as analytic likelihood
                        covarianceMatrices=opts.covarianceMatrices,
                        #List of meanVector csv files used, one csv file for each covariance matrix
                        meanVectors=opts.meanVectors,
                        #header file for parameter names in posterior samples
                        header=opts.header,
                        statsonly=opts.stats_only
                    )

    # Send an email, useful for keeping track of dozens of jobs!
    # Will only work if the local host runs a mail daemon
    # that can send mail to the internet
    if opts.email:
        try:
            email_notify(opts.email,opts.outpath)
        except:
            print 'Unable to send notification email'
#<|MERGE_RESOLUTION|>--- conflicted
+++ resolved
@@ -1244,18 +1244,10 @@
         #for bu in burstParams:
         #    for ti in timeParams:
         #        twoDGreedyMenu.append([bu,ti])
-<<<<<<< HEAD
-        twoDGreedyMenu.append(['alpha','phi_orb'])
-        twoDGreedyMenu.append(['alpha','psi'])
-        twoDGreedyMenu.append(['phi_orb','psi'])
-
- 
-=======
 
     twoDGreedyMenu.append(['phi_orb','psi'])
     twoDGreedyMenu.append(['alpha','psi'])
     twoDGreedyMenu.append(['phi_orb','alpha'])
->>>>>>> c1fc7da7
     #twoDGreedyMenu=[['mc','eta'],['mchirp','eta'],['m1','m2'],['mtotal','eta'],['distance','iota'],['dist','iota'],['dist','m1'],['ra','dec']]
     #Bin size/resolution for binning. Need to match (converted) column names.
     greedyBinSizes={'time':1e-4,'ra':0.05,'dec':0.05,'polarisation':0.04,'rightascension':0.05,'declination':0.05, 'loghrss':0.01,'frequency':0.5,'q':0.05,'phase':0.1,'phi_orb':0.1,'psi':0.04,'polarization':0.04,'alpha':0.01}
