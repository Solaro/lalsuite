#!/usr/bin/env python
# -*- coding: utf-8 -*-
#
#       cbcBayesBurstPostProc.py
#
#       Copyright 2010
#       Benjamin Aylott <benjamin.aylott@ligo.org>,
#       Benjamin Farr <bfarr@u.northwestern.edu>,
#       Will M. Farr <will.farr@ligo.org>,
#       John Veitch <john.veitch@ligo.org>
#       Vivien Raymond <vivien.raymond@ligo.org>
#       Salvatore Vitale <salvatore.vitale@ligo.org>
#
#       This program is free software; you can redistribute it and/or modify
#       it under the terms of the GNU General Public License as published by
#       the Free Software Foundation; either version 2 of the License, or
#       (at your option) any later version.
#
#       This program is distributed in the hope that it will be useful,
#       but WITHOUT ANY WARRANTY; without even the implied warranty of
#       MERCHANTABILITY or FITNESS FOR A PARTICULAR PURPOSE.  See the
#       GNU General Public License for more details.
#
#       You should have received a copy of the GNU General Public License
#       along with this program; if not, write to the Free Software
#       Foundation, Inc., 51 Franklin Street, Fifth Floor, Boston,
#       MA 02110-1301, USA.

#===============================================================================
# Preamble
#===============================================================================

#standard library imports
import sys
import os

from math import ceil,floor
import cPickle as pickle

from time import strftime

#related third party imports
from numpy import array,exp,cos,sin,arcsin,arccos,sqrt,size,mean,column_stack,cov,unique,hsplit,correlate,log,dot,power,squeeze,sort
from scipy import stats

import matplotlib
matplotlib.use("Agg")
from matplotlib import pyplot as plt

#local application/library specific imports
from pylal import SimInspiralUtils
from pylal import bayespputils as bppu
from pylal import SimBurstUtils

from pylal import git_version

from glue.ligolw import table
from glue.ligolw import ligolw
from glue.ligolw import lsctables
from glue.ligolw import utils

os.environ['PATH'] = os.environ['PATH'] + ':/usr/texbin'
__author__="Ben Aylott <benjamin.aylott@ligo.org>, Ben Farr <bfarr@u.northwestern.edu>, Will M. Farr <will.farr@ligo.org>, John Veitch <john.veitch@ligo.org>"
__version__= "git id %s"%git_version.id
__date__= git_version.date

def email_notify(address,path):
    import smtplib
    import subprocess
    address=address.split(',')
    SERVER="localhost"
    USER=os.environ['USER']
    HOST=subprocess.check_output(["hostname","-f"]).strip()
    FROM=USER+'@'+HOST
    SUBJECT="LALInference result is ready at "+HOST+"!"
    # Guess the web space path for the clusters
    fslocation=os.path.abspath(path)
    webpath='posplots.html'
    if 'public_html' in fslocation:
        k='public_html'
    elif 'WWW' in fslocation:
        k='WWW'
    else:
        k=None
    if k is not None:
        (a,b)=(fslocation,'')
        while a!=k:
            (a,b)=fslocation.split(a)
            webpath=os.path.join(b,webpath)
    else: webpath=os.path.join(fslocation,'posplots.html')

    if 'atlas.aei.uni-hannover.de' in HOST:
        url="https://atlas1.atlas.aei.uni-hannover.de/"
    elif 'ligo.caltech.edu' in HOST:
        url="https://ldas-jobs.ligo.caltech.edu/"
    elif 'ligo-wa.caltech.edu' in HOST:
        url="https://ldas-jobs.ligo-wa.caltech.edu/"
    elif 'ligo-la.caltech.edu' in HOST:
        url="https://ldas-jobs.ligo-la.caltech.edu/"
    elif 'phys.uwm.edu' in HOST:
        url="https://ldas-jobs.phys.uwm.edu/"
    elif 'phy.syr.edu' in HOST:
        url="https://sugar-jobs.phy.syr.edu/"
    else:
        url=HOST+':'
    url=url+webpath

    TEXT="Hi "+USER+",\nYou have a new parameter estimation result on "+HOST+".\nYou can view the result at "+url
    message="From: %s\nTo: %s\nSubject: %s\n\n%s"%(FROM,', '.join(address),SUBJECT,TEXT)
    server=smtplib.SMTP(SERVER)
    server.sendmail(FROM,address,message)
    server.quit()


class LIGOLWContentHandlerExtractSimInspiralTable(ligolw.LIGOLWContentHandler):
    def __init__(self,document):
      ligolw.LIGOLWContentHandler.__init__(self,document)
      self.tabname=lsctables.SimInspiralTable.tableName
      self.intable=False
      self.tableElementName=''
    def startElement(self,name,attrs):
      if attrs.has_key('Name') and attrs['Name']==self.tabname:
        self.tableElementName=name
        # Got the right table, let's see if it's the right event
        ligolw.LIGOLWContentHandler.startElement(self,name,attrs)
        self.intable=True
      elif self.intable: # We are in the correct table
        ligolw.LIGOLWContentHandler.startElement(self,name,attrs)
    def endElement(self,name):
      if self.intable: ligolw.LIGOLWContentHandler.endElement(self,name)
      if self.intable and name==self.tableElementName: self.intable=False

lsctables.use_in(LIGOLWContentHandlerExtractSimInspiralTable)

class LIGOLWContentHandlerExtractSimBurstTable(ligolw.LIGOLWContentHandler):
    def __init__(self,document):
      ligolw.LIGOLWContentHandler.__init__(self,document)
      self.tabname=lsctables.SimBurstTable.tableName
      self.intable=False
      self.tableElementName=''
    def startElement(self,name,attrs):
      if attrs.has_key('Name') and attrs['Name']==self.tabname:
        self.tableElementName=name
        # Got the right table, let's see if it's the right event
        ligolw.LIGOLWContentHandler.startElement(self,name,attrs)
        self.intable=True
      elif self.intable: # We are in the correct table
        ligolw.LIGOLWContentHandler.startElement(self,name,attrs)
    def endElement(self,name):
      if self.intable: ligolw.LIGOLWContentHandler.endElement(self,name)
      if self.intable and name==self.tableElementName: self.intable=False

lsctables.use_in(LIGOLWContentHandlerExtractSimBurstTable)

def pickle_to_file(obj,fname):
    """
    Pickle/serialize 'obj' into 'fname'.
    """
    filed=open(fname,'w')
    pickle.dump(obj,filed)
    filed.close()

def oneD_dict_to_file(dict,fname):
    filed=open(fname,'w')
    for key,value in dict.items():
        filed.write("%s %s\n"%(str(key),str(value)) )

def multipleFileCB(opt, opt_str, value, parser):
    args=[]

    def floatable(str):
      try:
        float(str)
        return True
      except ValueError:
        return False

    for arg in parser.rargs:
      # stop on --foo like options
      if arg[:2] == "--" and len(arg) > 2:
        break
      # stop on -a, but not on -3 or -3.0
      if arg[:1] == "-" and len(arg) > 1 and not floatable(arg):
        break
      args.append(arg)

    del parser.rargs[:len(args)]
    #Append new files to list if some already specified
    if getattr(parser.values, opt.dest):
        oldargs = getattr(parser.values, opt.dest)
        oldargs.extend(args)
        args = oldargs
    setattr(parser.values, opt.dest, args)

def cbcBayesBurstPostProc(
                        outdir,data,oneDMenu,twoDGreedyMenu,GreedyRes,
                        confidence_levels,twoDplots,
                        #misc. optional
                        injfile=None,eventnum=None,
                        trigfile=None,trignum=None,
                        skyres=None,
                        #direct integration evidence
                        dievidence=False,boxing=64,difactor=1.0,
                        #elliptical evidence
                        ellevidence=False,
                        #manual input of bayes factors optional.
                        bayesfactornoise=None,bayesfactorcoherent=None,
                        #manual input for SNR in the IFOs, optional.
                        snrfactor=None,
                        #nested sampling options
                        ns_flag=False,ns_Nlive=None,
                        #spinspiral/mcmc options
                        ss_flag=False,ss_spin_flag=False,
                        #lalinferenceMCMC options
                        li_flag=False,deltaLogL=None,fixedBurnins=None,nDownsample=None,oldMassConvention=False,
                        #followupMCMC options
                        fm_flag=False,
                        # on ACF?
                        noacf=False,
                        #Turn on 2D kdes
                        twodkdeplots=False,
                        #Turn on R convergence tests
                        RconvergenceTests=False,
                        # Save PDF figures?
                        savepdfs=True,
                        #List of covariance matrix csv files used as analytic likelihood
                        covarianceMatrices=None,
                        #List of meanVector csv files used, one csv file for each covariance matrix
                        meanVectors=None,
                        #header file
                        header=None,
                        #only save stats about PDF and exit #
                        statsonly=False
                    ):
    """
    This is a demonstration script for using the functionality/data structures
    contained in pylal.bayespputils . It will produce a webpage from a file containing
    posterior samples generated by the parameter estimation codes with 1D/2D plots
    and stats from the marginal posteriors for each parameter/set of parameters.
    """

    got_inspiral_table=0
    got_burst_table=0
    votfile=None
    if eventnum is not None and injfile is None:
        print "You specified an event number but no injection file. Ignoring!"

    if trignum is not None and trigfile is None:
        print "You specified a trigger number but no trigger file. Ignoring!"

    if trignum is None and trigfile is not None:
        print "You specified a trigger file but no trigger number. Taking first entry (the case for GraceDB events)."
        trignum=0

    if data is None:
        raise RuntimeError('You must specify an input data file')
    #
    if outdir is None:
        raise RuntimeError("You must specify an output directory.")

    if not os.path.isdir(outdir):
        os.makedirs(outdir)
    #
    if fm_flag:
        peparser=bppu.PEOutputParser('fm')
        commonResultsObj=peparser.parse(data)

    elif ns_flag and not ss_flag:
        peparser=bppu.PEOutputParser('ns')
        commonResultsObj=peparser.parse(data,Nlive=ns_Nlive)

    elif ss_flag and not ns_flag:
        peparser=bppu.PEOutputParser('mcmc_burnin')
        commonResultsObj=peparser.parse(data,spin=ss_spin_flag,deltaLogL=deltaLogL)

    elif li_flag:
        peparser=bppu.PEOutputParser('inf_mcmc')
        commonResultsObj=peparser.parse(data,outdir=outdir,deltaLogL=deltaLogL,fixedBurnins=fixedBurnins,nDownsample=nDownsample,oldMassConvention=oldMassConvention)

    elif ss_flag and ns_flag:
        raise RuntimeError("Undefined input format. Choose only one of:")

    elif '.xml' in data[0]:
        peparser=bppu.PEOutputParser('xml')
        commonResultsObj=peparser.parse(data[0])
        thefile=open(data[0],'r')
        votfile=thefile.read()
    else:
        peparser=bppu.PEOutputParser('common')
        commonResultsObj=peparser.parse(open(data[0],'r'),info=[header,None])
    
    #Extract f_ref from CRO if present.  This is needed to calculate orbital angular momentum
    #  when converting spin parameters.  Ideally this info will be provided in the
    #  SimInspiralTable in the near future.
    ps,samps = commonResultsObj
    try:
        f_refIdx = ps.index('f_ref')
        injFref = unique(samps[:,f_refIdx])
        if len(injFref) > 1:
            print "ERROR: Expected f_ref to be constant for all samples.  Can't tell which value was injected!"
            print injFref
            injFref = None
        else:
            injFref = injFref[0]
    except ValueError:
        injFref = None

    #Select injections using tc +/- 0.1s if it exists or eventnum from the injection file
    injection=None
    if injfile and eventnum is not None:
        print 'Looking for event %i in %s\n'%(eventnum,injfile)
        xmldoc = utils.load_filename(injfile,contenthandler=LIGOLWContentHandlerExtractSimBurstTable)
        from glue.ligolw import table
        got_burst_table=1
        try:
            lsctables.use_in(LIGOLWContentHandlerExtractSimBurstTable)
            simtable=table.get_table(xmldoc,lsctables.SimBurstTable.tableName)
        except ValueError:
            lsctables.use_in(LIGOLWContentHandlerExtractSimInspiralTable)
            simtable=table.get_table(xmldoc,lsctables.SimInspiralTable.tableName)
            got_inspiral_table=1
            got_burst_table=0
        
        injection=simtable[eventnum]
	#injections = SimInspiralUtils.ReadSimInspiralFromFiles([injfile])
	#if(len(injections)!=1): raise RuntimeError('Error: something unexpected happened while loading the injection file!\n')
        #injection=injections[0]

    #Get trigger
    triggers = None
    if trigfile is not None and trignum is not None:
        triggers = bppu.readCoincXML(trigfile, trignum)

    ## Load Bayes factors ##
    # Add Bayes factor information to summary file #
    if bayesfactornoise is not None:
        bfile=open(bayesfactornoise,'r')
        BSN=bfile.read()
        bfile.close()
        if(len(BSN.split())!=1):
          BSN=BSN.split()[0]
        print 'BSN: %s'%BSN
    if bayesfactorcoherent is not None:
        bfile=open(bayesfactorcoherent,'r')
        BCI=bfile.read()
        bfile.close()
        print 'BCI: %s'%BCI

    if snrfactor is not None:
        if not os.path.isfile(snrfactor):
            print "No snr file provided or wrong path to snr file\n"
            snrfactor=None
        else:
            snrstring=""
            snrfile=open(snrfactor,'r')
            snrs=snrfile.readlines()
            snrfile.close()
            for snr in snrs:
                if snr=="\n":
                    continue
                snrstring=snrstring +" "+str(snr[0:-1])+" ,"
            snrstring=snrstring[0:-1]

    #Create an instance of the posterior class using the posterior values loaded
    #from the file and any injection information (if given).
    if got_inspiral_table==1:
        pos = bppu.Posterior(commonResultsObj,SimInspiralTableEntry=injection,injFref=injFref,SnglInpiralList=triggers,votfile=votfile)
    else:
        pos = bppu.BurstPosterior(commonResultsObj,SimBurstTableEntry=injection,injFref=injFref,SnglBurstList=triggers,votfile=votfile)
    #Create analytic likelihood functions if covariance matrices and mean vectors were given
    analyticLikelihood = None
    if covarianceMatrices and meanVectors:
        analyticLikelihood = bppu.AnalyticLikelihood(covarianceMatrices, meanVectors)

        #Plot only analytic parameters
        oneDMenu = analyticLikelihood.names
        twoDGreedyMenu = []
        for i in range(len(oneDMenu)):
            for j in range(i+1,len(oneDMenu)):
                twoDGreedyMenu.append([oneDMenu[i],oneDMenu[j]])
        twoDplots = twoDGreedyMenu

    if eventnum is None and injfile is not None:
        import itertools
        if got_burst_table==1:
            injections = SimBurstUtils.ReadSimBurstFromFiles([injfile])
        elif got_inspiral_table==1:
            injections = SimInspiralUtils.ReadSimInpiralFromFiles([injfile])

        if(len(injections)<1):
            try:
                print 'Warning: Cannot find injection with end time %f' %(pos['time'].mean)
            except KeyError:
                print "Warning: No 'time' column!"

        else:
            try:
                injection = itertools.ifilter(lambda a: abs(float(a.get_end()) - pos['time'].mean) < 0.1, injections).next()
                pos.set_injection(injection)
            except KeyError:
                print "Warning: No 'time' column!"

        # Compute time delays from sky position
    if ('ra' in pos.names or 'rightascension' in pos.names) \
    and ('declination' in pos.names or 'dec' in pos.names) \
    and 'time' in pos.names:
        from pylal import antenna
        from pylal import xlal,inject
        from pylal.xlal import tools,datatypes
        from pylal import date
        from pylal.date import XLALTimeDelayFromEarthCenter
        from pylal.xlal.datatypes.ligotimegps import LIGOTimeGPS
        import itertools
        detMap = {'H1': 'LHO_4k', 'H2': 'LHO_2k', 'L1': 'LLO_4k',
                'G1': 'GEO_600', 'V1': 'VIRGO', 'T1': 'TAMA_300'}
        if 'ra' in pos.names:
            ra_name='ra'
        else: ra_name='rightascension'
        if 'dec' in pos.names:
            dec_name='dec'
        else: dec_name='declination'
        ifo_times={}
        my_ifos=['H1','L1','V1']
        for ifo in my_ifos:
            inj_time=None
            if injection:
                inj_time=float(injection.get_end(ifo[0]))
            location=inject.cached_detector[detMap[ifo]].location
            ifo_times[ifo]=array(map(lambda ra,dec,time: array([time[0]+XLALTimeDelayFromEarthCenter(location,ra[0],dec[0],LIGOTimeGPS(float(time[0])))]), pos[ra_name].samples,pos[dec_name].samples,pos['time'].samples))
            loc_end_time=bppu.PosteriorOneDPDF(ifo.lower()+'_end_time',ifo_times[ifo],injected_value=inj_time)
            pos.append(loc_end_time)
        for ifo1 in my_ifos:
            for ifo2 in my_ifos:
                if ifo1==ifo2: continue
                delay_time=ifo_times[ifo2]-ifo_times[ifo1]
                if injection:
                    inj_delay=float(injection.get_end(ifo2[0])-injection.get_end(ifo1[0]))
                else:
                    inj_delay=None
                time_delay=bppu.PosteriorOneDPDF(ifo1.lower()+ifo2.lower()+'_delay',delay_time,inj_delay)
                pos.append(time_delay)

    
    #Perform necessary mappings
    functions = {'cos':cos,'sin':sin,'exp':exp,'log':log}
    for pos_name in oneDMenu:
        if pos_name not in pos.names:
            for func in functions.keys():
                old_pos_name = pos_name.replace(func,'')
                if pos_name.find(func)==0 and old_pos_name in pos.names:
                    print "Taking %s of %s ..."% (func,old_pos_name)
                    pos.append_mapping(pos_name,functions[func],old_pos_name)

    #Remove samples with NaNs in requested params
    requested_params = set(pos.names).intersection(set(oneDMenu))
    pos.delete_NaN_entries(requested_params)

    #Remove non-analytic parameters if analytic likelihood is given:
    if analyticLikelihood:
        dievidence_names = ['post','posterior','logl','prior','likelihood','cycle','chain']
        [pos.pop(param) for param in pos.names if param not in analyticLikelihood.names and param not in dievidence_names]

    ##Print some summary stats for the user...##
    #Number of samples
    print "Number of posterior samples: %i"%len(pos)
    # Means
    print 'Means:'
    print str(pos.means)
    #Median
    print 'Median:'
    print str(pos.medians)
    #maxL
    print 'maxL:'
    max_pos,max_pos_co=pos.maxL
    print max_pos_co

    #==================================================================#
    #Create web page
    #==================================================================#

    html=bppu.htmlPage('Posterior PDFs',css=bppu.__default_css_string,javascript=bppu.__default_javascript_string)

    #Create a section for meta-data/run information
    html_meta=html.add_section('Summary')
    table=html_meta.tab()

    row=html_meta.insert_row(table,label='thisrow')
    td=html_meta.insert_td(row,'',label='Samples')
    SampsStats=html.add_section_to_element('Samples',td)
    SampsStats.p('Produced from '+str(len(pos))+' posterior samples.')
    if 'chain' in pos.names:
        acceptedChains = unique(pos['chain'].samples)
        acceptedChainText = '%i of %i chains accepted: %i'%(len(acceptedChains),len(data),acceptedChains[0])
        if len(acceptedChains) > 1:
            for chain in acceptedChains[1:]:
                acceptedChainText += ', %i'%(chain)
        SampsStats.p(acceptedChainText)
    if 'cycle' in pos.names:
        SampsStats.p('Longest chain has '+str(pos.longest_chain_cycles())+' cycles.')
    filenames='Samples read from %s'%(data[0])
    if len(data) > 1:
        for fname in data[1:]:
            filenames+=', '+str(fname)
    SampsStats.p(filenames)
    td=html_meta.insert_td(row,'',label='SummaryLinks')
    legend=html.add_section_to_element('Sections',td)
    #Create a section for model selection results (if they exist)
    
    if bayesfactornoise is not None:
        html_model=html.add_section('Model selection',legend=legend)
        html_model.p('log Bayes factor ( coherent vs gaussian noise) = %s, Bayes factor=%f'%(BSN,exp(float(BSN))))
        if bayesfactorcoherent is not None:
            html_model.p('log Bayes factor ( coherent vs incoherent OR noise ) = %s, Bayes factor=%f'%(BCI,exp(float(BCI))))

    if dievidence:
        html_model=html.add_section('Direct Integration Evidence',legend=legend)
        log_ev = log(difactor) + pos.di_evidence(boxing=boxing)
        ev=exp(log_ev)
        evfilename=os.path.join(outdir,"evidence.dat")
        evout=open(evfilename,"w")
        evout.write(str(ev))
        evout.write(" ")
        evout.write(str(log_ev))
        evout.close()
        print "Computing direct integration evidence = %g (log(Evidence) = %g)"%(ev, log_ev)
        html_model.p('Direct integration evidence is %g, or log(Evidence) = %g.  (Boxing parameter = %d.)'%(ev,log_ev,boxing))
        if 'logl' in pos.names:
            log_ev=pos.harmonic_mean_evidence()
            html_model.p('Compare to harmonic mean evidence of %g (log(Evidence) = %g).'%(exp(log_ev),log_ev))

    if ellevidence:
        try:
            html_model=html.add_section('Elliptical Evidence',legend=legend)
            log_ev = pos.elliptical_subregion_evidence()
            ev = exp(log_ev)
            evfilename=os.path.join(outdir, 'ellevidence.dat')
            evout=open(evfilename, 'w')
            evout.write(str(ev) + ' ' + str(log_ev))
            evout.close()
            print 'Computing elliptical region evidence = %g (log(ev) = %g)'%(ev, log_ev)
            html_model.p('Elliptical region evidence is %g, or log(Evidence) = %g.'%(ev, log_ev))

            if 'logl' in pos.names:
                log_ev=pos.harmonic_mean_evidence()
                html_model.p('Compare to harmonic mean evidence of %g (log(Evidence = %g))'%(exp(log_ev), log_ev))
        except IndexError:
            print 'Warning: Sample size too small to compute elliptical evidence!'

    #Create a section for SNR, if a file is provided
    if snrfactor is not None:
        html_snr=html.add_section('Signal to noise ratio(s)',legend=legend)
        html_snr.p('%s'%snrstring)
        
    #Create a section for summary statistics
    tabid='statstable'
    html_stats=html.add_collapse_section('Summary statistics',legend=legend,innertable_id=tabid)    
    html_stats.write(str(pos))
    statfilename=os.path.join(outdir,"summary_statistics.dat")
    statout=open(statfilename,"w")
    statout.write("\tmaxL\tstdev\tmean\tmedian\tstacc\tinjection\tvalue\n")
    
    for statname,statoned_pos in pos:

      statmax_pos,max_i=pos._posMode()
      statmaxL=statoned_pos.samples[max_i][0]
      statmean=str(statoned_pos.mean)
      statstdev=str(statoned_pos.stdev)
      statmedian=str(squeeze(statoned_pos.median))
      statstacc=str(statoned_pos.stacc)
      statinjval=str(statoned_pos.injval)
      
      statarray=[str(i) for i in [statname,statmaxL,statstdev,statmean,statmedian,statstacc,statinjval]]
      statout.write("\t".join(statarray))
      statout.write("\n")
      
    statout.close()

    #==================================================================#
    #Generate sky map
    #==================================================================#
    #If sky resolution parameter has been specified try and create sky map...
    skyreses=None
    sky_injection_cl=None
    inj_position=None

    if skyres is not None and \
       (('ra' in pos.names and 'dec' in pos.names) or \
        ('rightascension' in pos.names and 'declination' in pos.names)):
        #Greedy bin sky samples (ra,dec) into a grid on the sky which preserves
        #?
        if ('ra' in pos.names and 'dec' in pos.names):
            inj_position=[pos['dec'].injval,pos['ra'].injval]
        elif ('rightascension' in pos.names and 'declination' in pos.names):
            inj_position=[pos['declination'].injval,pos['rightascension'].injval]
        top_ranked_sky_pixels,sky_injection_cl,skyreses,injection_area=bppu.greedy_bin_sky(pos,skyres,confidence_levels)
        print "BCI for sky area:"
        print skyreses
        #Create sky map in outdir
        bppu.plot_sky_map(inj_position,top_ranked_sky_pixels,outdir)
        
        #Create a web page section for sky localization results/plots (if defined)

        html_sky=html.add_section('Sky Localization',legend=legend)
        if injection:
            if sky_injection_cl:
                html_sky.p('Injection found at confidence interval %f in sky location'%(sky_injection_cl))
            else:
                html_sky.p('Injection not found in posterior bins in sky location!')
        html_sky.write('<a href="skymap.png" target="_blank"><img width="35%" src="skymap.png"/></a>')

        html_sky_write='<table border="1" id="statstable"><tr><th>Confidence region</th><th>size (sq. deg)</th></tr>'

        fracs=skyreses.keys()
        fracs.sort()
        skystatfilename=os.path.join(outdir,"sky_summary_statistics.dat")
        statout=open(skystatfilename,"w")
        stri="FoundCL\t"
        for frac in fracs:
            stri+="%s\t%s\t"%("CL","Size")
        statout.write(stri)
        if injection:
            if sky_injection_cl:
                stri=str(sky_injection_cl)
            else:
                stri="-1707" 
        else:
            stri="-1707"
        skysizes=[skyreses[frac] for frac in fracs]
        for frac,skysize in zip(fracs,skysizes):
            html_sky_write+=('<tr><td>%f</td><td>%f</td></tr>'%(frac,skysize))
            stri+="\t%.3f\t%.3f"%(frac,skysize)
        html_sky_write+=('</table>')
        stri+='\n'
        statout.write('\n'+stri)
        statout.close()
        html_sky.write(html_sky_write)
        if statsonly:
            return 0
    #==================================================================#
    #1D posteriors
    #==================================================================#

    #Loop over each parameter and determine the contigious and greedy
    #confidence levels and some statistics.

    #Add section for 1D marginal PDFs and sample plots
    tabid='onedmargtable'
    html_ompdf=html.add_collapse_section('1D marginal posterior PDFs',legend=legend,innertable_id=tabid)
    #Table matter
    if not noacf:
        html_ompdf_write= '<table id="%s"><tr><th>Histogram and Kernel Density Estimate</th><th>Samples used</th><th>Autocorrelation</th></tr>'%tabid
    else:
        html_ompdf_write= '<table id="%s"><tr><th>Histogram and Kernel Density Estimate</th><th>Samples used</th></tr>'%tabid
    #Add section for 1D confidence intervals
    tabid='onedconftable'
    html_ogci=html.add_collapse_section('1D confidence intervals (greedy binning)',legend=legend,innertable_id=tabid)
    html_ogci_write='<table id="%s" border="1"><tr><th/>'%tabid
    confidence_levels.sort()
    for cl in confidence_levels:
        html_ogci_write+='<th>%f</th>'%cl
    if injection:
        html_ogci_write+='<th>Injection Confidence Level</th>'
        html_ogci_write+='<th>Injection Confidence Interval</th>'
    html_ogci_write+='</tr>'

    onepdfdir=os.path.join(outdir,'1Dpdf')
    if not os.path.isdir(onepdfdir):
        os.makedirs(onepdfdir)

    sampsdir=os.path.join(outdir,'1Dsamps')
    if not os.path.isdir(sampsdir):
        os.makedirs(sampsdir)
    Nskip=0
    if 'chain' in pos.names:
        data,header=pos.samples()
        par_index=pos.names.index('cycle')
        chain_index=pos.names.index("chain")
        chains=unique(pos["chain"].samples)
        chainCycles = [sort(data[ data[:,chain_index] == chain, par_index ]) for chain in chains]
        chainNcycles = [cycles[-1]-cycles[0] for cycles in chainCycles]
        chainNskips = [cycles[1] - cycles[0] for cycles in chainCycles]
    elif 'cycle' in pos.names:
        cycles = sort(pos['cycle'].samples)
        Ncycles = cycles[-1]-cycles[0]
        Nskip = cycles[1]-cycles[0]

    for par_name in oneDMenu:
        par_name=par_name.lower()
        try:
            pos[par_name.lower()]
        except KeyError:
            #print "No input chain for %s, skipping binning."%par_name
            continue
        try:
            par_bin=GreedyRes[par_name]
        except KeyError:
            print "Bin size is not set for %s, skipping binning."%par_name
            continue

        #print "Binning %s to determine confidence levels ..."%par_name
        binParams={par_name:par_bin}

        toppoints,injectionconfidence,reses,injection_area,cl_intervals=bppu.greedy_bin_one_param(pos,binParams,confidence_levels)

        #oneDContCL,oneDContInj = bppu.contigious_interval_one_param(pos,binParams,confidence_levels)

        #Generate new BCI html table row
        BCItableline='<tr><td>%s</td>'%(par_name)
        cls=reses.keys()
        cls.sort()

        for cl in cls:
            BCItableline+='<td>%f</td>'%reses[cl]

        if injection is not None:
            if injectionconfidence is not None and injection_area is not None:

                BCItableline+='<td>%f</td>'%injectionconfidence
                BCItableline+='<td>%f</td>'%injection_area

            else:
                BCItableline+='<td/>'
                BCItableline+='<td/>'

        BCItableline+='</tr>'

        #Append new table line to section html
        html_ogci_write+=BCItableline

        #Generate 1D histogram/kde plots
        print "Generating 1D plot for %s."%par_name

        #Get analytic description if given
        pdf=cdf=None
        if analyticLikelihood:
            pdf = analyticLikelihood.pdf(par_name)
            cdf = analyticLikelihood.cdf(par_name)

        oneDPDFParams={par_name:50}
        rbins,plotFig=bppu.plot_one_param_pdf(pos,oneDPDFParams,pdf,cdf,plotkde=False)

        figname=par_name+'.png'
        oneDplotPath=os.path.join(onepdfdir,figname)
        plotFig.savefig(oneDplotPath)
        if(savepdfs): plotFig.savefig(os.path.join(onepdfdir,par_name+'.pdf'))
        plt.close(plotFig)

        if rbins:
            print "r of injected value of %s (bins) = %f"%(par_name, rbins)

        ##Produce plot of raw samples
        myfig=plt.figure(figsize=(4,3.5),dpi=200)
        pos_samps=pos[par_name].samples
        if not ("chain" in pos.names):
            # If there is not a parameter named "chain" in the
            # posterior, then just produce a plot of the samples.
            plt.plot(pos_samps,'k.',linewidth=0.0, markeredgewidth=0,figure=myfig)
            maxLen=len(pos_samps)
        else:
            # If there is a parameter named "chain", then produce a
            # plot of the various chains in different colors, with
            # smaller dots.
            data,header=pos.samples()
            par_index=pos.names.index(par_name)
            chain_index=pos.names.index("chain")
            chains=unique(pos["chain"].samples)
            chainData=[data[ data[:,chain_index] == chain, par_index ] for chain in chains]
            chainDataRanges=[range(len(cd)) for cd in chainData]
            maxLen=max([len(cd) for cd in chainData])
            for rng, data in zip(chainDataRanges, chainData):
                plt.plot(rng, data, marker=',',linewidth=0.0, markeredgewidth=0,figure=myfig)
            plt.title("Gelman-Rubin R = %g"%(pos.gelman_rubin(par_name)))

            #dataPairs=[ [rng, data] for (rng,data) in zip(chainDataRanges, chainData)]
            #flattenedData=[ item for pair in dataPairs for item in pair ]
            #maxLen=max([len(data) for data in flattenedData])
            #plt.plot(array(flattenedData),marker=',',linewidth=0.0,figure=myfig)


        injpar=pos[par_name].injval

        if injpar:
            if min(pos_samps)<injpar and max(pos_samps)>injpar:
                plt.axhline(injpar, color='r', linestyle='-.')
        myfig.savefig(os.path.join(sampsdir,figname.replace('.png','_samps.png')))
        if(savepdfs): myfig.savefig(os.path.join(sampsdir,figname.replace('.png','_samps.pdf')))
        plt.close(myfig)
        acfail=0
        if not (noacf):
            acffig=plt.figure(figsize=(4,3.5),dpi=200)
            if not ("chain" in pos.names):
                data=pos_samps[:,0]
                try:
                    (Neff, acl, acf) = bppu.effectiveSampleSize(data, Nskip)
                    lines=plt.plot(acf, 'k,', marker=',',linewidth=0.0, markeredgewidth=0, figure=acffig)
                    # Give ACL info if not already downsampled according to it
                    if nDownsample is None:
                        plt.title('Autocorrelation Function')
                    elif 'cycle' in pos.names:
                        last_color = lines[-1].get_color()
                        plt.axvline(acl/Nskip, linestyle='-.', color=last_color)
                        plt.title('ACL = %i   N = %i'%(acl,Neff))
                except FloatingPointError:
                    # Ignore
                    acfail=1
                    pass
            else:
                try:
                    acls = []
                    Nsamps = 0.0;
                    for rng, data, Nskip, Ncycles in zip(chainDataRanges, chainData, chainNskips, chainNcycles):
                        (Neff, acl, acf) = bppu.effectiveSampleSize(data, Nskip)
                        acls.append(acl)
                        Nsamps += Neff
                        lines=plt.plot(acf,'k,', marker=',',linewidth=0.0, markeredgewidth=0, figure=acffig)
                        # Give ACL info if not already downsampled according to it
                        if nDownsample is not None:
                            last_color = lines[-1].get_color()
                            plt.axvline(acl/Nskip, linestyle='-.', color=last_color)
                    if nDownsample is None:
                        plt.title('Autocorrelation Function')
                    else:
                        plt.title('ACL = %i  N = %i'%(max(acls),Nsamps))
                except FloatingPointError:
                    # Ignore
                    acfail=1
                    pass

            acffig.savefig(os.path.join(sampsdir,figname.replace('.png','_acf.png')))
            if(savepdfs): acffig.savefig(os.path.join(sampsdir,figname.replace('.png','_acf.pdf')))
            plt.close(acffig)

        if not noacf:
	  if not acfail:
	    acfhtml='<td width="30%"><img width="100%" src="1Dsamps/'+figname.replace('.png', '_acf.png')+'"/></td>'
	  else:
	    acfhtml='<td>ACF generation failed!</td>'
          html_ompdf_write+='<tr><td width="30%"><img width="100%" src="1Dpdf/'+figname+'"/></td><td width="30%"><img width="100%" src="1Dsamps/'+figname.replace('.png','_samps.png')+'"/></td>'+acfhtml+'</tr>'
        else:
            html_ompdf_write+='<tr><td width="30%"><img width="100%" src="1Dpdf/'+figname+'"/></td><td width="30%"><img width="100%" src="1Dsamps/'+figname.replace('.png','_samps.png')+'"/></td></tr>'


    html_ompdf_write+='</table>'

    html_ompdf.write(html_ompdf_write)

    html_ogci_write+='</table>'
    html_ogci.write(html_ogci_write)

    #==================================================================#
    #2D posteriors
    #==================================================================#

    #Loop over parameter pairs in twoDGreedyMenu and bin the sample pairs
    #using a greedy algorithm . The ranked pixels (toppoints) are used
    #to plot 2D histograms and evaluate Bayesian confidence intervals.

    #Make a folder for the 2D kde plots
    margdir=os.path.join(outdir,'2Dkde')
    if not os.path.isdir(margdir):
        os.makedirs(margdir)

    twobinsdir=os.path.join(outdir,'2Dbins')
    if not os.path.isdir(twobinsdir):
        os.makedirs(twobinsdir)

    greedytwobinsdir=os.path.join(outdir,'greedy2Dbins')
    if not os.path.isdir(greedytwobinsdir):
        os.makedirs(greedytwobinsdir)

    #Add a section to the webpage for a table of the confidence interval
    #results.
    tabid='2dconftable'
    html_tcig=html.add_collapse_section('2D confidence intervals (greedy binning)',legend=legend,innertable_id=tabid)   
    #Generate the top part of the table
    html_tcig_write='<table id="%s" border="1"><tr><th/>'%tabid
    confidence_levels.sort()
    for cl in confidence_levels:
        html_tcig_write+='<th>%f</th>'%cl
    if injection:
        html_tcig_write+='<th>Injection Confidence Level</th>'
        html_tcig_write+='<th>Injection Confidence Interval</th>'
    html_tcig_write+='</tr>'


    #=  Add a section for a table of 2D marginal PDFs (kde)
    twodkdeplots_flag=twodkdeplots
    if twodkdeplots_flag:
        tabid='2dmargtable'
        html_tcmp=html.add_collapse_section('2D Marginal PDFs',legend=legend,innertable_id=tabid)
        #Table matter
        html_tcmp_write='<table border="1" id="%s">'%tabid
    tabid='2dgreedytable'
    html_tgbh=html.add_collapse_section('2D Greedy Bin Histograms',legend=legend,innertable_id=tabid)
    html_tgbh_write='<table border="1" id="%s">'%tabid

    row_count=0
    row_count_gb=0

    for par1_name,par2_name in twoDGreedyMenu:
        par1_name=par1_name.lower()
        par2_name=par2_name.lower()
        try:
            pos[par1_name.lower()]
        except KeyError:
            #print "No input chain for %s, skipping binning."%par1_name
            continue
        try:
            pos[par2_name.lower()]
        except KeyError:
            #print "No input chain for %s, skipping binning."%par2_name
            continue
        #Bin sizes
        try:
            par1_bin=GreedyRes[par1_name]
        except KeyError:
            print "Bin size is not set for %s, skipping %s/%s binning."%(par1_name,par1_name,par2_name)
            continue
        try:
            par2_bin=GreedyRes[par2_name]
        except KeyError:
            print "Bin size is not set for %s, skipping %s/%s binning."%(par2_name,par1_name,par2_name)
            continue

        #print "Binning %s-%s to determine confidence levels ..."%(par1_name,par2_name)
        #Form greedy binning input structure
        greedy2Params={par1_name:par1_bin,par2_name:par2_bin}

        #Greedy bin the posterior samples
        toppoints,injection_cl,reses,injection_area=\
        bppu.greedy_bin_two_param(pos,greedy2Params,confidence_levels)

        print "BCI %s-%s:"%(par1_name,par2_name)
        print reses

        #Generate new BCI html table row
        BCItableline='<tr><td>%s-%s</td>'%(par1_name,par2_name)
        cls=reses.keys()
        cls.sort()

        for cl in cls:
            BCItableline+='<td>%f</td>'%reses[cl]

        if injection is not None:
            if injection_cl is not None:
                BCItableline+='<td>%f</td>'%injection_cl
                BCItableline+='<td>'+str(injection_area)+'</td>'

            else:
                BCItableline+='<td/>'
                BCItableline+='<td/>'

        BCItableline+='</tr>'

        #Append new table line to section html
        html_tcig_write+=BCItableline


        #= Plot 2D histograms of greedily binned points =#

        #greedy2ContourPlot=bppu.plot_two_param_greedy_bins_contour({'Result':pos},greedy2Params,[0.67,0.9,0.95],{'Result':'k'})
        try:
          greedy2ContourPlot=bppu.plot_two_param_kde_greedy_levels({'Result':pos},greedy2Params,[0.67,0.9,0.95],{'Result':'k'})
          greedy2contourpath=os.path.join(greedytwobinsdir,'%s-%s_greedy2contour.png'%(par1_name,par2_name))
          greedy2ContourPlot.savefig(greedy2contourpath)
          if(savepdfs): greedy2ContourPlot.savefig(greedy2contourpath.replace('.png','.pdf'))
          plt.close(greedy2ContourPlot)
        
          greedy2HistFig=bppu.plot_two_param_greedy_bins_hist(pos,greedy2Params,confidence_levels)
          greedy2histpath=os.path.join(greedytwobinsdir,'%s-%s_greedy2.png'%(par1_name,par2_name))
          greedy2HistFig.savefig(greedy2histpath)
          if(savepdfs): greedy2HistFig.savefig(greedy2histpath.replace('.png','.pdf'))
          plt.close(greedy2HistFig)
        except:
          pass
        greedyFile = open(os.path.join(twobinsdir,'%s_%s_greedy_stats.txt'%(par1_name,par2_name)),'w')

        #= Write out statistics for greedy bins
        for cl in cls:
            greedyFile.write("%lf %lf\n"%(cl,reses[cl]))
        greedyFile.close()

        if [par1_name,par2_name] in twoDplots or [par2_name,par1_name] in twoDplots :
            print 'Generating %s-%s greedy hist plot'%(par1_name,par2_name)

            par1_pos=pos[par1_name].samples
            par2_pos=pos[par2_name].samples

            if (size(unique(par1_pos))<2 or size(unique(par2_pos))<2):
                continue
            head,figname=os.path.split(greedy2histpath)
            head,figname_c=os.path.split(greedy2contourpath)
            if row_count_gb==0:
                html_tgbh_write+='<tr>'
            html_tgbh_write+='<td width="30%"><img width="100%" src="greedy2Dbins/'+figname+'"/>[<a href="greedy2Dbins/'+figname_c+'">contour</a>]</td>'
            row_count_gb+=1
            if row_count_gb==3:
                html_tgbh_write+='</tr>'
                row_count_gb=0

        #= Generate 2D kde plots =#

        if twodkdeplots_flag is True:
            if [par1_name,par2_name] in twoDplots or [par2_name,par1_name] in twoDplots :
                print 'Generating %s-%s plot'%(par1_name,par2_name)

                par1_pos=pos[par1_name].samples
                par2_pos=pos[par2_name].samples

                if (size(unique(par1_pos))<2 or size(unique(par2_pos))<2):
                    continue

                plot2DkdeParams={par1_name:50,par2_name:50}
                myfig=bppu.plot_two_param_kde(pos,plot2DkdeParams)

                figname=par1_name+'-'+par2_name+'_2Dkernel.png'
                twoDKdePath=os.path.join(margdir,figname)

                if row_count==0:
                    html_tcmp_write+='<tr>'
                html_tcmp_write+='<td width="30%"><img width="100%" src="2Dkde/'+figname+'"/></td>'
                row_count+=1
                if row_count==3:
                    html_tcmp_write+='</tr>'
                    row_count=0

                myfig.savefig(twoDKdePath)
                if(savepdfs): myfig.savefig(twoDKdePath.replace('.png','.pdf'))
                plt.close(myfig)

    #Finish off the BCI table and write it into the etree
    html_tcig_write+='</table>'
    html_tcig.write(html_tcig_write)

    if twodkdeplots_flag is True:
    #Finish off the 2D kde plot table
        while row_count!=0:
            html_tcmp_write+='<td/>'
            row_count+=1
            if row_count==3:
                row_count=0
                html_tcmp_write+='</tr>'
        html_tcmp_write+='</table>'
        html_tcmp.write(html_tcmp_write)
        #Add a link to all plots
        html_tcmp.a("2Dkde/",'All 2D marginal PDFs (kde)')

    #Finish off the 2D greedy histogram plot table
    while row_count_gb!=0:
        html_tgbh_write+='<td/>'
        row_count_gb+=1
        if row_count_gb==3:
            row_count_gb=0
            html_tgbh_write+='</tr>'
    html_tgbh_write+='</table>'
    html_tgbh.write(html_tgbh_write)
    #Add a link to all plots
    html_tgbh.a("greedy2Dbins/",'All 2D Greedy Bin Histograms')

    if RconvergenceTests is True:
        convergenceResults=bppu.convergenceTests(pos,gelman=False)
        
        if convergenceResults is not None:
            tabid='convtable'
            html_conv_test=html.add_collapse_section('Convergence tests',legend=legend,innertable_id=tabid)
            data_found=False
            for test,test_data in convergenceResults.items():
                
                if test_data:
                    data_found=True
                    html_conv_test.h3(test)
                                       
                    html_conv_table_rows={}
                    html_conv_table_header=''
                    for chain,chain_data in test_data.items():
                        html_conv_table_header+='<th>%s</th>'%chain
                        
                        
                        for data in chain_data:
                            if len(data)==2:
                                try:
                                    html_conv_table_rows[data[0]]+='<td>'+data[1]+'</td>'
                                except KeyError:
                                    html_conv_table_rows[data[0]]='<td>'+data[1]+'</td>'
                                
                    html_conv_table='<table id="%s"><tr><th>Chain</th>'%tabid+html_conv_table_header+'</tr>'
                    for row_name,row in html_conv_table_rows.items():
                        html_conv_table+='<tr><td>%s</td>%s</tr>'%(row_name,row)
                    html_conv_table+='</table>'
                    html_conv_test.write(html_conv_table)
            if data_found is False:
                html_conv_test.p('No convergence diagnostics generated!')
    #Create a section for the covariance matrix
    tabid='covtable'
    html_stats_cov=html.add_collapse_section('Covariance matrix',legend=legend,innertable_id=tabid)    
    pos_samples,table_header_string=pos.samples()
    #calculate cov matrix
    cov_matrix=cov(pos_samples,rowvar=0,bias=1)

    #Create html table
    table_header_list=table_header_string.split()

    cov_table_string='<table border="1" id="%s"><tr><th/>'%tabid
    for header in table_header_list:
        cov_table_string+='<th>%s</th>'%header
    cov_table_string+='</tr>'

    cov_column_list=hsplit(cov_matrix,cov_matrix.shape[1])

    for cov_column,cov_column_name in zip(cov_column_list,table_header_list):
        cov_table_string+='<tr><th>%s</th>'%cov_column_name
        for cov_column_element in cov_column:
            cov_table_string+='<td>%.3e</td>'%(cov_column_element[0])
        cov_table_string+='</tr>'
    cov_table_string+='</table>'
    html_stats_cov.write(cov_table_string)
                
    #Create a section for run configuration information if it exists
    if pos._votfile is not None:
	html_vot=html.add_section('Run information',legend=legend)
	html_vot.write(pos.write_vot_info())
    
    html_footer=html.add_section('')
    html_footer.p('Produced using cbcBayesPostProc.py at '+strftime("%Y-%m-%d %H:%M:%S")+' .')

    cc_args=''
    for arg in sys.argv:
        cc_args+=arg+' '
        
    html_footer.p('Command line: %s'%cc_args)
    html_footer.p(git_version.verbose_msg)

    #Save results page
    resultspage=open(os.path.join(outdir,'posplots.html'),'w')
    resultspage.write(str(html))

    # Save posterior samples too...
    posfilename=os.path.join(outdir,'posterior_samples.dat')
    pos.write_to_file(posfilename)

    #Close files
    resultspage.close()

USAGE='''%prog [options] datafile.dat [datafile2.dat ...]
Generate a web page displaying results of parameter estimation based on the contents
of one or more datafiles containing samples from one of the bayesian algorithms (MCMC, nested sampling).
Options specify which extra statistics to compute and allow specification of additional information.
'''

if __name__=='__main__':

    from optparse import OptionParser
    parser=OptionParser(USAGE)
    parser.add_option("-o","--outpath", dest="outpath",help="make page and plots in DIR", metavar="DIR")
    parser.add_option("-d","--data",dest="data",action="callback",callback=multipleFileCB,help="datafile")
    #Optional (all)
    parser.add_option("-i","--inj",dest="injfile",help="SimBurst injection file",metavar="INJ.XML",default=None)
    parser.add_option("-t","--trig",dest="trigfile",help="Coinc XML file",metavar="COINC.XML",default=None)
    parser.add_option("--skyres",dest="skyres",help="Sky resolution to use to calculate sky box size",default=None)
    parser.add_option("--eventnum",dest="eventnum",action="store",default=None,help="event number in SimInspiral file of this signal",type="int",metavar="NUM")
    parser.add_option("--trignum",dest="trignum",action="store",default=None,help="trigger number in CoincTable",type="int",metavar="NUM")
    parser.add_option("--bsn",action="store",default=None,help="Optional file containing the bayes factor signal against noise",type="string")
    parser.add_option("--bci",action="store",default=None,help="Optional file containing the bayes factor coherent signal model against incoherent signal model.",type="string")
    parser.add_option("--snr",action="store",default=None,help="Optional file containing the SNRs of the signal in each IFO",type="string")
    parser.add_option("--dievidence",action="store_true",default=False,help="Calculate the direct integration evidence for the posterior samples")
    parser.add_option("--boxing",action="store",default=64,help="Boxing parameter for the direct integration evidence calculation",type="int",dest="boxing")
    parser.add_option("--evidenceFactor",action="store",default=1.0,help="Overall factor (normalization) to apply to evidence",type="float",dest="difactor",metavar="FACTOR")
    
    parser.add_option('--ellipticEvidence', action='store_true', default=False,help='Estimate the evidence by fitting ellipse to highest-posterior points.', dest='ellevidence')

    parser.add_option("--no2D",action="store_true",default=False,help="Skip 2-D plotting.")
    parser.add_option("--header",action="store",default=None,help="Optional file containing the header line for posterior samples",type="string")
    #NS
    parser.add_option("--ns",action="store_true",default=False,help="(inspnest) Parse input as if it was output from parallel nested sampling runs.")
    parser.add_option("--Nlive",action="store",default=None,help="(inspnest) Number of live points used in each parallel nested sampling run.",type="int")
    parser.add_option("--xflag",action="store_true",default=False,help="(inspnest) Convert x to iota.")
    #SS
    parser.add_option("--ss",action="store_true",default=False,help="(SPINspiral) Parse input as if it was output from SPINspiral.")
    parser.add_option("--spin",action="store_true",default=False,help="(SPINspiral) Specify spin run (15 parameters). ")
    #LALInf
    parser.add_option("--lalinfmcmc",action="store_true",default=False,help="(LALInferenceMCMC) Parse input from LALInferenceMCMC.")
    parser.add_option("--downsample",action="store",default=None,help="(LALInferenceMCMC) approximate number of samples to record in the posterior",type="int")
    parser.add_option("--deltaLogL",action="store",default=None,help="(LALInferenceMCMC) Difference in logL to use for convergence test.",type="float")
    parser.add_option("--fixedBurnin",dest="fixedBurnin",action="callback",callback=multipleFileCB,help="(LALInferenceMCMC) Fixed number of iteration for burnin.")
    parser.add_option("--oldMassConvention",action="store_true",default=False,help="(LALInferenceMCMC) if activated, m2 > m1; otherwise m1 > m2 in PTMCMC.output.*.00")
    #FM
    parser.add_option("--fm",action="store_true",default=False,help="(followupMCMC) Parse input as if it was output from followupMCMC.")
    # ACF plots off?
    parser.add_option("--no-acf", action="store_true", default=False, dest="noacf")
    # Turn on 2D kdes
    parser.add_option("--twodkdeplots", action="store_true", default=False, dest="twodkdeplots")
    # Turn on R convergence tests
    parser.add_option("--RconvergenceTests", action="store_true", default=False, dest="RconvergenceTests")
    parser.add_option("--nopdfs",action="store_false",default=True,dest="nopdfs")
    parser.add_option("-c","--covarianceMatrix",dest="covarianceMatrices",action="append",default=None,help="CSV file containing covariance (must give accompanying mean vector CSV. Can add more than one matrix.")
    parser.add_option("-m","--meanVectors",dest="meanVectors",action="append",default=None,help="Comma separated list of locations of the multivariate gaussian described by the correlation matrix.  First line must be list of params in the order used for the covariance matrix.  Provide one list per covariance matrix.")
    parser.add_option("--email",action="store",default=None,type="string",metavar="user@ligo.org",help="Send an e-mail to the given address with a link to the finished page.")
    parser.add_option("--stats_only",action="store_true",default=False,dest="stats_only")
    (opts,args)=parser.parse_args()

    datafiles=[]
    if args:
      datafiles=datafiles+args
    if opts.data:
      datafiles=datafiles + opts.data
    
    if opts.fixedBurnin:
      fixedBurnins = [int(fixedBurnin) for fixedBurnin in opts.fixedBurnin]
    else:
      fixedBurnins = None

    #List of parameters to plot/bin . Need to match (converted) column names.
    
    polParams=['psi','polarisation','polarization']
    skyParams=['ra','rightascension','declination','dec']
    timeParams=['time']
    ellParams=['alpha']
    burstParams=['frequency','loghrss','q','hrss']
    phaseParams=['phase','phi_orb']
    #endTimeParams=['l1_end_time','h1_end_time','v1_end_time']
    endTimeParams=[]
    #statsParams=['logprior','logl','deltalogl','deltaloglh1','deltalogll1','deltaloglv1','deltaloglh2','deltaloglg1']
    statsParams=['logl']
    oneDMenu=polParams + skyParams + timeParams + statsParams+burstParams+ellParams+phaseParams
   
    ifos_menu=['h1','l1','v1']
    from itertools import combinations
    for ifo1,ifo2 in combinations(ifos_menu,2):
      oneDMenu.append(ifo1+ifo2+'_delay')
    
    #oneDMenu=[]
    twoDGreedyMenu=[]
    if not opts.no2D:
        for b1,b2 in combinations(burstParams,2):
            twoDGreedyMenu.append([b1,b2])
        #for bu in burstParams:
        #   for sp in skyParams:
        #        twoDGreedyMenu.append([bu,sp])
        #for bu in burstParams:
        #    for ti in timeParams:
        #        twoDGreedyMenu.append([bu,ti])
<<<<<<< HEAD
    twoDGreedyMenu.append(['phi_orb','psi'])
    twoDGreedyMenu.append(['alpha','psi'])
    twoDGreedyMenu.append(['phi_orb','alpha'])
    #twoDGreedyMenu=[['mc','eta'],['mchirp','eta'],['m1','m2'],['mtotal','eta'],['distance','iota'],['dist','iota'],['dist','m1'],['ra','dec']]
    #Bin size/resolution for binning. Need to match (converted) column names.
    greedyBinSizes={'time':1e-4,'ra':0.05,'dec':0.05,'polarisation':0.04,'rightascension':0.05,'declination':0.05, 'loghrss':0.01,'frequency':0.5,'q':0.05,'phase':0.1,'phi_orb':0.1,'psi':0.04,'polarization':0.04,'alpha':0.01}
=======
        twoDGreedyMenu.append(['alpha','phi_orb'])
 
    #twoDGreedyMenu=[['mc','eta'],['mchirp','eta'],['m1','m2'],['mtotal','eta'],['distance','iota'],['dist','iota'],['dist','m1'],['ra','dec']]
    #Bin size/resolution for binning. Need to match (converted) column names.
    greedyBinSizes={'time':1e-4,'ra':0.05,'dec':0.05,'psi':0.04,'alpha':0.01,'polarisation':0.04,'phi_orb':0.04,'rightascension':0.05,'declination':0.05, 'loghrss':0.01,'frequency':1.,'q':0.1}
>>>>>>> a32f1d5a
    #for derived_time in ['h1_end_time','l1_end_time','v1_end_time','h1l1_delay','l1v1_delay','h1v1_delay']:
    #    greedyBinSizes[derived_time]=greedyBinSizes['time']
    #if not opts.no2D:
    #    for dt1,dt2 in combinations(['h1_end_time','l1_end_time','v1_end_time'],2):
    #      twoDGreedyMenu.append([dt1,dt2])
    #    for dt1,dt2 in combinations( ['h1l1_delay','l1v1_delay','h1v1_delay'],2):
    #      twoDGreedyMenu.append([dt1,dt2])
  
    #Confidence levels
    for loglname in ['logl','deltalogl','deltaloglh1','deltaloglv1','deltalogll1','logll1','loglh1','loglv1']:
        greedyBinSizes[loglname]=0.1
    confidenceLevels=[0.67,0.9,0.95,0.99]
    #2D plots list
    #twoDplots=[['mc','eta'],['mchirp','eta'],['mc', 'time'],['mchirp', 'time'],['m1','m2'],['mtotal','eta'],['distance','iota'],['dist','iota'],['RA','dec'],['ra', 'dec'],['m1','dist'],['m2','dist'],['mc', 'dist'],['psi','iota'],['psi','distance'],['psi','dist'],['psi','phi0'], ['a1', 'a2'], ['a1', 'iota'], ['a2', 'iota'],['eta','time'],['ra','iota'],['dec','iota'],['chi','iota'],['chi','mchirp'],['chi','eta'],['chi','distance'],['chi','ra'],['chi','dec'],['chi','psi']]
    twoDplots=twoDGreedyMenu
    cbcBayesBurstPostProc(
                        opts.outpath,datafiles,oneDMenu,twoDGreedyMenu,
                        greedyBinSizes,confidenceLevels,twoDplots,
                        #optional
                        injfile=opts.injfile,eventnum=opts.eventnum,
                        trigfile=opts.trigfile,trignum=opts.trignum,
                        skyres=opts.skyres,
                        # direct integration evidence
                        dievidence=opts.dievidence,boxing=opts.boxing,difactor=opts.difactor,
                        # Ellipitical evidence
                        ellevidence=opts.ellevidence,
                        #manual bayes factor entry
                        bayesfactornoise=opts.bsn,bayesfactorcoherent=opts.bci,
                        #manual input for SNR in the IFOs, optional.
                        snrfactor=opts.snr,
                        #nested sampling options
                        ns_flag=opts.ns,ns_Nlive=opts.Nlive,
                        #spinspiral/mcmc options
                        ss_flag=opts.ss,ss_spin_flag=opts.spin,
                        #LALInferenceMCMC options
                        li_flag=opts.lalinfmcmc,deltaLogL=opts.deltaLogL,fixedBurnins=fixedBurnins,nDownsample=opts.downsample,oldMassConvention=opts.oldMassConvention,
                        #followupMCMC options
                        fm_flag=opts.fm,
                        # Turn of ACF?
                        noacf=opts.noacf,
                        #Turn on 2D kdes
                        #twodkdeplots=opts.twodkdeplots,
                        twodkdeplots=False,
                        #Turn on R convergence tests
                        RconvergenceTests=opts.RconvergenceTests,
                        # Also save PDFs?
                        savepdfs=opts.nopdfs,
                        #List of covariance matrix csv files used as analytic likelihood
                        covarianceMatrices=opts.covarianceMatrices,
                        #List of meanVector csv files used, one csv file for each covariance matrix
                        meanVectors=opts.meanVectors,
                        #header file for parameter names in posterior samples
                        header=opts.header,
                        statsonly=opts.stats_only
                    )

    # Send an email, useful for keeping track of dozens of jobs!
    # Will only work if the local host runs a mail daemon
    # that can send mail to the internet
    if opts.email:
        try:
            email_notify(opts.email,opts.outpath)
        except:
            print 'Unable to send notification email'
#<|MERGE_RESOLUTION|>--- conflicted
+++ resolved
@@ -1239,20 +1239,13 @@
         #for bu in burstParams:
         #    for ti in timeParams:
         #        twoDGreedyMenu.append([bu,ti])
-<<<<<<< HEAD
+
     twoDGreedyMenu.append(['phi_orb','psi'])
     twoDGreedyMenu.append(['alpha','psi'])
     twoDGreedyMenu.append(['phi_orb','alpha'])
     #twoDGreedyMenu=[['mc','eta'],['mchirp','eta'],['m1','m2'],['mtotal','eta'],['distance','iota'],['dist','iota'],['dist','m1'],['ra','dec']]
     #Bin size/resolution for binning. Need to match (converted) column names.
     greedyBinSizes={'time':1e-4,'ra':0.05,'dec':0.05,'polarisation':0.04,'rightascension':0.05,'declination':0.05, 'loghrss':0.01,'frequency':0.5,'q':0.05,'phase':0.1,'phi_orb':0.1,'psi':0.04,'polarization':0.04,'alpha':0.01}
-=======
-        twoDGreedyMenu.append(['alpha','phi_orb'])
- 
-    #twoDGreedyMenu=[['mc','eta'],['mchirp','eta'],['m1','m2'],['mtotal','eta'],['distance','iota'],['dist','iota'],['dist','m1'],['ra','dec']]
-    #Bin size/resolution for binning. Need to match (converted) column names.
-    greedyBinSizes={'time':1e-4,'ra':0.05,'dec':0.05,'psi':0.04,'alpha':0.01,'polarisation':0.04,'phi_orb':0.04,'rightascension':0.05,'declination':0.05, 'loghrss':0.01,'frequency':1.,'q':0.1}
->>>>>>> a32f1d5a
     #for derived_time in ['h1_end_time','l1_end_time','v1_end_time','h1l1_delay','l1v1_delay','h1v1_delay']:
     #    greedyBinSizes[derived_time]=greedyBinSizes['time']
     #if not opts.no2D:
