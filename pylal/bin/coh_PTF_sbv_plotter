#!/usr/bin/python

# =============================================================================
# Preamble
# =============================================================================

from __future__ import division

import os,matplotlib,copy
matplotlib.use('Agg' )
import pylab
from datetime import datetime
from math import sqrt
import scipy.stats
from optparse import OptionParser
from glue import segments
from pylal import date
from pylal.dq import dqSegmentUtils,dqPlotUtils
from pylal.xlal.datatypes.ligotimegps import LIGOTimeGPS
from glue.ligolw import table,lsctables,utils
from pylal.coh_PTF_pyutils import *

# =============================================================================
# Parse command line
# =============================================================================

def parse_command_line():

  usage = """usage: %prog [options] 
  
coh_PTF_sbv_plotter will calculate all signal based vetoes and the final detection statistics, whilst plotting a whole bunch of stuff. Required arguments

--trig-file
--grb-name
"""

  parser = OptionParser( usage )

  parser.add_option( "-v", "--verbose", action="store_true", default=False,\
                     help="verbose output, default: %default" )

  parser.add_option( "-t", "--trig-file", action="store", type="string",\
                     default=None, help="The location of the trigger file" )

  parser.add_option( "-I", "--inj-file", action="store", type="string",\
                     default=None, help="The location of the injection file" )

  parser.add_option( "-n", "--grb-name", action="store", type="string",\
                     default=None, help="Name of the GRB such as 090802" )

  parser.add_option( "-o", "--output-path", action="store", type="string",\
                     default=os.getcwd(), help="output directory, "+\
                                               "default: %default" )

  parser.add_option( "-Q", "--chisq-index", action="store", type="float",\
                     default=4.0, help="chisq_index for newSNR calculation, "+\
                                       "default: %default" )

  parser.add_option( "-N", "--chisq-nhigh", action="store", type="float",\
                     default=3.0, help="nhigh for newSNR calculation, "+\
                                       "default: %default" )

  parser.add_option( "-a", "--segment-dir", action="store", type="string",\
                     help="directory holding buffer, on and off source "+\
                          "segment files." )

  parser.add_option( "-A", "--null-snr-threshold", action="store",\
                     type="string", default="4.25,6",\
                     help="comma separated lower,higher null SNR thresholds, "+\
                          " for null SNR cut, default: \"%default\"" )

  parser.add_option( "-l", "--veto-directory",action="store",type="string",\
                     default=None,\
                     help="The location of the CAT2/3 veto files" )


  (opts,args) = parser.parse_args()

  if not opts.trig_file:
    parser.error( "must provide trig file" )

  if not opts.grb_name:
    parser.error( "must provide --grb-name" )

  if not opts.segment_dir:
    parser.error( "must provide --segment-dir" )

  return opts, args

# =============================================================================
# Main function
# =============================================================================

def main( trigFile, injFile, tag, outdir, segdir, chisq_index=4.0,\
          chisq_nhigh=3.0, null_thresh=[4.25,6],verbose=False,vetoFiles=[] ):
  
  # set output directory
  if not os.path.isdir(outdir):
    os.makedirs(outdir)
  
  # get rcParams
  makePaperPlots()
  
  if verbose:
    print >>sys.stdout
    print >>sys.stdout, 'Loading triggers...'

  # Construct veto list
  vetoes = segments.segmentlist()
  if vetoFiles:
    for file in vetoFiles:
      # This returns a coalesced list of the vetoes
      tmpVetoSegs = dqSegmentUtils.fromsegmentxml(open(file,'r'))
      for entry in tmpVetoSegs:
        vetoes.append(entry)
  vetoes.coalesce()
 
  # load triggers
  xmldoc = utils.load_filename( trigFile, gz=trigFile.endswith("gz" ) )
  trigs  = table.get_table( xmldoc, lsctables.MultiInspiralTable.tableName )
  searchSumm = table.get_table( xmldoc, lsctables.SearchSummaryTable.tableName )

  # extract variables
  ifos = sorted( map( str, searchSumm[0].get_ifos() ) )
  ifoAtt = { 'G1':'g', 'H1':'h1', 'H2':'h2', 'L1':'l', 'V1':'v', 'T1':'t' }

  if verbose:
    print >>sys.stdout
    print >>sys.stdout, 'Loading injections...'

  # load injections
  if injFile:
    xmldoc = utils.load_filename( injFile, gz=injFile.endswith("gz" ))
    injs = table.get_table( xmldoc, lsctables.MultiInspiralTable.tableName )

  if len(trigs)<1:
    print >>sys.stderr, 'WARNING: No triggers found.'

  if verbose:
    print >>sys.stdout
    print >>sys.stdout, 'Extracting and calculating parameters...'

  # initiate trigger lists
  trigTime      = []
  trigSNR       = []
  trigBestNR    = []
  trigNullstat  = []
  trigTraceSNR  = []
  trigChiSquare = []
  trigBankVeto  = []
  trigAutoVeto  = []
  trigCoincSNR  = []
  trigFirstSNR  = []
  trigSecondSNR = []
  trigThirdSNR  = []
  trigLongitude = []
  trigLatitude  = []
  # initiate injection lists
  injTime       = []
  injSNR        = []
  injBestNR     = []
  injNullstat   = []
  injTraceSNR   = []
  injChiSquare  = []
  injBankVeto   = []
  injAutoVeto   = []
  injCoincSNR   = []
  injFirstSNR   = []
  injSecondSNR  = []
  injThirdSNR   = []
  injLongitude  = []
  injLatitude   = []
  # initiate amplitude lists for 4 amplitudes
  numAmp  = 4
  amplitudes = xrange(1,numAmp+1)
  trigAmp = {}
  injAmp  = {}
  for amp in amplitudes:
    trigAmp[amp] = []
    injAmp[amp]  = []

  # initiate single IFO lists
  trigIfoSNR = {}
<<<<<<< HEAD
  trigIfobankCS = {}
  trigIfoautoCS = {}
  trigIfostanCS = {}
  trigSigma  = {}
  injIfoSNR  = {}
  injIfobankCS = {}
  injIfoautoCS = {}
  injIfostanCS = {}
  injSigma   = {}
  for ifo in ifos:
    trigIfoSNR[ifo] = []
    trigIfobankCS[ifo] = []
    trigIfoautoCS[ifo] = []
    trigIfostanCS[ifo] = []
    trigSigma[ifo] = []
    injIfoSNR[ifo] = []
    injIfobankCS[ifo] = []
    injIfoautoCS[ifo] = []
    injIfostanCS[ifo] = []
=======
  trigSigma  = {}
  injIfoSNR  = {}
  injSigma   = {}
  for ifo in ifos:
    trigIfoSNR[ifo] = []
    trigSigma[ifo] = []
    injIfoSNR[ifo] = []
>>>>>>> 6948e4eb
    injSigma[ifo] = []
  trigSigmaTot = []

  null_grad_snr = 20
 
  aPat  = {}
  fResp = {}
  for ifo in ifos:
    fResp[ifo] = [] 

  # get trigger parameters
  for trig in trigs:

    # Remove vetoed triggers
    if trig.get_end() in vetoes:
      continue

    # calculate fResp for each IFO is we haven't done so already
    trigPos = (trig.ra,trig.dec)
    if trigPos not in aPat.keys():
      ra  = numpy.degrees(trig.ra)
      dec = numpy.degrees(trig.dec)
      trigLongitude.append(ra)
      trigLatitude.append(dec)
      fPlus,fCross  = get_det_response( ra, dec, trig.get_end() )
      aPat[trigPos] = {}
      for ifo in ifos:
        aPat[trigPos][ifo] = fPlus[ifo]*fPlus[ifo] + fCross[ifo]*fCross[ifo]
    
    for ifo in ifos:
      fResp[ifo].append( aPat[trigPos][ifo] )

    # extract basic parameters
    trigTime.append(     trig.get_end() )
    trigSNR.append(      trig.snr )
    trigNullstat.append( trig.null_statistic )
    trigTraceSNR.append( trig.null_stat_degen )

    # extract single IFO SNRs and trig sigma
    sigmaTot = 0
    compsList = []
    for ifo in ifos:
      ifoSNR = getattr(trig,'snr_%s' % ifoAtt[ifo])
<<<<<<< HEAD
      ifoBankCS = getattr(trig, 'bank_chisq_%s' % ifoAtt[ifo])
      ifoAutoCS = getattr(trig, 'cont_chisq_%s' % ifoAtt[ifo])
      ifoStanCS = getattr(trig, 'chisq_%s' % ifoAtt[ifo])
      trigIfobankCS[ifo].append( ifoBankCS )
      trigIfoautoCS[ifo].append( ifoAutoCS )
      trigIfostanCS[ifo].append( ifoStanCS )
=======
>>>>>>> 6948e4eb
      trigIfoSNR[ifo].append( ifoSNR )
      compsList.append( ifoSNR )
      sig = getattr(trig,'sigmasq_%s' % ifoAtt[ifo])
      trigSigma[ifo].append( sig )
      sigmaTot += sig * aPat[trigPos][ifo]
    trigSigmaTot.append(sigmaTot)

    compsList.sort(reverse=True)
    trigFirstSNR.append( (compsList[0] ) )
    if len(ifos)>1:
      trigSecondSNR.append( (compsList[1]) )
    if len(ifos)>2:
      trigThirdSNR.append( (compsList[2])) 
    # calculate coinc SNR
    trigCoincSNR.append( sqrt(sum([ e**2 for e in compsList ])) )
  
    # get signal based tests
    if trig.chisq == 0:
      trigChiSquare.append( 0.0001 )
    else:
      trigChiSquare.append( trig.chisq )
    trigBankVeto.append( trig.bank_chisq )
    trigAutoVeto.append( trig.cont_chisq )

    for amp in amplitudes:
      a = getattr(trig,'amp_term_%d' % amp)
      if a == 0:
        a = 0.0001
      trigAmp[amp].append(a)

    bestNR = get_bestnr( trig, q=chisq_index, n=chisq_nhigh,\
                         null_thresh=null_thresh, fResp=aPat[trigPos])
    trigBestNR.append( bestNR )

  # get injection parameters 
  if injFile:
    for trig in injs:
      if trig.get_end() in vetoes:
        continue

      # calculate fResp for each IFO is we haven't done so already
      trigPos = (trig.ra,trig.dec)
      if trigPos not in aPat.keys():
        ra  = numpy.degrees(trig.ra)
        dec = numpy.degrees(trig.dec)
        injLongitude.append(ra)
        injLatitude.append(dec)
<<<<<<< HEAD
        fPlus,fCross   = get_det_response( ra, dec, trig.get_end() )
=======
        fPlus,fCross   = get_det_response( ra, dec, segs['on'][-1]-1 )
>>>>>>> 6948e4eb
        aPat[trigPos] = {}
        for ifo in ifos:
          aPat[trigPos][ifo] = fPlus[ifo]*fPlus[ifo] + fCross[ifo]*fCross[ifo]

      # extract basic parameters
      injTime.append(     trig.get_end() )
      injSNR.append(      trig.snr )
      injNullstat.append( trig.null_statistic )
      injTraceSNR.append( trig.null_stat_degen )

      # extract single IFO SNRs
      compsList = []
      for ifo in ifos:
        ifoSNR = getattr(trig,'snr_%s' % ifoAtt[ifo])
<<<<<<< HEAD
        ifoBankCS = getattr(trig, 'bank_chisq_%s' % ifoAtt[ifo])
        ifoAutoCS = getattr(trig, 'cont_chisq_%s' % ifoAtt[ifo])
        ifoStanCS = getattr(trig, 'chisq_%s' % ifoAtt[ifo])
        injIfoSNR[ifo].append( ifoSNR )
        injIfobankCS[ifo].append( ifoBankCS )
        injIfoautoCS[ifo].append( ifoAutoCS )
        injIfostanCS[ifo].append( ifoStanCS )
=======
        injIfoSNR[ifo].append( ifoSNR )
>>>>>>> 6948e4eb
        compsList.append( ifoSNR )

      compsList.sort(reverse=True)
      injFirstSNR.append( (compsList[0] ) )
      if len(ifos)>1:
        injSecondSNR.append( (compsList[1]) )
      if len(ifos)>2:
        injThirdSNR.append( (compsList[2]))
      injCoincSNR.append( sqrt(sum([ e**2 for e in compsList ])) )

      if trig.chisq == 0:  
        injChiSquare.append( 0.0001 )
      else:
        injChiSquare.append( trig.chisq )
      injBankVeto.append( trig.bank_chisq )
      injAutoVeto.append( trig.cont_chisq )
      for amp in amplitudes:
        a = getattr(trig,'amp_term_%d' % amp)
        if a == 0:
          a = 0.0001
        injAmp[amp].append(a)

      bestNR = get_bestnr( trig, q=chisq_index, n=chisq_nhigh,\
                           null_thresh=null_thresh, fResp=aPat[trigPos])

      injBestNR.append( bestNR )

  # set arrays
  trigSNR       = pylab.asarray( trigSNR )
  trigBestNR = pylab.asarray( trigBestNR )
  trigChiSquare = pylab.asarray( trigChiSquare )
  trigNullstat  = pylab.asarray( trigNullstat )
  trigTraceSNR  = pylab.asarray( trigTraceSNR )
  trigCoincSNR  = pylab.asarray( trigCoincSNR )
  trigNullSNR = ( trigCoincSNR**2 - trigSNR**2)**0.5
  for amp in amplitudes:
    trigAmp[amp]   = pylab.asarray( trigAmp[amp] )
  trigRelAmp1    = pylab.sqrt( ( trigAmp[1]**2 + trigAmp[2]**2)/\
                               ( trigAmp[3]**2 + trigAmp[4]**2) )
  trigGammaR     = trigAmp[1] - trigAmp[4]
  trigGammaI     = trigAmp[2] + trigAmp[3]
  trigDeltaR     = trigAmp[1] + trigAmp[4]
  trigDeltaI     = trigAmp[3] - trigAmp[2]
  trigNorm1      = trigDeltaR*trigDeltaR + trigDeltaI*trigDeltaI
  trigNorm2      = trigGammaR*trigGammaR + trigGammaI*trigGammaI
  trigNorm3      = (( trigNorm1**0.25) + (trigNorm2**0.25))**2
  trigAmpPlus    = ( trigNorm1)**0.5 + (trigNorm2)**0.5
  trigAmpCross   = (( trigNorm1)**0.5 - (trigNorm2)**0.5).__abs__()
  trigRelAmp2    = trigAmpPlus/trigAmpCross
  trigInclination = trigAmpCross/trigNorm3
  for ifo in ifos:
    fResp[ifo] = pylab.asarray(fResp[ifo]).mean()

  # normalise trigSigma
  for ifo in ifos:
    trigSigma[ifo] = pylab.asarray( trigSigma[ifo] )
  trigSigmaTot = numpy.array(trigSigmaTot)
  for ifo in ifos:
    trigSigma[ifo] /= trigSigmaTot

  if injFile:
    injSNR         = pylab.asarray( injSNR )
    injBestNR      = pylab.asarray( injBestNR )
    injChiSquare   = pylab.asarray( injChiSquare )
    injNullstat    = pylab.asarray( injNullstat )
    injTraceSNR    = pylab.asarray( injTraceSNR )
    injCoincSNR    = pylab.asarray( injCoincSNR )
    injNullSNR   = ( injCoincSNR**2 - injSNR**2)**0.5
    for amp in amplitudes:
      injAmp[amp]  = pylab.asarray( injAmp[amp] )
    injRelAmp1     = pylab.sqrt( ( injAmp[1]**2 + injAmp[2]**2)/\
                                 ( injAmp[3]**2 + injAmp[4]**2) )
    injGammaR      = injAmp[1] - injAmp[4]
    injGammaI      = injAmp[2] + injAmp[3]
    injDeltaR      = injAmp[1] + injAmp[4]
    injDeltaI      = injAmp[3] - injAmp[2]
    injNorm1       = injDeltaR*injDeltaR + injDeltaI*injDeltaI
    injNorm2       = injGammaR*injGammaR + injGammaI*injGammaI
    injNorm3       = (( injNorm1**0.25) + (injNorm2**0.25))**2
    injAmpPlus     = ( injNorm1)**0.5 + (injNorm2)**0.5
    injAmpCross    = (( injNorm1)**0.5 - (injNorm2)**0.5).__abs__()
    injRelAmp2     = injAmpPlus/injAmpCross
    injInclination = injAmpCross/injNorm3
  
  trigSigmaMean = {}
  trigSigmaMax  = {}
  trigSigmaMin  = {}
  for ifo in ifos:
    try:
      trigSigmaMean[ifo] = trigSigma[ifo].mean()
      trigSigmaMax[ifo]  = trigSigma[ifo].max()
      trigSigmaMin[ifo]  = trigSigma[ifo].min()
    except ValueError:
      trigSigmaMean[ifo] = 0
      trigSigmaMax[ifo]  = 0
      trigSigmaMin[ifo]  = 0

  if verbose:
    print >>sys.stdout
    print >>sys.stdout, "Loudest trigger by SNR: %f" % trigSNR.max()
    print >>sys.stdout, "Loudest trigger by BestNR: %f" % trigBestNR.max()
  
  bank_conts, auto_conts,chi_conts,null_cont,snr_vals, colors =\
      calculate_contours( q=chisq_index, n=chisq_nhigh,\
                          null_thresh=null_thresh[-1],\
                          null_grad_snr=null_grad_snr )
  
  if verbose:
    print >>sys.stdout
    print >>sys.stdout, 'Plotting...'

  ptfcolormap = pylab.cm.spring
  ptfcolormap.set_over('g' )
       
  # reset times
  segs = readSegFiles(segdir)
  grbTime = segs['on'][1] - 1
  start = int(min(trigTime)) - grbTime
  end   = int(max(trigTime)) - grbTime
  duration = end-start
  start -= duration*0.05
  end += duration*0.05
  trigTime = [ t-grbTime for t in trigTime ]
  injTime  = [ t-grbTime for t in injTime ]
#  startString = datetime( *date.XLALGPSToUTC( LIGOTimeGPS( start ) )[:6] )\
#                    .strftime( "%B %d %Y, %H:%M:%S %ZUTC" )
 
  # plot time versus SNR
  fig = pylab.figure()
  ax  = fig.gca()
  ax.plot( trigTime, trigSNR, 'bx' )
  ax.set_xlabel( "Time since %s" % grbTime )
  ax.set_xlim([ start, end ])
  ax.set_ylabel( "Coherent SNR" )
  #ax.set_ylim( [6,18])
  ax.grid()
  fig.savefig( '%s/%s_triggers_vs_time_noinj.png' % ( outdir, tag ),\
               bbox_inches='tight' )
  if injFile:
    ax.plot( injTime, injSNR, 'rx' )
    ax.set_xlim([ start, end ])
    fig.savefig( '%s/%s_triggers_vs_time.png' % ( outdir, tag ),\
               bbox_inches='tight' )

  # plot BestNR versus time
  fig = pylab.figure()
  ax  = fig.gca()
  ax.plot( trigTime, trigBestNR, 'bx' )
  ax.set_xlabel( "Time since %s" % grbTime )
  ax.set_xlim([ start, end ])
  ax.set_ylabel( "BestNR" )
  #ax.set_ylim( [6,18])
  ax.grid()
  fig.savefig( '%s/%s_bestnr_vs_time_noinj.png' % ( outdir, tag ),\
               bbox_inches='tight' )
  if injFile:
    ax.plot( injTime, injBestNR, 'rx' )
    ax.set_xlim([ start, end ])
    fig.savefig( '%s/%s_bestnr_vs_time.png' % ( outdir, tag ),\
                 bbox_inches='tight' )
 
 
  # plot ifo time versus SNR
  for ifo in ifos:
    fig = pylab.figure()
    ax  = fig.gca()
    ax.plot( trigTime, trigIfoSNR[ifo], 'bx' )
    ax.set_xlabel( "Time since %s" % grbTime )
    ax.set_xlim([ start, end ])
    ax.set_ylabel( "%s SNR" % ifo )
    ax.grid()

    fig.savefig( '%s/%s_%s_triggers_vs_time_noinj.png'\
                 % ( outdir, tag, ifo ))
    if injFile:
      ax.plot( injTime, injIfoSNR[ifo], 'rx' )
      ax.set_xlim([ start, end ])
      fig.savefig( '%s/%s_%s_triggers_vs_time.png'\
                   % ( outdir, tag, ifo ) )
  
  # plot coherent SNR versus null stat
  fig = pylab.figure()
  ax  = fig.gca()
  ax.plot( trigSNR, trigNullstat, 'bx' )
  ax.grid()
  if injFile:
    ax.plot( injSNR, injNullstat, 'rx' )
  ax.set_xlabel( "Coherent SNR" )
  ax.set_ylabel( "Null statistic" )
  ax.plot( snr_vals,null_cont, 'k-' )
  fig.savefig( "%s/%s_null_stat_vs_snr.png" % ( outdir, tag ),\
               bbox_inches='tight' )
  ax.plot( snr_vals, pylab.asarray(null_cont) - \
      (null_thresh[1] - null_thresh[0]), 'g-' )
  ax.plot( snr_vals, pylab.asarray(null_cont) - \
      (null_thresh[1] - null_thresh[0])+1,'m-' )
  ax.set_xlim( [6,30] )
  ax.set_ylim( [0,30] )
  fig.savefig( "%s/%s_null_stat_vs_snr_zoom.png" % ( outdir, tag ),\
               bbox_inches='tight' )
  
  # plot coherent SNR versus overwhitened null stat
  fig = pylab.figure()
  ax  = fig.gca()
  ax.plot( trigSNR, trigNullSNR, 'bx' )
  ax.grid()
  if injFile:
    ax.plot( injSNR, injNullSNR, 'rx' )
  ax.set_xlabel( "Coherent SNR" )
  ax.set_ylabel( "Overwhitened null statistic" )
  ax.plot( snr_vals,null_cont, 'k-' )
  # Add shading to vetoed area
  limy = ax.get_ylim()[1]
  polyx = copy.deepcopy(snr_vals)
  polyy = copy.deepcopy(null_cont)
  polyx = pylab.append(polyx,[max(snr_vals), min(snr_vals)])
  polyy = pylab.append(polyy,[limy, limy])
  ax.fill(polyx, polyy, color = '#dddddd')

  fig.savefig( "%s/%s_null_stat2_vs_snr.png" % ( outdir, tag ),\
               bbox_inches='tight' )
  ax.plot( snr_vals, pylab.asarray(null_cont) - \
      (null_thresh[1] - null_thresh[0]), 'g-' )
  ax.plot( snr_vals, pylab.asarray(null_cont) - \
      (null_thresh[1] - null_thresh[0])+1,'m-' )
  ax.set_xlim( [6,30] )
  ax.set_ylim( [0,30] )
  fig.savefig( "%s/%s_null_stat2_vs_snr_zoom.png" % ( outdir, tag ),\
               bbox_inches='tight' )
 
  # plot coherent SNR versus coinc SNR
  fig = pylab.figure()
  ax  = fig.gca()
  ax.plot( trigSNR, trigCoincSNR, 'bx' )
  ax.grid()
  if injFile:
    ax.plot( injSNR, injCoincSNR, 'rx' )
  ax.plot( [4,30], [4,30], 'g-' )
  ax.set_xlabel( "Coherent SNR" )
  ax.set_ylabel( "Coincidence SNR" )
  fig.savefig( "%s/%s_coinc_snr_vs_snr.png" % ( outdir, tag ),\
               bbox_inches='tight' )
  ax.set_xlim( [6,30] )
  ax.set_ylim( [4,30] )
  fig.savefig( "%s/%s_coinc_snr_vs_snr_zoom.png" % ( outdir, tag ),\
               bbox_inches='tight' )
  
  aT = [6,30]
  bT = [6,27.5]
  
  maxSNR = trigSNR.max()
  if injFile:
    if injSNR.max() > maxSNR:
      maxSNR = injSNR.max()
  zoomSNR = pylab.arange(0.01,maxSNR,0.01)
 
  # plot SNR versus traceSNR 
  fig = pylab.figure()
  ax  = fig.gca()
  ax.plot( trigSNR, trigTraceSNR, 'bx' )
  ax.grid()
  if injFile:
    ax.plot( injSNR, injTraceSNR, 'rx' )
  ax.plot( aT, bT, 'g-' )
  ax.set_xlabel( "Coherent SNR" )
  ax.set_ylabel( "Trace SNR" )
  fig.savefig( "%s/%s_trace_snr_vs_snr.png" % ( outdir, tag ),\
               bbox_inches='tight' )
  ax.set_xlim( [6,30] )
  ax.set_ylim( [4,30] )
  fig.savefig( "%s/%s_trace_snr_vs_snr_zoom.png" % ( outdir, tag ),\
               bbox_inches='tight' )
  
  # plot coinc SNR versus trace SNR
  fig = pylab.figure()
  ax  = fig.gca()
  ax.plot( trigCoincSNR, trigTraceSNR, 'bx' )
  ax.grid()
  if injFile:
    ax.plot( injCoincSNR, injTraceSNR, 'rx' )
  ax.set_xlabel( "Coincidence SNR" )
  ax.set_ylabel( "Trace SNR" )
  fig.savefig( "%s/%s_trace_snr_vs_coinc_snr.png" % ( outdir, tag ),\
               bbox_inches='tight' )
  ax.set_xlim( [0,30] )
  ax.set_ylim( [0,30] )
  fig.savefig( "%s/%s_trace_snr_vs_coinc_snr_zoom.png" % ( outdir, tag ),\
               bbox_inches='tight' )
  
  # plot SNR versus bank veto
  fig = pylab.figure()
  ax  = fig.gca()
  ax.loglog( trigSNR, trigBankVeto, 'bx' )
  ax.grid()
  if injFile:
    ax.loglog( injSNR, injBankVeto, 'rx' )
  plot_contours( ax, snr_vals,bank_conts, colors )
  # Add shading to vetoed area
  limy = ax.get_ylim()[1]
  polyx = copy.deepcopy(snr_vals)
  polyy = copy.deepcopy(bank_conts[1])
  polyx = pylab.append(polyx,[max(snr_vals), min(snr_vals)])
  polyy = pylab.append(polyy,[limy, limy])
  ax.fill(polyx, polyy, color = '#dddddd')
  ax.set_xlabel( "Coherent SNR" )
  ax.set_ylabel( "Bank Veto" )
  ax.set_xlim( [6,1000] )
  fig.savefig( "%s/%s_bank_veto_vs_snr.png" % ( outdir, tag ),\
               bbox_inches='tight' )
  ax.set_xlim( [6,50] )
  ax.set_ylim( [1,2000] )
  fig.savefig( "%s/%s_bank_veto_vs_snr_zoom.png" % ( outdir, tag ),\
               bbox_inches='tight' )
  
  # plot SNR versus chisq
  fig = pylab.figure()
  ax  = fig.gca()
  ax.loglog( trigSNR[trigBestNR != 0], trigChiSquare[trigBestNR != 0],\
             'bx' )
  ax.grid()
  if injFile:
    ax.loglog( injSNR[injBestNR != 0], injChiSquare[injBestNR != 0],\
               'rx' )
  plot_contours( ax, snr_vals,chi_conts, colors )
  # Add shading to vetoed area
  limy = ax.get_ylim()[1]
  polyx = copy.deepcopy(snr_vals)
  polyy = copy.deepcopy(chi_conts[1])
  polyx = pylab.append(polyx,[max(snr_vals), min(snr_vals)])
  polyy = pylab.append(polyy,[limy, limy])
  ax.fill(polyx, polyy, color = '#dddddd')
  ax.set_xlabel( "SNR" )
  ax.set_ylabel( "Chi Square" )
  ax.set_xlim( [6,1000] )
<<<<<<< HEAD
  ax.set_ylim( [1,10000] )
=======
>>>>>>> 6948e4eb
  fig.savefig( "%s/%s_chi_square_vs_snr.png" % ( outdir, tag ) )
  ax.set_xlim( [0,50] )
  ax.set_ylim( [1,2000] )
  fig.savefig( "%s/%s_chi_square_vs_snr_zoom.png" % ( outdir, tag ) )
  
  # plot SNR versus loudest SNR
  fig = pylab.figure()
  ax  = fig.gca()
  ax.plot( trigSNR, trigFirstSNR, 'bx' )
  ax.grid()
  if injFile:
    ax.plot( injSNR, injFirstSNR, 'rx' )
  ax.plot( [0,50], [4,4], 'g-' )
  ax.set_xlabel( "Coherent SNR" )
  ax.set_ylabel( "First loudest sngl SNR" )
  fig.savefig( "%s/%s_first_snr_vs_snr.png" % ( outdir, tag ),\
               bbox_inches='tight' )
  ax.set_xlim( [6,50] )
  ax.set_ylim( [0,20] )
  fig.savefig( "%s/%s_first_snr_vs_snr_zoom.png" % ( outdir, tag ),\
               bbox_inches='tight' )
  
  # plot SNR versus second loudest
  if len(ifos)>1:
    fig = pylab.figure()
    ax  = fig.gca()
    ax.plot( trigSNR, trigSecondSNR, 'bx' )
    ax.grid()
    if injFile:
      ax.plot( injSNR, injSecondSNR, 'rx' )
    ax.plot( [6,10,50], [2.5,3.5,13.5], 'g-' )
    ax.set_xlabel( "Coherent SNR" )
    ax.set_ylabel( "Second loudest sngl SNR" )
    fig.savefig( "%s/%s_second_snr_vs_snr.png" % ( outdir, tag ),\
                 bbox_inches='tight' )
    ax.set_xlim( [6,50] )
    ax.set_ylim( [0,20] )
    fig.savefig( "%s/%s_second_snr_vs_snr_zoom.png" % ( outdir, tag ),\
                 bbox_inches='tight' )
  
  # plot SNR versus third loudest SNR
  if len(ifos)>2:
    fig = pylab.figure()
    ax  = fig.gca()
    ax.plot( trigSNR, trigThirdSNR, 'bx' )
    ax.grid()
    if injFile:
      ax.plot( injSNR, injThirdSNR, 'rx' )
    ax.plot( [0,50], [4,4], 'g-' )
    ax.set_xlabel( "Coherent SNR" )
    ax.set_ylabel( "Third loudest sngl SNR" )
    fig.savefig( "%s/%s_third_snr_vs_snr.png" % ( outdir, tag ),\
                 bbox_inches='tight' )
    ax.set_xlim( [6,50] )
    ax.set_ylim( [0,20] )
    fig.savefig( "%s/%s_third_snr_vs_snr_zoom.png" % ( outdir, tag ),\
                 bbox_inches='tight' )
  
  # plot SNR versus IFO SNR
  sens1 = None
  sens2 = None
  for ifo in ifos:
    if not sens1:
      sens1 = ifo
    elif not sens2:
      senstvty = fResp[ifo]*trigSigmaMean[ifo]
      if (fResp[ifo]*trigSigmaMean[ifo] > fResp[sens1]*trigSigmaMean[sens1]):
        sens2 = sens1
        sens1 = ifo
      else:
        sens2 = ifo
    else:
      if (fResp[ifo]*trigSigmaMean[ifo] > fResp[sens1]*trigSigmaMean[sens1]):
        sens2 = sens1
        sens1 = ifo
      elif (fResp[ifo]*trigSigmaMean[ifo] > fResp[sens2]*trigSigmaMean[sens2]):
        sens2 = ifo
  
  for ifo in ifos:

    fig = pylab.figure()
    ax  = fig.gca()
    ax.plot( trigSNR, trigIfoSNR[ifo], 'bx' )
    ax.grid()
    if injFile:
      ax.plot( injSNR, injIfoSNR[ifo], 'rx' )
    ax.plot( zoomSNR, ( (fResp[ifo]*trigSigmaMean[ifo])**0.5 ) * zoomSNR, 'g-' )
    ax.plot( zoomSNR, ( (fResp[ifo]*trigSigmaMin[ifo])**0.5 ) * zoomSNR, 'g-' )
    ax.plot( zoomSNR, ( (fResp[ifo]*trigSigmaMax[ifo])**0.5 ) * zoomSNR, 'g-' )
    ax.plot( zoomSNR, scipy.stats.ncx2.ppf( 0.0455/2., 2,\
                                            (fResp[ifo]*trigSigmaMin[ifo])*\
                                             zoomSNR**2)**0.5, 'm-' )
    ax.plot( zoomSNR, scipy.stats.ncx2.ppf( 1-0.0455/2., 2,\
                                            (fResp[ifo]*trigSigmaMax[ifo])*\
                                             zoomSNR**2)**0.5, 'm-' )
    ax.plot( zoomSNR, scipy.stats.ncx2.ppf( 0.00135/2., 2,\
                                            (fResp[ifo]*trigSigmaMin[ifo])*\
                                             zoomSNR**2)**0.5, 'c-' )
    ax.plot( zoomSNR, scipy.stats.ncx2.ppf( 1-0.00135/2., 2,\
                                            (fResp[ifo]*trigSigmaMax[ifo])*\
                                             zoomSNR**2)**0.5, 'c-' )
    ax.plot( [0,50], [4,4], 'k-' )
    if (ifo == sens1) or (ifo == sens2):
      # Shade vetoed area
      limy = ax.get_ylim()[0]
      polyx = [0,50]
      polyy = [4,4]
      polyx.extend([50,0])
      polyy.extend([limy, limy])
      ax.fill(polyx, polyy, color = '#dddddd')

    ax.set_xlabel( "Coherent SNR" )
    ax.set_ylabel( "%s sngl SNR" % ifo )
    fig.savefig( "%s/%s_%s_snr_vs_snr.png" % ( outdir, tag, ifo ),\
                 bbox_inches='tight' )
    ax.set_xlim( [6,50] )
    ax.set_ylim( [0,20] )
    fig.savefig( "%s/%s_%s_snr_vs_snr_zoom.png" % ( outdir, tag, ifo ),\
                 bbox_inches='tight' )
<<<<<<< HEAD

  # Plot single detector chi square plots
  for ifo in ifos:
    fig = pylab.figure()
    ax = fig.gca()
    ax.loglog( trigSNR,trigIfobankCS[ifo], 'bx' )
    ax.grid()
    if injFile:
      ax.loglog( injSNR,injIfobankCS[ifo], 'rx' )
    ax.set_xlabel( "Coherent SNR")
    ax.set_ylabel( "%s sngl bank veto" % ifo )
    ax.set_xlim( [4,1000] )
    fig.savefig( "%s/%s_snr_vs_%s_bankchisq.png" % (outdir, tag,ifo),\
                 bbox_inches='tight' )
    ax.set_xlim( [4,50] )
    ax.set_ylim( [1,2000] )
    fig.savefig( "%s/%s_snr_vs_%s_bankchisq_zoom.png" % (outdir,tag, ifo),\
                 bbox_inches="tight")
   
    fig = pylab.figure()
    ax = fig.gca()
    ax.loglog( trigIfoSNR[ifo],trigIfobankCS[ifo], 'bx' )
    ax.grid()
    if injFile:
      ax.loglog( injIfoSNR[ifo],injIfobankCS[ifo], 'rx' )
    ax.set_xlabel( "%s sngl SNR" % ifo )
    ax.set_ylabel( "%s sngl bank veto" % ifo )
    ax.set_xlim( [4,1000] )
    fig.savefig( "%s/%s_%s_snr_vs_%s_bankchisq.png" % (outdir, tag, ifo,ifo),\
                 bbox_inches='tight' )
    ax.set_xlim( [4,50] )
    ax.set_ylim( [1,2000] )
    fig.savefig( "%s/%s_%s_snr_vs_%s_bankchisq_zoom.png" % (outdir,tag,ifo,ifo),\
                 bbox_inches="tight")

    fig = pylab.figure()
    ax = fig.gca()
    ax.loglog( trigSNR,trigIfoautoCS[ifo], 'bx' )
    ax.grid()
    if injFile:
      ax.loglog( injSNR,injIfoautoCS[ifo], 'rx' )
    ax.set_xlabel( "Coherent SNR" )
    ax.set_ylabel( "%s sngl auto veto" % ifo )
    ax.set_xlim( [4,1000] )
    fig.savefig( "%s/%s_snr_vs_%s_autochisq.png" % (outdir, tag,ifo),\
                 bbox_inches='tight' )
    ax.set_xlim( [4,50] )
    ax.set_ylim( [1,20000] )
    fig.savefig( "%s/%s_snr_vs_%s_autochisq_zoom.png" % (outdir,tag, ifo),\
                 bbox_inches="tight")

    fig = pylab.figure()
    ax = fig.gca()
    ax.loglog( trigIfoSNR[ifo],trigIfoautoCS[ifo], 'bx' )
    ax.grid()
    if injFile:
      ax.loglog( injIfoSNR[ifo],injIfoautoCS[ifo], 'rx' )
    ax.set_xlabel( "%s sngl SNR" % ifo )
    ax.set_ylabel( "%s sngl auto veto" % ifo )
    ax.set_xlim( [4,1000] )
    fig.savefig( "%s/%s_%s_snr_vs_%s_autochisq.png" % (outdir, tag, ifo,ifo),\
                 bbox_inches='tight' )
    ax.set_xlim( [4,50] )
    ax.set_ylim( [1,20000] )
    fig.savefig( "%s/%s_%s_snr_vs_%s_autochisq_zoom.png" % (outdir,tag,ifo,ifo),\
                 bbox_inches="tight")

    fig = pylab.figure()
    ax = fig.gca()
    ax.loglog( trigSNR,trigIfostanCS[ifo], 'bx' )
    ax.grid()
    if injFile:
      ax.loglog( injSNR,injIfostanCS[ifo], 'rx' )
    ax.set_xlabel( "Coherent SNR" )
    ax.set_ylabel( "%s sngl chi squared" % ifo )
    ax.set_xlim( [4,1000] )
    fig.savefig( "%s/%s_snr_vs_%s_chisq.png" % (outdir, tag,ifo),\
                 bbox_inches='tight' )
    ax.set_xlim( [4,50] )
    ax.set_ylim( [1,2000] )
    fig.savefig( "%s/%s_snr_vs_%s_chisq_zoom.png" % (outdir,tag, ifo),\
                 bbox_inches="tight")

    fig = pylab.figure()
    ax = fig.gca()
    ax.loglog( trigIfoSNR[ifo],trigIfostanCS[ifo], 'bx' )
    ax.grid()
    if injFile:
      ax.loglog( injIfoSNR[ifo],injIfostanCS[ifo], 'rx' )
    ax.set_xlabel( "%s sngl SNR" % ifo )
    ax.set_ylabel( "%s sngl chi squared" % ifo )
    ax.set_xlim( [4,1000] )
    fig.savefig( "%s/%s_%s_snr_vs_%s_chisq.png" % (outdir, tag, ifo,ifo),\
                 bbox_inches='tight' )
    ax.set_xlim( [4,50] )
    ax.set_ylim( [1,2000] )
    fig.savefig( "%s/%s_%s_snr_vs_%s_chisq_zoom.png" % (outdir,tag,ifo,ifo),\
                 bbox_inches="tight")

=======
>>>>>>> 6948e4eb
  
  # plot SNR versus auto veto 
  fig = pylab.figure()
  ax  = fig.gca()
  ax.loglog( trigSNR, trigAutoVeto, 'bx' )
  ax.grid()
  if injFile:
    ax.loglog( injSNR, injAutoVeto, 'rx' )
  plot_contours( ax, snr_vals, auto_conts, colors )
  # Add shading to vetoed area
  limy = ax.get_ylim()[1]
  polyx = copy.deepcopy(snr_vals)
  polyy = copy.deepcopy(auto_conts[1])
  polyx = pylab.append(polyx,[max(snr_vals), min(snr_vals)])
  polyy = pylab.append(polyy,[limy, limy])
  ax.fill(polyx, polyy, color = '#dddddd')
  ax.set_xlabel( "Coherent SNR" )
  ax.set_ylabel( "Auto Veto" )
  fig.savefig( "%s/%s_auto_veto_vs_snr.png" % ( outdir, tag ),\
               bbox_inches='tight' )
  ax.set_xlim( [6,30] )
  ax.set_ylim( [10,20000] )
  fig.savefig( "%s/%s_auto_veto_vs_snr_zoom.png" % ( outdir, tag ),\
               bbox_inches='tight' )
  
  # plot SNR versus SNR-traceSNR
  fig = pylab.figure()
  ax  = fig.gca()
  ax.plot( trigSNR, trigSNR - trigTraceSNR, 'bx' )
  ax.grid()
  ax.set_xlabel( "Coherent SNR" )
  ax.set_ylabel( "SNR - Trace SNR" )
  fig.savefig( "%s/%s_tracediff_noinj.png" % ( outdir, tag ),\
               bbox_inches='tight' )
  if injFile:
    ax.plot( injSNR, injSNR - injTraceSNR, 'rx' )
    fig.savefig( "%s/%s_trace_diff_vs_snr.png" % ( outdir, tag ),\
               bbox_inches='tight' )
    ax.set_xlim( [6,20] )
    ax.set_ylim( [-5,10] )
    fig.savefig( "%s/%s_trace_diff_vs_snr_zoom.png" % ( outdir, tag ),\
               bbox_inches='tight' )
  
  # plot time versus null stat
  fig = pylab.figure()
  ax  = fig.gca()
  ax.plot( trigTime, trigNullstat, 'bx' )
  ax.grid()
  if injFile:
    ax.plot( injTime, injNullstat, 'rx' )
  ax.set_xlabel( "Time since %s" % grbTime )
  ax.set_xlim([ start, end ])
  ax.set_ylabel( "Null SNR" )
  fig.savefig( "%s/%s_null_snr_vs_time.png" % ( outdir, tag ),\
               bbox_inches='tight' )
  
  # plot SNR versus rel amp
  fig = pylab.figure()
  ax  = fig.gca()
  ax.loglog( trigSNR, trigRelAmp1, 'bx' )
  ax.grid()
  if injFile:
    ax.loglog( injSNR, injRelAmp1, 'rx' )
  ax.set_xlabel( "Coherent SNR" )
  ax.set_ylabel( "Relative amplitude" )
  fig.savefig( "%s/%s_rel_amp_vs_snr.png" % ( outdir, tag ),\
               bbox_inches='tight' )
  ax.set_xlim([ 6, 30 ])
  fig.savefig( "%s/%s_rel_amp_vs_snr_zoom.png" % ( outdir, tag ),\
               bbox_inches='tight' )
  
  # plot SNR versus rel amp 2
  try:
    fig = pylab.figure()
    ax  = fig.gca()
    ax.loglog( trigSNR, trigRelAmp2, 'bx' )
    ax.grid()
    if injFile:
      ax.loglog( injSNR, injRelAmp2, 'rx' )
    ax.set_xlabel( "Coherent SNR" )
    ax.set_ylabel( "Relative amplitude" )
    fig.savefig( "%s/%s_rel_amp2_vs_snr.png" % ( outdir, tag ),\
                 bbox_inches='tight' )
    ax.set_xlim( [6,30] )
    fig.savefig( "%s/%s_rel_amp2_vs_snr_zoom.png" % ( outdir, tag ),\
                 bbox_inches='tight' )
  except OverflowError:
    print >>sys.stderr, 'WARNING: Relative amplitude versus coherent SNR '+\
                        'failed with zeros in a loglog plot'

  # plot SNR versus norm 3
  try:
    fig = pylab.figure()
    ax  = fig.gca()
    ax.loglog( trigSNR, trigNorm3, 'bx' )
    ax.grid()
    if injFile:
      ax.loglog( injSNR, injNorm3, 'rx' )
    ax.set_xlabel( "Coherent SNR" )
    ax.set_ylabel( "Amplitude factor" )
    fig.savefig( "%s/%s_norm3_vs_snr.png" % ( outdir, tag ),\
                 bbox_inches='tight' )
    ax.set_xlim( [6,30] )
    fig.savefig( "%s/%s_norm3_vs_snr_zoom.png" % ( outdir, tag ),\
                 bbox_inches='tight' )
  except OverflowError:
    print >>sys.stderr, 'WARNING: Amplitude factor versus coherent SNR '+\
                        'failed with zeros in a loglog plot'
  
  # plot SNR versus inclination
  try:
    fig = pylab.figure()
    ax  = fig.gca()
    ax.loglog( trigSNR, trigInclination, 'bx' )
    ax.grid()
    if injFile:
      ax.loglog( injSNR, injInclination, 'rx' )
    ax.set_xlabel( "Coherent SNR" )
    ax.set_ylabel( "|cos inclination|" )
    fig.savefig( "%s/%s_inclination_vs_snr.png" % ( outdir, tag ),\
                 bbox_inches='tight' )
    ax.set_xlim( [6,30] )
    fig.savefig( "%s/%s_inclination_vs_snr_zoom.png" % ( outdir, tag ),\
                 bbox_inches='tight' )
  except OverflowError:
    print >>sys.stderr, 'WARNING: cos(inclination) versus coherent SNR '+\
                        'failed with zeros in a loglog plot'

  # plot sky grid
  pylab.rcParams.update({"font.size": 12})
  plot = dqPlotUtils.SkyPositionsPlot("", "", "coh\_PTF %s Sky Grid" % tag)
  plot.add_content(trigLongitude, trigLatitude, label="_")
  centre = (trigLongitude[0], trigLatitude[0])
  range  = [(0.2,0.2), (0.8,0.8)]
  plot.finalize(projection='ortho', centre=centre, range=range)
  plot.savefig("%s/%s_sky_grid.png" % (outdir, tag), bbox_inches='tight',\
               bbox_extra_artists=plot.ax.texts)
 
  # DONE
if __name__=='__main__':

  opts, args = parse_command_line()

  outdir    = os.path.abspath( opts.output_path )
  verbose   = opts.verbose
  trigFile  = os.path.abspath( opts.trig_file )
  injFile   = None
  if opts.inj_file:
    injFile = os.path.abspath( opts.inj_file )
  GRBnum    = 'GRB%s' % opts.grb_name
  q         = opts.chisq_index
  n         = opts.chisq_nhigh
  segdir    = opts.segment_dir
  nullt     = map( float, opts.null_snr_threshold.split(',') )
  vetoFiles = []
  if opts.veto_directory:
    vetoFiles = glob.glob(opts.veto_directory +'/*CAT[2,3]*.xml')


  main( trigFile, injFile, GRBnum, outdir, segdir, chisq_index=q,\
        chisq_nhigh=n,null_thresh = nullt, verbose=verbose,vetoFiles=vetoFiles )
 <|MERGE_RESOLUTION|>--- conflicted
+++ resolved
@@ -181,7 +181,6 @@
 
   # initiate single IFO lists
   trigIfoSNR = {}
-<<<<<<< HEAD
   trigIfobankCS = {}
   trigIfoautoCS = {}
   trigIfostanCS = {}
@@ -201,15 +200,6 @@
     injIfobankCS[ifo] = []
     injIfoautoCS[ifo] = []
     injIfostanCS[ifo] = []
-=======
-  trigSigma  = {}
-  injIfoSNR  = {}
-  injSigma   = {}
-  for ifo in ifos:
-    trigIfoSNR[ifo] = []
-    trigSigma[ifo] = []
-    injIfoSNR[ifo] = []
->>>>>>> 6948e4eb
     injSigma[ifo] = []
   trigSigmaTot = []
 
@@ -253,15 +243,12 @@
     compsList = []
     for ifo in ifos:
       ifoSNR = getattr(trig,'snr_%s' % ifoAtt[ifo])
-<<<<<<< HEAD
       ifoBankCS = getattr(trig, 'bank_chisq_%s' % ifoAtt[ifo])
       ifoAutoCS = getattr(trig, 'cont_chisq_%s' % ifoAtt[ifo])
       ifoStanCS = getattr(trig, 'chisq_%s' % ifoAtt[ifo])
       trigIfobankCS[ifo].append( ifoBankCS )
       trigIfoautoCS[ifo].append( ifoAutoCS )
       trigIfostanCS[ifo].append( ifoStanCS )
-=======
->>>>>>> 6948e4eb
       trigIfoSNR[ifo].append( ifoSNR )
       compsList.append( ifoSNR )
       sig = getattr(trig,'sigmasq_%s' % ifoAtt[ifo])
@@ -309,11 +296,7 @@
         dec = numpy.degrees(trig.dec)
         injLongitude.append(ra)
         injLatitude.append(dec)
-<<<<<<< HEAD
         fPlus,fCross   = get_det_response( ra, dec, trig.get_end() )
-=======
-        fPlus,fCross   = get_det_response( ra, dec, segs['on'][-1]-1 )
->>>>>>> 6948e4eb
         aPat[trigPos] = {}
         for ifo in ifos:
           aPat[trigPos][ifo] = fPlus[ifo]*fPlus[ifo] + fCross[ifo]*fCross[ifo]
@@ -328,7 +311,6 @@
       compsList = []
       for ifo in ifos:
         ifoSNR = getattr(trig,'snr_%s' % ifoAtt[ifo])
-<<<<<<< HEAD
         ifoBankCS = getattr(trig, 'bank_chisq_%s' % ifoAtt[ifo])
         ifoAutoCS = getattr(trig, 'cont_chisq_%s' % ifoAtt[ifo])
         ifoStanCS = getattr(trig, 'chisq_%s' % ifoAtt[ifo])
@@ -336,9 +318,6 @@
         injIfobankCS[ifo].append( ifoBankCS )
         injIfoautoCS[ifo].append( ifoAutoCS )
         injIfostanCS[ifo].append( ifoStanCS )
-=======
-        injIfoSNR[ifo].append( ifoSNR )
->>>>>>> 6948e4eb
         compsList.append( ifoSNR )
 
       compsList.sort(reverse=True)
@@ -673,10 +652,7 @@
   ax.set_xlabel( "SNR" )
   ax.set_ylabel( "Chi Square" )
   ax.set_xlim( [6,1000] )
-<<<<<<< HEAD
   ax.set_ylim( [1,10000] )
-=======
->>>>>>> 6948e4eb
   fig.savefig( "%s/%s_chi_square_vs_snr.png" % ( outdir, tag ) )
   ax.set_xlim( [0,50] )
   ax.set_ylim( [1,2000] )
@@ -796,7 +772,6 @@
     ax.set_ylim( [0,20] )
     fig.savefig( "%s/%s_%s_snr_vs_snr_zoom.png" % ( outdir, tag, ifo ),\
                  bbox_inches='tight' )
-<<<<<<< HEAD
 
   # Plot single detector chi square plots
   for ifo in ifos:
@@ -896,9 +871,6 @@
     fig.savefig( "%s/%s_%s_snr_vs_%s_chisq_zoom.png" % (outdir,tag,ifo,ifo),\
                  bbox_inches="tight")
 
-=======
->>>>>>> 6948e4eb
-  
   # plot SNR versus auto veto 
   fig = pylab.figure()
   ax  = fig.gca()
