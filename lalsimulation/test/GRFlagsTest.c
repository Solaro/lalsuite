#include <lal/LALSimInspiralTestGRParams.h>
#include <lal/LALStatusMacros.h>

int main(int argc , char *argv[])
{
    /* Set lalDebugLevel to print all info, warnings, errors */
    lalDebugLevel = 7;

    (void) argc;
    (void) argv;
    int errnum;

    /* Create a new struct */
    printf("Creating a new struct with one parameter...\n");
<<<<<<< HEAD
    LALSimInspiralTestGRParam *test=NULL;//(LALSimInspiralTestGRParam *)XLALMalloc(sizeof(LALSimInspiralTestGRParam));
    XLALSimInspiralAddTestGRParam(&test,"first_param",10.0);
=======
    LALSimInspiralTestGRParam *test=NULL;
>>>>>>> 5748fc81
    printf("value:%lf\n",XLALSimInspiralGetTestGRParam(test, "first_param"));

    /* Add a second parameter to the struct */
    printf("Adding a second parameter to the struct...\n");
    if( XLALSimInspiralAddTestGRParam(&test,"second_param",20.0) != XLAL_SUCCESS)
        XLAL_ERROR(XLAL_EFUNC);
    printf("Printing the struct after adding second parameter...\n");
    if( XLALSimInspiralPrintTestGRParam(stderr,test) != XLAL_SUCCESS)
        XLAL_ERROR(XLAL_EFUNC);
    printf("Get second parameter and print its value...\n");
    printf("value:%lf\n",XLALSimInspiralGetTestGRParam(test, "second_param"));

    /* Set first parameter to new value */
    printf("Setting first parameter to new value...\n");
    if( XLALSimInspiralSetTestGRParam(test, "first_param",1000.0)
            != XLAL_SUCCESS )
        XLAL_ERROR(XLAL_EFUNC);
    printf("new value:%lf\n",
            XLALSimInspiralGetTestGRParam(test, "first_param"));

    /* Check for existing and non-existent parameters */
    printf("Checking for existing first parameter and non-existent third parameter...\n");
    printf("first_param:%d second_param:%d third_param:%d\n",
            XLALSimInspiralTestGRParamExists(test, "first_param"),
            XLALSimInspiralTestGRParamExists(test, "second_param"),
            XLALSimInspiralTestGRParamExists(test, "third_param"));
    printf("Now add a third parameter...\n");
    if( XLALSimInspiralAddTestGRParam(&test,"third_param",12.0) != XLAL_SUCCESS )
        XLAL_ERROR(XLAL_EFUNC);
    printf("first_param:%d second_param:%d third_param:%d\n",
            XLALSimInspiralTestGRParamExists(test, "first_param"),
            XLALSimInspiralTestGRParamExists(test, "second_param"),
            XLALSimInspiralTestGRParamExists(test, "third_param"));

    /* Print the params struct */
    printf("We print the struct as it appears now...\n");
    if( XLALSimInspiralPrintTestGRParam(stderr,test) != XLAL_SUCCESS )
        XLAL_ERROR(XLAL_EFUNC);

    /* Try to add a parameter that already exists */
    printf("Trying to add a parameter that already exists...\n");
    XLAL_TRY( XLALSimInspiralAddTestGRParam(&test,"third_param",12.0), errnum );
    printf("This throws the above message and error code %d\n", errnum);

    /* Destroy the params struct */
    XLALSimInspiralDestroyTestGRParam(test);

    return 0;
}<|MERGE_RESOLUTION|>--- conflicted
+++ resolved
@@ -12,12 +12,9 @@
 
     /* Create a new struct */
     printf("Creating a new struct with one parameter...\n");
-<<<<<<< HEAD
+
     LALSimInspiralTestGRParam *test=NULL;//(LALSimInspiralTestGRParam *)XLALMalloc(sizeof(LALSimInspiralTestGRParam));
     XLALSimInspiralAddTestGRParam(&test,"first_param",10.0);
-=======
-    LALSimInspiralTestGRParam *test=NULL;
->>>>>>> 5748fc81
     printf("value:%lf\n",XLALSimInspiralGetTestGRParam(test, "first_param"));
 
     /* Add a second parameter to the struct */
