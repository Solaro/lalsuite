#include <lal/LALSimInspiralTestGRParams.h>
#include <lal/LALStatusMacros.h>

int main(int argc , char *argv[])
{
    /* Set lalDebugLevel to print all info, warnings, errors */
    lalDebugLevel = 7;

    (void) argc;
    (void) argv;
    int errnum;

    /* Create a new struct */
    printf("Creating a new struct with one parameter...\n");
<<<<<<< HEAD

    LALSimInspiralTestGRParam *test=NULL;//(LALSimInspiralTestGRParam *)XLALMalloc(sizeof(LALSimInspiralTestGRParam));
    XLALSimInspiralAddTestGRParam(&test,"first_param",10.0);
=======
    LALSimInspiralTestGRParam *test=NULL;
    if( XLALSimInspiralAddTestGRParam(&test,"first_param",10.0) != XLAL_SUCCESS)
        XLAL_ERROR(XLAL_EFUNC);
>>>>>>> 16682e34
    printf("value:%lf\n",XLALSimInspiralGetTestGRParam(test, "first_param"));

    /* Add a second parameter to the struct */
    printf("Adding a second parameter to the struct...\n");
    if( XLALSimInspiralAddTestGRParam(&test,"second_param",20.0) != XLAL_SUCCESS)
        XLAL_ERROR(XLAL_EFUNC);
    printf("Printing the struct after adding second parameter...\n");
    if( XLALSimInspiralPrintTestGRParam(stderr,test) != XLAL_SUCCESS)
        XLAL_ERROR(XLAL_EFUNC);
    printf("Get second parameter and print its value...\n");
    printf("value:%lf\n",XLALSimInspiralGetTestGRParam(test, "second_param"));

    /* Set first parameter to new value */
    printf("Setting first parameter to new value...\n");
    if( XLALSimInspiralSetTestGRParam(test, "first_param",1000.0)
            != XLAL_SUCCESS )
        XLAL_ERROR(XLAL_EFUNC);
    printf("new value:%lf\n",
            XLALSimInspiralGetTestGRParam(test, "first_param"));

    /* Check for existing and non-existent parameters */
    printf("Checking for existing first parameter and non-existent third parameter...\n");
    printf("first_param:%d second_param:%d third_param:%d\n",
            XLALSimInspiralTestGRParamExists(test, "first_param"),
            XLALSimInspiralTestGRParamExists(test, "second_param"),
            XLALSimInspiralTestGRParamExists(test, "third_param"));
    printf("Now add a third parameter...\n");
    if( XLALSimInspiralAddTestGRParam(&test,"third_param",12.0) != XLAL_SUCCESS )
        XLAL_ERROR(XLAL_EFUNC);
    printf("first_param:%d second_param:%d third_param:%d\n",
            XLALSimInspiralTestGRParamExists(test, "first_param"),
            XLALSimInspiralTestGRParamExists(test, "second_param"),
            XLALSimInspiralTestGRParamExists(test, "third_param"));

    /* Print the params struct */
    printf("We print the struct as it appears now...\n");
    if( XLALSimInspiralPrintTestGRParam(stderr,test) != XLAL_SUCCESS )
        XLAL_ERROR(XLAL_EFUNC);

    /* Try to add a parameter that already exists */
    printf("Trying to add a parameter that already exists...\n");
    XLAL_TRY( XLALSimInspiralAddTestGRParam(&test,"third_param",12.0), errnum );
    printf("This throws the above message and error code %d\n", errnum);

    /* Destroy the params struct */
    XLALSimInspiralDestroyTestGRParam(test);

    return 0;
}<|MERGE_RESOLUTION|>--- conflicted
+++ resolved
@@ -12,15 +12,10 @@
 
     /* Create a new struct */
     printf("Creating a new struct with one parameter...\n");
-<<<<<<< HEAD
 
-    LALSimInspiralTestGRParam *test=NULL;//(LALSimInspiralTestGRParam *)XLALMalloc(sizeof(LALSimInspiralTestGRParam));
-    XLALSimInspiralAddTestGRParam(&test,"first_param",10.0);
-=======
     LALSimInspiralTestGRParam *test=NULL;
     if( XLALSimInspiralAddTestGRParam(&test,"first_param",10.0) != XLAL_SUCCESS)
         XLAL_ERROR(XLAL_EFUNC);
->>>>>>> 16682e34
     printf("value:%lf\n",XLALSimInspiralGetTestGRParam(test, "first_param"));
 
     /* Add a second parameter to the struct */
