/*
*  Copyright (C) 2011 Craig Robinson, Enrico Barausse, Yi Pan, Prayush Kumar
*  (minor changes)
*
*  This program is free software; you can redistribute it and/or modify
*  it under the terms of the GNU General Public License as published by
*  the Free Software Foundation; either version 2 of the License, or
*  (at your option) any later version.
*
*  This program is distributed in the hope that it will be useful,
*  but WITHOUT ANY WARRANTY; without even the implied warranty of
*  MERCHANTABILITY or FITNESS FOR A PARTICULAR PURPOSE.  See the
*  GNU General Public License for more details.
*
*  You should have received a copy of the GNU General Public License
*  along with with program; see the file COPYING. If not, write to the
*  Free Software Foundation, Inc., 59 Temple Place, Suite 330, Boston,
*  MA  02111-1307  USA
*/

/**
 * \author Craig Robinson, Yi Pan, Prayush Kumar
 *
 * \file
 *
 * \brief Functions for producing SEOBNRv1 waveforms for
 * spinning binaries, as described in
 * Taracchini et al. ( PRD 86, 024011 (2012), arXiv 1202.0790 ).
 * All equation numbers in this file refer to equations of this paper,
 * unless otherwise specified.
 *
 *
 * \brief Functions for producing SEOBNRv2 waveforms for
 * spinning binaries, as described in
 * Taracchini et al. ( arXiv 1311.2544 ).
 * 
 * 
 * \brief Functions for producing SEOBNRv3 waveforms for 
 * precessing binaries of spinning compact objects, as described
 * in Pan et al. ( arXiv 1307.6232 ).
 */

#include <math.h>
#include <complex.h>
#include <lal/LALSimInspiral.h>
#include <lal/LALSimIMR.h>
#include <lal/Date.h>
#include <lal/TimeSeries.h>
#include <lal/Units.h>
#include <lal/LALAdaptiveRungeKutta4.h>
#include <lal/SphericalHarmonics.h>
#include <gsl/gsl_sf_gamma.h>
#include <gsl/gsl_integration.h>

#include "LALSimIMREOBNRv2.h"
#include "LALSimIMRSpinEOB.h"
#include "LALSimInspiralPrecess.h"

/* Include all the static function files we need */
#include "LALSimIMREOBHybridRingdown.c"
#include "LALSimIMREOBFactorizedWaveform.c"
#include "LALSimIMREOBNewtonianMultipole.c"
#include "LALSimIMREOBNQCCorrection.c"
#include "LALSimIMRSpinEOBInitialConditions.c"
#include "LALSimIMRSpinEOBAuxFuncs.c"
#include "LALSimIMRSpinAlignedEOBHcapDerivative.c"
#include "LALSimIMRSpinEOBHamiltonian.c"
#include "LALSimIMRSpinEOBFactorizedWaveformCoefficients.c"
#include "LALSimIMRSpinEOBFactorizedWaveform.c"
#include "LALSimIMRSpinEOBFactorizedFlux.c"


#ifdef __GNUC__
#define UNUSED __attribute__ ((unused))
#else
#define UNUSED
#endif

static double f_alphadotcosi( double x, void * inparams )
{
	PrecEulerAnglesIntegration* params = (PrecEulerAnglesIntegration*) inparams;
	
	REAL8 alphadot = gsl_spline_eval_deriv( params->alpha_spline, x, params->alpha_acc );
	REAL8 beta = gsl_spline_eval( params->beta_spline, x, params->beta_acc );
	
	return -1. * alphadot * cos(beta);	
	
}


UNUSED static int
XLALEOBSpinStopCondition(double UNUSED t,
                           const double values[],
                           double dvalues[],
                           void *funcParams
                          )
{

  SpinEOBParams *params = (SpinEOBParams *)funcParams;
  double omega_x, omega_y, omega_z, omega;
  double r2;

  omega_x = values[1]*dvalues[2] - values[2]*dvalues[1];
  omega_y = values[2]*dvalues[0] - values[0]*dvalues[2];
  omega_z = values[0]*dvalues[1] - values[1]*dvalues[0];

  r2 = values[0]*values[0] + values[1]*values[1] + values[2]*values[2];
  omega = sqrt( omega_x*omega_x + omega_y*omega_y + omega_z*omega_z )/r2;

  /* Terminate when omega reaches peak, and separation is < 6M */
  //if ( omega < params->eobParams->omega )
  if ( r2 < 16. && omega < params->eobParams->omega )
  {
    return 1;
  }

  params->eobParams->omega = omega;
  return GSL_SUCCESS;
}

UNUSED static int
XLALEOBSpinStopConditionBasedOnPR(double UNUSED t,
                           const double values[],
                           double UNUSED dvalues[],
                           void UNUSED *funcParams
                          )
{
  int debugPK = 0;
  INT4 i;
  SpinEOBParams UNUSED *params = (SpinEOBParams *)funcParams;
  
  REAL8 r2, pDotr = 0;
  REAL8 p[3], r[3];
  REAL8 omega_x, omega_y, omega_z, omega;

  omega_x = values[1]*dvalues[2] - values[2]*dvalues[1];
  omega_y = values[2]*dvalues[0] - values[0]*dvalues[2];
  omega_z = values[0]*dvalues[1] - values[1]*dvalues[0];

  memcpy( r, values, 3*sizeof(REAL8));
  memcpy( p, values+3, 3*sizeof(REAL8));

  r2 = inner_product(r,r);
  omega = sqrt( omega_x*omega_x + omega_y*omega_y + omega_z*omega_z )/r2;
  pDotr = inner_product( p, r ) / sqrt(r2);
  
  /* Terminate when omega reaches peak, and separation is < 6M */
  //if ( omega < params->eobParams->omega )
  for( i = 0; i < 12; i++ )
  {
	  if( isnan(dvalues[i]) )
	  {
		  if(debugPK)printf("\n isnan reached. r2 = %f\n", r2);
		  return 1;
	  }
  }
  
  if ( r2 < 16 && pDotr >= 0  )
  {
	if(debugPK)printf("\n Integration stopping, p_r pointing outwards -- out-spiraling!\n");
    return 1;
  }
  
  if ( r2 < 16. && omega < params->eobParams->omega )
  {
    params->eobParams->omegaPeaked = 1;
  }

  /* If omega has gone through a second extremum, break */
  if ( r2 < 16. && params->eobParams->omegaPeaked == 1 && omega > params->eobParams->omega )
  {
	 if(debugPK)printf("\n Integration stopping, omega reached second extremum\n");
    return 1;
  }

  params->eobParams->omega = omega;

  if( r2>16 )params->eobParams->omegaPeaked = 0;
  
  if(debugPK && r2 < 9.)printf("\n Integration continuing, r = %f, omega = %f\n", sqrt(r2), omega);
  
  return GSL_SUCCESS;
}


/**
 * Stopping condition for the regular resolution EOB orbital evolution
 * -- stop when reaching max orbital frequency in strong field.
 * At each test,
 * if omega starts to decrease, return 1 to stop evolution;
 * if not, update omega with current value and return GSL_SUCCESS to continue evolution.
 */
static int
XLALEOBSpinAlignedStopCondition(double UNUSED t,  /**< UNUSED */
                           const double values[], /**< dynamical variable values */
                           double dvalues[],      /**< dynamical variable time derivative values */
                           void *funcParams       /**< physical parameters */
                          )
{

  REAL8 omega, r;
  SpinEOBParams *params = (SpinEOBParams *)funcParams;

  r     = values[0];
  omega = dvalues[1];

  //if ( omega < params->eobParams->omega )
  if ( r < 6. && omega < params->eobParams->omega )
  {
    return 1;
  }

  params->eobParams->omega = omega;
  return GSL_SUCCESS;
}

/**
 * Stopping condition for the high resolution EOB orbital evolution
 * -- stop when reaching a minimum radius 0.3M out of the EOB horizon (Eqs. 9b, 37)
 * or when getting nan in any of the four ODE equations
 * At each test,
 * if conditions met, return 1 to stop evolution;
 * if not, return GSL_SUCCESS to continue evolution.
 */
static int
XLALSpinAlignedHiSRStopCondition(double UNUSED t,  /**< UNUSED */
                           const double values[], /**< dynamical variable values */
                           double dvalues[],      /**< dynamical variable time derivative values */
                           void *funcParams       /**< physical parameters */
                          )
{
  SpinEOBParams *params = (SpinEOBParams *)funcParams;
  REAL8 K, eta, chiK;
  REAL8 rshift = 0.6;
  eta  = params->eobParams->eta;
  chiK = params->sigmaKerr->data[2] / (1.-2.*eta);
  K = 1.4467 -  1.7152360250654402 * eta - 3.246255899738242 * eta * eta;

  if ( chiK < 0.8 ) rshift = 0.5;
  if ( chiK < 0.78) rshift = 0.475;
  if ( chiK < 0.72) rshift = 0.45;
  if ( chiK > -0.8 && chiK < 0.67 ) rshift = 0.35;

  if ( values[0] <= (1.+sqrt(1-params->a * params->a))*(1.-K*eta) + rshift+0.02 || isnan( dvalues[3] ) || isnan (dvalues[2]) || isnan (dvalues[1]) || isnan (dvalues[0]) )
  {
    return 1;
  }
  return GSL_SUCCESS;
}

/**
 * This function generates spin-aligned SEOBNRv1 waveforms h+ and hx.
 * Currently, only the h22 harmonic is available.
 * STEP 0) Prepare parameters, including pre-computed coefficients
 * for EOB Hamiltonian, flux and waveform
 * STEP 1) Solve for initial conditions
 * STEP 2) Evolve EOB trajectory until reaching the peak of orbital frequency
 * STEP 3) Step back in time by tStepBack and volve EOB trajectory again
 * using high sampling rate, stop at 0.3M out of the "EOB horizon".
 * STEP 4) Locate the peak of orbital frequency for NQC and QNM calculations
 * STEP 5) Calculate NQC correction using hi-sampling data
 * STEP 6) Calculate QNM excitation coefficients using hi-sampling data
 * STEP 7) Generate full inspiral waveform using desired sampling frequency
 * STEP 8) Generate full IMR modes -- attaching ringdown to inspiral
 * STEP 9) Generate full IMR hp and hx waveforms
 */
int XLALSimIMRSpinAlignedEOBWaveform(
        REAL8TimeSeries **hplus,     /**<< OUTPUT, +-polarization waveform */
        REAL8TimeSeries **hcross,    /**<< OUTPUT, x-polarization waveform */
        const REAL8     phiC,        /**<< coalescence orbital phase (rad) */ 
        REAL8           deltaT,      /**<< sampling time step */
        const REAL8     m1SI,        /**<< mass-1 in SI unit */ 
        const REAL8     m2SI,        /**<< mass-2 in SI unit */
        const REAL8     fMin,        /**<< starting frequency (Hz) */
        const REAL8     r,           /**<< distance in SI unit */
        const REAL8     inc,         /**<< inclination angle */
        const REAL8     spin1z,      /**<< z-component of spin-1, dimensionless */
        const REAL8     spin2z,       /**<< z-component of spin-2, dimensionless */
        UINT4           SpinAlignedEOBversion /**<< 1 for SEOBNRv1, 2 for SEOBNRv2 */
     )
{
  /* If the EOB version flag is neither 1 nor 2, exit */
  if (SpinAlignedEOBversion != 1 && SpinAlignedEOBversion != 2)
  {
    XLALPrintError("XLAL Error - %s: SEOBNR version flag incorrectly set to %u\n",
        __func__, SpinAlignedEOBversion);
    XLAL_ERROR( XLAL_EERR );
  }
  
  Approximant SpinAlignedEOBapproximant = (SpinAlignedEOBversion == 1) ? SEOBNRv1 : SEOBNRv2;

  /* If either spin > 0.6, model not available, exit */
  if ( SpinAlignedEOBversion == 1 && ( spin1z > 0.6 || spin2z > 0.6 ) )
  {
    XLALPrintError( "XLAL Error - %s: Component spin larger than 0.6!\nSEOBNRv1 is only available for spins in the range -1 < a/M < 0.6.\n", __func__);
    XLAL_ERROR( XLAL_EINVAL );
  }

  INT4 i;

  REAL8Vector *values = NULL;

  /* EOB spin vectors used in the Hamiltonian */
  REAL8Vector *sigmaStar = NULL;
  REAL8Vector *sigmaKerr = NULL;
  REAL8       a, tplspin;
  REAL8       chiS, chiA;

  /* Wrapper spin vectors used to calculate sigmas */
  REAL8Vector s1Vec, s1VecOverMtMt;
  REAL8Vector s2Vec, s2VecOverMtMt;
  REAL8       spin1[3] = {0, 0, spin1z};
  REAL8       spin2[3] = {0, 0, spin2z};
  REAL8       s1Data[3], s2Data[3], s1DataNorm[3], s2DataNorm[3];

  /* Parameters of the system */
  REAL8 m1, m2, mTotal, eta, mTScaled;
  REAL8 amp0;
  REAL8 sSub = 0.0;
  LIGOTimeGPS tc = LIGOTIMEGPSZERO;

  /* Dynamics of the system */
  REAL8Vector rVec, phiVec, prVec, pPhiVec;
  REAL8       omega, v, ham;

  /* Cartesian vectors needed to calculate Hamiltonian */
  REAL8Vector cartPosVec, cartMomVec;
  REAL8       cartPosData[3], cartMomData[3];

  /* Signal mode */
  COMPLEX16   hLM;
  REAL8Vector *sigReVec = NULL, *sigImVec = NULL;

  /* Non-quasicircular correction */
  EOBNonQCCoeffs nqcCoeffs;
  COMPLEX16      hNQC;
  REAL8Vector    *ampNQC = NULL, *phaseNQC = NULL;

  /* Ringdown freq used to check the sample rate */
  COMPLEX16Vector modefreqVec;
  COMPLEX16      modeFreq;

  /* Spin-weighted spherical harmonics */
  COMPLEX16  MultSphHarmP;
  COMPLEX16  MultSphHarmM;

  /* We will have to switch to a high sample rate for ringdown attachment */
  REAL8 deltaTHigh;
  UINT4 resampFac;
  UINT4 resampPwr;
  REAL8 resampEstimate;

  /* How far will we have to step back to attach the ringdown? */
  REAL8 tStepBack;
  INT4  nStepBack;

  /* Dynamics and details of the high sample rate part used to attach the ringdown */
  UINT4 hiSRndx;
  REAL8Vector timeHi, rHi, phiHi, prHi, pPhiHi;
  REAL8Vector *sigReHi = NULL, *sigImHi = NULL;
  REAL8Vector *omegaHi = NULL;

  /* Indices of peak frequency and final point */
  /* Needed to attach ringdown at the appropriate point */
  UINT4 peakIdx = 0, finalIdx = 0;

  /* (2,2) and (2,-2) spherical harmonics needed in (h+,hx) */
  REAL8 y_1, y_2, z1, z2;

  /* Variables for the integrator */
  ark4GSLIntegrator       *integrator = NULL;
  REAL8Array              *dynamics   = NULL;
  REAL8Array              *dynamicsHi = NULL;
  INT4                    retLen;
  REAL8  UNUSED           tMax;

  /* Accuracies of adaptive Runge-Kutta integrator */
  const REAL8 EPS_ABS = 1.0e-10;
  const REAL8 EPS_REL = 1.0e-9;

  /*
   * STEP 0) Prepare parameters, including pre-computed coefficients 
   *         for EOB Hamiltonian, flux and waveform  
   */

  /* Parameter structures containing important parameters for the model */
  SpinEOBParams           seobParams;
  SpinEOBHCoeffs          seobCoeffs;
  EOBParams               eobParams;
  FacWaveformCoeffs       hCoeffs;
  NewtonMultipolePrefixes prefixes;

  /* Initialize parameters */
  m1 = m1SI / LAL_MSUN_SI;
  m2 = m2SI / LAL_MSUN_SI;
  mTotal = m1 + m2;
  mTScaled = mTotal * LAL_MTSUN_SI;
  eta    = m1 * m2 / (mTotal*mTotal);

  amp0 = mTotal * LAL_MRSUN_SI / r;

  /* TODO: Insert potentially necessary checks on the arguments */

  /* Calculate the time we will need to step back for ringdown */
  tStepBack = 100. * mTScaled;
  nStepBack = ceil( tStepBack / deltaT );

  /* Calculate the resample factor for attaching the ringdown */
  /* We want it to be a power of 2 */
  /* If deltaT > Mtot/50, reduce deltaT by the smallest power of two for which deltaT < Mtot/50 */
  resampEstimate = 50. * deltaT / mTScaled;
  resampFac = 1;
  //resampFac = 1 << (UINT4)ceil(log2(resampEstimate));
  
  if ( resampEstimate > 1. )
  {
    resampPwr = (UINT4)ceil( log2( resampEstimate ) );
    while ( resampPwr-- )
    {
      resampFac *= 2u;
    }
  }
  

  /* Allocate the values vector to contain the initial conditions */
  /* Since we have aligned spins, we can use the 4-d vector as in the non-spin case */
  if ( !(values = XLALCreateREAL8Vector( 4 )) )
  {
    XLAL_ERROR( XLAL_ENOMEM );
  }
  memset ( values->data, 0, values->length * sizeof( REAL8 ));

  /* Set up structures and calculate necessary PN parameters */
  /* Unlike the general case, we only need to calculate these once */
  memset( &seobParams, 0, sizeof(seobParams) );
  memset( &seobCoeffs, 0, sizeof(seobCoeffs) );
  memset( &eobParams, 0, sizeof(eobParams) );
  memset( &hCoeffs, 0, sizeof( hCoeffs ) );
  memset( &prefixes, 0, sizeof( prefixes ) );

  /* Before calculating everything else, check sample freq is high enough */
  modefreqVec.length = 1;
  modefreqVec.data   = &modeFreq;

  if ( XLALSimIMREOBGenerateQNMFreqV2( &modefreqVec, m1, m2, spin1, spin2, 2, 2, 1, SpinAlignedEOBapproximant ) == XLAL_FAILURE )
  {
    XLALDestroyREAL8Vector( values );
    XLAL_ERROR( XLAL_EFUNC );
  }

  /* If Nyquist freq < 220 QNM freq, exit */
  if ( deltaT > LAL_PI / creal(modeFreq) )
  {
    XLALPrintError( "XLAL Error - %s: Ringdown frequency > Nyquist frequency!\nAt present this situation is not supported.\n", __func__);
    XLALDestroyREAL8Vector( values );
    XLAL_ERROR( XLAL_EINVAL );
  }

  if ( !(sigmaStar = XLALCreateREAL8Vector( 3 )) )
  {
    XLALDestroyREAL8Vector( values );
    XLAL_ERROR( XLAL_ENOMEM );
  }

  if ( !(sigmaKerr = XLALCreateREAL8Vector( 3 )) )
  {
    XLALDestroyREAL8Vector( sigmaStar );
    XLALDestroyREAL8Vector( values );
    XLAL_ERROR( XLAL_ENOMEM );
  }

  seobParams.alignedSpins = 1;
  seobParams.tortoise     = 1;
  seobParams.sigmaStar    = sigmaStar;
  seobParams.sigmaKerr    = sigmaKerr;
  seobParams.seobCoeffs   = &seobCoeffs;
  seobParams.eobParams    = &eobParams;
  eobParams.hCoeffs       = &hCoeffs;
  eobParams.prefixes      = &prefixes;

  eobParams.m1  = m1;
  eobParams.m2  = m2;
  eobParams.eta = eta;

  s1Vec.length = s2Vec.length = 3;
  s1VecOverMtMt.length = s2VecOverMtMt.length = 3;
  s1Vec.data   = s1Data;
  s2Vec.data   = s2Data;
  s1VecOverMtMt.data   = s1DataNorm;
  s2VecOverMtMt.data   = s2DataNorm;

  /* copy the spins into the appropriate vectors, and scale them by the mass */
  memcpy( s1Data, spin1, sizeof( s1Data ) );
  memcpy( s2Data, spin2, sizeof( s2Data ) );
  memcpy( s1DataNorm, spin1, sizeof( s1DataNorm ) );
  memcpy( s2DataNorm, spin2, sizeof( s2DataNorm ) );

  /* Calculate chiS and chiA */

  chiS = 0.5 * (spin1[2] + spin2[2]);
  chiA = 0.5 * (spin1[2] - spin2[2]);

  for( i = 0; i < 3; i++ )
  {
    s1Data[i] *= m1*m1;
    s2Data[i] *= m2*m2;
  }
 for ( i = 0; i < 3; i++ )
  {
    s1DataNorm[i] = s1Data[i]/mTotal/mTotal;
    s2DataNorm[i] = s2Data[i]/mTotal/mTotal;
  } 
  seobParams.s1Vec    = &s1VecOverMtMt;
  seobParams.s2Vec    = &s2VecOverMtMt;
 
  cartPosVec.length = cartMomVec.length = 3;
  cartPosVec.data = cartPosData;
  cartMomVec.data = cartMomData;
  memset( cartPosData, 0, sizeof( cartPosData ) );
  memset( cartMomData, 0, sizeof( cartMomData ) );

  /* Populate the initial structures */
  if ( XLALSimIMRSpinEOBCalculateSigmaStar( sigmaStar, m1, m2, &s1Vec, &s2Vec ) == XLAL_FAILURE )
  {
    XLALDestroyREAL8Vector( sigmaKerr );
    XLALDestroyREAL8Vector( sigmaStar );
    XLALDestroyREAL8Vector( values );
    XLAL_ERROR( XLAL_EFUNC );
  }

  if ( XLALSimIMRSpinEOBCalculateSigmaKerr( sigmaKerr, m1, m2, &s1Vec, &s2Vec ) == XLAL_FAILURE )
  {
    XLALDestroyREAL8Vector( sigmaKerr );
    XLALDestroyREAL8Vector( sigmaStar );
    XLALDestroyREAL8Vector( values );
    XLAL_ERROR( XLAL_EFUNC );
  }

  /* Calculate the value of a */
  /* XXX I am assuming that, since spins are aligned, it is okay to just use the z component XXX */
  /* TODO: Check this is actually the way it works in LAL */
  switch ( SpinAlignedEOBversion )
  {
     case 1:
       tplspin = 0.0;
       break;
     case 2:
       tplspin = (1.-2.*eta) * chiS + (m1 - m2)/(m1 + m2) * chiA;
       break;
     default:
       XLALPrintError( "XLAL Error - %s: Unknown SEOBNR version!\nAt present only v1 and v2 are available.\n", __func__);
       XLAL_ERROR( XLAL_EINVAL );
       break;
  }
  /*for ( i = 0; i < 3; i++ )
  {
    a += sigmaKerr->data[i]*sigmaKerr->data[i];
  }
  a = sqrt( a );*/
  seobParams.a = a = sigmaKerr->data[2];
  seobParams.chi1 = spin1[2];
  seobParams.chi2 = spin2[2];

  /* Now compute the spinning H coefficients and store them in seobCoeffs */
  if ( XLALSimIMRCalculateSpinEOBHCoeffs( &seobCoeffs, eta, a, SpinAlignedEOBversion ) == XLAL_FAILURE )
  {    
    XLALDestroyREAL8Vector( sigmaKerr );
    XLALDestroyREAL8Vector( sigmaStar );
    XLALDestroyREAL8Vector( values );
    XLAL_ERROR( XLAL_EFUNC );
  }

  if ( XLALSimIMREOBCalcSpinFacWaveformCoefficients( &hCoeffs, m1, m2, eta, tplspin, chiS, chiA, SpinAlignedEOBversion ) == XLAL_FAILURE )
  {
    XLALDestroyREAL8Vector( sigmaKerr );
    XLALDestroyREAL8Vector( sigmaStar );
    XLALDestroyREAL8Vector( values );
    XLAL_ERROR( XLAL_EFUNC );
  }

  if ( XLALSimIMREOBComputeNewtonMultipolePrefixes( &prefixes, eobParams.m1, eobParams.m2 )
         == XLAL_FAILURE )
  {
    XLALDestroyREAL8Vector( sigmaKerr );
    XLALDestroyREAL8Vector( sigmaStar );
    XLALDestroyREAL8Vector( values );
    XLAL_ERROR( XLAL_EFUNC );
  }

  /*
   * STEP 1) Solve for initial conditions
   */

  /* Set the initial conditions. For now we use the generic case */
  /* Can be simplified if spin-aligned initial conditions solver available. The cost of generic code is negligible though. */
  REAL8Vector *tmpValues = XLALCreateREAL8Vector( 14 );
  if ( !tmpValues )
  {
    XLALDestroyREAL8Vector( sigmaKerr );
    XLALDestroyREAL8Vector( sigmaStar );
    XLALDestroyREAL8Vector( values );
    XLAL_ERROR( XLAL_ENOMEM );
  }

  memset( tmpValues->data, 0, tmpValues->length * sizeof( REAL8 ) );

  /* We set inc zero here to make it easier to go from Cartesian to spherical coords */
  /* No problem setting inc to zero in solving spin-aligned initial conditions. */
  /* inc is not zero in generating the final h+ and hx */
  if ( XLALSimIMRSpinEOBInitialConditions( tmpValues, m1, m2, fMin, 0, s1Data, s2Data, &seobParams ) == XLAL_FAILURE )
  {
    XLALDestroyREAL8Vector( tmpValues );
    XLALDestroyREAL8Vector( sigmaKerr );
    XLALDestroyREAL8Vector( sigmaStar );
    XLALDestroyREAL8Vector( values );
    XLAL_ERROR( XLAL_EFUNC );
  }

  /*fprintf( stderr, "ICs = %.16e %.16e %.16e %.16e %.16e %.16e %.16e %.16e %.16e %.16e %.16e %.16e\n", tmpValues->data[0], tmpValues->data[1], tmpValues->data[2],
      tmpValues->data[3], tmpValues->data[4], tmpValues->data[5], tmpValues->data[6], tmpValues->data[7], tmpValues->data[8],
      tmpValues->data[9], tmpValues->data[10], tmpValues->data[11] );*/

  /* Taken from Andrea's code */
/*  memset( tmpValues->data, 0, tmpValues->length*sizeof(tmpValues->data[0]));*/
#if 0
  tmpValues->data[0] = 19.9947984026;
  tmpValues->data[3] = -0.000433854158413;
  tmpValues->data[4] = 4.84217964546/tmpValues->data[0]; // q=1
#endif
#if 0
  tmpValues->data[0] = 19.9982539582;
  tmpValues->data[3] = -0.000390702473305;
  tmpValues->data[4] = 4.71107185264/tmpValues->data[0]; // q=1, chi1=chi2=0.98
#endif
#if 0
  tmpValues->data[0] = 19.996332305;
  tmpValues->data[3] = -0.000176807206312;
  tmpValues->data[4] = 4.84719922687/tmpValues->data[0]; // q=8
#endif
#if 0
  tmpValues->data[0] = 6.22645094958;
  tmpValues->data[3] = -0.00851784427559;
  tmpValues->data[4] = 3.09156589713/tmpValues->data[0]; // q=8 chi1=0.5 TEST DYNAMICS
#endif
#if 0
  tmpValues->data[0] = 19.9996712714;
  tmpValues->data[3] = -0.00016532905477;
  tmpValues->data[4] = 4.77661989696/tmpValues->data[0]; // q=8 chi1=0.5
#endif

  /* Now convert to Spherical */
  /* The initial conditions code returns Cartesian components of four vectors x, p, S1 and S2,
   * in the special case that the binary starts on the x-axis and the two spins are aligned
   * with the orbital angular momentum along the z-axis.
   * Therefore, in spherical coordinates the initial conditions are
   * r = x; phi = 0.; pr = px; pphi = r * py.
   */
  values->data[0] = tmpValues->data[0];
  values->data[1] = 0.;
  values->data[2] = tmpValues->data[3];
  values->data[3] = tmpValues->data[0] * tmpValues->data[4];

  //fprintf( stderr, "Spherical initial conditions: %e %e %e %e\n", values->data[0], values->data[1], values->data[2], values->data[3] );

  /*
   * STEP 2) Evolve EOB trajectory until reaching the peak of orbital frequency
   */

  /* Now we have the initial conditions, we can initialize the adaptive integrator */
  if (!(integrator = XLALAdaptiveRungeKutta4Init(4, XLALSpinAlignedHcapDerivative, XLALEOBSpinAlignedStopCondition, EPS_ABS, EPS_REL)))
  {
    XLALDestroyREAL8Vector( values );
    XLAL_ERROR( XLAL_EFUNC );
  }

  integrator->stopontestonly = 1;
  integrator->retries = 1;

  retLen = XLALAdaptiveRungeKutta4( integrator, &seobParams, values->data, 0., 20./mTScaled, deltaT/mTScaled, &dynamics );
  if ( retLen == XLAL_FAILURE )
  {
    XLAL_ERROR( XLAL_EFUNC );
  }

  /* Set up pointers to the dynamics */
  rVec.length = phiVec.length = prVec.length = pPhiVec.length = retLen;
  rVec.data    = dynamics->data+retLen;
  phiVec.data  = dynamics->data+2*retLen;
  prVec.data   = dynamics->data+3*retLen;
  pPhiVec.data = dynamics->data+4*retLen;

  //printf( "We think we hit the peak at time %e\n", dynamics->data[retLen-1] );

  /* TODO : Insert high sampling rate / ringdown here */
  FILE *out = fopen( "saDynamics.dat", "w" );
  for ( i = 0; i < retLen; i++ )
  {
    fprintf( out, "%.16e %.16e %.16e %.16e %.16e\n", dynamics->data[i], rVec.data[i], phiVec.data[i], prVec.data[i], pPhiVec.data[i] );
  }
  fclose( out );

  /*
   * STEP 3) Step back in time by tStepBack and volve EOB trajectory again 
   *         using high sampling rate, stop at 0.3M out of the "EOB horizon".
   */

  /* Set up the high sample rate integration */
  hiSRndx = retLen - nStepBack;
  deltaTHigh = deltaT / (REAL8)resampFac;

  fprintf( stderr, "Stepping back %d points - we expect %d points at high SR\n", nStepBack, nStepBack*resampFac );
  fprintf( stderr, "Commencing high SR integration... from %.16e %.16e %.16e %.16e %.16e\n",
     (dynamics->data)[hiSRndx],rVec.data[hiSRndx], phiVec.data[hiSRndx], prVec.data[hiSRndx], pPhiVec.data[hiSRndx] );

  values->data[0] = rVec.data[hiSRndx];
  values->data[1] = phiVec.data[hiSRndx];
  values->data[2] = prVec.data[hiSRndx];
  values->data[3] = pPhiVec.data[hiSRndx];
  /* For HiSR evolution, we stop at a radius 0.3M from the deformed Kerr singularity, 
   * or when any derivative of Hamiltonian becomes nan */
  integrator->stop = XLALSpinAlignedHiSRStopCondition;

  retLen = XLALAdaptiveRungeKutta4( integrator, &seobParams, values->data, 0., 20./mTScaled, deltaTHigh/mTScaled, &dynamicsHi );
  if ( retLen == XLAL_FAILURE )
  {
    XLAL_ERROR( XLAL_EFUNC );
  }

  //fprintf( stderr, "We got %d points at high SR\n", retLen );

  /* Set up pointers to the dynamics */
  rHi.length = phiHi.length = prHi.length = pPhiHi.length = timeHi.length = retLen;
  timeHi.data = dynamicsHi->data;
  rHi.data    = dynamicsHi->data+retLen;
  phiHi.data  = dynamicsHi->data+2*retLen;
  prHi.data   = dynamicsHi->data+3*retLen;
  pPhiHi.data = dynamicsHi->data+4*retLen;

  out = fopen( "saDynamicsHi.dat", "w" );
  for ( i = 0; i < retLen; i++ )
  {
    fprintf( out, "%.16e %.16e %.16e %.16e %.16e\n", timeHi.data[i], rHi.data[i], phiHi.data[i], prHi.data[i], pPhiHi.data[i] );
  }
  fclose( out );

  /* Allocate the high sample rate vectors */
  sigReHi  = XLALCreateREAL8Vector( retLen + (UINT4)ceil( 20 / ( cimag(modeFreq) * deltaTHigh )) );
  sigImHi  = XLALCreateREAL8Vector( retLen + (UINT4)ceil( 20 / ( cimag(modeFreq) * deltaTHigh )) );
  omegaHi  = XLALCreateREAL8Vector( retLen + (UINT4)ceil( 20 / ( cimag(modeFreq) * deltaTHigh )) );
  ampNQC   = XLALCreateREAL8Vector( retLen );
  phaseNQC = XLALCreateREAL8Vector( retLen );

  if ( !sigReHi || !sigImHi || !omegaHi || !ampNQC || !phaseNQC )
  {
    XLAL_ERROR( XLAL_ENOMEM );
  }

  memset( sigReHi->data, 0, sigReHi->length * sizeof( sigReHi->data[0] ));
  memset( sigImHi->data, 0, sigImHi->length * sizeof( sigImHi->data[0] ));

  /* Populate the high SR waveform */
  REAL8 omegaOld = 0.0;
  INT4  phaseCounter = 0;
  for ( i = 0; i < retLen; i++ )
  {
    values->data[0] = rHi.data[i];
    values->data[1] = phiHi.data[i];
    values->data[2] = prHi.data[i];
    values->data[3] = pPhiHi.data[i];

    omegaHi->data[i] = omega = XLALSimIMRSpinAlignedEOBCalcOmega( values->data, &seobParams );
    v = cbrt( omega );

    /* Calculate the value of the Hamiltonian */
    cartPosVec.data[0] = values->data[0];
    cartMomVec.data[0] = values->data[2];
    cartMomVec.data[1] = values->data[3] / values->data[0];

    ham = XLALSimIMRSpinEOBHamiltonian( eta, &cartPosVec, &cartMomVec, &s1VecOverMtMt, &s2VecOverMtMt, sigmaKerr, sigmaStar, seobParams.tortoise, &seobCoeffs );

    if ( XLALSimIMRSpinEOBGetSpinFactorizedWaveform( &hLM, values, v, ham, 2, 2, &seobParams )
           == XLAL_FAILURE )
    {
      /* TODO: Clean-up */
      XLAL_ERROR( XLAL_EFUNC );
    }

    ampNQC->data[i]  = cabs( hLM );
    sigReHi->data[i] = (REAL4)(amp0 * creal(hLM));
    sigImHi->data[i] = (REAL4)(amp0 * cimag(hLM));
    phaseNQC->data[i]= carg( hLM ) + phaseCounter * LAL_TWOPI;

    if ( i && phaseNQC->data[i] > phaseNQC->data[i-1] )
    {
      phaseCounter--;
      phaseNQC->data[i] -= LAL_TWOPI;
    }

    if ( omega <= omegaOld && !peakIdx )
    {
      //printf( "Have we got the peak? omegaOld = %.16e, omega = %.16e\n", omegaOld, omega );
      peakIdx = i;
    }
    omegaOld = omega;
  }
  //printf( "We now think the peak is at %d\n", peakIdx );
  finalIdx = retLen - 1;

  /*
   * STEP 4) Locate the peak of orbital frequency for NQC and QNM calculations
   */

  /* Stuff to find the actual peak time */
  gsl_spline    *spline = NULL;
  gsl_interp_accel *acc = NULL;
  REAL8 omegaDeriv1; //, omegaDeriv2;
  REAL8 time1, time2;
  REAL8 timePeak, timewavePeak = 0., omegaDerivMid;
  REAL8 sigAmpSqHi = 0., oldsigAmpSqHi = 0.;
  INT4  peakCount = 0;

  spline = gsl_spline_alloc( gsl_interp_cspline, retLen );
  acc    = gsl_interp_accel_alloc();

  time1 = dynamicsHi->data[peakIdx];

  gsl_spline_init( spline, dynamicsHi->data, omegaHi->data, retLen );
  omegaDeriv1 = gsl_spline_eval_deriv( spline, time1, acc );
  if ( omegaDeriv1 > 0. )
  {
    time2 = dynamicsHi->data[peakIdx+1];
    //omegaDeriv2 = gsl_spline_eval_deriv( spline, time2, acc );
  }
  else
  {
    //omegaDeriv2 = omegaDeriv1;
    time2 = time1;
    time1 = dynamicsHi->data[peakIdx-1];
    peakIdx--;
    omegaDeriv1 = gsl_spline_eval_deriv( spline, time1, acc );
  }

  do
  {
    timePeak = ( time1 + time2 ) / 2.;
    omegaDerivMid = gsl_spline_eval_deriv( spline, timePeak, acc );

    if ( omegaDerivMid * omegaDeriv1 < 0.0 )
    {
      //omegaDeriv2 = omegaDerivMid;
      time2 = timePeak;
    }
    else
    {
      omegaDeriv1 = omegaDerivMid;
      time1 = timePeak;
    }
  }
  while ( time2 - time1 > 1.0e-5 );

  /*gsl_spline_free( spline );
  gsl_interp_accel_free( acc );
  */

  XLALPrintInfo( "Estimation of the peak is now at time %.16e\n", timePeak );

  /* Having located the peak of orbital frequency, we set time and phase of coalescence */
  XLALGPSAdd( &tc, -mTScaled * (dynamics->data[hiSRndx] + timePeak));
  gsl_spline_init( spline, dynamicsHi->data, phiHi.data, retLen );
  sSub = gsl_spline_eval( spline, timePeak, acc ) - phiC;
  gsl_spline_free( spline );
  gsl_interp_accel_free( acc );
  /* Apply phiC to hi-sampling waveforms */
  REAL8 thisReHi, thisImHi;
  REAL8 csSub2 = cos(2.0 * sSub);
  REAL8 ssSub2 = sin(2.0 * sSub);
  for ( i = 0; i < retLen; i++)
  {
    thisReHi = sigReHi->data[i];
    thisImHi = sigImHi->data[i];
    sigReHi->data[i] =   thisReHi * csSub2 - thisImHi * ssSub2;
    sigImHi->data[i] =   thisReHi * ssSub2 + thisImHi * csSub2; 
  }

  /*
   * STEP 5) Calculate NQC correction using hi-sampling data
   */

  /* Calculate nonspin and amplitude NQC coefficients from fits and interpolation table */
  switch ( SpinAlignedEOBversion )
  {
     case 1:
       if ( XLALSimIMRGetEOBCalibratedSpinNQC( &nqcCoeffs, 2, 2, eta, a ) == XLAL_FAILURE )
       {
         XLAL_ERROR( XLAL_EFUNC );
       }
       break;
     case 2:
       if ( XLALSimIMRGetEOBCalibratedSpinNQC3D( &nqcCoeffs, 2, 2, m1, m2, a, chiA ) == XLAL_FAILURE )
       {
         XLAL_ERROR( XLAL_EFUNC );
       }
       break;
     default:
       XLALPrintError( "XLAL Error - %s: Unknown SEOBNR version!\nAt present only v1 and v2 are available.\n", __func__);
       XLAL_ERROR( XLAL_EINVAL );
       break;
  }

  /* Calculate phase NQC coefficients */
  if ( XLALSimIMRSpinEOBCalculateNQCCoefficients( ampNQC, phaseNQC, &rHi, &prHi, omegaHi,
          2, 2, timePeak, deltaTHigh/mTScaled, m1, m2, a, chiA, chiS, &nqcCoeffs, SpinAlignedEOBversion ) == XLAL_FAILURE )
  {
    XLAL_ERROR( XLAL_EFUNC );
  }

  /* Calculate the time of amplitude peak. Despite the name, this is in fact the shift in peak time from peak orb freq time */
  switch ( SpinAlignedEOBversion )
  {
     case 1:
     timewavePeak = XLALSimIMREOBGetNRSpinPeakDeltaT(2, 2, eta,  a);
       break;
     case 2:
     timewavePeak = 0.0;
       break;
     default:
       XLALPrintError( "XLAL Error - %s: Unknown SEOBNR version!\nAt present only v1 and v2 are available.\n", __func__);
       XLAL_ERROR( XLAL_EINVAL );
       break;
  }

  /* Apply to the high sampled part */
  //out = fopen( "saWavesHi.dat", "w" );
  for ( i = 0; i < retLen; i++ )
  {
    values->data[0] = rHi.data[i];
    values->data[1] = phiHi.data[i] - sSub;
    values->data[2] = prHi.data[i];
    values->data[3] = pPhiHi.data[i];

    if ( XLALSimIMREOBNonQCCorrection( &hNQC, values, omegaHi->data[i], &nqcCoeffs ) == XLAL_FAILURE )
    {
      XLAL_ERROR( XLAL_EFUNC );
    }

    hLM = sigReHi->data[i];
    hLM += I * sigImHi->data[i];
    //fprintf( out, "%.16e %.16e %.16e %.16e %.16e\n", timeHi.data[i], creal(hLM), cimag(hLM), creal(hNQC), cimag(hNQC) );

    hLM *= hNQC;
    sigReHi->data[i] = (REAL4) creal(hLM);
    sigImHi->data[i] = (REAL4) cimag(hLM);
    sigAmpSqHi = creal(hLM)*creal(hLM)+cimag(hLM)*cimag(hLM);
    if (sigAmpSqHi < oldsigAmpSqHi && peakCount == 0 && (i-1)*deltaTHigh/mTScaled < timePeak - timewavePeak) 
    {
      timewavePeak = (i-1)*deltaTHigh/mTScaled;
      peakCount += 1;
    }
    oldsigAmpSqHi = sigAmpSqHi;
  }
  //fclose(out);
  /*printf("NQCs entering hNQC: %.16e, %.16e, %.16e, %.16e, %.16e, %.16e\n", nqcCoeffs.a1, nqcCoeffs.a2,nqcCoeffs.a3, nqcCoeffs.a3S, nqcCoeffs.a4, nqcCoeffs.a5 );
  printf("NQCs entering hNQC: %.16e, %.16e, %.16e, %.16e\n", nqcCoeffs.b1, nqcCoeffs.b2,nqcCoeffs.b3, nqcCoeffs.b4 );*/
  if (timewavePeak < 1.0e-16 || peakCount == 0)
  {
    //printf("YP::warning: could not locate mode peak, use calibrated time shift of amplitude peak instead.\n");
    /* NOTE: instead of looking for the actual peak, use the calibrated value,    */
    /*       ignoring the error in using interpolated NQC instead of iterated NQC */
    timewavePeak = timePeak - timewavePeak;
  }
  
  /*
   * STEP 6) Calculate QNM excitation coefficients using hi-sampling data
   */

  /*out = fopen( "saInspWaveHi.dat", "w" );
  for ( i = 0; i < retLen; i++ )
  {
    fprintf( out, "%.16e %.16e %.16e\n", timeHi.data[i], sigReHi->data[i], sigImHi->data[i] );
  }
  fclose( out );*/
  
  /* Attach the ringdown at the time of amplitude peak */
  REAL8 combSize = 7.5; /* Eq. 34 */
  REAL8 chi = (spin1[2] + spin2[2]) / 2. + (spin1[2] - spin2[2]) / 2. * sqrt(1. - 4. * eta) / (1. - 2. * eta);
  
  /* Modify the combsize for SEOBNRv2 */
  /* If chi1=chi2=0, comb = 11. if chi < 0.8, comb = 12. if chi >= 0.8, comb =
   * 13.5 */
  if( SpinAlignedEOBversion == 2 )
  {
    combSize = (spin1[2] == 0. && spin2[2] == 0.) ? 11. : (( chi >= 0.8 ) ? 13.5 : 12.);
  }

  REAL8 timeshiftPeak;
  timeshiftPeak = timePeak - timewavePeak;
  if ( SpinAlignedEOBversion == 2)
  {
    timeshiftPeak = (timePeak - timewavePeak) > 0. ? (timePeak - timewavePeak) : 0.;
  }

  /*printf("YP::timePeak and timewavePeak: %.16e and %.16e\n",timePeak,timewavePeak);
  printf("YP::timeshiftPeak and combSize: %.16e and %.16e\n",timeshiftPeak,combSize);
  printf("PK::chi and SpinAlignedEOBversion: %.16e and %u\n\n", chi,SpinAlignedEOBversion);*/

  REAL8Vector *rdMatchPoint = XLALCreateREAL8Vector( 3 );
  if ( !rdMatchPoint )
  {
    XLAL_ERROR( XLAL_ENOMEM );
  }
  
  if ( combSize > timePeak - timeshiftPeak )
  {
    XLALPrintError( "The comb size looks to be too big!!!\n" );
  }

  rdMatchPoint->data[0] = combSize < timePeak - timeshiftPeak ? timePeak - timeshiftPeak - combSize : 0;
  rdMatchPoint->data[1] = timePeak - timeshiftPeak;
  rdMatchPoint->data[2] = dynamicsHi->data[finalIdx];
  printf("YP::comb range: %f, %f\n",rdMatchPoint->data[0],rdMatchPoint->data[1]);
  if ( XLALSimIMREOBHybridAttachRingdown( sigReHi, sigImHi, 2, 2,
              deltaTHigh, m1, m2, spin1[0], spin1[1], spin1[2], spin2[0], spin2[1], spin2[2],
              &timeHi, rdMatchPoint, SpinAlignedEOBapproximant )
          == XLAL_FAILURE ) 
  {
    XLAL_ERROR( XLAL_EFUNC );
  }

  /*
   * STEP 7) Generate full inspiral waveform using desired sampling frequency
   */

  /* Now create vectors at the correct sample rate, and compile the complete waveform */
  sigReVec = XLALCreateREAL8Vector( rVec.length + ceil( sigReHi->length / resampFac ) );
  sigImVec = XLALCreateREAL8Vector( sigReVec->length );

  memset( sigReVec->data, 0, sigReVec->length * sizeof( REAL8 ) );
  memset( sigImVec->data, 0, sigImVec->length * sizeof( REAL8 ) );
 
  /* Generate full inspiral waveform using desired sampling frequency */
  /* TODO - Check vectors were allocated */
  for ( i = 0; i < (INT4)rVec.length; i++ )
  {
    values->data[0] = rVec.data[i];
    values->data[1] = phiVec.data[i] - sSub;
    values->data[2] = prVec.data[i];
    values->data[3] = pPhiVec.data[i];

    omega = XLALSimIMRSpinAlignedEOBCalcOmega( values->data, &seobParams );
    v = cbrt( omega );

    /* Calculate the value of the Hamiltonian */
    cartPosVec.data[0] = values->data[0];
    cartMomVec.data[0] = values->data[2];
    cartMomVec.data[1] = values->data[3] / values->data[0];

    ham = XLALSimIMRSpinEOBHamiltonian( eta, &cartPosVec, &cartMomVec, &s1VecOverMtMt, &s2VecOverMtMt, sigmaKerr, sigmaStar, seobParams.tortoise, &seobCoeffs );

    if ( XLALSimIMRSpinEOBGetSpinFactorizedWaveform( &hLM, values, v, ham, 2, 2, &seobParams )
           == XLAL_FAILURE )
    {
      /* TODO: Clean-up */
      XLAL_ERROR( XLAL_EFUNC );
    }

    if ( XLALSimIMREOBNonQCCorrection( &hNQC, values, omega, &nqcCoeffs ) == XLAL_FAILURE )
    {
      XLAL_ERROR( XLAL_EFUNC );
    }

    hLM *= hNQC;

    sigReVec->data[i] = amp0 * creal(hLM);
    sigImVec->data[i] = amp0 * cimag(hLM);
  }

  /*
   * STEP 8) Generate full IMR modes -- attaching ringdown to inspiral
   */

  /* Attach the ringdown part to the inspiral */
  for ( i = 0; i < (INT4)(sigReHi->length / resampFac); i++ )
  {
    sigReVec->data[i+hiSRndx] = sigReHi->data[i*resampFac];
    sigImVec->data[i+hiSRndx] = sigImHi->data[i*resampFac];
  }

  /*
   * STEP 9) Generate full IMR hp and hx waveforms
   */
  
  /* For now, let us just try to create a waveform */
  REAL8TimeSeries *hPlusTS  = XLALCreateREAL8TimeSeries( "H_PLUS", &tc, 0.0, deltaT, &lalStrainUnit, sigReVec->length );
  REAL8TimeSeries *hCrossTS = XLALCreateREAL8TimeSeries( "H_CROSS", &tc, 0.0, deltaT, &lalStrainUnit, sigImVec->length );

  /* TODO change to using XLALSimAddMode function to combine modes */
  /* For now, calculate -2Y22 * h22 + -2Y2-2 * h2-2 directly (all terms complex) */
  /* Compute spin-weighted spherical harmonics and generate waveform */
  REAL8 coa_phase = 0.0;

  MultSphHarmP = XLALSpinWeightedSphericalHarmonic( inc, coa_phase, -2, 2, 2 );
  MultSphHarmM = XLALSpinWeightedSphericalHarmonic( inc, coa_phase, -2, 2, -2 );

  y_1 =   creal(MultSphHarmP) + creal(MultSphHarmM);
  y_2 =   cimag(MultSphHarmM) - cimag(MultSphHarmP);
  z1 = - cimag(MultSphHarmM) - cimag(MultSphHarmP);
  z2 =   creal(MultSphHarmM) - creal(MultSphHarmP);

  for ( i = 0; i < (INT4)sigReVec->length; i++ )
  {
    REAL8 x1 = sigReVec->data[i];
    REAL8 x2 = sigImVec->data[i];

    hPlusTS->data->data[i]  = (x1 * y_1) + (x2 * y_2);
    hCrossTS->data->data[i] = (x1 * z1) + (x2 * z2);
  }

  /* Point the output pointers to the relevant time series and return */
  (*hplus)  = hPlusTS;
  (*hcross) = hCrossTS;

  /* Free memory */
  XLALDestroyREAL8Vector( tmpValues );
  XLALDestroyREAL8Vector( sigmaKerr );
  XLALDestroyREAL8Vector( sigmaStar );
  XLALDestroyREAL8Vector( values );
  XLALDestroyREAL8Vector( rdMatchPoint );
  XLALDestroyREAL8Vector( ampNQC );
  XLALDestroyREAL8Vector( phaseNQC );
  XLALDestroyREAL8Vector( sigReVec );
  XLALDestroyREAL8Vector( sigImVec );
  XLALAdaptiveRungeKutta4Free( integrator );
  XLALDestroyREAL8Array( dynamics );
  XLALDestroyREAL8Array( dynamicsHi );
  XLALDestroyREAL8Vector( sigReHi );
  XLALDestroyREAL8Vector( sigImHi );
  XLALDestroyREAL8Vector( omegaHi );

  return XLAL_SUCCESS;
}

/** ********************************************************************
 *  THE FOLLOWING HAS FUNCTIONS FOR THE PRECESSING EOB MODEL
 *  ********************************************************************
 * */
/**
 * This function generates precessing spinning SEOBNRv3 waveforms h+ and hx.
 * Currently, only the h22 harmonic is available.
 * STEP 0) Prepare parameters, including pre-computed coefficients
 */

int XLALSimIMRSpinEOBWaveform(
        REAL8TimeSeries **hplus,
        REAL8TimeSeries **hcross,
        //LIGOTimeGPS     *tc,
        const REAL8     UNUSED phiC,
        const REAL8     deltaT,
        const REAL8     m1SI,
        const REAL8     m2SI,
        const REAL8     fMin,
        const REAL8     r,
        const REAL8     inc,
        const REAL8     INspin1[],
        const REAL8     INspin2[]
     )
{
  int importDynamicsAndGetDerivatives = 0;
  int debugPK = 1;

  INT4 i, k;
  UINT4 j;
  INT4 UNUSED status;
  LIGOTimeGPS tc = LIGOTIMEGPSZERO;
  
  /* SEOBNRv3 model */
  Approximant spinEOBApproximant = SEOBNRv3;
  /* Fix the underlying aligned spin EOB model */
  INT4 SpinAlignedEOBversion = 1;

  /* Vector to store the initial parameters */
  REAL8 spin1[3], spin2[3];
  memcpy( spin1, INspin1, 3*sizeof(REAL8));
  memcpy( spin2, INspin2, 3*sizeof(REAL8));
  
  REAL8Vector *values = NULL;
  /* Allocate the values vector to contain the ICs */
  /* For this model, it contains 12 dynamical variables: */	
  /* values[0-2]  - x (Cartesian separation vector) */
  /* values[3-5]  - p (Cartesian momentum) */
  /* values[6-8]  - spin of body 1 */
  /* values[9-11] - spin of body 2 */
  if ( !(values = XLALCreateREAL8Vector( 14 )) )
  {
    XLAL_ERROR(  XLAL_ENOMEM );
  }
  memset( values->data, 0, values->length * sizeof( REAL8 ));

  /* Vector to contain derivatives of ICs */
  REAL8Vector *dvalues = NULL; 
  if ( !(dvalues = XLALCreateREAL8Vector( 14 )) )
  {
    XLAL_ERROR(  XLAL_ENOMEM );
  }
  REAL8       rdotvec[3];
  
  /* EOB spin vectors used in the Hamiltonian */
  REAL8Vector *sigmaStar = NULL;
  REAL8Vector *sigmaKerr = NULL;
  REAL8       a, tplspin;
  REAL8       chiS, chiA;
  REAL8       spinNQC;

  /* Spins not scaled by the mass */
  REAL8 mSpin1[3], mSpin2[3];
  
  /* Wrapper spin vectors used to calculate sigmas */
  REAL8Vector s1Vec, s1VecOverMtMt;
  REAL8Vector s2Vec, s2VecOverMtMt;
  REAL8       s1Data[3], s2Data[3], s1DataNorm[3], s2DataNorm[3];

  /* Parameters of the system */
  REAL8 m1, m2, mTotal, eta, mTScaled;
  REAL8 UNUSED amp0, amp;
  REAL8 UNUSED sSub = 0.0;

  /* Dynamics of the system */
  REAL8Vector tVec, phiDMod, phiMod;
  REAL8Vector posVecx, posVecy, posVecz, momVecx, momVecy, momVecz;
  REAL8Vector s1Vecx, s1Vecy, s1Vecz, s2Vecx, s2Vecy, s2Vecz;
  REAL8       omega, v, ham;

  /* Cartesian vectors needed to calculate Hamiltonian */
  REAL8Vector cartPosVec, cartMomVec;
  REAL8             cartPosData[3], cartMomData[3];
  REAL8 rcrossrdotNorm, rvec[3], rcrossrdot[3], s1dotLN, s2dotLN;; 
  REAL8 UNUSED rcrossp[3], rcrosspMag, s1dotL, s2dotL;

  /* Polar vectors needed for waveform modes calculation */
  REAL8Vector polarDynamics, cartDynamics;
  REAL8 polData[4];
  
  /* Signal mode */
  COMPLEX16   hLM;
  REAL8Vector UNUSED *sigReVec = NULL, *sigImVec = NULL;

  /* Non-quasicircular correction */
  EOBNonQCCoeffs nqcCoeffs;
  COMPLEX16      UNUSED   hNQC;
  REAL8Vector    *ampNQC = NULL, *phaseNQC = NULL;

  /* Ringdown freq used to check the sample rate */
  COMPLEX16Vector UNUSED modefreqVec;
  COMPLEX16       UNUSED modeFreq;

  /* Spin-weighted spherical harmonics */
  COMPLEX16 UNUSED MultSphHarmP;
  COMPLEX16 UNUSED MultSphHarmM;

  /* We will have to switch to a high sample rate for ringdown attachment */
  REAL8 deltaTHigh;
  UINT4 resampFac;
  UINT4 resampPwr;
  REAL8 resampEstimate;

  /* How far will we have to step back to attach the ringdown? */
  REAL8 tStepBack;
  INT4  nStepBack;
  REAL8 HiSRstart;


  /* Dynamics and details of the high sample rate part used to attach the ringdown */
  UINT4 hiSRndx;
  REAL8Vector timeHi, phiDModHi, phiModHi;
  REAL8Vector posVecxHi, posVecyHi, posVeczHi, momVecxHi, momVecyHi, momVeczHi;
  REAL8Vector s1VecxHi, s1VecyHi, s1VeczHi, s2VecxHi, s2VecyHi, s2VeczHi;
  REAL8Vector *sigReHi = NULL, *sigImHi = NULL;
  REAL8Vector *omegaHi = NULL;

  /* Indices of peak frequency and final point */
  /* Needed to attach ringdown at the appropriate point */
  UINT4 UNUSED peakIdx = 0, finalIdx = 0;

  /* (2,2) and (2,-2) spherical harmonics needed in (h+,hx) */
  REAL8 UNUSED y_1, y_2, z1, z2;

  /* Parameter structures containing important parameters for the model */
  SpinEOBParams           seobParams;
  SpinEOBHCoeffs          seobCoeffs;
  EOBParams                   eobParams;
  FacWaveformCoeffs    hCoeffs;
  NewtonMultipolePrefixes prefixes;

  /* Set up structures and calculate necessary PN parameters */
  /* Due to precession, these need to get calculated in every step */
  /* TODO: Only calculate non-spinning parts once */
  memset( &seobParams, 0, sizeof(seobParams) );
  memset( &seobCoeffs, 0, sizeof(seobCoeffs) );
  memset( &eobParams, 0, sizeof(eobParams) );
  memset( &hCoeffs, 0, sizeof( hCoeffs ) );
  memset( &prefixes, 0, sizeof( prefixes ) );

  /* Variables for the integrator */
  ark4GSLIntegrator       *integrator = NULL;
  REAL8Array              *dynamics   = NULL;
  REAL8Array              *dynamicsHi = NULL;
  INT4  UNUSED          retLen, retLenLow, retLenHi;
  INT4                    retLenRDPatch;
  INT4                    retLenRDPatchLow;
  REAL8  UNUSED           tMax;
  
  /* Interpolation spline */
  gsl_spline    *spline = NULL;
  gsl_interp_accel *acc = NULL;

  /* Accuracies of adaptive Runge-Kutta integrator */
  const REAL8 EPS_ABS = 1.0e-9;
  const REAL8 EPS_REL = 1.0e-8;

  if ( !(sigmaStar = XLALCreateREAL8Vector( 3 )) )
  {
    XLALDestroyREAL8Vector( sigmaStar );
    XLALDestroyREAL8Vector( values );
    XLAL_ERROR( XLAL_ENOMEM );
  }

  if ( !(sigmaKerr = XLALCreateREAL8Vector( 3 )) )
  {
    XLALDestroyREAL8Vector( sigmaStar );
    XLALDestroyREAL8Vector( values );
    XLAL_ERROR( XLAL_ENOMEM );
  }

  /* Initialize parameters */
  //m1 = 25.0;//m1SI / LAL_MSUN_SI;
  //m2 = 5.0;//m2SI / LAL_MSUN_SI;
  m1 = m1SI / LAL_MSUN_SI;
  m2 = m2SI / LAL_MSUN_SI;
  mTotal = m1 + m2;
  mTScaled = mTotal * LAL_MTSUN_SI;
  eta    = m1 * m2 / (mTotal*mTotal);
  printf("YP: m1 = %f, m2 = %f\n",m1,m2);
  amp0 = mTotal * LAL_MRSUN_SI / r;
  //amp0 = 4. * mTotal * LAL_MRSUN_SI * eta / r;
  
#if 1  
  /*values->data[0] = 19.9;
  values->data[1] = -1.04337949716e-22;
  values->data[2] = -5.04250029413e-19;
  values->data[3] = -0.000201238161271;
  values->data[4] = 0.24386594182;
  values->data[5] = -0.000100920067298;
  values->data[6] = 0.26796875;
  values->data[7] = 0.30625;
  values->data[8] = -0.0765625000004;
  values->data[9] = -0.009375;
  values->data[10] = -0.00156249999995;
  values->data[11] = -0.00156250000004;*/

  /*values->data[0] = 15.87;
  values->data[1] = 0.;
  values->data[2] = 0.;
  values->data[3] = -0.0005229624453230818;
  values->data[4] = 0.2779908426296164 ;
  values->data[5] = -6.328418862992827e-05;
  values->data[6] = -0.2704529501882914 * (mTotal/m1) * (mTotal/m1);
  values->data[7] = -0.2168021314138335 * (mTotal/m1) * (mTotal/m1);
  values->data[8] = 0.001330438577632606 * (mTotal/m1) * (mTotal/m1);
  values->data[9] = 0.;
  values->data[10] = 0.;
<<<<<<< HEAD
  values->data[11] = 0.;
  /*
=======
  values->data[11] = 0.;*/
  
>>>>>>> 2a6a3182
  values->data[0] = 2.5000000000000000e+01;
  values->data[1] = -2.7380429870100001e-23;
  values->data[2] = -2.8953132596299999e-19;
  values->data[3] = -1.1854855421800000e-04;
  values->data[4] = 2.1180585973900001e-01;
  values->data[5] = -4.0060159474199999e-05;
  values->data[6] = -4.1225633554699997e-01 * (mTotal/m1) * (mTotal/m1);
  values->data[7] = -3.3047541974700001e-01 * (mTotal/m1) * (mTotal/m1);
  values->data[8] = 1.7167610798600000e-01 * (mTotal/m1) * (mTotal/m1);
  values->data[9] = 1.3483616572900000e-02 * (mTotal/m2) * (mTotal/m2);
  values->data[10] = 2.1175823681400000e-22 * (mTotal/m2) * (mTotal/m2);
  values->data[11] = 9.7964208715400000e-03 * (mTotal/m2) * (mTotal/m2);
<<<<<<< HEAD
  */
=======
>>>>>>> 2a6a3182

  /** Sergei: r = 20M, spin pointing at the smaller BH, orbital omega ~0.015 */
  /*values->data[0] = 2.000000000000000e+01;
  values->data[1] = 0;
  values->data[2] = 0;
  values->data[3] = -1.1854855421800000e-04;
  values->data[4] = 2.1180585973900001e-01;
  values->data[5] = -4.0060159474199999e-05;
  values->data[6] = -5.e-01 * (mTotal/m1) * (mTotal/m1);
  values->data[7] = 0 * (mTotal/m1) * (mTotal/m1);
  values->data[8] = 0 * (mTotal/m1) * (mTotal/m1);
  values->data[9] = 0 * (mTotal/m2) * (mTotal/m2);
  values->data[10] =0  * (mTotal/m2) * (mTotal/m2);
  values->data[11] = 0 * (mTotal/m2) * (mTotal/m2);*/


  /* These ones did not work with the cpp code -- underflow error
  values->data[0] = 29.9;
  values->data[1] = 0.;
  values->data[2] = 0.;
  values->data[3] = -6.95123137564155e-05;
  values->data[4] = 0.1925025010802479;
  values->data[5] = -3.168712384234343e-05;
  values->data[6] = -0.433471963530112 * (mTotal/m1) * (mTotal/m1);
  values->data[7] = -0.3474824199034985 * (mTotal/m1) * (mTotal/m1);
  values->data[8] = 3.40168431617327e-17 * (mTotal/m1) * (mTotal/m1);
  values->data[9] = 0.01348361657291579 * (mTotal/m2) * (mTotal/m2);
  values->data[10] = 0.;
  values->data[11] = 0.009796420871541223 * (mTotal/m2) * (mTotal/m2);*/
  
  /*values->data[0] = 15.87;
  values->data[1] = 0.;
  values->data[2] = 0.;
  values->data[3] = -0.000521675194648;
  values->data[4] = 0.278174373488;
  values->data[5] = -0.00012666165246;
  values->data[6] = -0.270452950188 * (mTotal/m1) * (mTotal/m1);
  values->data[7] = -0.216802131414 * (mTotal/m1) * (mTotal/m1);
  values->data[8] = 0.00133043857763 * (mTotal/m1) * (mTotal/m1);
  values->data[9] = 0.;
  values->data[10] = 0.;
  values->data[11] = 0.;*/
    
  /*values->data[0] = 7.;
  values->data[1] = 0.;
  values->data[2] = 0.;
  values->data[3] = -0.01181688738719029;
  values->data[4] = 0.4843132461494007;
  values->data[5] = -0.003144147080494646;
  values->data[6] = -0.2704529501882914 * (mTotal/m1) * (mTotal/m1);
  values->data[7] = -0.2168021314138335 * (mTotal/m1) * (mTotal/m1);
  values->data[8] = 0.001330438577632606 * (mTotal/m1) * (mTotal/m1);
  values->data[9] = 0.;
  values->data[10] = 0.;
  values->data[11] = 0.01666666666666667 * (mTotal/m2) * (mTotal/m2);*/

#if 0
  values->data[0] = 3.5;
  values->data[1] = 4.949747468305832;
  values->data[2] = -3.5;
  values->data[3] = -0.2502883144899609;
  values->data[4] = 0.3341053793667105;
  values->data[5] = 0.2458418190466291;
  values->data[6] = -0.03727389203571741;// * (mTotal/m1) * (mTotal/m1);
  values->data[7] = -0.49613957621055016;// * (mTotal/m1) * (mTotal/m1);
  values->data[8] = 0.03998328699948254;// * (mTotal/m1) * (mTotal/m1);
  values->data[9] = 0.42426406871192845; //* (mTotal/m2) * (mTotal/m2);
  values->data[10] = 0.01 * (mTotal/m2) * (mTotal/m2);
  values->data[11] = 0.42426406871192845;// * (mTotal/m2) * (mTotal/m2);
#endif
    

  /*values->data[0] = 0.130208309399131;
  values->data[1] = -7.60959058900954;
  values->data[2] = -2.45855499735253;
  values->data[3] = 0.430218830242973;
  values->data[4] = 0.04291632558714;
  values->data[5] = -0.0891018381333908;
  values->data[6] = -0.337735482229554;
  values->data[7] = -0.0292783444192628;
  values->data[8] = 0.0722997424189602;
  values->data[9] = 0.;
  values->data[10] = 0.;
  values->data[11] = 0.;*/
#endif
  
  for( i = 0; i < 3; i++ )
  {
    /* Store the dimensionless chi vector, i.e. \vec{S}_i/m_i^2 */
    spin1[i] = values->data[i+6];
    spin2[i] = values->data[i+9];
    
    /* Spins being evolved, i.e. \vec{S}_i/M^2 */
    values->data[i+6] *= m1*m1/(mTotal*mTotal);
    values->data[i+9] *= m2*m2/(mTotal*mTotal);
  }

  /* TODO: Insert potentially necessary checks on the arguments */

  /* Calculate the time we will need to step back for ringdown */
  tStepBack = 150. * mTScaled;
  nStepBack = ceil( tStepBack / deltaT );

  /* Calculate the resample factor for attaching the ringdown */
  /* We want it to be a power of 2 */
  /* If deltaT > Mtot/50, reduce deltaT by the smallest power of two for which deltaT < Mtot/50 */
  resampEstimate = 50. * deltaT / mTScaled;
  resampFac = 1;
  //resampFac = 1 << (UINT4)ceil(log2(resampEstimate));
  
  if ( resampEstimate > 1. )
  {
    resampPwr = (UINT4)ceil( log2( resampEstimate ) );
    while ( resampPwr-- )
    {
      resampFac *= 2u;
    }
  }

  /* Wrapper spin vectors used to calculate sigmas */
  s1VecOverMtMt.length = s2VecOverMtMt.length = 3;
  s1VecOverMtMt.data   = s1DataNorm;
  s2VecOverMtMt.data   = s2DataNorm;

  s1Vec.length = s2Vec.length = 3;
  s1Vec.data   = s1Data;
  s2Vec.data   = s2Data;

  memcpy( s1Data, spin1, sizeof(s1Data) );
  memcpy( s2Data, spin2, sizeof(s2Data) );
  memcpy( s1DataNorm, spin1, sizeof( s1DataNorm ) );
  memcpy( s2DataNorm, spin2, sizeof( s2DataNorm ) );

  for( i = 0; i < 3; i++ )
  {
    s1Data[i] *= m1*m1;
    s2Data[i] *= m2*m2;
  }

  for ( i = 0; i < 3; i++ )
  {
    s1DataNorm[i] = s1Data[i]/mTotal/mTotal;
    s2DataNorm[i] = s2Data[i]/mTotal/mTotal;
  }
 
  if( debugPK )
  {
    printf("Calculating SigmaStar\n");
    fflush(NULL);
  }
  /* Populate the initial structures */
  if ( XLALSimIMRSpinEOBCalculateSigmaStar( sigmaStar, m1, m2, 
                              &s1Vec, &s2Vec ) == XLAL_FAILURE )
  {
    XLALDestroyREAL8Vector( sigmaKerr );
    XLALDestroyREAL8Vector( sigmaStar );
    XLALDestroyREAL8Vector( values );
    XLAL_ERROR( XLAL_EFUNC );
  }

  if( debugPK )
  {
    printf("Calculating SigmaKerr\n");
    fflush(NULL);
  }
  if ( XLALSimIMRSpinEOBCalculateSigmaKerr( sigmaKerr, m1, m2, 
                              &s1Vec, &s2Vec ) == XLAL_FAILURE )
  {
    XLALDestroyREAL8Vector( sigmaKerr );
    XLALDestroyREAL8Vector( sigmaStar );
    XLALDestroyREAL8Vector( values );
    XLAL_ERROR( XLAL_EFUNC );
  }

  memcpy( mSpin1, spin1, sizeof( mSpin1 ) );
  memcpy( mSpin2, spin2, sizeof( mSpin2 ) );

  for ( i = 0; i < 3; i++ )
  {
    mSpin1[i] *= m1*m1;
    mSpin2[i] *= m2*m2;
  }

  /* Calculate the value of a */
  seobParams.a = a = sqrt( inner_product(sigmaKerr->data,sigmaKerr->data) );

  seobParams.s1Vec = &s1VecOverMtMt;
  seobParams.s2Vec = &s2VecOverMtMt;
  
  /* Cartesian vectors needed to calculate Hamiltonian */
  cartPosVec.length = cartMomVec.length = 3;
  cartPosVec.data = cartPosData;
  cartMomVec.data = cartMomData;
  memset( cartPosData, 0, sizeof( cartPosData ) );
  memset( cartMomData, 0, sizeof( cartMomData ) );

  /* TODO: Insert potentially necessary checks on the arguments */

  seobParams.alignedSpins = 0;
  seobParams.tortoise     = 1;
  seobParams.sigmaStar    = sigmaStar;
  seobParams.sigmaKerr    = sigmaKerr;
  seobParams.seobCoeffs   = &seobCoeffs;
  seobParams.eobParams    = &eobParams;
  seobParams.nqcCoeffs    = &nqcCoeffs;
  eobParams.hCoeffs       = &hCoeffs;
  eobParams.prefixes      = &prefixes;
  seobCoeffs.SpinAlignedEOBversion = SpinAlignedEOBversion;
  eobParams.m1  = m1;
  eobParams.m2  = m2;
  eobParams.eta = eta;

  /* ************************************************* */
  /* Populate the initial structures                   */
  /* ************************************************* */
  /* Pre-compute the Hamiltonian coefficients */
  if( debugPK )
  {
    printf("Populating the Hamiltonian Coefficients. a = %.12e\n",a);
    fflush(NULL);
  }
  if ( XLALSimIMRCalculateSpinEOBHCoeffs( &seobCoeffs, eta, a, 
                          SpinAlignedEOBversion ) == XLAL_FAILURE )
  {
    XLALDestroyREAL8Vector( sigmaKerr );
    XLALDestroyREAL8Vector( sigmaStar );
    XLALDestroyREAL8Vector( values );
    XLAL_ERROR( XLAL_EFUNC );
  }

  /* Pre-compute the coefficients for the Newtonian factor of hLM */
  if( debugPK )
  {
    printf("Populating the Newtonian Multipole Coefficients\n");
    fflush(NULL);
  }
  if ( XLALSimIMREOBComputeNewtonMultipolePrefixes( &prefixes, eobParams.m1,
			eobParams.m2 ) == XLAL_FAILURE )
  {
    XLALDestroyREAL8Vector( sigmaKerr );
    XLALDestroyREAL8Vector( sigmaStar );
    XLALDestroyREAL8Vector( values );
    XLAL_ERROR( XLAL_EFUNC );
  }

  /* ************************************************************ */
  /* ***** Calculate the derivatives loading dynamics from a file */
  /* ************************************************************ */
if(importDynamicsAndGetDerivatives)
{  
  nqcCoeffs.a1 = nqcCoeffs.a2 = nqcCoeffs.a3 = nqcCoeffs.a3S = nqcCoeffs.a4 = nqcCoeffs.a5 = nqcCoeffs.b1 = nqcCoeffs.b2 = nqcCoeffs.b3 = nqcCoeffs.b4 = 0;
  //FILE* dynfin = fopen( "Data_q_5_chi1_0.247214_chi2_0.352671_dSO_-69.5_dSS_2.75P.dat", "r" );
  FILE* dynfin = fopen( "seobDynamics.dat", "r" );
  FILE* dynfout= fopen( "DynamicsDerivatives.dat", "w");
  
  double tin, xin, yin, zin, pxin, pyin, pzin, s1xin, s1yin, s1zin, s2xin, s2yin, s2zin;
  double UNUSED tmp1, tmp2;
  REAL8 valuesin[14], dvaluesout[14]; 
  double H, flux;
   
  cartDynamics.data = valuesin;
  polarDynamics.data= polData;
  
  int tmpj = 0;
  if(debugPK){
	  printf("Reading dynamics file to compute derivatives\n"); }
  while(fscanf(dynfin, "%le\t%le\t%le\t%le\t%le\t%le\t%le\t%le\t%le\t%le\t%le\t%le\t%le\t%le\t%le", 
					&tin, &xin, &yin, &zin, &pxin, &pyin, &pzin, 
					&s1xin, &s1yin, &s1zin, &s2xin, &s2yin, &s2zin 
					,&tmp1, &tmp2
					 ) == 15)
  {
	if(debugPK)printf("%.16le\t%.16le\t%.16le\t%.16le\t%.16le\t%.16le\t%.16le\t%.16le\t%.16le\t%.16le\t%.16le\t%.16le\t%.16le\n", 
					tin, xin, yin, zin, pxin, pyin, pzin, 
					s1xin, s1yin, s1zin, s2xin, s2yin, s2zin );
					
    valuesin[0] = xin;
    valuesin[1] = yin;
    valuesin[2] = zin;
    valuesin[3] = pxin;
    valuesin[4] = pyin;
    valuesin[5] = pzin;
    valuesin[6] = s1xin;
    valuesin[7] = s1yin;
    valuesin[8] = s1zin;
    valuesin[9] = s2xin;
    valuesin[10]= s2yin;
    valuesin[11]= s2zin;

    cartPosVec.data = cartPosData;
    cartMomVec.data = cartMomData;
    memcpy( cartPosData, valuesin, 3*sizeof( REAL8 ) );
    memcpy( cartMomData, valuesin+3, 3*sizeof( REAL8 ) );
     
    /* Populate the SPIN structures 
     * These set s{1,2}Vec, s{1,2}VecOverMtMt, which in turn set
     * the spins stored in seobParams */
    for( i=0; i<3; i++ )
    {
	  s1DataNorm[i] = valuesin[i+6];
	  s2DataNorm[i] = valuesin[i+9];
	  s1Data[i] = s1DataNorm[i] * mTotal * mTotal;
	  s2Data[i] = s2DataNorm[i] * mTotal * mTotal;
    }
  
    s1Vec.data   = s1Data;
    s2Vec.data   = s2Data;
   
    s1VecOverMtMt.data   = s1DataNorm;
    s2VecOverMtMt.data   = s2DataNorm;

    seobParams.s1Vec = &s1VecOverMtMt;
    seobParams.s2Vec = &s2VecOverMtMt;

    if ( XLALSimIMRSpinEOBCalculateSigmaStar( sigmaStar, m1, m2, 
                              &s1Vec, &s2Vec ) == XLAL_FAILURE )
		printf("\nSomething went wrong evaluating SigmaStar in line %d of the input file\n", 
			tmpj );
	
	if ( XLALSimIMRSpinEOBCalculateSigmaKerr( sigmaKerr, m1, m2, 
                              &s1Vec, &s2Vec ) == XLAL_FAILURE )
      printf("\nSomething went wrong evaluating SigmaKerr in line %d of the input file\n", 
			tmpj );
	
      /* Calculate the value of a */
    seobParams.a = a = sqrt( sigmaKerr->data[0]*sigmaKerr->data[0] 
		+ sigmaKerr->data[1]*sigmaKerr->data[1] 
		+ sigmaKerr->data[2]*sigmaKerr->data[2] );
    
	if ( debugPK )
    {
	  printf("\nValue of a calculated = %.16le\n", a);
	  
	  /* Print out all spin parameters */
	  printf("sigmaStar = {%.12e,%.12e,%.12e}\n, sigmaKerr = {%.12e,%.12e,%.12e}\n",
			(double) sigmaStar->data[0], (double) sigmaStar->data[1], 
			(double) sigmaStar->data[2], (double) sigmaKerr->data[0],
			(double) sigmaKerr->data[1], (double) sigmaKerr->data[2]);
	  printf("a = %.12e, tplspin = %.12e, chiS = %.12e, chiA = %.12e\n", 
			(double) a, (double) tplspin, (double) chiS, (double) chiA);
	  printf("a is used to compute Hamiltonian coefficients,\n tplspin and chiS and chiA for the multipole coefficients\n");
       
	  printf("s1Vec = {%.12e,%.12e,%.12e}\n", (double) s1VecOverMtMt.data[0], 
	  (double) s1VecOverMtMt.data[1], (double) s1VecOverMtMt.data[2]);
	  printf("s2Vec = {%.12e,%.12e,%.12e}\n", (double) s2VecOverMtMt.data[0],
	  (double) s2VecOverMtMt.data[1], (double) s2VecOverMtMt.data[2]);

      fflush(NULL);
    } 


    memset( dvaluesout, 0, 14*sizeof(REAL8) );
    status = XLALSpinHcapRvecDerivative( 0, valuesin, dvaluesout, (void*) &seobParams);
    memcpy( rdotvec, dvaluesout, 3*sizeof(REAL8) );
    
    /* Calculate r cross rDot */
    cross_product( cartPosData, rdotvec, rcrossrdot );
    rcrossrdotNorm = sqrt(inner_product( rcrossrdot, rcrossrdot ));
    for( i = 0; i < 3; i++ )
      rcrossrdot[i] /= rcrossrdotNorm;
   
    // Since s?Data have non-normalized spins, we need to divide by m?^2
    s1dotLN = inner_product( s1Data, rcrossrdot ) / (m1*m1); 
    s2dotLN = inner_product( s2Data, rcrossrdot ) / (m1*m1);  
    chiS = 0.5 * (s1dotLN + s2dotLN);
    chiA = 0.5 * (s1dotLN - s2dotLN);

    switch ( SpinAlignedEOBversion )
    {
     case 1:
       tplspin = 0.0;
       break;
     case 2:
       tplspin = (1.-2.*eta) * chiS + (m1 - m2)/(m1 + m2) * chiA;
       break;
     default:
       XLALPrintError( "XLAL Error - %s: Unknown SEOBNR version!\nAt present only v1 and v2 are available.\n", __func__);
       XLAL_ERROR( XLAL_EINVAL );
       break;
    }
    if(debugPK)printf("\nCalculating Hamiltonian coefficients\n");
    /* Populate the different structures */
    if ( XLALSimIMRCalculateSpinEOBHCoeffs( &seobCoeffs, eta, a, 
                          SpinAlignedEOBversion ) == XLAL_FAILURE )
      printf("\nSomething went wrong evaluating XLALSimIMRCalculateSpinEOBHCoeffs in line %d of the input file\n", 
			tmpj );

    if(debugPK)printf("\nCalculating Waveform coefficients\n");
    if ( XLALSimIMREOBCalcSpinFacWaveformCoefficients( &hCoeffs, m1, m2, eta, 
        tplspin, chiS, chiA, SpinAlignedEOBversion ) == XLAL_FAILURE )
      printf("\nSomething went wrong evaluating XLALSimIMRCalculateSpinEOBHCoeffs in line %d of the input file\n", 
			tmpj );

    /* CALCULATE THE DERIVATIVES */
    if(debugPK)printf("\nCalculating Derivatives\n");
    memset( dvaluesout, 0, 14*sizeof(REAL8) );
    if( XLALSpinHcapNumericalDerivative( (REAL8) tin, valuesin, dvaluesout, 
								(void*) &seobParams ) != XLAL_SUCCESS )
      printf("\nSomething went wrong evaluating derivatives in line %d of the input file\n", 
			tmpj );
    
    /* CALCULATE THE HAMILTONIAN AND FLUX */
    if(debugPK)printf("\nCalculating Hamiltonian\n");
    H = XLALSimIMRSpinEOBHamiltonian( eta, &cartPosVec, &cartMomVec, 
			&s1VecOverMtMt, &s2VecOverMtMt, sigmaKerr, sigmaStar, 
			seobParams.tortoise, seobParams.seobCoeffs ); 
    H *= mTotal;

    /* Calculate POLAR dynamics for Flux */
    polData[0] = sqrt( inner_product(cartPosData, cartPosData) );
    polData[1] = 0;
    polData[2] = inner_product(cartPosData, cartMomData) / polData[0];
    cross_product( cartPosData, cartMomData, rcrossp );
    polData[3] = sqrt(inner_product(rcrossp, rcrossp));
    omega = rcrossrdotNorm / (polData[0] * polData[0]);
    
    if(debugPK)printf("\nCalculating Flux\n");
    flux  = XLALInspiralPrecSpinFactorizedFlux( &polarDynamics, &cartDynamics, 
              &nqcCoeffs, omega, &seobParams, H/mTotal, 8, SpinAlignedEOBversion );
    flux = flux / eta;
    
    /* OUTPUT THE DERIVATIVES */
    if(debugPK)printf("\n\nDynamics imported\n");
    fprintf(dynfout, "%.16e\t", tin);
    for( i=0; i<12; i++ )
	{
		fprintf(dynfout, "%.16e\t", valuesin[i]);
		if(debugPK)printf("%e ", valuesin[i]);
	}
    
    if(debugPK)printf("\n\nDerivatives calculated:\n");
    for( i=0; i<14; i++ )
    {
	  fprintf(dynfout, "%.16e\t", dvaluesout[i]);
	  if(debugPK)printf("%e ", dvaluesout[i]);
    }
    	
	fprintf(dynfout, "%.16e\t%.16e\n", H, flux);
	if(debugPK)printf("%e\t%e\n", H, flux);
	
	tmpj += 1;
  }
  
  fclose(dynfin);
  fclose(dynfout);
  
  if(debugPK){
	  printf("Derivatives written for the dynamics file!\n"); }  
}
  /* ************************************************* */
  /* ***** Set up the INITIAL CONDITIONS               */
  /* ************************************************* */
  /*
   * STEP 1) Solve for initial conditions
   */
   int NoComputeInitialConditions = 0;
if( !NoComputeInitialConditions )
{
  REAL8 UNUSED temp32;
  temp32 = 17.23333034918909 + 0 * fMin / mTotal  / LAL_PI / LAL_MTSUN_SI;
  REAL8Vector* tmpValues2 = NULL;
  tmpValues2 = XLALCreateREAL8Vector( 14 );
  
  if( debugPK )
  {
    printf("Calling the XLALSimIMRSpinEOBInitialConditions function!\n");
    printf("Inputs: m1 = %.16e, m2 = %.16e, fMin = %.16e, inclination = %.16e\n", m1, m2, (double) fMin, (double) inc );
    printf("Inputs: mSpin1 = {%.16e, %.16e, %.16e}\n",  mSpin1[0], mSpin1[1], mSpin1[2]);
    printf("Inputs: mSpin2 = {%.16e, %.16e, %.16e}\n",  mSpin2[0], mSpin2[1], mSpin2[2]);
    fflush(NULL);
  }
  
  if ( XLALSimIMRSpinEOBInitialConditions( tmpValues2, m1, m2, fMin, inc,
                	mSpin1, mSpin2, &seobParams ) == XLAL_FAILURE )
  {
    XLAL_ERROR( XLAL_EFUNC );
  }
  
  if(debugPK)
  {
	  printf("Setting up initial conditions, returned values are:\n");
	  for( j=0; j < tmpValues2->length; j++)
		printf("%.16le\n", tmpValues2->data[j]);
	}
}
  
  /* Assume that initial conditions are available at this point, to 
   * compute the chiS and chiA parameters. 
   * Calculate the values of chiS and chiA, as given in Eq.16 of 
   * Precessing EOB paper. Assuming \vec{L} to be pointing in the 
   * direction of \vec{r}\times\vec{p} */
  if(debugPK)printf("\nReached the point where LN is to be calculated\n");
  /* Calculate rDot = \f$\partial Hreal / \partial p_r\f$ */
  memset( dvalues->data, 0, 14 * sizeof(REAL8) );
  status = XLALSpinHcapRvecDerivative( 0, values->data, dvalues->data, (void*) &seobParams);
  if(debugPK)printf("\nCalculated Rdot\n");
  memcpy( rdotvec, dvalues->data, 3*sizeof(REAL8) );

  /* Calculate r cross rDot */ 
  memcpy( rvec, values->data, 3*sizeof(REAL8) );
  cross_product( rvec, rdotvec, rcrossrdot );
  rcrossrdotNorm = sqrt(inner_product( rcrossrdot, rcrossrdot ));
  for( i = 0; i < 3; i++ )
    rcrossrdot[i] /= rcrossrdotNorm;
   
  s1dotLN = inner_product( spin1, rcrossrdot );
  s2dotLN = inner_product( spin2, rcrossrdot );
    
  rcrossp[0] = values->data[1]*values->data[5] - values->data[2]*values->data[4];
  rcrossp[1] = values->data[2]*values->data[3] - values->data[0]*values->data[5];
  rcrossp[2] = values->data[0]*values->data[4] - values->data[1]*values->data[3];
  rcrosspMag = sqrt(rcrossp[0]*rcrossp[0] + rcrossp[1]*rcrossp[1] + 
        rcrossp[2]*rcrossp[2]);
  
  rcrossp[0] /= rcrosspMag;
  rcrossp[1] /= rcrosspMag;
  rcrossp[2] /= rcrosspMag;

  s1dotL = spin1[0]*rcrossp[0] + spin1[1]*rcrossp[1] + spin1[2]*rcrossp[2];
  s2dotL = spin2[0]*rcrossp[0] + spin2[1]*rcrossp[1] + spin2[2]*rcrossp[2];

  chiS = 0.5 * (s1dotLN + s2dotLN);
  chiA = 0.5 * (s1dotLN - s2dotLN);

  /* Compute the test-particle limit spin of the deformed-Kerr background */
  /* TODO: Check this is actually the way it works in LAL */
  switch ( SpinAlignedEOBversion )
  {
     case 1:
       tplspin = 0.0;
       break;
     case 2:
       tplspin = (1.-2.*eta) * chiS + (m1 - m2)/(m1 + m2) * chiA;
       break;
     default:
       XLALPrintError( "XLAL Error - %s: Unknown SEOBNR version!\nAt present only v1 and v2 are available.\n", __func__);
       XLAL_ERROR( XLAL_EINVAL );
       break;
  }

  /* ************************************************* */
  /* Populate the Waveform initial structures          */
  /* ************************************************* */
#if 0
  /* Pre-compute the non-spinning coefficients for hLM */
  if ( XLALSimIMREOBCalcPrecNoSpinFacWaveformCoefficients( &hCoeffs, m1, m2, eta, 
        tplspin, chiS, chiA, SpinAlignedEOBversion ) == XLAL_FAILURE )
  {
    XLALDestroyREAL8Vector( sigmaKerr );
    XLALDestroyREAL8Vector( sigmaStar );
    XLALDestroyREAL8Vector( values );
    XLAL_ERROR( XLAL_EFUNC );
  }

  /* Pre-compute the spinning coefficients for hLM */
  if ( XLALSimIMREOBCalcPrecSpinFacWaveformCoefficients( &hCoeffs, m1, m2, eta, 
        tplspin, chiS, chiA, SpinAlignedEOBversion ) == XLAL_FAILURE )
  {
    XLALDestroyREAL8Vector( sigmaKerr );
    XLALDestroyREAL8Vector( sigmaStar );
    XLALDestroyREAL8Vector( values );
    XLAL_ERROR( XLAL_EFUNC );
  }
#endif
  
  /* Pre-compute the non-spinning and spinning coefficients for hLM factors */
  if( debugPK )
  {
    printf("Calling XLALSimIMREOBCalcSpinFacWaveformCoefficients for hlm Coefficients!\n");
    printf("tplspin = %.12e, chiS = %.12e, chiA = %.12e\n", tplspin, chiS, chiA);
    fflush(NULL);
  }
  if ( XLALSimIMREOBCalcSpinFacWaveformCoefficients( &hCoeffs, m1, m2, eta, 
        tplspin, chiS, chiA, SpinAlignedEOBversion ) == XLAL_FAILURE )
  {
    XLALDestroyREAL8Vector( sigmaKerr );
    XLALDestroyREAL8Vector( sigmaStar );
    XLALDestroyREAL8Vector( values );
    XLAL_ERROR( XLAL_EFUNC );
  }

  /* ************************************************* */
  /* Compute the coefficients for the NQC Corrections  */
  /* ************************************************* */
  spinNQC = (1.-2.*eta) * chiS + (m1 - m2)/(m1 + m2) * chiA;
  switch ( SpinAlignedEOBversion )
  {
	  case 1:         
	    if(debugPK)printf("\t NQC: spin used = %.12e\n", spinNQC);
	    XLALSimIMRGetEOBCalibratedSpinNQC( &nqcCoeffs, 2, 2, eta, spinNQC );
	    break;
	  case 2:
	    if(debugPK)printf("\t NQC: spins used = %.12e, %.12e\n", spinNQC, chiA);
	    XLALSimIMRGetEOBCalibratedSpinNQC3D( &nqcCoeffs, 2, 2, m1, m2, spinNQC, chiA );
	    break;
	  default:
	    XLALPrintError( "XLAL Error - %s: Unknown SEOBNR version!\nAt present only v1 and v2 are available.\n", __func__);
	    XLAL_ERROR( XLAL_EINVAL );
	    break;
  }
  nqcCoeffs.a1 = nqcCoeffs.a2 = nqcCoeffs.a3 = nqcCoeffs.a3S = nqcCoeffs.a4 = 
  nqcCoeffs.a5 = nqcCoeffs.b1 = nqcCoeffs.b2 = nqcCoeffs.b3 = nqcCoeffs.b4 = 0;
  if(debugPK)printf("\tl = %d, m = %d, NQC: a1 = %.16e, a2 = %.16e, a3 = %.16e, a3S = %.16e, a4 = %.16e, a5 = %.16e\n\tb1 = %.16e, b2 = %.16e, b3 = %.16e, b4 = %.16e\n", 
                       2, 2, nqcCoeffs.a1, nqcCoeffs.a2, nqcCoeffs.a3, 
                       nqcCoeffs.a3S, nqcCoeffs.a4, nqcCoeffs.a5, 
                       nqcCoeffs.b1, nqcCoeffs.b2, nqcCoeffs.b3, nqcCoeffs.b4 );
 

  if ( debugPK )
  {
	  /* Print out all mass parameters */
	  printf("m1SI = %.12e, m2SI = %.12e, m1 = %.12e, m2 = %.12e\n",
			(double) m1SI, (double) m2SI, (double) m1, (double) m2 );
	  printf("mTotal = %.12e, mTScaled = %.12e, eta = %.12e\n", 
			(double) mTotal, (double) mTScaled, (double) eta );
	  /* Print out all spin parameters */
	  printf("spin1 = {%.12e,%.12e,%.12e}, spin2 = {%.12e,%.12e,%.12e}\n",
			(double) spin1[0], (double) spin1[1], (double) spin1[2],
			(double) spin2[0], (double) spin2[1], (double) spin2[2]);
	  printf("mSpin1 = {%.12e,%.12e,%.12e}, mSpin2 = {%.12e,%.12e,%.12e}\n",
			(double) mSpin1[0], (double) mSpin1[1], (double) mSpin1[2],
			(double) mSpin2[0], (double) mSpin2[1], (double) mSpin2[2]);
	
	  printf("sigmaStar = {%.12e,%.12e,%.12e},\n sigmaKerr = {%.12e,%.12e,%.12e}\n",
			(double) sigmaStar->data[0], (double) sigmaStar->data[1], 
			(double) sigmaStar->data[2], (double) sigmaKerr->data[0],
			(double) sigmaKerr->data[1], (double) sigmaKerr->data[2]);
	  printf("a = %.12e, tplspin = %.12e, chiS = %.12e, chiA = %.12e\n", 
			(double) a, (double) tplspin, (double) chiS, (double) chiA);
	  printf("a is used to compute Hamiltonian coefficients,\n tplspin and chiS and chiA for the multipole coefficients\n");

	  printf("s1Vec = {%.12e,%.12e,%.12e}\n", (double) s1VecOverMtMt.data[0], 
	  (double) s1VecOverMtMt.data[1], (double) s1VecOverMtMt.data[2]);
	  printf("s2Vec = {%.12e,%.12e,%.12e}\n", (double) s2VecOverMtMt.data[0],
	  (double) s2VecOverMtMt.data[1], (double) s2VecOverMtMt.data[2]);
      
      double StasS1 = sqrt(spin1[0]*spin1[0] + spin1[1]*spin1[1] +spin1[2]*spin1[2]);
      double StasS2 = sqrt(spin2[0]*spin2[0] + spin2[1]*spin2[1] +spin2[2]*spin2[2]);
      if (debugPK){
              printf("Stas: amplitude of spin1 = %.16e, amplitude of spin2 = %.16e, theta1 = %.16e , theta2 = %.16e, phi1 = %.16e, phi2 = %.16e  \n", 
              StasS1, StasS2, acos(spin1[2]/StasS1), acos(spin2[2]/StasS2), 
              atan2(spin1[1], spin1[0]), atan2(spin2[1], spin2[0]) );
      }
    

      fflush(NULL);
  } 
  
  FILE *out = NULL;

  /* Initialize the GSL integrator */
  if (!(integrator = XLALAdaptiveRungeKutta4Init(14, XLALSpinHcapNumericalDerivative,
				XLALEOBSpinStopCondition, EPS_ABS, EPS_REL)))
  {
    XLALDestroyREAL8Vector( values );
    XLAL_ERROR( XLAL_EFUNC );
  }

  integrator->stopontestonly = 1;
  for( i = 0; i < 3; i++ )
  {
	if( debugPK )
		printf("\n r = {%f,%f,%f}\n", 
		values->data[0], values->data[1], values->data[2]);
	fflush(NULL);
}
  
  if(debugPK)printf("\n\n BEGINNING THE EVOLUTION\n\n");
  retLen = XLALAdaptiveRungeKutta4( integrator, &seobParams, values->data, 
				0., 20./mTScaled, deltaT/mTScaled, &dynamics );
   if(debugPK)printf("\n\n FINISHED THE EVOLUTION\n\n");
 if ( retLen == XLAL_FAILURE )
  {
    XLAL_ERROR( XLAL_EFUNC );
  }
  retLenLow = retLen;

  printf("To be the man, you've got to beat the man! Woooooooo!!!!\n" );
  
  tVec.length = posVecx.length = posVecy.length = posVecz.length = 
  momVecx.length = momVecy.length = momVecz.length = 
  s1Vecx.length = s1Vecy.length = s1Vecz.length = 
  s2Vecx.length = s2Vecy.length = s2Vecz.length = 
  phiDMod.length = phiMod.length = retLen;
  
  tVec.data   = dynamics->data;
  posVecx.data = dynamics->data+retLen;
  posVecy.data = dynamics->data+2*retLen;
  posVecz.data = dynamics->data+3*retLen;
  momVecx.data = dynamics->data+4*retLen;
  momVecy.data = dynamics->data+5*retLen;
  momVecz.data = dynamics->data+6*retLen;
  s1Vecx.data = dynamics->data+7*retLen;
  s1Vecy.data = dynamics->data+8*retLen;
  s1Vecz.data = dynamics->data+9*retLen;
  s2Vecx.data = dynamics->data+10*retLen;
  s2Vecy.data = dynamics->data+11*retLen;
  s2Vecz.data = dynamics->data+12*retLen;
  //YP: change variable names to match those used in the waveform section
  //REAL8 *vphi   = dynamics->data+13*retLen;
  //REAL8 *phpart2= dynamics->data+14*retLen;
  phiDMod.data= dynamics->data+13*retLen;
  phiMod.data = dynamics->data+14*retLen;

  out = fopen( "seobDynamics.dat", "w" );
  for ( i = 0; i < retLen; i++ )
  {
    //YP: output orbital phase and phase modulation separately, instead of their sum
    fprintf( out, "%.16e %.16e %.16e %.16e %.16e %.16e %.16e %.16e %.16e %.16e %.16e %.16e %.16e %.16e %.16e\n", 
    tVec.data[i], 
    posVecx.data[i], posVecy.data[i], posVecz.data[i], 
    momVecx.data[i], momVecy.data[i], momVecz.data[i],
    s1Vecx.data[i], s1Vecy.data[i], s1Vecz.data[i], 
    s2Vecx.data[i], s2Vecy.data[i], s2Vecz.data[i],
    phiDMod.data[i], phiMod.data[i] );
  }
  fclose( out );

  printf("DYNAMICS WRITTEN!!!!\n" );

  /*
   * STEP 3) Step back in time by tStepBack and volve EOB trajectory again 
   *         using high sampling rate, stop at 0.3M out of the "EOB horizon".
   */
  /* Set up the high sample rate integration */
  hiSRndx = retLen - nStepBack;
  deltaTHigh = deltaT / (REAL8)resampFac;
  HiSRstart = tVec.data[hiSRndx];

  printf("Stas: start HighSR at %.16e \n", HiSRstart);
  fprintf( stderr, "Stepping back %d points - we expect %d points at high SR\n", nStepBack, nStepBack*resampFac );

  values->data[0] = posVecx.data[hiSRndx];
  values->data[1] = posVecy.data[hiSRndx];
  values->data[2] = posVecz.data[hiSRndx];
  values->data[3] = momVecx.data[hiSRndx];
  values->data[4] = momVecy.data[hiSRndx];
  values->data[5] = momVecz.data[hiSRndx];
  values->data[6] = s1Vecx.data[hiSRndx];
  values->data[7] = s1Vecy.data[hiSRndx];
  values->data[8] = s1Vecz.data[hiSRndx];
  values->data[9] = s2Vecx.data[hiSRndx];
  values->data[10]= s2Vecy.data[hiSRndx];
  values->data[11]= s2Vecz.data[hiSRndx];
  values->data[12]= phiDMod.data[hiSRndx];
  values->data[13]= phiMod.data[hiSRndx];

  fprintf( stderr, "Commencing high SR integration... \n" );
  for( i=0; i<12; i++)fprintf(stderr, "%.16e\n", values->data[i]);
  
  /* For HiSR evolution, we stop at XXX, 
   * or when any derivative of Hamiltonian becomes nan */
  integrator->stop = XLALEOBSpinStopConditionBasedOnPR;

  retLen = XLALAdaptiveRungeKutta4( integrator, &seobParams, values->data, 
									0., 20./mTScaled, deltaTHigh/mTScaled, &dynamicsHi );
  if ( retLen == XLAL_FAILURE )
  {
    XLAL_ERROR( XLAL_EFUNC );
  }
  retLenHi = retLen;

  fprintf( stderr, "We got %d points at high SR\n", retLen );
  
  /* Set up pointers to the dynamics */
  timeHi.length = posVecxHi.length = posVecyHi.length = posVeczHi.length = 
  momVecxHi.length = momVecyHi.length = momVeczHi.length = 
  s1VecxHi.length = s1VecyHi.length = s1VeczHi.length = 
  s2VecxHi.length = s2VecyHi.length = s2VeczHi.length = 
  phiDModHi.length = phiModHi.length = retLen;
  
  timeHi.data   = dynamicsHi->data;
  posVecxHi.data = dynamicsHi->data+retLen;
  posVecyHi.data = dynamicsHi->data+2*retLen;
  posVeczHi.data = dynamicsHi->data+3*retLen;
  momVecxHi.data = dynamicsHi->data+4*retLen;
  momVecyHi.data = dynamicsHi->data+5*retLen;
  momVeczHi.data = dynamicsHi->data+6*retLen;
  s1VecxHi.data = dynamicsHi->data+7*retLen;
  s1VecyHi.data = dynamicsHi->data+8*retLen;
  s1VeczHi.data = dynamicsHi->data+9*retLen;
  s2VecxHi.data = dynamicsHi->data+10*retLen;
  s2VecyHi.data = dynamicsHi->data+11*retLen;
  s2VeczHi.data = dynamicsHi->data+12*retLen;
  phiDModHi.data= dynamicsHi->data+13*retLen;
  phiModHi.data = dynamicsHi->data+14*retLen;

  out = fopen( "seobDynamicsHi.dat", "w" );
  for ( i = 0; i < retLen; i++ )
  {
    //YP: output orbital phase and phase modulation separately, instead of their sum
    fprintf( out, "%.16e %.16e %.16e %.16e %.16e %.16e %.16e %.16e %.16e %.16e %.16e %.16e %.16e %.16e %.16e\n", 
    timeHi.data[i], 
    posVecxHi.data[i], posVecyHi.data[i], posVeczHi.data[i], 
    momVecxHi.data[i], momVecyHi.data[i], momVeczHi.data[i],
    s1VecxHi.data[i], s1VecyHi.data[i], s1VeczHi.data[i], 
    s2VecxHi.data[i], s2VecyHi.data[i], s2VeczHi.data[i],
    phiDModHi.data[i], phiModHi.data[i] );
  }
  fclose( out );

  /*
   * STEP 4.1) Interpolate trajectories to compute L_N (t) in order to get alpha (t) and beta (t)
   */
   fprintf( stderr, "Generating Alpha and Beta angle timeseries at low SR\n" );

  REAL8 tmpR[3], tmpRdot[3], magLN = 0;
  INT4 phaseCounterA = 0, phaseCounterB = 0;
  
  REAL8Vector *LN_x = NULL; REAL8Vector *LN_y = NULL; REAL8Vector *LN_z = NULL;
  LN_x = XLALCreateREAL8Vector( retLenLow );
  LN_y = XLALCreateREAL8Vector( retLenLow );
  LN_z = XLALCreateREAL8Vector( retLenLow );
  
  REAL8Vector *Alpha = NULL; REAL8Vector *Beta = NULL;
  Alpha = XLALCreateREAL8Vector( retLenLow );
  Beta   = XLALCreateREAL8Vector( retLenLow );
  
  gsl_spline *x_spline = gsl_spline_alloc( gsl_interp_cspline, retLenLow );
  gsl_spline *y_spline = gsl_spline_alloc( gsl_interp_cspline, retLenLow );
  gsl_spline *z_spline = gsl_spline_alloc( gsl_interp_cspline, retLenLow );
  
  gsl_interp_accel *x_acc    = gsl_interp_accel_alloc();
  gsl_interp_accel *y_acc    = gsl_interp_accel_alloc();
  gsl_interp_accel *z_acc    = gsl_interp_accel_alloc();
  
  gsl_spline_init( x_spline, tVec.data, posVecx.data, retLenLow );
  gsl_spline_init( y_spline, tVec.data, posVecy.data, retLenLow );
  gsl_spline_init( z_spline, tVec.data, posVecz.data, retLenLow );
 
  fprintf( stderr, "WRiting Alpha and Beta angle timeseries at low SR to alphaANDbeta.dat\n" );
  out = fopen( "alphaANDbeta.dat","w");
  for( i=0; i < retLenLow; i++ )
  {
		tmpR[0] = posVecx.data[i]; tmpR[1] = posVecy.data[i]; tmpR[2] = posVecz.data[i];
		tmpRdot[0] = gsl_spline_eval_deriv( x_spline, tVec.data[i], x_acc );
		tmpRdot[1] = gsl_spline_eval_deriv( y_spline, tVec.data[i], y_acc );
		tmpRdot[2] = gsl_spline_eval_deriv( z_spline, tVec.data[i], z_acc );
		
		LN_x->data[i] = tmpR[1] * tmpRdot[2] - tmpR[2] * tmpRdot[1];
		LN_y->data[i] = tmpR[2] * tmpRdot[0] - tmpR[0] * tmpRdot[2];
		LN_z->data[i] = tmpR[0] * tmpRdot[1] - tmpR[1] * tmpRdot[0];
		
		magLN = sqrt(LN_x->data[i] * LN_x->data[i] + LN_y->data[i] * LN_y->data[i] + LN_z->data[i] * LN_z->data[i]);
		LN_x->data[i] /= magLN; LN_y->data[i] /= magLN; LN_z->data[i] /= magLN;
		
		/* Unwrap the two angles */
		Alpha->data[i] = atan2( LN_y->data[i], LN_x->data[i] ) + phaseCounterA * LAL_TWOPI;
		if( i && Alpha->data[i] - Alpha->data[i-1] > 5. )
		{
			phaseCounterA--; 
			Alpha->data[i] -= LAL_TWOPI;
		}
		else if( i && Alpha->data[i] - Alpha->data[i-1] < -5. )
		{
			phaseCounterA++;
			Alpha->data[i] += LAL_TWOPI;
		}
		
		Beta->data[i] = acos( LN_z->data[i] ) + 0*phaseCounterB * LAL_TWOPI;
		if( i && Beta->data[i] > Beta->data[i-1] )
		{
			phaseCounterB--;
			//Beta->data[i] -= LAL_TWOPI;
		}

		fprintf( out, "%.16e %.16e %.16e %d %d %.16e %.16e %.16e %.16e %.16e %.16e %.16e %.16e %.16e\n", tVec.data[i], 
		    Alpha->data[i], Beta->data[i], 
				phaseCounterA, phaseCounterB, tmpR[0], tmpR[1], tmpR[2], tmpRdot[0], tmpRdot[1], tmpRdot[2],
				LN_x->data[i], LN_y->data[i], LN_z->data[i] );
	}
  fclose(out);

  /* Integrate \dot{\alpha} \cos{\beta} to get the final Euler angle*/
  x_spline = gsl_spline_alloc( gsl_interp_cspline, retLenLow );
  x_acc = gsl_interp_accel_alloc();  
  gsl_spline_init( x_spline, tVec.data, Alpha->data, retLenLow );
  
  y_spline = gsl_spline_alloc( gsl_interp_cspline, retLenLow );
  y_acc = gsl_interp_accel_alloc();
  gsl_spline_init( y_spline, tVec.data, Beta->data, retLenLow );
  
  REAL8Vector *Gamma = NULL;
  Gamma = XLALCreateREAL8Vector( retLenLow );

  PrecEulerAnglesIntegration precEulerparams;
  precEulerparams.alpha_spline = x_spline;
  precEulerparams.alpha_acc       = x_acc;
  precEulerparams.beta_spline   = y_spline;
  precEulerparams.beta_acc         = y_acc;
   
   gsl_integration_workspace * precEulerw = gsl_integration_workspace_alloc (1000);
   REAL8 precEulerresult = 0, precEulererror = 0;
   
   gsl_function precEulerF;
   precEulerF.function = &f_alphadotcosi;
   precEulerF.params = &precEulerparams;
   
   fprintf( stderr, "WRiting Gamma angle timeseries at low SR to gamma.dat\n" );
   out = fopen( "gamma.dat","w");  
   for( i = 0; i < retLenLow; i++ )
   {
		 if( i==0 )
		   { Gamma->data[i] = 0.; }
		 else
		 {
			 gsl_integration_qags (&precEulerF, tVec.data[i-1], tVec.data[i], 0, 1e-9, 1000, precEulerw, &precEulerresult, &precEulererror); 
			 Gamma->data[i] = Gamma->data[i-1] + precEulerresult;
		 }
		 			
			fprintf( out, "%.16e %.16e %.16e %.16e\n", tVec.data[i], Gamma->data[i], precEulerresult, precEulererror);
	}  
  fclose(out);

  /*
   * STEP 4.2) Interpolate trajectories to compute L_N (t) in order to get alpha (t) and beta (t)
   */
  fprintf( stderr, "Generating Alpha and Beta angle timeseries at high SR\n" );

  REAL8Vector *LN_xHi = NULL; REAL8Vector *LN_yHi = NULL; REAL8Vector *LN_zHi = NULL;
  LN_xHi = XLALCreateREAL8Vector( retLenHi );
  LN_yHi = XLALCreateREAL8Vector( retLenHi );
  LN_zHi = XLALCreateREAL8Vector( retLenHi );
  
  REAL8Vector *AlphaHi = NULL; REAL8Vector *BetaHi = NULL;
  AlphaHi = XLALCreateREAL8Vector( retLenHi );
  BetaHi   = XLALCreateREAL8Vector( retLenHi );
  
  x_spline = gsl_spline_alloc( gsl_interp_cspline, retLenHi );
  y_spline = gsl_spline_alloc( gsl_interp_cspline, retLenHi );
  z_spline = gsl_spline_alloc( gsl_interp_cspline, retLenHi );
  
  x_acc    = gsl_interp_accel_alloc();
  y_acc    = gsl_interp_accel_alloc();
  z_acc    = gsl_interp_accel_alloc();
  
  gsl_spline_init( x_spline, timeHi.data, posVecxHi.data, retLenHi );
  gsl_spline_init( y_spline, timeHi.data, posVecyHi.data, retLenHi );
  gsl_spline_init( z_spline, timeHi.data, posVeczHi.data, retLenHi );
 
  fprintf( stderr, "WRiting Alpha and Beta angle timeseries at High SR to alphaANDbetaHi.dat\n" );
  out = fopen( "alphaANDbetaHi.dat","w");
  for( i=0; i < retLenHi; i++ )
  {
		tmpR[0] = posVecxHi.data[i]; tmpR[1] = posVecyHi.data[i]; tmpR[2] = posVeczHi.data[i];
		tmpRdot[0] = gsl_spline_eval_deriv( x_spline, timeHi.data[i], x_acc );
		tmpRdot[1] = gsl_spline_eval_deriv( y_spline, timeHi.data[i], y_acc );
		tmpRdot[2] = gsl_spline_eval_deriv( z_spline, timeHi.data[i], z_acc );
		
		LN_xHi->data[i] = tmpR[1] * tmpRdot[2] - tmpR[2] * tmpRdot[1];
		LN_yHi->data[i] = tmpR[2] * tmpRdot[0] - tmpR[0] * tmpRdot[2];
		LN_zHi->data[i] = tmpR[0] * tmpRdot[1] - tmpR[1] * tmpRdot[0];
		
		magLN = sqrt(LN_xHi->data[i] * LN_xHi->data[i] + LN_yHi->data[i] * LN_yHi->data[i] + LN_zHi->data[i] * LN_zHi->data[i]);
		LN_xHi->data[i] /= magLN; LN_yHi->data[i] /= magLN; LN_zHi->data[i] /= magLN;
		
		/* Unwrap the two angles */
		AlphaHi->data[i] = atan2( LN_yHi->data[i], LN_xHi->data[i] ) + phaseCounterA * LAL_TWOPI;
		if( i && AlphaHi->data[i] - AlphaHi->data[i-1] > 5. )
		{
			phaseCounterA--; 
			AlphaHi->data[i] -= LAL_TWOPI;
		}
		else if( i && AlphaHi->data[i] - AlphaHi->data[i-1] < -5. )
		{
			phaseCounterA++;
			AlphaHi->data[i] += LAL_TWOPI;
		}
		
		/* Make sure that Alpha agrees initially with the low SR value */
		AlphaHi->data[i] -= (AlphaHi->data[0] - Alpha->data[hiSRndx]);
		
		BetaHi->data[i] = acos( LN_zHi->data[i] ) + 0*phaseCounterB * LAL_TWOPI;
		if( i && BetaHi->data[i] > BetaHi->data[i-1] )
		{
			phaseCounterB--;
			//Beta->data[i] -= LAL_TWOPI;
		}

		fprintf( out, "%.16e %.16e %.16e %d %d %.16e %.16e %.16e %.16e %.16e %.16e %.16e %.16e %.16e\n", tVec.data[hiSRndx]+timeHi.data[i], 
		    AlphaHi->data[i], BetaHi->data[i], 
				phaseCounterA, phaseCounterB, tmpR[0], tmpR[1], tmpR[2], tmpRdot[0], tmpRdot[1], tmpRdot[2],
				LN_xHi->data[i], LN_yHi->data[i], LN_zHi->data[i] );
	}
  fclose(out);

  /* Integrate \dot{\alpha} \cos{\beta} to get the final Euler angle*/
  x_spline = gsl_spline_alloc( gsl_interp_cspline, retLenHi );
  x_acc = gsl_interp_accel_alloc();  
  gsl_spline_init( x_spline, timeHi.data, AlphaHi->data, retLenHi );
  
  y_spline = gsl_spline_alloc( gsl_interp_cspline, retLenHi );
  y_acc = gsl_interp_accel_alloc();
  gsl_spline_init( y_spline, timeHi.data, BetaHi->data, retLenHi );
  
  REAL8Vector *GammaHi = NULL;
  GammaHi = XLALCreateREAL8Vector( retLenHi );

  //PrecEulerAnglesIntegration precEulerparams;
  precEulerparams.alpha_spline = x_spline;
  precEulerparams.alpha_acc       = x_acc;
  precEulerparams.beta_spline   = y_spline;
  precEulerparams.beta_acc         = y_acc;
   
   /*gsl_integration_workspace * */precEulerw = gsl_integration_workspace_alloc (1000);
   precEulerresult = 0, precEulererror = 0;
   
   //gsl_function precEulerF;
   precEulerF.function = &f_alphadotcosi;
   precEulerF.params = &precEulerparams;
   
   fprintf( stderr, "WRiting Gamma angle timeseries at High SR to gammaHi.dat\n" );
   out = fopen( "gammaHi.dat","w");  
   for( i = 0; i < retLenHi; i++ )
   {
		 if( i==0 )
		   { GammaHi->data[i] = Gamma->data[hiSRndx]; }
		 else
		 {
			 gsl_integration_qags (&precEulerF, timeHi.data[i-1], timeHi.data[i], 0, 1e-9, 1000, precEulerw, &precEulerresult, &precEulererror); 
			 GammaHi->data[i] = GammaHi->data[i-1] + precEulerresult;
		 }
		 			
			fprintf( out, "%.16e %.16e %.16e %.16e\n", tVec.data[hiSRndx]+timeHi.data[i], GammaHi->data[i], precEulerresult, precEulererror);
	}  
  fclose(out);

   gsl_integration_workspace_free( precEulerw );
   gsl_spline_free( x_spline );
   gsl_spline_free( y_spline );
   gsl_spline_free( z_spline );
   gsl_interp_accel_free( x_acc );
   gsl_interp_accel_free( y_acc );
   gsl_interp_accel_free( z_acc );
   
  /* WaveStep 1.5: moved to here  */
  modefreqVec.length = 1;
  modefreqVec.data   = &modeFreq;
  
  if ( XLALSimIMREOBGenerateQNMFreqV2( &modefreqVec, m1, m2, spin1, spin2, 2, 2, 1, spinEOBApproximant ) == XLAL_FAILURE )
  {
    XLALDestroyREAL8Vector( values );
    XLAL_ERROR( XLAL_EFUNC );
  }
  // PK: FIXME -- when QNM Freq function is written for SEOBNRv3 uncomment these lines */
  /*retLenRDPatch = 10000;//(UINT4)ceil( 20 / ( cimag(modeFreq) * deltaT ));*/
  retLenRDPatch = (UINT4)ceil( 20 / ( cimag(modeFreq) * deltaTHigh ));
  retLenRDPatchLow = (UINT4)ceil( 20 / ( cimag(modeFreq) * deltaT ));
  
  /* Allocate the high sample rate vectors */
  sigReHi  = XLALCreateREAL8Vector( retLen + retLenRDPatch );
  sigImHi  = XLALCreateREAL8Vector( retLen + retLenRDPatch );
  omegaHi  = XLALCreateREAL8Vector( retLen + retLenRDPatch);
  ampNQC   = XLALCreateREAL8Vector( retLen );
  phaseNQC = XLALCreateREAL8Vector( retLen );

  if ( !sigReHi || !sigImHi || !omegaHi || !ampNQC || !phaseNQC )
  {
    XLAL_ERROR( XLAL_ENOMEM );
  }

  memset( sigReHi->data, 0, sigReHi->length * sizeof( sigReHi->data[0] ));
  memset( sigImHi->data, 0, sigImHi->length * sizeof( sigImHi->data[0] ));

   /*
   * STEP 5) Calculate NQC correction using hi-sampling data
   */

  /*
   * STEP 6) Calculate QNM excitation coefficients using hi-sampling data
   */

  /*
   * STEP 7) Generate full inspiral waveform using desired sampling frequency
   */

  /*
   * STEP 8) Generate full IMR modes -- attaching ringdown to inspiral
   */

  /*
   * STEP 9) Generate full IMR hp and hx waveforms
   */
  

  /* ==============================
   *   Waveform Generation
   * ==============================
   */

  REAL8 tPeakOmega, tAttach, combSize, /*longCombSize,*/ deltaNQC;
  REAL8 UNUSED vX, vY, vZ, rCrossV_x, rCrossV_y, rCrossV_z, vOmega, omegasav, omegasav2;
  REAL8 magR, Lx, Ly, Lz, magL, LNhx, LNhy, LNhz, /*magLN,*/ Jx, Jy, Jz, magJ;
  REAL8 aI2P, bI2P, gI2P, aP2J, bP2J, gP2J;
  REAL8 chi1J, chi2J, chiJ, kappaJL;
  REAL8 JframeEx[3], JframeEy[3], JframeEz[3];
  REAL8 LframeEx[3], LframeEy[3], LframeEz[3];
  combSize = 7.5;
  /* WaveStep 1
   * Locate merger point (max omega), calculate J, chi and kappa at merger, and construct final J frame
   */
  /* WaveStep 1.1: locate merger point */
  omegasav2 = -1.0;  omegasav  = -0.5;  omega     =  0.0;
  out = fopen( "omegaHi.dat", "w" );
  if(debugPK)printf("length of values = %d, retLen = %d\n", values->length, retLen);
  for ( i = 0, peakIdx = 0; i < retLen; i++ )
  {
    for ( j = 0; j < values->length; j++ )
    {
      values->data[j] = *(dynamicsHi->data+(j+1)*retLen+i);
    }
    
    /* Calculate dr/dt */
    memset( dvalues->data, 0, 14*sizeof(dvalues->data[0]));
    status = XLALSpinHcapRvecDerivative( 0, values->data, dvalues->data, &seobParams);  
    if( status != XLAL_SUCCESS )
    {
		printf(" Calculation of dr/dt failed while computing omegaHi time series\n");
		XLAL_ERROR( XLAL_EFUNC );
	}
    
    /* Calculare r x dr/dt */
    vX = dvalues->data[0];  
    vY = dvalues->data[1];
    vZ = dvalues->data[2];
    rCrossV_x = posVecyHi.data[i] * vZ - posVeczHi.data[i] * vY;
    rCrossV_y = posVeczHi.data[i] * vX - posVecxHi.data[i] * vZ;
    rCrossV_z = posVecxHi.data[i] * vY - posVecyHi.data[i] * vX;
    
    /* Calculate omega = |r x dr/dt| / r*r */
    magR = sqrt(posVecxHi.data[i]*posVecxHi.data[i] + posVecyHi.data[i]*posVecyHi.data[i] + posVeczHi.data[i]*posVeczHi.data[i] );
    omegaHi->data[i] = omega = sqrt(rCrossV_x*rCrossV_x + rCrossV_y*rCrossV_y + rCrossV_z*rCrossV_z ) / (magR*magR);
    
    if ( omega < omegasav  && !peakIdx)
    { 
	  peakIdx = i;
	  printf("PK: Crude peak of Omega is at idx = %d. OmegaPeak = %.16e\n", peakIdx, omega);
	}
    else
    {
      omegasav2 = omegasav;
      omegasav  = omega;
    }
    //if(debugPK)printf("omegaHi[%d] = %f, r = %f, drdt = %f,%f,%f\n", i, omega, magR, vX, vY, vZ);
    fprintf( out, "%.16e\t%.16e\n", timeHi.data[i], omegaHi->data[i]);
  }
  fclose(out);
  
  /* Was the (crude) peak reached? */
  if ( i == retLen - 1 && !peakIdx)
  {
    printf("YP: Error! Failed to find peak of omega!\n"); // This is a bit harsh!
    abort();
  }
  else
  { 
	  /* What is happening here? */
      //tPeakOmega = (i-(4.*omegasav-3.*omega-omegasav2)/(2.*omegasav-omega-omegasav2)/2.)*deltaTHigh/mTScaled;
      
      /* Stuff to find the actual peak time */
      REAL8 omegaDeriv1; //, omegaDeriv2;
      REAL8 time1, time2;
      REAL8 UNUSED timewavePeak = 0., omegaDerivMid;
      REAL8 UNUSED sigAmpSqHi = 0., oldsigAmpSqHi = 0.;
      INT4  UNUSED peakCount = 0;
      
      spline = gsl_spline_alloc( gsl_interp_cspline, retLen );
      acc    = gsl_interp_accel_alloc();
      
      time1 = timeHi.data[peakIdx-2];
      if(debugPK)printf("time of crude peak = %e\n", time1); fflush(NULL);
      
      gsl_spline_init( spline, timeHi.data, omegaHi->data, retLen );
      omegaDeriv1 = gsl_spline_eval_deriv( spline, time1, acc );
      
      if ( omegaDeriv1 > 0. )
      {
		  time2 = dynamicsHi->data[peakIdx+1];
		  //omegaDeriv2 = gsl_spline_eval_deriv( spline, time2, acc );
	  }
	  else
	  {
		  //omegaDeriv2 = omegaDeriv1;
		  time2 = time1;
		  time1 = dynamicsHi->data[peakIdx-2];
		  peakIdx = peakIdx-2;
		  omegaDeriv1 = gsl_spline_eval_deriv( spline, time1, acc );
	   }
	   
	   do
	   {
		   tPeakOmega = ( time1 + time2 ) / 2.;
		   omegaDerivMid = gsl_spline_eval_deriv( spline, tPeakOmega, acc );
		   
		   if ( omegaDerivMid * omegaDeriv1 < 0.0 )
           {
			   //omegaDeriv2 = omegaDerivMid;
			   time2 = tPeakOmega;
		   }
		   else
		   {
			   omegaDeriv1 = omegaDerivMid;
			   time1 = tPeakOmega;
			}
	     }
	     while ( time2 - time1 > 1.0e-5 );
      
    if(debugPK)printf( "Estimation of the peak is now at time %.16e, %.16e \n", tPeakOmega, tPeakOmega+HiSRstart);
  }

  /* WaveStep 1.2: calculate J at merger */
  spline = gsl_spline_alloc( gsl_interp_cspline, retLen );
  acc    = gsl_interp_accel_alloc();

  for ( j = 0; j < values->length; j++ )
  {
    gsl_spline_init( spline, dynamicsHi->data, dynamicsHi->data+(j+1)*retLen, retLen );
    values->data[j] = gsl_spline_eval( spline, tPeakOmega, acc );
  }
  
  /* Calculate dr/dt */
  memset( dvalues->data, 0, 14*sizeof(dvalues->data[0]));
  status = XLALSpinHcapRvecDerivative( 0, values->data, dvalues->data, &seobParams);  
    
  /* Calculare r x dr/dt */
  vX = dvalues->data[0];  
  vY = dvalues->data[1];
  vZ = dvalues->data[2];
  rCrossV_x = values->data[1] * vZ - values->data[2] * vY;
  rCrossV_y = values->data[2] * vX - values->data[0] * vZ;
  rCrossV_z = values->data[0] * vY - values->data[1] * vX;
    
  /* Calculate omega = |r x dr/dt| / r*r */
  //magR = sqrt(posVecxHi.data[i]*posVecxHi.data[i] + posVecyHi.data[i]*posVecyHi.data[i] + posVeczHi.data[i]*posVeczHi.data[i] );
  //omega = sqrt(rCrossV_x*rCrossV_x + rCrossV_y*rCrossV_y + rCrossV_z*rCrossV_z ) / (magR*magR);
 
  Lx = values->data[1] * values->data[5] - values->data[2] * values->data[4];
  Ly = values->data[2] * values->data[3] - values->data[0] * values->data[5];
  Lz = values->data[0] * values->data[4] - values->data[1] * values->data[3];
  magL = sqrt( Lx*Lx + Ly*Ly + Lz*Lz );
  Jx = eta*Lx + values->data[6] + values->data[9];
  Jy = eta*Ly + values->data[7] + values->data[10];
  Jz = eta*Lz + values->data[8] + values->data[11];
  magJ = sqrt( Jx*Jx + Jy*Jy + Jz*Jz );
  
  if(debugPK)printf("J at merger: %e, %e, %e (mag = %e)\n", Jx, Jy, Jz, magJ);
  
  /* WaveStep 1.3: calculate chi and kappa at merger */
  chi1J = values->data[6]*Jx + values->data[7] *Jy + values->data[8] *Jz;
  chi2J = values->data[9]*Jx + values->data[10]*Jy + values->data[11]*Jz;
  chi1J/= magJ*m1*m1/mTotal/mTotal;
  chi2J/= magJ*m2*m2/mTotal/mTotal;
  chiJ = (chi1J+chi2J)/2. + (chi1J-chi2J)/2.*sqrt(1. - 4.*eta)/(1. - 2.*eta);
  if (chiJ <= 0.) {
    deltaNQC = 2.5;
  }
  else {
    deltaNQC = 2.5 + 1.77*(chiJ/0.43655)*(chiJ/0.43655)*(chiJ/0.43655)*(chiJ/0.43655);
  }
  kappaJL      = (Lx*Jx + Ly*Jy + Lz*Jz) / magL / magJ;
  combSize    *= 1.0 + 9.0 * (1.0 - fabs(kappaJL));
  //longCombSize = combSize;
  deltaNQC    += 10.0 * (1.0 - fabs(kappaJL));
  /** Stas: !!!!  FIXME hardcoding the info so far */
  printf("\n Stas: !!!! FIXME: fixed combisize and DeltaNQC \n\n");
  combSize = 14.0;
  deltaNQC = 4.0;
  tAttach = tPeakOmega - deltaNQC;
  if (debugPK)
     printf("Stas: kappaJL = %.16e, combsize = %.16e, deltaNQC = %.16e, tAttach = %.16e \n", 
         kappaJL, combSize, deltaNQC, tAttach); 
     printf("Stas: the EOBversion = %d\n", SpinAlignedEOBversion);
  /* WaveStep 1.4: calculate combsize and deltaNQC */
  switch ( SpinAlignedEOBversion )
  {
     case 1:
       combSize = 7.5;
       if ( chiJ <= 0. ) {
         deltaNQC = 2.5;
       }
       else {
         deltaNQC = 2.5 + 1.77*(chiJ/0.43655)*(chiJ/0.43655)*(chiJ/0.43655)*(chiJ/0.43655);
       }
       break;
     case 2:
       combSize = 12.;
       if ( chiJ > 0.8 ) combSize = 13.5;
       if ( chi1J == 0. && chi2J == 0. ) combSize = 11.;
       if ( chiJ <= 0. ) {
         deltaNQC = 2.5 + (1. + chiJ)*(-2.5 + 2.5*sqrt(1.-4.*eta));
       }
       else if ( chiJ <= 0.8 ) {
         deltaNQC = (0.75*eta*chiJ + sqrt(1. - 4.*eta)) * (2.5 + 10.*chiJ*chiJ + 24.*chiJ*chiJ*chiJ*chiJ);
       }
       else {
         deltaNQC = (0.75*eta*chiJ + sqrt(1. - 4.*eta)) * (57.1755 - 48.0564*chiJ);
       }
       break;
     default:
       XLALPrintError( "XLAL Error - %s: wrong SpinAlignedEOBversion value, must be 1 or 2!\n", __func__ );
       XLAL_ERROR( XLAL_EINVAL );
       break;
  }
  printf("\n Stas: !!!! FIXME: fixed combisize and DeltaNQC \n\n");
  combSize = 14.0;
  deltaNQC = 4.0;
  printf("Stas: Again-> kappaJL = %.16e, combsize = %.16e, deltaNQC = %.16e, tAttach = %.16e \n", 
         kappaJL, combSize, deltaNQC, tAttach); 

  /* WaveStep 1.5: get  */
  // PK: This calculation has been moved above before omegaHi is allocated
  /*modefreqVec.length = 1;
  modefreqVec.data   = &modeFreq;

  if ( XLALSimIMREOBGenerateQNMFreqV2( &modefreqVec, m1, m2, spin1, spin2, 2, 2, 1, spinEOBApproximant ) == XLAL_FAILURE )
  {
    XLALDestroyREAL8Vector( values );
    XLAL_ERROR( XLAL_EFUNC );
  }
  retLenRDPatch = (UINT4)ceil( 20 / ( cimag(modeFreq) * deltaT ));*/
  
  /* WaveStep 1.6: construct J-frame */
  JframeEz[0] = Jx / magJ;
  JframeEz[1] = Jy / magJ;
  JframeEz[2] = Jz / magJ;
  if ( 1.-JframeEz[2] < 1.0e-16 ) {
    JframeEx[0] = 1.;
    JframeEx[1] = 0.;
    JframeEx[2] = 0.;
  }
  else {
    JframeEx[0] = JframeEz[1];
    JframeEx[1] = -JframeEz[0];
    JframeEx[2] = 0.;
  }
  JframeEx[0] /= sqrt( JframeEz[0]*JframeEz[0] + JframeEz[1]*JframeEz[1] );
  JframeEx[1] /= sqrt( JframeEz[0]*JframeEz[0] + JframeEz[1]*JframeEz[1] );
  JframeEy[0] = JframeEz[1]*JframeEx[2] - JframeEz[2]*JframeEx[1];
  JframeEy[1] = JframeEz[2]*JframeEx[0] - JframeEz[0]*JframeEx[2];
  JframeEy[2] = JframeEz[0]*JframeEx[1] - JframeEz[1]*JframeEx[0];

  if(debugPK)printf("J-frameEx = [%e\t%e\t%e]\n", JframeEx[0], JframeEx[1], JframeEx[2]);
  if(debugPK)printf("J-frameEy = [%e\t%e\t%e]\n", JframeEy[0], JframeEy[1], JframeEy[2]);
  if(debugPK)printf("J-frameEz = [%e\t%e\t%e]\n", JframeEz[0], JframeEz[1], JframeEz[2]);
  
  /* WaveStep 2
   * Calculate quasi-nonprecessing waveforms
   */
  /* WaveStep 2.1: create time-series containers for euler angles and hlm harmonics */
  retLen = retLenLow;
  
  SphHarmTimeSeries *hlmPTS = NULL;
  SphHarmTimeSeries *hIMRlmJTS = NULL;
  REAL8TimeSeries UNUSED *hPlusTS  = XLALCreateREAL8TimeSeries( "H_PLUS", &tc, 0.0, deltaT, &lalStrainUnit, retLen );
  REAL8TimeSeries UNUSED *hCrossTS = XLALCreateREAL8TimeSeries( "H_CROSS", &tc, 0.0, deltaT, &lalStrainUnit, retLen );
  REAL8TimeSeries *alphaI2PTS = XLALCreateREAL8TimeSeries( "alphaI2P", &tc, 0.0, deltaT, &lalStrainUnit, retLen );
  REAL8TimeSeries  *betaI2PTS = XLALCreateREAL8TimeSeries(  "betaI2P", &tc, 0.0, deltaT, &lalStrainUnit, retLen );
  REAL8TimeSeries *gammaI2PTS = XLALCreateREAL8TimeSeries( "gammaI2P", &tc, 0.0, deltaT, &lalStrainUnit, retLen );
  REAL8TimeSeries *alphaP2JTS = XLALCreateREAL8TimeSeries( "alphaP2J", &tc, 0.0, deltaT, &lalStrainUnit, retLen );
  REAL8TimeSeries  *betaP2JTS = XLALCreateREAL8TimeSeries(  "betaP2J", &tc, 0.0, deltaT, &lalStrainUnit, retLen );
  REAL8TimeSeries *gammaP2JTS = XLALCreateREAL8TimeSeries( "gammaP2J", &tc, 0.0, deltaT, &lalStrainUnit, retLen );
  REAL8Sequence *tlist        = NULL;
  REAL8Sequence *tlistRDPatch = NULL;
  COMPLEX16TimeSeries *h22TS   = XLALCreateCOMPLEX16TimeSeries( "H_22",   &tc, 0.0, deltaT, &lalStrainUnit, retLen );
  COMPLEX16TimeSeries *h21TS   = XLALCreateCOMPLEX16TimeSeries( "H_21",   &tc, 0.0, deltaT, &lalStrainUnit, retLen );
  COMPLEX16TimeSeries *h20TS   = XLALCreateCOMPLEX16TimeSeries( "H_20",   &tc, 0.0, deltaT, &lalStrainUnit, retLen );
  COMPLEX16TimeSeries *h2m1TS  = XLALCreateCOMPLEX16TimeSeries( "H_2m1",  &tc, 0.0, deltaT, &lalStrainUnit, retLen );
  COMPLEX16TimeSeries *h2m2TS  = XLALCreateCOMPLEX16TimeSeries( "H_2m2",  &tc, 0.0, deltaT, &lalStrainUnit, retLen );
  COMPLEX16TimeSeries *h22PTS  = XLALCreateCOMPLEX16TimeSeries( "HP_22",  &tc, 0.0, deltaT, &lalStrainUnit, retLen );
  COMPLEX16TimeSeries *h21PTS  = XLALCreateCOMPLEX16TimeSeries( "HP_21",  &tc, 0.0, deltaT, &lalStrainUnit, retLen );
  COMPLEX16TimeSeries *h20PTS  = XLALCreateCOMPLEX16TimeSeries( "HP_20",  &tc, 0.0, deltaT, &lalStrainUnit, retLen );
  COMPLEX16TimeSeries *h2m1PTS = XLALCreateCOMPLEX16TimeSeries( "HP_2m1", &tc, 0.0, deltaT, &lalStrainUnit, retLen );
  COMPLEX16TimeSeries *h2m2PTS = XLALCreateCOMPLEX16TimeSeries( "HP_2m2", &tc, 0.0, deltaT, &lalStrainUnit, retLen );
  COMPLEX16TimeSeries *h22JTS  = XLALCreateCOMPLEX16TimeSeries( "HJ_22",  &tc, 0.0, deltaT, &lalStrainUnit, retLen );
  COMPLEX16TimeSeries *h21JTS  = XLALCreateCOMPLEX16TimeSeries( "HJ_21",  &tc, 0.0, deltaT, &lalStrainUnit, retLen );
  COMPLEX16TimeSeries *h20JTS  = XLALCreateCOMPLEX16TimeSeries( "HJ_20",  &tc, 0.0, deltaT, &lalStrainUnit, retLen );
  COMPLEX16TimeSeries *h2m1JTS = XLALCreateCOMPLEX16TimeSeries( "HJ_2m1", &tc, 0.0, deltaT, &lalStrainUnit, retLen );
  COMPLEX16TimeSeries *h2m2JTS = XLALCreateCOMPLEX16TimeSeries( "HJ_2m2", &tc, 0.0, deltaT, &lalStrainUnit, retLen );
  COMPLEX16TimeSeries *hJTS    = XLALCreateCOMPLEX16TimeSeries( "HJ",     &tc, 0.0, deltaT, &lalStrainUnit, retLen );
  COMPLEX16TimeSeries *hIMR22JTS  = XLALCreateCOMPLEX16TimeSeries( "HIMRJ_22",  &tc, 0.0, deltaT, &lalStrainUnit,
                                                                   retLen + retLenRDPatchLow );
  COMPLEX16TimeSeries *hIMR21JTS  = XLALCreateCOMPLEX16TimeSeries( "HIMRJ_21",  &tc, 0.0, deltaT, &lalStrainUnit,
                                                                   retLen + retLenRDPatchLow );
  COMPLEX16TimeSeries *hIMR20JTS  = XLALCreateCOMPLEX16TimeSeries( "HIMRJ_20",  &tc, 0.0, deltaT, &lalStrainUnit,
                                                                   retLen + retLenRDPatchLow );
  COMPLEX16TimeSeries *hIMR2m1JTS = XLALCreateCOMPLEX16TimeSeries( "HIMRJ_2m1", &tc, 0.0, deltaT, &lalStrainUnit,
                                                                   retLen + retLenRDPatchLow );
  COMPLEX16TimeSeries *hIMR2m2JTS = XLALCreateCOMPLEX16TimeSeries( "HIMRJ_2m2", &tc, 0.0, deltaT, &lalStrainUnit,
                                                                   retLen + retLenRDPatchLow );
  COMPLEX16TimeSeries *hIMRJTS    = XLALCreateCOMPLEX16TimeSeries( "HIMRJ",     &tc, 0.0, deltaT, &lalStrainUnit,
                                                                   retLen + retLenRDPatchLow );
  if ( !(tlist = XLALCreateREAL8Vector( retLen )) || !(tlistRDPatch = XLALCreateREAL8Vector( retLen + retLenRDPatchLow )) )
  {
    XLAL_ERROR(  XLAL_ENOMEM );
  }
  memset( tlist->data, 0, tlist->length * sizeof( REAL8 ));
  memset( tlistRDPatch->data, 0, tlistRDPatch->length * sizeof( REAL8 ));
  for ( i = 0; i < retLen; i++ )
  {
    tlist->data[i] = i * deltaT/mTScaled;
    tlistRDPatch->data[i] = i * deltaT/mTScaled;
  }
  for ( i = retLen; i < retLen + retLenRDPatchLow; i++ )
  {
    tlistRDPatch->data[i] = i * deltaT/mTScaled;
  }

  /* WaveStep 2.2: get Calibrated NQC coeffcients, based on underlying nonprecessing model */
  // This has already been done earlier, using the initial spins. see line ~1921
  /*switch ( SpinAlignedEOBversion )
  {
     case 1:
       if ( XLALSimIMRGetEOBCalibratedSpinNQC( &nqcCoeffs, 2, 2, eta, a ) == XLAL_FAILURE )
       {
         XLAL_ERROR( XLAL_EFUNC );
       }
       break;
     case 2:
       if ( XLALSimIMRGetEOBCalibratedSpinNQC3D( &nqcCoeffs, 2, 2, m1, m2, a, chiA ) == XLAL_FAILURE )
       {
         XLAL_ERROR( XLAL_EFUNC );
       }
       break;
     default:
       XLALPrintError( "XLAL Error - %s: Unknown SEOBNR version!\nAt present only v1 and v2 are available.\n", __func__);
       XLAL_ERROR( XLAL_EINVAL );
       break;
  }*/

  /* WaveStep 2.3.1: main loop for quasi-nonprecessing waveform generation -- LOW SR*/
  // Generating modes for coarsely sampled portion 
  if(debugPK)printf("Generating precessing-frame modes for coarse dynamics\n");
  out = fopen( "rotDynamics.dat", "w" );
  for ( i = 0; i < retLen; i++ )
  {
    for ( j = 0; j < values->length; j++ )
    {
      values->data[j] = dynamics->data[(j+1)*retLen + i];
      if ( i == 0 ) printf("value (length=%d) %d: %.16e\n", values->length, j,values->data[j]);
    }

  /* Calculate dr/dt */
  memset( dvalues->data, 0, 14*sizeof(dvalues->data[0]));
  status = XLALSpinHcapRvecDerivative( 0, values->data, dvalues->data, &seobParams);  
  vX = dvalues->data[0];  
  vY = dvalues->data[1];
  vZ = dvalues->data[2];

   /* Cartesian vectors needed to calculate Hamiltonian */
    cartPosVec.length = cartMomVec.length = 3;
    cartPosVec.data = cartPosData;
    cartMomVec.data = cartMomData;
    memset( cartPosData, 0, sizeof( cartPosData ) );
    memset( cartMomData, 0, sizeof( cartMomData ) );

    rCrossV_x = posVecy.data[i] * vZ - posVecz.data[i] * vY;
    rCrossV_y = posVecz.data[i] * vX - posVecx.data[i] * vZ;
    rCrossV_z = posVecx.data[i] * vY - posVecy.data[i] * vX;

    magR = sqrt(posVecx.data[i]*posVecx.data[i] + posVecy.data[i]*posVecy.data[i] + posVecz.data[i]*posVecz.data[i] );
    omega = sqrt(rCrossV_x*rCrossV_x + rCrossV_y*rCrossV_y + rCrossV_z*rCrossV_z ) / (magR*magR);
    vOmega = v = cbrt( omega );
    amp = amp0 * vOmega * vOmega;

    LNhx  = rCrossV_x;
    LNhy  = rCrossV_y;
    LNhz  = rCrossV_z;
    magLN = sqrt(LNhx*LNhx + LNhy*LNhy + LNhz*LNhz);
    LNhx  = LNhx / magLN;
    LNhy  = LNhy / magLN;
    LNhz  = LNhz / magLN;

    /*aI2P = atan2( LNhy, LNhx );
    bI2P = acos( LNhz );
    gI2P = -phiMod.data[i]; */ /* this one is defined w.r.t. L not LN*/
    aI2P = Alpha->data[i];
    bI2P = Beta->data[i];
    gI2P = Gamma->data[i];

    LframeEx[0] =  cos(aI2P)*cos(bI2P)*cos(gI2P) - sin(aI2P)*sin(gI2P);
    LframeEx[1] =  sin(aI2P)*cos(bI2P)*cos(gI2P) + cos(aI2P)*sin(gI2P);
    LframeEx[2] = -sin(bI2P)*cos(gI2P);
    LframeEy[0] = -cos(aI2P)*cos(bI2P)*sin(gI2P) - sin(aI2P)*cos(gI2P);
    LframeEy[1] = -sin(aI2P)*cos(bI2P)*sin(gI2P) + cos(aI2P)*cos(gI2P);
    LframeEy[2] =  sin(bI2P)*sin(gI2P);
    LframeEz[0] =  LNhx;
    LframeEz[1] =  LNhy;
    LframeEz[2] =  LNhz;
    aP2J = atan2(JframeEz[0]*LframeEy[0]+JframeEz[1]*LframeEy[1]+JframeEz[2]*LframeEy[2],
                 JframeEz[0]*LframeEx[0]+JframeEz[1]*LframeEx[1]+JframeEz[2]*LframeEx[2]);
    bP2J = acos( JframeEz[0]*LframeEz[0]+JframeEz[1]*LframeEz[1]+JframeEz[2]*LframeEz[2]);
    gP2J = atan2(  JframeEy[0]*LframeEz[0]+JframeEy[1]*LframeEz[1]+JframeEy[2]*LframeEz[2],
                 -(JframeEx[0]*LframeEz[0]+JframeEx[1]*LframeEz[1]+JframeEx[2]*LframeEz[2]));

if (i==0||i==1900) printf("{{%f,%f,%f},{%f,%f,%f},{%f,%f,%f}}\n",JframeEx[0],JframeEx[1],JframeEx[2],JframeEy[0],JframeEy[1],JframeEy[2],JframeEz[0],JframeEz[1],JframeEz[2]);
if (i==0||i==1900) printf("{{%f,%f,%f},{%f,%f,%f},{%f,%f,%f}}\n",LframeEx[0],LframeEx[1],LframeEx[2],LframeEy[0],LframeEy[1],LframeEy[2],LframeEz[0],LframeEz[1],LframeEz[2]);
if (i==0||i==1900) printf("YP: study time = %f\n",i*deltaT/mTScaled);
if (i==1900) printf("YP: gamma: %f, %f, %f, %f\n", JframeEy[0]*LframeEz[0]+JframeEy[1]*LframeEz[1]+JframeEy[2]*LframeEz[2], JframeEx[0]*LframeEz[0]+JframeEx[1]*LframeEz[1]+JframeEx[2]*LframeEz[2], gP2J, atan2(-0.365446,-0.378524));
    /* I2P Euler angles are stored only for debugging purposes */
    alphaI2PTS->data->data[i] = -aI2P;
     betaI2PTS->data->data[i] = bI2P;
    gammaI2PTS->data->data[i] = -gI2P;
    alphaP2JTS->data->data[i] = -aP2J;
    /*betaP2JTS->data->data[i] = 0.*LAL_PI/2.-bP2J;*/
    betaP2JTS->data->data[i] = bP2J;
    gammaP2JTS->data->data[i] = -gP2J;

    /* Calculate the value of the Hamiltonian */
    cartPosVec.data[0] = values->data[0];
    cartPosVec.data[1] = values->data[1];
    cartPosVec.data[2] = values->data[2];
    cartMomVec.data[0] = values->data[3];
    cartMomVec.data[1] = values->data[4];
    cartMomVec.data[2] = values->data[5];

    /*if (i == 287)
    {
      printf("%f, %f %f %f, %f %f %f\n",eta, cartPosVec.data[0], cartPosVec.data[1], cartPosVec.data[2], cartMomVec.data[0], cartMomVec.data[1], cartMomVec.data[2]);
    }*/
    
    /* Update Hamiltonian coefficients as per |Skerr| */
    for( k = 0; k < 3; k++ )
    {
			s1DataNorm[k] = values->data[k+6];
			s2DataNorm[k] = values->data[k+9];
			s1Data[k] = s1DataNorm[k] * mTotal * mTotal;
			s2Data[k] = s2DataNorm[k] * mTotal * mTotal;
    }
    s1Vec.data = s1Data;
    s2Vec.data = s2Data;
    
    s1VecOverMtMt.data = s1DataNorm;
    s2VecOverMtMt.data = s2DataNorm;
    
    seobParams.s1Vec = &s1VecOverMtMt;
    seobParams.s2Vec = &s2VecOverMtMt;
    
    XLALSimIMRSpinEOBCalculateSigmaStar( sigmaStar, m1, m2, &s1Vec, &s2Vec );
    XLALSimIMRSpinEOBCalculateSigmaKerr( sigmaKerr, m1, m2, &s1Vec, &s2Vec );
    
    seobParams.a = a = sqrt(inner_product(sigmaKerr->data, sigmaKerr->data));
    
    rcrossrdot[0] = LNhx; 
    rcrossrdot[1] = LNhy; 
    rcrossrdot[2] = LNhz;
    s1dotLN = inner_product(s1Data, rcrossrdot) / (m1*m1);
    s2dotLN = inner_product(s2Data, rcrossrdot) / (m2*m2);
    
    chiS = 0.5 * (s1dotLN + s2dotLN);
    chiA = 0.5 * (s1dotLN - s2dotLN);

    switch ( SpinAlignedEOBversion )
    {
     case 1:
       tplspin = 0.0;
       break;
     case 2:
       tplspin = (1.-2.*eta) * chiS + (m1 - m2)/(m1 + m2) * chiA;
       break;
     default:
       XLALPrintError( "XLAL Error - %s: Unknown SEOBNR version!\nAt present only v1 and v2 are available.\n", __func__);
       XLAL_ERROR( XLAL_EINVAL );
       break;
    }

    if ( XLALSimIMRCalculateSpinEOBHCoeffs( &seobCoeffs, eta, a, 
                          SpinAlignedEOBversion ) == XLAL_FAILURE )
      printf("\nSomething went wrong evaluating XLALSimIMRCalculateSpinEOBHCoeffs in step %d of coarse dynamics\n", 
			i );

    /* Update hlm coefficients */
    if ( XLALSimIMREOBCalcSpinFacWaveformCoefficients( &hCoeffs, m1, m2, eta, 
        tplspin, chiS, chiA, SpinAlignedEOBversion ) == XLAL_FAILURE )
      printf("\nSomething went wrong evaluating XLALSimIMRCalculateSpinEOBHCoeffs in step %d of coarse dynamics\n", 
			i );
    
    ham = XLALSimIMRSpinEOBHamiltonian( eta, &cartPosVec, &cartMomVec,
                  &s1VecOverMtMt, &s2VecOverMtMt,
                  sigmaKerr, sigmaStar, seobParams.tortoise, &seobCoeffs );

    /* Calculate the polar data */
    polarDynamics.length = 4;
    polarDynamics.data   = polData;
    
    /* Calculate the orbital angular momentum */
    Lx = values->data[1]*values->data[5] - values->data[2]*values->data[4];
    Ly = values->data[2]*values->data[3] - values->data[0]*values->data[5];
    Lz = values->data[0]*values->data[4] - values->data[1]*values->data[3];
    
    magL = sqrt( Lx*Lx + Ly*Ly + Lz*Lz );

    polData[0] = sqrt( values->data[0]*values->data[0] + values->data[1]*values->data[1] 
						+ values->data[2]*values->data[2] );
    polData[1] = phiMod.data[i] + phiDMod.data[i];
    polData[2] = (values->data[0]*values->data[3] + values->data[1]*values->data[4] 
				+ values->data[2]*values->data[5]) / polData[0];
    polData[3] = magL;


    if ( XLALSimIMRSpinEOBGetPrecSpinFactorizedWaveform( &hLM, &polarDynamics, values, v, ham, 2, 2, &seobParams )
           == XLAL_FAILURE )
    {
      XLAL_ERROR( XLAL_EFUNC );
    }
    if ( XLALSimIMRSpinEOBNonQCCorrection( &hNQC, values, omega, &nqcCoeffs ) == XLAL_FAILURE )
    {
      XLAL_ERROR( XLAL_EFUNC );
    }
    hLM *= hNQC;
    h22TS->data->data[i]  = hLM;
    h2m2TS->data->data[i] = conjl(hLM);

    fprintf( out, "%.16e %.16e %.16e %.16e %.16e %.16e %.16e ",
             i*deltaT/mTScaled, aI2P, bI2P, gI2P, aP2J, bP2J, gP2J );
    fprintf( out, "%.16e %.16e %.16e %.16e %.16e %.16e %.16e %.16e\n",
             vX, vY, vZ, LNhx, LNhy, LNhz, creal(hLM), cimag(hLM) );

    if ( XLALSimIMRSpinEOBGetPrecSpinFactorizedWaveform( &hLM, &polarDynamics, values, v, ham, 2, 1, &seobParams )
           == XLAL_FAILURE )
    {
      XLAL_ERROR( XLAL_EFUNC );
    }
    h21TS->data->data[i]  = hLM;
    h2m1TS->data->data[i] = conjl(hLM);
    h20TS->data->data[i]  = 0.0;

    if (i == 95 )
    {
      printf("%.16e %.16e %.16e\n",ham, omega, v);
      printf("%.16e %.16e %.16e\n",values->data[0],values->data[1],values->data[2]);
      printf("%.16e %.16e %.16e\n",values->data[3],values->data[4],values->data[5]);
      printf("%.16e %.16e %.16e\n",values->data[6],values->data[7],values->data[8]);
      printf("%.16e %.16e %.16e\n",values->data[9],values->data[10],values->data[11]);
      printf("%.16e %.16e %.16e %.16e %.16e %.16e\n",nqcCoeffs.a1,nqcCoeffs.a2,nqcCoeffs.a3,nqcCoeffs.a3S,nqcCoeffs.a4,nqcCoeffs.a5);
      printf("%.16e %.16e %.16e %.16e\n",nqcCoeffs.b1,nqcCoeffs.b2,nqcCoeffs.b3,nqcCoeffs.b4);
      printf("%.16e %.16e, %.16e %.16e\n\n",creal(hLM),cimag(hLM),creal(hNQC),cimag(hNQC));
    }

    /*hPlusTS->data->data[i]  = - 0.5 * amp * cos( 2.*vphi[i]) * cos(2.*alpha) * (1. + LNhz*LNhz)
                            + amp * sin(2.*vphi[i]) * sin(2.*alpha)*LNhz;

    hCrossTS->data->data[i] = - 0.5 * amp * cos( 2.*vphi[i]) * sin(2.*alpha) * (1. + LNhz*LNhz)
                            - amp * sin(2.*vphi[i]) * cos(2.*alpha) * LNhz;*/

  }
  fclose( out );
  printf("YP: quasi-nonprecessing modes generated.\n");

  /* WaveStep 2.4.1: add quasi-nonprecessing spherical harmonic modes to the SphHarmTimeSeries structure */
  hlmPTS = XLALSphHarmTimeSeriesAddMode( hlmPTS, h22TS, 2, 2 );
  hlmPTS = XLALSphHarmTimeSeriesAddMode( hlmPTS, h21TS, 2, 1 );
  hlmPTS = XLALSphHarmTimeSeriesAddMode( hlmPTS, h20TS, 2, 0 );
  hlmPTS = XLALSphHarmTimeSeriesAddMode( hlmPTS, h2m1TS, 2, -1 );
  hlmPTS = XLALSphHarmTimeSeriesAddMode( hlmPTS, h2m2TS, 2, -2 );
  XLALSphHarmTimeSeriesSetTData( hlmPTS, tlist );

  h22PTS  = XLALSphHarmTimeSeriesGetMode( hlmPTS, 2, 2 );
  h21PTS  = XLALSphHarmTimeSeriesGetMode( hlmPTS, 2, 1 );
  h20PTS  = XLALSphHarmTimeSeriesGetMode( hlmPTS, 2, 0 );
  h2m1PTS = XLALSphHarmTimeSeriesGetMode( hlmPTS, 2, -1);
  h2m2PTS = XLALSphHarmTimeSeriesGetMode( hlmPTS, 2, -2);
  printf("YP: SphHarmTS structures populated.\n");

  out = fopen( "PWaves.dat", "w" );
  for ( i = 0; i < retLen; i++ )
  {
    fprintf( out, "%.16e %.16e %.16e %.16e %.16e %.16e %.16e %.16e %.16e %.16e %.16e\n",
             i*deltaT/mTScaled, creal(h22PTS->data->data[i]), cimag(h22PTS->data->data[i]),
                                creal(h21PTS->data->data[i]), cimag(h21PTS->data->data[i]),
                                creal(h20PTS->data->data[i]), cimag(h20PTS->data->data[i]),
                                creal(h2m1PTS->data->data[i]), cimag(h2m1PTS->data->data[i]),
                                creal(h2m2PTS->data->data[i]), cimag(h2m2PTS->data->data[i]) );
  }
  fclose( out );
  printf("YP: P-frame waveforms written to file.\n");


  /* WaveStep 2.3.2: main loop for quasi-nonprecessing waveform generation -- HIGH SR */
  retLen = retLenHi;
  
  SphHarmTimeSeries *hlmPTSHi = NULL;
  SphHarmTimeSeries *hIMRlmJTSHi = NULL;
  REAL8TimeSeries UNUSED *hPlusTSHi  = XLALCreateREAL8TimeSeries( "H_PLUS", &tc, 0.0, deltaTHigh, &lalStrainUnit, retLen );
  REAL8TimeSeries UNUSED *hCrossTSHi = XLALCreateREAL8TimeSeries( "H_CROSS", &tc, 0.0, deltaTHigh, &lalStrainUnit, retLen );
  REAL8TimeSeries *alphaI2PTSHi = XLALCreateREAL8TimeSeries( "alphaI2P", &tc, 0.0, deltaTHigh, &lalStrainUnit, retLen );
  REAL8TimeSeries  *betaI2PTSHi = XLALCreateREAL8TimeSeries(  "betaI2P", &tc, 0.0, deltaTHigh, &lalStrainUnit, retLen );
  REAL8TimeSeries *gammaI2PTSHi = XLALCreateREAL8TimeSeries( "gammaI2P", &tc, 0.0, deltaTHigh, &lalStrainUnit, retLen );
  REAL8TimeSeries *alphaP2JTSHi = XLALCreateREAL8TimeSeries( "alphaP2J", &tc, 0.0, deltaTHigh, &lalStrainUnit, retLen );
  REAL8TimeSeries  *betaP2JTSHi = XLALCreateREAL8TimeSeries(  "betaP2J", &tc, 0.0, deltaTHigh, &lalStrainUnit, retLen );
  REAL8TimeSeries *gammaP2JTSHi = XLALCreateREAL8TimeSeries( "gammaP2J", &tc, 0.0, deltaTHigh, &lalStrainUnit, retLen );
  REAL8Sequence *tlistHi        = NULL;
  REAL8Sequence *tlistRDPatchHi = NULL;
  COMPLEX16TimeSeries *h22TSHi   = XLALCreateCOMPLEX16TimeSeries( "H_22",   &tc, 0.0, deltaTHigh, &lalStrainUnit, retLen );
  COMPLEX16TimeSeries *h21TSHi   = XLALCreateCOMPLEX16TimeSeries( "H_21",   &tc, 0.0, deltaTHigh, &lalStrainUnit, retLen );
  COMPLEX16TimeSeries *h20TSHi   = XLALCreateCOMPLEX16TimeSeries( "H_20",   &tc, 0.0, deltaTHigh, &lalStrainUnit, retLen );
  COMPLEX16TimeSeries *h2m1TSHi  = XLALCreateCOMPLEX16TimeSeries( "H_2m1",  &tc, 0.0, deltaTHigh, &lalStrainUnit, retLen );
  COMPLEX16TimeSeries *h2m2TSHi  = XLALCreateCOMPLEX16TimeSeries( "H_2m2",  &tc, 0.0, deltaTHigh, &lalStrainUnit, retLen );
  COMPLEX16TimeSeries *h22PTSHi  = XLALCreateCOMPLEX16TimeSeries( "HP_22",  &tc, 0.0, deltaTHigh, &lalStrainUnit, retLen );
  COMPLEX16TimeSeries *h21PTSHi  = XLALCreateCOMPLEX16TimeSeries( "HP_21",  &tc, 0.0, deltaTHigh, &lalStrainUnit, retLen );
  COMPLEX16TimeSeries *h20PTSHi  = XLALCreateCOMPLEX16TimeSeries( "HP_20",  &tc, 0.0, deltaTHigh, &lalStrainUnit, retLen );
  COMPLEX16TimeSeries *h2m1PTSHi = XLALCreateCOMPLEX16TimeSeries( "HP_2m1", &tc, 0.0, deltaTHigh, &lalStrainUnit, retLen );
  COMPLEX16TimeSeries *h2m2PTSHi = XLALCreateCOMPLEX16TimeSeries( "HP_2m2", &tc, 0.0, deltaTHigh, &lalStrainUnit, retLen );
  COMPLEX16TimeSeries *h22JTSHi  = XLALCreateCOMPLEX16TimeSeries( "HJ_22",  &tc, 0.0, deltaTHigh, &lalStrainUnit, retLen );
  COMPLEX16TimeSeries *h21JTSHi  = XLALCreateCOMPLEX16TimeSeries( "HJ_21",  &tc, 0.0, deltaTHigh, &lalStrainUnit, retLen );
  COMPLEX16TimeSeries *h20JTSHi  = XLALCreateCOMPLEX16TimeSeries( "HJ_20",  &tc, 0.0, deltaTHigh, &lalStrainUnit, retLen );
  COMPLEX16TimeSeries *h2m1JTSHi = XLALCreateCOMPLEX16TimeSeries( "HJ_2m1", &tc, 0.0, deltaTHigh, &lalStrainUnit, retLen );
  COMPLEX16TimeSeries *h2m2JTSHi = XLALCreateCOMPLEX16TimeSeries( "HJ_2m2", &tc, 0.0, deltaTHigh, &lalStrainUnit, retLen );
  COMPLEX16TimeSeries *hJTSHi    = XLALCreateCOMPLEX16TimeSeries( "HJ",     &tc, 0.0, deltaTHigh, &lalStrainUnit, retLen );
  COMPLEX16TimeSeries *hIMR22JTSHi  = XLALCreateCOMPLEX16TimeSeries( "HIMRJ_22Hi",  &tc, 0.0, deltaTHigh, &lalStrainUnit,
                                                                   retLen + retLenRDPatch );
  COMPLEX16TimeSeries *hIMR21JTSHi  = XLALCreateCOMPLEX16TimeSeries( "HIMRJ_21Hi",  &tc, 0.0, deltaTHigh, &lalStrainUnit,
                                                                   retLen + retLenRDPatch );
  COMPLEX16TimeSeries *hIMR20JTSHi  = XLALCreateCOMPLEX16TimeSeries( "HIMRJ_20Hi",  &tc, 0.0, deltaTHigh, &lalStrainUnit,
                                                                   retLen + retLenRDPatch );
  COMPLEX16TimeSeries *hIMR2m1JTSHi = XLALCreateCOMPLEX16TimeSeries( "HIMRJ_2m1Hi", &tc, 0.0, deltaTHigh, &lalStrainUnit,
                                                                   retLen + retLenRDPatch );
  COMPLEX16TimeSeries *hIMR2m2JTSHi = XLALCreateCOMPLEX16TimeSeries( "HIMRJ_2m2Hi", &tc, 0.0, deltaTHigh, &lalStrainUnit,
                                                                   retLen + retLenRDPatch );
  COMPLEX16TimeSeries *hIMRJTSHi    = XLALCreateCOMPLEX16TimeSeries( "HIMRJHi",     &tc, 0.0, deltaTHigh, &lalStrainUnit,
                                                                   retLen + retLenRDPatch );
  if ( !(tlistHi = XLALCreateREAL8Vector( retLen )) || !(tlistRDPatchHi = XLALCreateREAL8Vector( retLen + retLenRDPatch )) )
  {
    XLAL_ERROR(  XLAL_ENOMEM );
  }
  memset( tlistHi->data, 0, tlistHi->length * sizeof( REAL8 ));
  memset( tlistRDPatchHi->data, 0, tlistRDPatchHi->length * sizeof( REAL8 ));
  for ( i = 0; i < retLen; i++ )
  {
    tlistHi->data[i] = i * deltaTHigh/mTScaled + HiSRstart;
    tlistRDPatchHi->data[i] = i * deltaTHigh/mTScaled + HiSRstart;
  }
  for ( i = retLen; i < retLen + retLenRDPatch; i++ )
  {
    tlistRDPatchHi->data[i] = i * deltaTHigh/mTScaled + HiSRstart;
  }

  
  // Generating modes for finely sampled portion 
  if(debugPK)printf("Generating precessing-frame modes for fine dynamics\n");
  out = fopen( "rotDynamicsHi.dat", "w" );
  for ( i = 0; i < retLen; i++ )
  {
    for ( j = 0; j < values->length; j++ )
    {
      values->data[j] = dynamicsHi->data[(j+1)*retLen + i];
      if ( i == 0 ) printf("value (length=%d) %d: %.16e\n", values->length, j,values->data[j]);
    }

  /* Calculate dr/dt */
  memset( dvalues->data, 0, 14*sizeof(dvalues->data[0]));
  status = XLALSpinHcapRvecDerivative( 0, values->data, dvalues->data, &seobParams);  
  vX = dvalues->data[0];  
  vY = dvalues->data[1];
  vZ = dvalues->data[2];

   /* Cartesian vectors needed to calculate Hamiltonian */
    cartPosVec.length = cartMomVec.length = 3;
    cartPosVec.data = cartPosData;
    cartMomVec.data = cartMomData;
    memset( cartPosData, 0, sizeof( cartPosData ) );
    memset( cartMomData, 0, sizeof( cartMomData ) );

    rCrossV_x = posVecyHi.data[i] * vZ - posVeczHi.data[i] * vY;
    rCrossV_y = posVeczHi.data[i] * vX - posVecxHi.data[i] * vZ;
    rCrossV_z = posVecxHi.data[i] * vY - posVecyHi.data[i] * vX;

    magR = sqrt(posVecxHi.data[i]*posVecxHi.data[i] + posVecyHi.data[i]*posVecyHi.data[i] + posVeczHi.data[i]*posVeczHi.data[i] );
    omega = sqrt(rCrossV_x*rCrossV_x + rCrossV_y*rCrossV_y + rCrossV_z*rCrossV_z ) / (magR*magR);
    vOmega = v = cbrt( omega );
    amp = amp0 * vOmega * vOmega;

    LNhx  = rCrossV_x;
    LNhy  = rCrossV_y;
    LNhz  = rCrossV_z;
    magLN = sqrt(LNhx*LNhx + LNhy*LNhy + LNhz*LNhz);
    LNhx  = LNhx / magLN;
    LNhy  = LNhy / magLN;
    LNhz  = LNhz / magLN;

    /*aI2P = atan2( LNhy, LNhx );
    bI2P = acos( LNhz );
    gI2P = -phiModHi.data[i]; */  
    aI2P = AlphaHi->data[i];
    bI2P = BetaHi->data[i];
    gI2P = GammaHi->data[i];
    LframeEx[0] =  cos(aI2P)*cos(bI2P)*cos(gI2P) - sin(aI2P)*sin(gI2P);
    LframeEx[1] =  sin(aI2P)*cos(bI2P)*cos(gI2P) + cos(aI2P)*sin(gI2P);
    LframeEx[2] = -sin(bI2P)*cos(gI2P);
    LframeEy[0] = -cos(aI2P)*cos(bI2P)*sin(gI2P) - sin(aI2P)*cos(gI2P);
    LframeEy[1] = -sin(aI2P)*cos(bI2P)*sin(gI2P) + cos(aI2P)*cos(gI2P);
    LframeEy[2] =  sin(bI2P)*sin(gI2P);
    LframeEz[0] =  LNhx;
    LframeEz[1] =  LNhy;
    LframeEz[2] =  LNhz;
    aP2J = atan2(JframeEz[0]*LframeEy[0]+JframeEz[1]*LframeEy[1]+JframeEz[2]*LframeEy[2],
                 JframeEz[0]*LframeEx[0]+JframeEz[1]*LframeEx[1]+JframeEz[2]*LframeEx[2]);
    bP2J = acos( JframeEz[0]*LframeEz[0]+JframeEz[1]*LframeEz[1]+JframeEz[2]*LframeEz[2]);
    gP2J = atan2(  JframeEy[0]*LframeEz[0]+JframeEy[1]*LframeEz[1]+JframeEy[2]*LframeEz[2],
                 -(JframeEx[0]*LframeEz[0]+JframeEx[1]*LframeEz[1]+JframeEx[2]*LframeEz[2]));

if (i==0||i==1900) printf("{{%f,%f,%f},{%f,%f,%f},{%f,%f,%f}}\n",JframeEx[0],JframeEx[1],JframeEx[2],JframeEy[0],JframeEy[1],JframeEy[2],JframeEz[0],JframeEz[1],JframeEz[2]);
if (i==0||i==1900) printf("{{%f,%f,%f},{%f,%f,%f},{%f,%f,%f}}\n",LframeEx[0],LframeEx[1],LframeEx[2],LframeEy[0],LframeEy[1],LframeEy[2],LframeEz[0],LframeEz[1],LframeEz[2]);
if (i==0||i==1900) printf("YP: study time = %f\n",i*deltaTHigh/mTScaled);
if (i==1900) printf("YP: gamma: %f, %f, %f, %f\n", JframeEy[0]*LframeEz[0]+JframeEy[1]*LframeEz[1]+JframeEy[2]*LframeEz[2], JframeEx[0]*LframeEz[0]+JframeEx[1]*LframeEz[1]+JframeEx[2]*LframeEz[2], gP2J, atan2(-0.365446,-0.378524));
    /* I2P Euler angles are stored only for debugging purposes */
    alphaI2PTSHi->data->data[i] = -aI2P;
     betaI2PTSHi->data->data[i] = bI2P;
    gammaI2PTSHi->data->data[i] = -gI2P;
    alphaP2JTSHi->data->data[i] = -aP2J;
     betaP2JTSHi->data->data[i] = bP2J;
    gammaP2JTSHi->data->data[i] = -gP2J;

    /* Calculate the value of the Hamiltonian */
    cartPosVec.data[0] = values->data[0];
    cartPosVec.data[1] = values->data[1];
    cartPosVec.data[2] = values->data[2];
    cartMomVec.data[0] = values->data[3];
    cartMomVec.data[1] = values->data[4];
    cartMomVec.data[2] = values->data[5];
 
    /* Update Hamiltonian coefficients as per |Skerr| */
    for( k = 0; k < 3; k++ )
    {
			s1DataNorm[k] = values->data[k+6];
			s2DataNorm[k] = values->data[k+9];
			s1Data[k] = s1DataNorm[k] * mTotal * mTotal;
			s2Data[k] = s2DataNorm[k] * mTotal * mTotal;
    }
    s1Vec.data = s1Data;
    s2Vec.data = s2Data;
    
    s1VecOverMtMt.data = s1DataNorm;
    s2VecOverMtMt.data = s2DataNorm;
    
    seobParams.s1Vec = &s1VecOverMtMt;
    seobParams.s2Vec = &s2VecOverMtMt;
    
    XLALSimIMRSpinEOBCalculateSigmaStar( sigmaStar, m1, m2, &s1Vec, &s2Vec );
    XLALSimIMRSpinEOBCalculateSigmaKerr( sigmaKerr, m1, m2, &s1Vec, &s2Vec );
    
    seobParams.a = a = sqrt(inner_product(sigmaKerr->data, sigmaKerr->data));
    
    rcrossrdot[0] = LNhx; 
    rcrossrdot[1] = LNhy; 
    rcrossrdot[2] = LNhz;
    s1dotLN = inner_product(s1Data, rcrossrdot) / (m1*m1);
    s2dotLN = inner_product(s2Data, rcrossrdot) / (m2*m2);
    
    chiS = 0.5 * (s1dotLN + s2dotLN);
    chiA = 0.5 * (s1dotLN - s2dotLN);

    switch ( SpinAlignedEOBversion )
    {
     case 1:
       tplspin = 0.0;
       break;
     case 2:
       tplspin = (1.-2.*eta) * chiS + (m1 - m2)/(m1 + m2) * chiA;
       break;
     default:
       XLALPrintError( "XLAL Error - %s: Unknown SEOBNR version!\nAt present only v1 and v2 are available.\n", __func__);
       XLAL_ERROR( XLAL_EINVAL );
       break;
    }

    if ( XLALSimIMRCalculateSpinEOBHCoeffs( &seobCoeffs, eta, a, 
                          SpinAlignedEOBversion ) == XLAL_FAILURE )
      printf("\nSomething went wrong evaluating XLALSimIMRCalculateSpinEOBHCoeffs in step %d of coarse dynamics\n", 
			i );

    /* Update hlm coefficients */
    if ( XLALSimIMREOBCalcSpinFacWaveformCoefficients( &hCoeffs, m1, m2, eta, 
        tplspin, chiS, chiA, SpinAlignedEOBversion ) == XLAL_FAILURE )
      printf("\nSomething went wrong evaluating XLALSimIMRCalculateSpinEOBHCoeffs in step %d of coarse dynamics\n", 
			i );
    
    ham = XLALSimIMRSpinEOBHamiltonian( eta, &cartPosVec, &cartMomVec,
                  &s1VecOverMtMt, &s2VecOverMtMt,
                  sigmaKerr, sigmaStar, seobParams.tortoise, &seobCoeffs );

    /* Calculate the polar data */
    polarDynamics.length = 4;
    polarDynamics.data   = polData;
    
    /* Calculate the orbital angular momentum */
    Lx = values->data[1]*values->data[5] - values->data[2]*values->data[4];
    Ly = values->data[2]*values->data[3] - values->data[0]*values->data[5];
    Lz = values->data[0]*values->data[4] - values->data[1]*values->data[3];
    
    magL = sqrt( Lx*Lx + Ly*Ly + Lz*Lz );

    polData[0] = sqrt( values->data[0]*values->data[0] + values->data[1]*values->data[1] 
						+ values->data[2]*values->data[2] );
    polData[1] = phiModHi.data[i] + phiDModHi.data[i];
    polData[2] = (values->data[0]*values->data[3] + values->data[1]*values->data[4] 
				+ values->data[2]*values->data[5]) / polData[0];
    polData[3] = magL;


    if ( XLALSimIMRSpinEOBGetPrecSpinFactorizedWaveform( &hLM, &polarDynamics, values, v, ham, 2, 2, &seobParams )
           == XLAL_FAILURE )
    {
      XLAL_ERROR( XLAL_EFUNC );
    }
    if ( XLALSimIMRSpinEOBNonQCCorrection( &hNQC, values, omega, &nqcCoeffs ) == XLAL_FAILURE )
    {
      XLAL_ERROR( XLAL_EFUNC );
    }
    hLM *= hNQC;
    h22TSHi->data->data[i]  = hLM;
    h2m2TSHi->data->data[i] = conjl(hLM);

    fprintf( out, "%.16e %.16e %.16e %.16e %.16e %.16e %.16e ",
             i*deltaTHigh/mTScaled + HiSRstart, aI2P, bI2P, gI2P, aP2J, bP2J, gP2J );
    fprintf( out, "%.16e %.16e %.16e %.16e %.16e %.16e %.16e %.16e\n",
             vX, vY, vZ, LNhx, LNhy, LNhz, creal(hLM), cimag(hLM) );

    if ( XLALSimIMRSpinEOBGetPrecSpinFactorizedWaveform( &hLM, &polarDynamics, values, v, ham, 2, 1, &seobParams )
           == XLAL_FAILURE )
    {
      XLAL_ERROR( XLAL_EFUNC );
    }
    h21TSHi->data->data[i]  = hLM;
    h2m1TSHi->data->data[i] = conjl(hLM);
    h20TSHi->data->data[i]  = 0.0;

    if (i == 95 )
    {
      printf("%.16e %.16e %.16e\n",ham, omega, v);
      printf("%.16e %.16e %.16e\n",values->data[0],values->data[1],values->data[2]);
      printf("%.16e %.16e %.16e\n",values->data[3],values->data[4],values->data[5]);
      printf("%.16e %.16e %.16e\n",values->data[6],values->data[7],values->data[8]);
      printf("%.16e %.16e %.16e\n",values->data[9],values->data[10],values->data[11]);
      printf("%.16e %.16e %.16e %.16e %.16e %.16e\n",nqcCoeffs.a1,nqcCoeffs.a2,nqcCoeffs.a3,nqcCoeffs.a3S,nqcCoeffs.a4,nqcCoeffs.a5);
      printf("%.16e %.16e %.16e %.16e\n",nqcCoeffs.b1,nqcCoeffs.b2,nqcCoeffs.b3,nqcCoeffs.b4);
      printf("%.16e %.16e, %.16e %.16e\n\n",creal(hLM),cimag(hLM),creal(hNQC),cimag(hNQC));
    }

    /*hPlusTS->data->data[i]  = - 0.5 * amp * cos( 2.*vphi[i]) * cos(2.*alpha) * (1. + LNhz*LNhz)
                            + amp * sin(2.*vphi[i]) * sin(2.*alpha)*LNhz;

    hCrossTS->data->data[i] = - 0.5 * amp * cos( 2.*vphi[i]) * sin(2.*alpha) * (1. + LNhz*LNhz)
                            - amp * sin(2.*vphi[i]) * cos(2.*alpha) * LNhz;*/

  }
  fclose( out );
  printf("YP: quasi-nonprecessing modes generated.for High SR\n");

  /* WaveStep 2.4.2: add quasi-nonprecessing spherical harmonic modes to the SphHarmTimeSeries structure */
  hlmPTSHi = XLALSphHarmTimeSeriesAddMode( hlmPTSHi, h22TSHi, 2, 2 );
  hlmPTSHi = XLALSphHarmTimeSeriesAddMode( hlmPTSHi, h21TSHi, 2, 1 );
  hlmPTSHi = XLALSphHarmTimeSeriesAddMode( hlmPTSHi, h20TSHi, 2, 0 );
  hlmPTSHi = XLALSphHarmTimeSeriesAddMode( hlmPTSHi, h2m1TSHi, 2, -1 );
  hlmPTSHi = XLALSphHarmTimeSeriesAddMode( hlmPTSHi, h2m2TSHi, 2, -2 );
  XLALSphHarmTimeSeriesSetTData( hlmPTSHi, tlistHi );

  h22PTSHi  = XLALSphHarmTimeSeriesGetMode( hlmPTSHi, 2, 2 );
  h21PTSHi  = XLALSphHarmTimeSeriesGetMode( hlmPTSHi, 2, 1 );
  h20PTSHi  = XLALSphHarmTimeSeriesGetMode( hlmPTSHi, 2, 0 );
  h2m1PTSHi = XLALSphHarmTimeSeriesGetMode( hlmPTSHi, 2, -1);
  h2m2PTSHi = XLALSphHarmTimeSeriesGetMode( hlmPTSHi, 2, -2);
  printf("YP: SphHarmTS structures populated for HIgh SR.\n");

  out = fopen( "PWavesHi.dat", "w" );
  for ( i = 0; i < retLen; i++ )
  {
    fprintf( out, "%.16e %.16e %.16e %.16e %.16e %.16e %.16e %.16e %.16e %.16e %.16e\n",
             i*deltaTHigh/mTScaled  + HiSRstart, creal(h22PTSHi->data->data[i]), cimag(h22PTSHi->data->data[i]),
                                creal(h21PTSHi->data->data[i]), cimag(h21PTSHi->data->data[i]),
                                creal(h20PTSHi->data->data[i]), cimag(h20PTSHi->data->data[i]),
                                creal(h2m1PTSHi->data->data[i]), cimag(h2m1PTSHi->data->data[i]),
                                creal(h2m2PTSHi->data->data[i]), cimag(h2m2PTSHi->data->data[i]) );
  }
  fclose( out );
  printf("YP: P-frame waveforms written to file for High SR.\n");

  retLen = retLenLow;

  /* WaveStep 3
   * Generate IMR waveforms in the merger J (~ final spin) -frame
   */
  if ( XLALSimInspiralPrecessionRotateModes( hlmPTS, alphaP2JTS, betaP2JTS, gammaP2JTS ) == XLAL_FAILURE )
  {
    XLAL_ERROR( XLAL_EFUNC );
  }
  h22JTS  = XLALSphHarmTimeSeriesGetMode( hlmPTS, 2, 2 );
  h21JTS  = XLALSphHarmTimeSeriesGetMode( hlmPTS, 2, 1 );
  h20JTS  = XLALSphHarmTimeSeriesGetMode( hlmPTS, 2, 0 );
  h2m1JTS = XLALSphHarmTimeSeriesGetMode( hlmPTS, 2, -1);
  h2m2JTS = XLALSphHarmTimeSeriesGetMode( hlmPTS, 2, -2);
  printf("YP: PtoJ rotation done.\n");

  out = fopen( "JWaves.dat", "w" );
  for ( i = 0; i < retLen; i++ )
  {
    fprintf( out, "%.16e %.16e %.16e %.16e %.16e %.16e %.16e %.16e %.16e %.16e %.16e\n",
             i*deltaT/mTScaled, creal(h22JTS->data->data[i]), cimag(h22JTS->data->data[i]),
                                creal(h21JTS->data->data[i]), cimag(h21JTS->data->data[i]),
                                creal(h20JTS->data->data[i]), cimag(h20JTS->data->data[i]),
                                creal(h2m1JTS->data->data[i]), cimag(h2m1JTS->data->data[i]),
                                creal(h2m2JTS->data->data[i]), cimag(h2m2JTS->data->data[i]) );
  }
  fclose( out );
  printf("YP: P-frame waveforms written to file.\n");

  /* Stas: Rotating the high sampling part */

  
  if ( XLALSimInspiralPrecessionRotateModes( hlmPTSHi, alphaP2JTSHi, betaP2JTSHi, gammaP2JTSHi ) == XLAL_FAILURE )
  {
    XLAL_ERROR( XLAL_EFUNC );
  }
  h22JTSHi  = XLALSphHarmTimeSeriesGetMode( hlmPTSHi, 2, 2 );
  h21JTSHi  = XLALSphHarmTimeSeriesGetMode( hlmPTSHi, 2, 1 );
  h20JTSHi  = XLALSphHarmTimeSeriesGetMode( hlmPTSHi, 2, 0 );
  h2m1JTSHi = XLALSphHarmTimeSeriesGetMode( hlmPTSHi, 2, -1);
  h2m2JTSHi = XLALSphHarmTimeSeriesGetMode( hlmPTSHi, 2, -2);

  out = fopen( "JWavesHi.dat", "w" );
  for ( i = 0; i < retLenHi; i++ )
  {
    fprintf( out, "%.16e %.16e %.16e %.16e %.16e %.16e %.16e %.16e %.16e %.16e %.16e\n",
             /*timeHi.data[i]+HiSRstart, creal(h22JTSHi->data->data[i]), cimag(h22JTSHi->data->data[i]),*/
             timeHi.data[i]+HiSRstart, creal(h22JTSHi->data->data[i]), cimag(h22JTSHi->data->data[i]),
                                creal(h21JTSHi->data->data[i]), cimag(h21JTSHi->data->data[i]),
                                creal(h20JTSHi->data->data[i]), cimag(h20JTSHi->data->data[i]),
                                creal(h2m1JTSHi->data->data[i]), cimag(h2m1JTSHi->data->data[i]),
                                creal(h2m2JTSHi->data->data[i]), cimag(h2m2JTSHi->data->data[i]) );
  }
  fclose( out );
  

  REAL8Vector *rdMatchPoint = XLALCreateREAL8Vector( 3 );
  //REAL8Vector *sigReHi = NULL, *sigImHi = NULL;
  sigReHi  = XLALCreateREAL8Vector( retLenHi + retLenRDPatch );
  sigImHi  = XLALCreateREAL8Vector( retLenHi + retLenRDPatch );
  if ( !sigReHi || !sigImHi || !rdMatchPoint )
  {
    XLAL_ERROR( XLAL_ENOMEM );
  }

  if ( combSize > tAttach )
  {
    XLALPrintError( "The comb size looks to be too big!!!\n" );
  }

  /*printf("Stas, something strange: tAttach=%.16e, combsize=%.16e\n", 
         tAttach, combSize); */
  rdMatchPoint->data[0] = combSize < tAttach ? tAttach - combSize : 0;
  rdMatchPoint->data[1] = tAttach;
  rdMatchPoint->data[2] = (retLenHi-1)*deltaTHigh/mTScaled;
  if (debugPK){
      printf("YP::comb range: %f, %f\n",rdMatchPoint->data[0],rdMatchPoint->data[1]);
      printf("Stas, tAttach = %f, comb range = %f to %f \n", 
              tAttach, rdMatchPoint->data[0]+HiSRstart,rdMatchPoint->data[1]+HiSRstart);
  }

  rdMatchPoint->data[0] -= fmod( rdMatchPoint->data[0], deltaTHigh/mTScaled );
  rdMatchPoint->data[1] -= fmod( rdMatchPoint->data[1], deltaTHigh/mTScaled );

  printf("Stas: matching points (again) %f, %f or %f, %f \n", 
          rdMatchPoint->data[0],rdMatchPoint->data[1],
          rdMatchPoint->data[0]+HiSRstart,rdMatchPoint->data[1]+HiSRstart);
  
  /*** Stas Let's try to attach RD to 2,2 mode: ***/


  for ( k = 2; k > -3; k-- )
  {
    hJTSHi  = XLALSphHarmTimeSeriesGetMode( hlmPTSHi, 2, k );
    for ( i = 0; i < retLenHi; i++ )
    {
      sigReHi->data[i] = creal(hJTSHi->data->data[i]);
      sigImHi->data[i] = cimag(hJTSHi->data->data[i]);
    }
    if ( XLALSimIMREOBHybridAttachRingdown( sigReHi, sigImHi, 2, k,
                deltaTHigh, m1, m2, spin1[0], spin1[1], spin1[2], spin2[0], spin2[1], spin2[2],
                &timeHi, rdMatchPoint, spinEOBApproximant )
            == XLAL_FAILURE )
    {
      XLAL_ERROR( XLAL_EFUNC );
    }

    for ( i = 0; i < (int)sigReHi->length; i++ )
    {
      hIMRJTSHi->data->data[i] = (sigReHi->data[i]) + I * (sigImHi->data[i]);
    }
    hIMRlmJTSHi = XLALSphHarmTimeSeriesAddMode( hIMRlmJTSHi, hIMRJTSHi, 2, k );
  }
  XLALSphHarmTimeSeriesSetTData( hIMRlmJTSHi, tlistRDPatchHi );
  printf("YP: J wave RD attachment done.\n");

  hIMR22JTSHi  = XLALSphHarmTimeSeriesGetMode( hIMRlmJTSHi, 2, 2 );
  hIMR21JTSHi  = XLALSphHarmTimeSeriesGetMode( hIMRlmJTSHi, 2, 1 );
  hIMR20JTSHi  = XLALSphHarmTimeSeriesGetMode( hIMRlmJTSHi, 2, 0 );
  hIMR2m1JTSHi = XLALSphHarmTimeSeriesGetMode( hIMRlmJTSHi, 2, -1);
  hIMR2m2JTSHi = XLALSphHarmTimeSeriesGetMode( hIMRlmJTSHi, 2, -2);
  out = fopen( "JIMRWavesHi.dat", "w" );
  for ( i = 0; i < retLenHi + retLenRDPatch; i++ )
  {
    fprintf( out, "%.16e %.16e %.16e %.16e %.16e %.16e %.16e %.16e %.16e %.16e %.16e\n",
             tlistRDPatchHi->data[i], creal(hIMR22JTSHi->data->data[i]), cimag(hIMR22JTSHi->data->data[i]),
                                creal(hIMR21JTSHi->data->data[i]), cimag(hIMR21JTSHi->data->data[i]),
                                creal(hIMR20JTSHi->data->data[i]), cimag(hIMR20JTSHi->data->data[i]),
                                creal(hIMR2m1JTSHi->data->data[i]), cimag(hIMR2m1JTSHi->data->data[i]),
                                creal(hIMR2m2JTSHi->data->data[i]), cimag(hIMR2m2JTSHi->data->data[i]) );
  }
  fclose( out );
  
  printf("Stas: down sampling and make the complete waveform in J-frame\n");


  for ( k = 2; k > -3; k-- )
  {
     hIMRJTSHi = XLALSphHarmTimeSeriesGetMode( hIMRlmJTSHi, 2, k );
     for ( i = 0; i < (int)sigReHi->length; i++ )
     {
      sigReHi->data[i] = creal(hIMRJTSHi->data->data[i]);
      sigImHi->data[i] = cimag(hIMRJTSHi->data->data[i]);
     }
     /* recycling h20PTS */
     hJTS = XLALSphHarmTimeSeriesGetMode( hlmPTS, 2, k );
     for (i = 0; i< retLenLow; i++){
         hIMRJTS->data->data[i] = hJTS->data->data[i];
     }
     spline = gsl_spline_alloc( gsl_interp_cspline, retLenHi + retLenRDPatch );
     acc    = gsl_interp_accel_alloc();     
     gsl_spline_init( spline, tlistRDPatchHi->data, sigReHi->data, retLenHi + retLenRDPatch );
     for (i = retLenLow-4; i< retLenLow+retLenRDPatchLow; i++){
        hIMRJTS->data->data[i] = gsl_spline_eval( spline, tlistRDPatch->data[i], acc );
        if (i<retLenLow+6){
           printf("Stas interp. of %d Jw: t= %f, Re(w)= %f \n", k, tlistRDPatch->data[i], 
                   gsl_spline_eval( spline, tlistRDPatch->data[i], acc ));
        }
     }
     gsl_spline_free(spline);
     gsl_interp_accel_free(acc);

     spline = gsl_spline_alloc( gsl_interp_cspline, retLenHi + retLenRDPatch );
     acc    = gsl_interp_accel_alloc();     
     gsl_spline_init( spline, tlistRDPatchHi->data, sigImHi->data, retLenHi + retLenRDPatch );
     for (i = retLenLow-4; i< retLenLow+retLenRDPatchLow; i++){
        hIMRJTS->data->data[i] += I * gsl_spline_eval( spline, tlistRDPatch->data[i], acc );
     }

     gsl_spline_free(spline);
     gsl_interp_accel_free(acc);

     hIMRlmJTS = XLALSphHarmTimeSeriesAddMode( hIMRlmJTS, hIMRJTS, 2, k );
     /*if (k==1) exit(0);*/
     

  }
  XLALSphHarmTimeSeriesSetTData( hIMRlmJTS, tlistRDPatch );
  printf("Stas: J-wave with RD  generated.\n");

  hIMR22JTS  = XLALSphHarmTimeSeriesGetMode( hIMRlmJTS, 2, 2 );
  hIMR21JTS  = XLALSphHarmTimeSeriesGetMode( hIMRlmJTS, 2, 1 );
  hIMR20JTS  = XLALSphHarmTimeSeriesGetMode( hIMRlmJTS, 2, 0 );
  hIMR2m1JTS = XLALSphHarmTimeSeriesGetMode( hIMRlmJTS, 2, -1);
  hIMR2m2JTS = XLALSphHarmTimeSeriesGetMode( hIMRlmJTS, 2, -2);

  out = fopen( "JIMRWaves.dat", "w" );
  for ( i = 0; i < retLenLow + retLenRDPatchLow; i++ )
  {
    fprintf( out, "%.16e %.16e %.16e %.16e %.16e %.16e %.16e %.16e %.16e %.16e %.16e\n",
             i*deltaT/mTScaled, creal(hIMR22JTS->data->data[i]), cimag(hIMR22JTS->data->data[i]),
                                creal(hIMR21JTS->data->data[i]), cimag(hIMR21JTS->data->data[i]),
                                creal(hIMR20JTS->data->data[i]), cimag(hIMR20JTS->data->data[i]),
                                creal(hIMR2m1JTS->data->data[i]), cimag(hIMR2m1JTS->data->data[i]),
                                creal(hIMR2m2JTS->data->data[i]), cimag(hIMR2m2JTS->data->data[i]) );
  }
  fclose( out );
  

  
  printf("YP: IMR J wave written to file.\n");
  printf("Stas: Should be ok now\n");

  /**** First atempt to compute Euler Angles and rotate to I frame */

  REAL8 alJtoI;
  REAL8 betJtoI;
  REAL8 gamJtoI;
    
  gamJtoI = atan2(JframeEz[1], -JframeEz[0]);
  betJtoI = acos(JframeEz[2]);
  alJtoI = atan2(JframeEy[2], -JframeEx[2]);

  printf("Stas: J->I EA = %.16e, %.16e, %.16e \n", alJtoI, betJtoI, gamJtoI);
 
  /*COMPLEX16TimeSeries *hITS    = XLALCreateCOMPLEX16TimeSeries( "HJ",     &tc, 0.0, deltaT, &lalStrainUnit, retLen );*/
  COMPLEX16TimeSeries *hIMR22ITS  = XLALCreateCOMPLEX16TimeSeries( "HIMRI_22",  &tc, 0.0, deltaT, &lalStrainUnit,
                                                                   retLenLow + retLenRDPatchLow );
  COMPLEX16TimeSeries *hIMR21ITS  = XLALCreateCOMPLEX16TimeSeries( "HIMRI_21",  &tc, 0.0, deltaT, &lalStrainUnit,
                                                                   retLenLow + retLenRDPatchLow );
  COMPLEX16TimeSeries *hIMR20ITS  = XLALCreateCOMPLEX16TimeSeries( "HIMRI_20",  &tc, 0.0, deltaT, &lalStrainUnit,
                                                                   retLenLow + retLenRDPatchLow );
  COMPLEX16TimeSeries *hIMR2m1ITS = XLALCreateCOMPLEX16TimeSeries( "HIMRI_2m1", &tc, 0.0, deltaT, &lalStrainUnit,
                                                                   retLenLow + retLenRDPatchLow );
  COMPLEX16TimeSeries *hIMR2m2ITS = XLALCreateCOMPLEX16TimeSeries( "HIMRI_2m2", &tc, 0.0, deltaT, &lalStrainUnit,
                                                                   retLenLow + retLenRDPatchLow );
  /*COMPLEX16TimeSeries *hIMRITS    = XLALCreateCOMPLEX16TimeSeries( "HIMRI",     &tc, 0.0, deltaT, &lalStrainUnit,
                                                                   retLenLow + retLenRDPatchLow );*/
  SphHarmTimeSeries *hIMRlmITS = NULL;
  REAL8TimeSeries *alpI        = XLALCreateREAL8TimeSeries( "alphaJ2I",     &tc, 0.0, deltaT, &lalStrainUnit,
                                                                   retLenLow + retLenRDPatchLow );

  REAL8TimeSeries *betI        = XLALCreateREAL8TimeSeries( "betaaJ2I",     &tc, 0.0, deltaT, &lalStrainUnit,
                                                                   retLenLow + retLenRDPatchLow );

  REAL8TimeSeries *gamI        = XLALCreateREAL8TimeSeries( "gammaJ2I",     &tc, 0.0, deltaT, &lalStrainUnit,
                                                                   retLenLow + retLenRDPatchLow );

  for (i=0; i< retLenLow + retLenRDPatchLow; i++){
      alpI->data->data[i] = -alJtoI;
      betI->data->data[i] = betJtoI;
      gamI->data->data[i] = -gamJtoI;
  }

  hIMRlmITS = XLALSphHarmTimeSeriesAddMode( hIMRlmITS, hIMR22JTS, 2, 2 );
  hIMRlmITS = XLALSphHarmTimeSeriesAddMode( hIMRlmITS, hIMR21JTS, 2, 1 );
  hIMRlmITS = XLALSphHarmTimeSeriesAddMode( hIMRlmITS, hIMR20JTS, 2, 0 );
  hIMRlmITS = XLALSphHarmTimeSeriesAddMode( hIMRlmITS, hIMR2m1JTS, 2, -1 );
  hIMRlmITS = XLALSphHarmTimeSeriesAddMode( hIMRlmITS, hIMR2m2JTS, 2, -2 );
  XLALSphHarmTimeSeriesSetTData( hIMRlmITS, tlistRDPatch );

  if ( XLALSimInspiralPrecessionRotateModes( hIMRlmITS, alpI, betI, gamI ) == XLAL_FAILURE )
  {
    XLAL_ERROR( XLAL_EFUNC );
  }
  hIMR22ITS  = XLALSphHarmTimeSeriesGetMode( hIMRlmITS, 2, 2 );
  hIMR21ITS  = XLALSphHarmTimeSeriesGetMode( hIMRlmITS, 2, 1 );
  hIMR20ITS  = XLALSphHarmTimeSeriesGetMode( hIMRlmITS, 2, 0 );
  hIMR2m1ITS = XLALSphHarmTimeSeriesGetMode( hIMRlmITS, 2, -1);
  hIMR2m2ITS = XLALSphHarmTimeSeriesGetMode( hIMRlmITS, 2, -2);

  out = fopen( "IWaves.dat", "w" );
  for ( i = 0; i < retLenLow + retLenRDPatchLow; i++ )
  {
    fprintf( out, "%.16e %.16e %.16e %.16e %.16e %.16e %.16e %.16e %.16e %.16e %.16e\n",
             /*timeHi.data[i]+HiSRstart, creal(h22JTSHi->data->data[i]), cimag(h22JTSHi->data->data[i]),*/
             tlistRDPatch->data[i], creal(hIMR22ITS->data->data[i]), cimag(hIMR22ITS->data->data[i]),
                                creal(hIMR21ITS->data->data[i]), cimag(hIMR21ITS->data->data[i]),
                                creal(hIMR20ITS->data->data[i]), cimag(hIMR20ITS->data->data[i]),
                                creal(hIMR2m1ITS->data->data[i]), cimag(hIMR2m1ITS->data->data[i]),
                                creal(hIMR2m2ITS->data->data[i]), cimag(hIMR2m2ITS->data->data[i]) );
  }
  fclose( out );



  /*hplus =  XLALSphHarmTimeSeriesGetMode( hIMRlmJTS, 2, 2 );
  hcross =  XLALSphHarmTimeSeriesGetMode( hIMRlmJTS, 2, 2 );*/

  exit(0);

 /*** Stas: The rest of the code is not used right now ***/
  abort();


  for ( k = 2; k > -3; k-- )
  {
    hJTS  = XLALSphHarmTimeSeriesGetMode( hlmPTS, 2, k );
    memset( sigReHi->data, 0, sigReHi->length * sizeof( sigReHi->data[0] ));
    memset( sigImHi->data, 0, sigImHi->length * sizeof( sigImHi->data[0] ));
    for ( i = 0; i < retLen; i++ )
    {
      sigReHi->data[i] = creal(hJTS->data->data[i]);
      sigImHi->data[i] = cimag(hJTS->data->data[i]);
    }
    if ( XLALSimIMREOBHybridAttachRingdown( sigReHi, sigImHi, 2, k,
                deltaT, m1, m2, spin1[0], spin1[1], spin1[2], spin2[0], spin2[1], spin2[2],
                &tVec, rdMatchPoint, spinEOBApproximant )
            == XLAL_FAILURE )
    {
      XLAL_ERROR( XLAL_EFUNC );
    }
    for ( i = 0; i < retLen + retLenRDPatch; i++ )
    {
      hIMRJTS->data->data[i] = (sigReHi->data[i]) + I * (sigImHi->data[i]);
    }
    hIMRlmJTS = XLALSphHarmTimeSeriesAddMode( hIMRlmJTS, hIMRJTS, 2, k );
  }
  XLALSphHarmTimeSeriesSetTData( hIMRlmJTS, tlistRDPatch );
  printf("YP: J wave RD attachment done.\n");

  hIMR22JTS  = XLALSphHarmTimeSeriesGetMode( hIMRlmJTS, 2, 2 );
  hIMR21JTS  = XLALSphHarmTimeSeriesGetMode( hIMRlmJTS, 2, 1 );
  hIMR20JTS  = XLALSphHarmTimeSeriesGetMode( hIMRlmJTS, 2, 0 );
  hIMR2m1JTS = XLALSphHarmTimeSeriesGetMode( hIMRlmJTS, 2, -1);
  hIMR2m2JTS = XLALSphHarmTimeSeriesGetMode( hIMRlmJTS, 2, -2);
  out = fopen( "JIMRWaves.dat", "w" );
  for ( i = 0; i < retLen + retLenRDPatch; i++ )
  {
    fprintf( out, "%.16e %.16e %.16e %.16e %.16e %.16e %.16e %.16e %.16e %.16e %.16e\n",
             i*deltaT/mTScaled, creal(hIMR22JTS->data->data[i]), cimag(hIMR22JTS->data->data[i]),
                                creal(hIMR21JTS->data->data[i]), cimag(hIMR21JTS->data->data[i]),
                                creal(hIMR20JTS->data->data[i]), cimag(hIMR20JTS->data->data[i]),
                                creal(hIMR2m1JTS->data->data[i]), cimag(hIMR2m1JTS->data->data[i]),
                                creal(hIMR2m2JTS->data->data[i]), cimag(hIMR2m2JTS->data->data[i]) );
  }
  fclose( out );
  printf("YP: IMR J wave written to file.\n");


abort();
  /* Point the output pointers to the relevant time series and return */
  (*hplus)  = hPlusTS;
  (*hcross) = hCrossTS;


  return XLAL_SUCCESS;
}
<|MERGE_RESOLUTION|>--- conflicted
+++ resolved
@@ -1356,7 +1356,7 @@
   values->data[10] = -0.00156249999995;
   values->data[11] = -0.00156250000004;*/
 
-  /*values->data[0] = 15.87;
+  values->data[0] = 15.87;
   values->data[1] = 0.;
   values->data[2] = 0.;
   values->data[3] = -0.0005229624453230818;
@@ -1367,13 +1367,8 @@
   values->data[8] = 0.001330438577632606 * (mTotal/m1) * (mTotal/m1);
   values->data[9] = 0.;
   values->data[10] = 0.;
-<<<<<<< HEAD
   values->data[11] = 0.;
   /*
-=======
-  values->data[11] = 0.;*/
-  
->>>>>>> 2a6a3182
   values->data[0] = 2.5000000000000000e+01;
   values->data[1] = -2.7380429870100001e-23;
   values->data[2] = -2.8953132596299999e-19;
@@ -1386,10 +1381,7 @@
   values->data[9] = 1.3483616572900000e-02 * (mTotal/m2) * (mTotal/m2);
   values->data[10] = 2.1175823681400000e-22 * (mTotal/m2) * (mTotal/m2);
   values->data[11] = 9.7964208715400000e-03 * (mTotal/m2) * (mTotal/m2);
-<<<<<<< HEAD
   */
-=======
->>>>>>> 2a6a3182
 
   /** Sergei: r = 20M, spin pointing at the smaller BH, orbital omega ~0.015 */
   /*values->data[0] = 2.000000000000000e+01;
