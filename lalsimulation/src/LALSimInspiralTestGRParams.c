--- conflicted
+++ resolved
@@ -170,22 +170,11 @@
         LALSimInspiralTestGRParam *parameter 	/**< Linked list to destroy */
         )
 {
-<<<<<<< HEAD
-	LALSimInspiralTestGRParam *tmp;
+    LALSimInspiralTestGRParam *tmp;
     while(parameter){
 		tmp=parameter->next;
 		XLALFree(parameter->data);
 		XLALFree(parameter);
 		parameter=tmp;
 	}
-    
-=======
-   LALSimInspiralTestGRParam *tmp;
-   while(parameter){
-	tmp=parameter->next;
-	XLALFree(parameter->data);
-	XLALFree(parameter);
-	parameter=tmp;
-	}
->>>>>>> bdbeb57a
 }