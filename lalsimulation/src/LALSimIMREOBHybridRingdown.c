--- conflicted
+++ resolved
@@ -68,18 +68,6 @@
  * y is a 16-d vector depending on inspiral-plunge waveforms and their derivatives near merger.
  */ 
 static INT4 XLALSimIMREOBHybridRingdownWave(
-<<<<<<< HEAD
-    REAL8Vector			*rdwave1,   /**<< Real part of ringdown */
-    REAL8Vector			*rdwave2,   /**<< Imaginary part of ringdown */
-    const REAL8                 dt,         /**<< Sampling interval */
-    const REAL8                 mass1,      /**<< First component mass (in Solar masses) */
-    const REAL8                 mass2,      /**<< Second component mass (in Solar masses) */
-    REAL8VectorSequence		*inspwave1, /**<< Values and derivatives of real part of inspiral waveform */
-    REAL8VectorSequence		*inspwave2, /**<< Values and derivatives of Imaginary part of inspiral waveform */
-    COMPLEX16Vector		*modefreqs, /**<< Complex frequencies of ringdown (scaled by total mass) */
-    REAL8Vector			*matchrange /**<< Times which determine the comb size for ringdown attachment */
-	)
-=======
   REAL8Vector          *rdwave1,   /**<< OUTPUT, Real part of ringdown waveform */
   REAL8Vector          *rdwave2,   /**<< OUTPUT, Imag part of ringdown waveform */
   const REAL8           dt,        /**<< Sampling interval */
@@ -90,7 +78,6 @@
   COMPLEX16Vector      *modefreqs, /**<< Complex freqs of ringdown (scaled by total mass) */
   REAL8Vector          *matchrange /**<< Times which determine the comb of ringdown attachment */
   )
->>>>>>> 02c4127b
 {
 
   /* XLAL error handling */
