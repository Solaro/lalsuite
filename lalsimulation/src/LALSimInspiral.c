--- conflicted
+++ resolved
@@ -1302,13 +1302,8 @@
                 hplus0 = lx2 - ly2 - nx2 + ny2;
                 hcross0 = 2*lx*ly - 2*nx*ny;
                 break;
-<<<<<<< HEAD
             default:
-                XLALPrintError("XLAL Error - %s: Invalid amp. PN order %s\n",
-=======
-            default: 
                 XLALPrintError("XLAL Error - %s: Invalid amp. PN order %d\n",
->>>>>>> 8a3e10a7
                         __func__, ampO );
                 XLAL_ERROR(XLAL_EINVAL);
                 break;
