--- conflicted
+++ resolved
@@ -63,7 +63,6 @@
   return 1./eta;
 }
 
-<<<<<<< HEAD
 static REAL8 UNUSED XLALSimInspiralEnergy_4PNSSOCoeff(REAL8 eta)
 {
   return -3./eta;
@@ -88,7 +87,7 @@
 {
   return -(67.5/6.4 - (344.45/5.76 - 20.5/9.6 * LAL_PI*LAL_PI) * eta + 15.5/9.6 * eta*eta + 3.5/518.4 * eta*eta*eta);
 }
-=======
+
 /*
  * Tidal correction coefficients to Energy
  */
@@ -110,8 +109,6 @@
 {
     return -11.0/2.0 * chi1 * chi2*chi2*chi2*chi2 * lambda2 * (3. + 2.*chi2 + 3.*chi2*chi2);
 }
-
->>>>>>> a6aca417
 
 /**
  * Computes the PN Coefficients for using in the TaylorT1 flux equation.
@@ -637,7 +634,7 @@
 	return -(4.415/4.032 - 358.675/6.048 * eta - 91.495/1.512 * eta*eta) * LAL_PI;
 }
 
-<<<<<<< HEAD
+
 static REAL8 UNUSED 
 XLALSimInspiralTaylorT4Phasing_0PNCoeff(REAL8 eta)
 {
@@ -761,7 +758,7 @@
 {
   return 0.5625 + 1.25 * eta - eta * eta / 24. + m1Mm2BYM * (-0.5625 + 0.625 * eta);
 }
-=======
+
 /*
  * Tidal correction coefficients to Angular Acceleration
  */
@@ -783,8 +780,6 @@
 	return lambda * chi*chi*chi*chi * (-461.9*chi/5.6 + 275.*eta*chi/2.
 		+ 442.1/5.6 - 273.*eta/2. + 797.*chi*chi/4. - 193.*chi*chi*chi);
 }
-
->>>>>>> a6aca417
 
 
 /**
