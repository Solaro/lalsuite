/* 
 *  LALInferenceReadData.c:  Bayesian Followup functions
 *
 *  Copyright (C) 2009,2012 Ilya Mandel, Vivien Raymond, Christian
 *  Roever, Marc van der Sluys, John Veitch, Salvatore Vitale, and
 *  Will M. Farr
 *
 *
 *  This program is free software; you can redistribute it and/or modify
 *  it under the terms of the GNU General Public License as published by
 *  the Free Software Foundation; either version 2 of the License, or
 *  (at your option) any later version.
 *
 *  This program is distributed in the hope that it will be useful,
 *  but WITHOUT ANY WARRANTY; without even the implied warranty of
 *  MERCHANTABILITY or FITNESS FOR A PARTICULAR PURPOSE.  See the
 *  GNU General Public License for more details.
 *
 *  You should have received a copy of the GNU General Public License
 *  along with with program; see the file COPYING. If not, write to the
 *  Free Software Foundation, Inc., 59 Temple Place, Suite 330, Boston,
 *  MA  02111-1307  USA
 */

#include <stdio.h>
#include <stdlib.h>
#include <lal/LALStdio.h>
#include <lal/LALStdlib.h>
#include <lal/LALInspiral.h>
#include <lal/FrameCache.h>
#include <lal/FrameStream.h>
#include <lal/TimeFreqFFT.h>
#include <lal/LALDetectors.h>
#include <lal/AVFactories.h>
#include <lal/ResampleTimeSeries.h>
#include <lal/TimeSeries.h>
#include <lal/FrequencySeries.h>
#include <lal/Units.h>
#include <lal/Date.h>
#include <lal/StringInput.h>
#include <lal/VectorOps.h>
#include <lal/Random.h>
#include <lal/LALNoiseModels.h>
#include <lal/XLALError.h>
#include <lal/GenerateInspiral.h>
#include <lal/LIGOLwXMLRead.h>
#include <lal/LIGOLwXMLInspiralRead.h>
#include <lal/SeqFactories.h>
#include <lal/DetectorSite.h>
#include <lal/GenerateInspiral.h>
#include <lal/GeneratePPNInspiral.h>
#include <lal/SimulateCoherentGW.h>
#include <lal/Inject.h>
#include <lal/LIGOMetadataTables.h>
#include <lal/LIGOMetadataUtils.h>
#include <lal/LIGOMetadataInspiralUtils.h>
#include <lal/LIGOMetadataRingdownUtils.h>
#include <lal/LALInspiralBank.h>
#include <lal/FindChirp.h>
#include <lal/LALInspiralBank.h>
#include <lal/GenerateInspiral.h>
#include <lal/NRWaveInject.h>
#include <lal/GenerateInspRing.h>
#include <lal/LALErrno.h>
#include <math.h>
#include <lal/LALInspiral.h>
#include <lal/LALSimulation.h>
#include <lal/LALInference.h>
#include <lal/LALInferenceLikelihood.h>
#include <lal/LALInferenceTemplate.h>
#include <lal/LIGOLwXMLBurstRead.h>
#include <lal/GenerateBurst.h>
#include <lal/LALSimBurst.h>
#include <lal/LALInferenceReadBurstData.h>
#include <lal/LALSimNoise.h>

#define LALINFERENCE_DEFAULT_FLOW "40.0"
//typedef void (NoiseFunc)(LALStatus *statusPtr,REAL8 *psd,REAL8 f);
static void PrintBurstSNRsToFile(LALInferenceIFOData *IFOdata ,SimBurst *inj_table);
void InjectSineGaussianFD(LALInferenceIFOData *IFOdata, SimBurst *inj_table, ProcessParamsTable *commandLine);
char *BurstSNRpath = NULL;

static const LALUnit strainPerCount={0,{0,0,0,0,0,1,-1},{0,0,0,0,0,0,0}};
 struct fvec {
	REAL8 f;
	REAL8 x;
};

typedef void (NoiseFunc)(LALStatus *statusPtr,REAL8 *psd,REAL8 f);

void LALInferenceInjectBurstSignal(LALInferenceRunState *irs, ProcessParamsTable *commandLine)
{
	LALStatus status;
	memset(&status,0,sizeof(status));
	SimBurst *injTable=NULL;
  SimBurst *injEvent=NULL;
  TimeSlide *tslide=NULL;
	INT4 Ninj=0;
	INT4 event=0;
	UINT4 i=0,j=0;
	int si=0;
  LIGOTimeGPS injstart;
	REAL8 SNR=0.0,NetworkSNR=0.0;// previous_snr=0.0; 
	memset(&injstart,0,sizeof(LIGOTimeGPS));
	COMPLEX16FrequencySeries *injF=NULL;
	ProcessParamsTable *ppt=NULL;
	REAL8 bufferLength = 2048.0; /* Default length of buffer for injections (seconds) */
	//UINT4 bufferN=0;
	LIGOTimeGPS bufferStart;

	LALInferenceIFOData *IFOdata=irs->data;
	LALInferenceIFOData *thisData=IFOdata->next;
	REAL8 minFlow=IFOdata->fLow;
	REAL8 MindeltaT=IFOdata->timeData->deltaT;
  //REAL8 InjSampleRate=1.0/MindeltaT;
  //REAL4TimeSeries *injectionBuffer=NULL;
 // REAL8 padding=0.4; //default, set in LALInferenceReadData()
	  
	while(thisData){
          minFlow   = minFlow>thisData->fLow ? thisData->fLow : minFlow;
          MindeltaT = MindeltaT>thisData->timeData->deltaT ? thisData->timeData->deltaT : MindeltaT;
          thisData  = thisData->next;
	}
  
	thisData=IFOdata;
	
	if(!LALInferenceGetProcParamVal(commandLine,"--inj")) {fprintf(stdout,"No injection file specified, not injecting\n"); return;}
	if(LALInferenceGetProcParamVal(commandLine,"--event")){
	    event= atoi(LALInferenceGetProcParamVal(commandLine,"--event")->value);
	    fprintf(stdout,"Injecting event %d\n",event);
	}
	else
	    fprintf(stdout,"WARNING: you did not give --event. Injecting event 0 of the xml table, which may not be what you want!\n");
  if(LALInferenceGetProcParamVal(commandLine,"--snrpath")){
    ppt = LALInferenceGetProcParamVal(commandLine,"--snrpath");
    BurstSNRpath = calloc(strlen(ppt->value)+1,sizeof(char));
    memcpy(BurstSNRpath,ppt->value,strlen(ppt->value)+1);
    fprintf(stdout,"Writing SNRs in %s\n",BurstSNRpath)     ;
	}
	injTable=XLALSimBurstTableFromLIGOLw(LALInferenceGetProcParamVal(commandLine,"--inj")->value,0,0);
	REPORTSTATUS(&status);
  Ninj=-1;
  while(injTable){Ninj++;injTable=injTable->next;}
	if(Ninj < event){ 
	    fprintf(stderr,"Error reading event %d from %s\n",event,LALInferenceGetProcParamVal(commandLine,"--inj")->value);
	    exit(1);
  }
	injTable=XLALSimBurstTableFromLIGOLw(LALInferenceGetProcParamVal(commandLine,"--inj")->value,0,0);
	while(si<event) {si++; injTable = injTable->next;} /* Select event */
	injEvent = injTable;
	injEvent->next = NULL;
  tslide=XLALTimeSlideTableFromLIGOLw(LALInferenceGetProcParamVal(commandLine,"--inj")->value);
	REPORTSTATUS(&status);
	//if(status.statusCode!=0) {fprintf(stderr,"Error generating injection!\n"); REPORTSTATUS(&status); }
    
    /* If it is the case, inject burst in the FreqDomain */
    int FDinj=0;
    if (injTable){
        if(!strcmp("SineGaussianF",injEvent->waveform)) FDinj=1;
    }
    
	if (LALInferenceGetProcParamVal(commandLine,"--FDinjections") || FDinj==1)
    {
         InjectSineGaussianFD(thisData, injEvent, commandLine);
         return;
    }
    
	/* Begin loop over interferometers */
	while(thisData){
		
		/*InjSampleRate=1.0/thisData->timeData->deltaT;*/
		if(LALInferenceGetProcParamVal(commandLine,"--injectionsrate")){
    fprintf(stderr,"ERROR: injectionsrate is not supported yet. You can wait or add this functionality\n");
    exit(1);}
    //InjSampleRate=atof(LALInferenceGetProcParamVal(commandLine,"--injectionsrate")->value);
	//	COMPLEX16FrequencySeries *resp = (COMPLEX8FrequencySeries *) XLALCreateCOMPLEX8FrequencySeries("response",&thisData->timeData->epoch,		  0.0,  thisData->freqData->deltaF, &strainPerCount, thisData->freqData->data->length);
		
		//for(i=0;i<resp->data->length;i++) {resp->data->data[i]=crect((REAL8)1.0,0.0);}
		/* Originally created for injecting into DARM-ERR, so transfer function was needed.  
		But since we are injecting into h(t), the transfer function from h(t) to h(t) is 1.*/

		//bufferN = (UINT4) (bufferLength*InjSampleRate);
		memcpy(&bufferStart,&thisData->timeData->epoch,sizeof(LIGOTimeGPS));
		XLALGPSAdd(&bufferStart,(REAL8) thisData->timeData->data->length * thisData->timeData->deltaT);
		XLALGPSAdd(&bufferStart,-bufferLength);
		
		//injectionBuffer=(REAL4TimeSeries *)XLALCreateREAL4TimeSeries(thisData->detector->frDetector.prefix, &bufferStart, 0.0, 1.0/InjSampleRate, &lalADCCountUnit, bufferN);
		char series_name[256];
    sprintf(series_name,"%s:injection",thisData->name);
    REAL8TimeSeries *inj8Wave=(REAL8TimeSeries *)XLALCreateREAL8TimeSeries(series_name,
                                                                           &thisData->timeData->epoch,
                                                                           0.0,
                                                                           thisData->timeData->deltaT,
                                                                           //&lalDimensionlessUnit,
                                                                           &lalStrainUnit,
                                                                           thisData->timeData->data->length);
		if(!inj8Wave) XLAL_ERROR_VOID(XLAL_EFUNC);
		/* This marks the sample in which the real segment starts, within the buffer */
		//for(i=0;i<injectionBuffer->data->length;i++) injectionBuffer->data->data[i]=0.0;
		for(i=0;i<inj8Wave->data->length;i++) inj8Wave->data->data[i]=0.0;
		//INT4 realStartSample=(INT4)((thisData->timeData->epoch.gpsSeconds - injectionBuffer->epoch.gpsSeconds)/thisData->timeData->deltaT);
		//realStartSample+=(INT4)((thisData->timeData->epoch.gpsNanoSeconds - injectionBuffer->epoch.gpsNanoSeconds)*1e-9/thisData->timeData->deltaT);

		
   
   
      //REAL8TimeSeries *hplus=NULL;  /**< +-polarization waveform */
      //REAL8TimeSeries *hcross=NULL; /**< x-polarization waveform */
      //REAL8TimeSeries       *signalvecREAL8=NULL;
      REAL8 Q, centre_frequency;
      
      Q=injEvent->q;
      centre_frequency=injEvent->frequency;
    /* Check that 2*width_gauss_envelope is inside frequency range */
    if ((centre_frequency + 3.0*centre_frequency/Q)>=  1.0/(2.0*thisData->timeData->deltaT))
    {
    fprintf(stdout, "WARNING: Your sample rate is too low to ensure a good analysis for a SG centered at f0=%lf and with Q=%lf. Consider increasing it to more than %lf. Exiting...\n",centre_frequency,Q,2.0*(centre_frequency + 3.0*centre_frequency/Q));
    //exit(1);
    }
    if ((centre_frequency -3.0*centre_frequency/Q)<=  thisData->fLow)
    {
    fprintf(stdout, "WARNING: The low frenquency tail of your SG centered at f0=%lf and with Q=%lf will lie below the low frequency cutoff. Whit your current settings and parameters the minimum f0 you can analyze without cuts is %lf.\n Continuing... \n",centre_frequency,Q,centre_frequency -3.0*centre_frequency/Q);
    //exit(1);
    }
    XLALBurstInjectSignals(inj8Wave,injEvent,tslide,NULL);
     
//      XLALResampleREAL8TimeSeries(hplus,thisData->timeData->deltaT);
    
   
   /*   for(i=0;i<signalvecREAL8->data->length;i++){
        if(isnan(signalvecREAL8->data->data[i])) {signalvecREAL8->data->data[i]=0.0;printf("isnan %d\n",i);}
      }
      
      if(signalvecREAL8->data->length > thisData->timeData->data->length-(UINT4)ceil((2.0*padding)/thisData->timeData->deltaT)){
        fprintf(stderr, "WARNING: waveform length = %u is longer than thisData->timeData->data->length = %d minus the window width = %d (total of %d points available).\n", signalvecREAL8->data->length, thisData->timeData->data->length, (INT4)ceil((2.0*padding)/thisData->timeData->deltaT) , thisData->timeData->data->length-(INT4)ceil((2.0*padding)/thisData->timeData->deltaT));
        fprintf(stderr, "The waveform injected is %f seconds long. Consider increasing the %f seconds segment length (--seglen) to be greater than %f. (in %s, line %d)\n",signalvecREAL8->data->length * thisData->timeData->deltaT , thisData->timeData->data->length * thisData->timeData->deltaT, signalvecREAL8->data->length * thisData->timeData->deltaT + 2.0*padding , __FILE__, __LINE__);
      }
*/
     
    
    
    //XLALDestroyREAL4TimeSeries(injectionBuffer);
    
    injF=(COMPLEX16FrequencySeries *)XLALCreateCOMPLEX16FrequencySeries("injF",
										&thisData->timeData->epoch,
										0.0,
										thisData->freqData->deltaF,
										&lalDimensionlessUnit,
										thisData->freqData->data->length);
    if(!injF) {
      XLALPrintError("Unable to allocate memory for injection buffer\n");
      XLAL_ERROR_VOID(XLAL_EFUNC);
    }
    /* Window the data */
    REAL4 WinNorm = sqrt(thisData->window->sumofsquares/thisData->window->data->length);
        for(j=0;j<inj8Wave->data->length;j++) inj8Wave->data->data[j]*=thisData->window->data->data[j]; /* /WinNorm; */ /* Window normalisation applied only in freq domain */
    XLALREAL8TimeFreqFFT(injF,inj8Wave,thisData->timeToFreqFFTPlan);
    /*for(j=0;j<injF->data->length;j++) printf("%lf\n",injF->data->data[j].re);*/
    
    if(thisData->oneSidedNoisePowerSpectrum){
        UINT4 upper=thisData->fHigh/injF->deltaF;
	for(SNR=0.0,j=thisData->fLow/injF->deltaF;j<upper;j++){
	  SNR+=pow(creal(injF->data->data[j]),2.0)/thisData->oneSidedNoisePowerSpectrum->data->data[j];
	  SNR+=pow(cimag(injF->data->data[j]),2.0)/thisData->oneSidedNoisePowerSpectrum->data->data[j];
	}
        SNR*=4.0*injF->deltaF;
    }
    thisData->SNR=sqrt(SNR);
    NetworkSNR+=SNR;
    
    //if (thisData->SNR > previous_snr) {best_ifo_snr=highest_snr_index;    previous_snr=thisData->SNR;}
    //highest_snr_index++;

    if (!(BurstSNRpath==NULL)){ /* If the user provided a path with --snrpath store a file with injected SNRs */
    PrintBurstSNRsToFile(IFOdata , injEvent);
    }
    /* Actually inject the waveform */
    for(j=0;j<inj8Wave->data->length;j++) thisData->timeData->data->data[j]+=inj8Wave->data->data[j];
      fprintf(stdout,"Injected SNR in detector %s = %.1f\n",thisData->name,thisData->SNR);
      char filename[256];
      sprintf(filename,"%s_timeInjection.dat",thisData->name);
      FILE* file=fopen(filename, "w");
      for(j=0;j<inj8Wave->data->length;j++){   
	  fprintf(file, "%.6f\t%lg\n", XLALGPSGetREAL8(&thisData->timeData->epoch) + thisData->timeData->deltaT*j, inj8Wave->data->data[j]);
      }
      fclose(file);
      sprintf(filename,"%s_freqInjection.dat",thisData->name);
      file=fopen(filename, "w");
      for(j=0;j<injF->data->length;j++){   
	thisData->freqData->data->data[j]+=crect(creal(injF->data->data[j])/WinNorm,cimag(injF->data->data[j])/WinNorm);
	fprintf(file, "%lg %lg \t %lg\n", thisData->freqData->deltaF*j, creal(injF->data->data[j]), cimag(injF->data->data[j]));
      }
      fclose(file);
    
      XLALDestroyREAL8TimeSeries(inj8Wave);
      XLALDestroyCOMPLEX16FrequencySeries(injF);
      thisData=thisData->next;
    }
    NetworkSNR=sqrt(NetworkSNR);
    fprintf(stdout,"Network SNR of event %d = %.1f\n",event,NetworkSNR);
     thisData=IFOdata;
    
    
    return;
}

/** Fill the variables passed in vars with the parameters of the injection passed in event
    will over-write and destroy any existing parameters. Param vary type will be fixed */
void LALInferenceBurstInjectionToVariables(SimBurst *theEventTable, LALInferenceVariables *vars)
{
    if(!vars) {
	XLALPrintError("Encountered NULL variables pointer");
   	XLAL_ERROR_VOID(XLAL_EINVAL);
	}
    /* Destroy existing parameters */
    if(vars->head!=NULL) LALInferenceClearVariables(vars);
    REAL8 q = theEventTable->q;
    REAL8 psi = theEventTable->psi;
    REAL8 injGPSTime = XLALGPSGetREAL8(&(theEventTable->time_geocent_gps));
    REAL8 hrss = theEventTable->hrss;
    REAL8 loghrss=log(hrss);
    REAL8 f0 = theEventTable->frequency;
    REAL8 pol_angle = theEventTable->pol_ellipse_angle;
    REAL8 eccentricity = theEventTable->pol_ellipse_e;

    REAL8 dec = theEventTable->dec;
    REAL8 ra = theEventTable->ra;
    
    LALInferenceAddVariable(vars, "Q", &q, LALINFERENCE_REAL8_t, LALINFERENCE_PARAM_FIXED);
    LALInferenceAddVariable(vars, "frequency", &f0, LALINFERENCE_REAL8_t, LALINFERENCE_PARAM_FIXED);
    LALInferenceAddVariable(vars, "time", &injGPSTime, LALINFERENCE_REAL8_t, LALINFERENCE_PARAM_FIXED);
    LALInferenceAddVariable(vars, "hrss", &hrss, LALINFERENCE_REAL8_t, LALINFERENCE_PARAM_FIXED);
    LALInferenceAddVariable(vars, "polar_angle", &pol_angle, LALINFERENCE_REAL8_t, LALINFERENCE_PARAM_FIXED);
    LALInferenceAddVariable(vars, "eccentricity", &eccentricity, LALINFERENCE_REAL8_t, LALINFERENCE_PARAM_FIXED);
    LALInferenceAddVariable(vars, "polarisation", &(psi), LALINFERENCE_REAL8_t, LALINFERENCE_PARAM_FIXED);
    LALInferenceAddVariable(vars, "declination", &dec, LALINFERENCE_REAL8_t, LALINFERENCE_PARAM_FIXED);
    LALInferenceAddVariable(vars, "rightascension", &ra, LALINFERENCE_REAL8_t, LALINFERENCE_PARAM_FIXED);
    LALInferenceAddVariable(vars, "loghrss", &loghrss, LALINFERENCE_REAL8_t, LALINFERENCE_PARAM_FIXED);

}

static void PrintBurstSNRsToFile(LALInferenceIFOData *IFOdata ,SimBurst *inj_table){
    char SnrName[300];
    char ListOfIFOs[10]="";
    REAL8 NetSNR=0.0;
    
    LALInferenceIFOData *thisData=IFOdata;
    int nIFO=0;

    while(thisData){
         sprintf(ListOfIFOs,"%s%s",ListOfIFOs,thisData->name);
         thisData=thisData->next;
	nIFO++;
        }
    
    sprintf(SnrName,"%s/snr_%s_%10.1f.dat",BurstSNRpath,ListOfIFOs,(REAL8) inj_table->time_geocent_gps.gpsSeconds);
    FILE * snrout = fopen(SnrName,"w");
    if(!snrout){
	fprintf(stderr,"Unable to open the path %s for writing SNR files\n",BurstSNRpath);
	exit(1);
    }
    
    thisData=IFOdata; // restart from the first IFO
    while(thisData){
        fprintf(snrout,"%s:\t %4.2f\n",thisData->name,thisData->SNR);
        NetSNR+=(thisData->SNR*thisData->SNR);
        thisData=thisData->next;
    }		
    if (nIFO>1){  fprintf(snrout,"Network:\t");
    fprintf(snrout,"%4.2f\n",sqrt(NetSNR));}
    fclose(snrout);
}

void InjectSineGaussianFD(LALInferenceIFOData *IFOdata, SimBurst *inj_table, ProcessParamsTable *commandLine)
///*-------------- Inject in Frequency domain -----------------*/
{
    
    fprintf(stdout,"Injecting SineGaussian in the frequency domain\n");
    fprintf(stdout,"REMEMBER!!!!!! I HARD CODED h_plus=0 in LALSimBurst.c. Remember to restore  it .\n");
    /* Inject a gravitational wave into the data in the frequency domain */ 
    LALStatus status;
    memset(&status,0,sizeof(LALStatus));
    (void) commandLine;
    LALInferenceVariables *modelParams=NULL;
    LALInferenceIFOData * tmpdata=IFOdata;
    REAL8 Q =0.0;
    REAL8 hrss,loghrss = 0.0;
    REAL8 centre_frequency= 0.0;
    REAL8 polar_angle=0.0;
    REAL8 eccentricity=0.0;
    REAL8 latitude=0.0;
    REAL8 polarization=0.0;
    REAL8 injtime=0.0;
    REAL8 longitude;
	//LALInferenceIFOData *thisData=NULL;
    tmpdata->modelParams=XLALCalloc(1,sizeof(LALInferenceVariables));
    modelParams=tmpdata->modelParams;
    memset(modelParams,0,sizeof(LALInferenceVariables));

    Q=inj_table->q;
    centre_frequency=inj_table->frequency;
    hrss=inj_table->hrss;
    polarization=inj_table->psi;
    polar_angle=inj_table->pol_ellipse_angle;
    eccentricity=inj_table->pol_ellipse_e; // salvo
    loghrss=log(hrss);
    injtime=inj_table->time_geocent_gps.gpsSeconds + 1e-9*inj_table->time_geocent_gps.gpsNanoSeconds;
    latitude=inj_table->dec;
    longitude=inj_table->ra;
//printf("----time before template call %10.10e\n",injtime);
    LALInferenceAddVariable(tmpdata->modelParams, "loghrss",&loghrss,LALINFERENCE_REAL8_t,LALINFERENCE_PARAM_LINEAR);
    LALInferenceAddVariable(tmpdata->modelParams, "Q",&Q,LALINFERENCE_REAL8_t, LALINFERENCE_PARAM_LINEAR);  
    LALInferenceAddVariable(tmpdata->modelParams, "rightascension",&longitude,LALINFERENCE_REAL8_t, LALINFERENCE_PARAM_CIRCULAR);  
    LALInferenceAddVariable(tmpdata->modelParams, "declination",&latitude,LALINFERENCE_REAL8_t, LALINFERENCE_PARAM_CIRCULAR);  
    LALInferenceAddVariable(tmpdata->modelParams, "polarisation",&polarization,LALINFERENCE_REAL8_t, LALINFERENCE_PARAM_CIRCULAR);  
    LALInferenceAddVariable(tmpdata->modelParams, "time",&injtime,LALINFERENCE_REAL8_t, LALINFERENCE_PARAM_LINEAR);
    LALInferenceAddVariable(tmpdata->modelParams, "polar_angle",&polar_angle,LALINFERENCE_REAL8_t, LALINFERENCE_PARAM_CIRCULAR);
    LALInferenceAddVariable(tmpdata->modelParams, "eccentricity",&eccentricity,LALINFERENCE_REAL8_t,LALINFERENCE_PARAM_LINEAR);
    LALInferenceAddVariable(tmpdata->modelParams, "frequency",&centre_frequency,LALINFERENCE_REAL8_t,LALINFERENCE_PARAM_LINEAR);
    
      
    COMPLEX16FrequencySeries *freqModelhCross=NULL;
   freqModelhCross=XLALCreateCOMPLEX16FrequencySeries("freqDatahC",&(tmpdata->timeData->epoch),0.0,tmpdata->freqData->deltaF,&lalDimensionlessUnit,tmpdata->freqData->data->length);
    COMPLEX16FrequencySeries *freqModelhPlus=NULL;
    freqModelhPlus=XLALCreateCOMPLEX16FrequencySeries("freqDatahP",&(tmpdata->timeData->epoch),0.0,tmpdata->freqData->deltaF,&lalDimensionlessUnit,tmpdata->freqData->data->length);
    COMPLEX16FrequencySeries *freqTemplate=NULL;
    freqTemplate=XLALCreateCOMPLEX16FrequencySeries("freqTemplate",&(tmpdata->timeData->epoch),0.0,tmpdata->freqData->deltaF,&lalDimensionlessUnit,tmpdata->freqData->data->length);
    tmpdata->freqModelhPlus=freqModelhPlus;
    tmpdata->freqModelhCross=freqModelhCross;
    
      tmpdata->modelDomain = LAL_SIM_DOMAIN_FREQUENCY;
    LALInferenceTemplateSineGaussianF(tmpdata);
    
     
    LALInferenceVariables *currentParams=IFOdata->modelParams;
       
    double Fplus, Fcross;
    double FplusScaled, FcrossScaled;
    REAL8 plainTemplateReal, plainTemplateImag;
    REAL8 templateReal, templateImag;
    int i, lower, upper;
    LALInferenceIFOData *dataPtr;
    double ra, dec, psi, gmst;
    LIGOTimeGPS GPSlal;
    double chisquared;
    double timedelay;  /* time delay b/w iterferometer & geocenter w.r.t. sky location */
    double timeshift;  /* time shift (not necessarily same as above)                   */
    double deltaT, deltaF, twopit, f, re, im;
   UINT4 j=0;
    REAL8 temp=0.0;
      REAL8 NetSNR=0.0;
    LALInferenceVariables intrinsicParams;

    /* determine source's sky location & orientation parameters: */
    ra        = *(REAL8*) LALInferenceGetVariable(currentParams, "rightascension"); /* radian      */
    dec       = *(REAL8*) LALInferenceGetVariable(currentParams, "declination");    /* radian      */
    psi       = *(REAL8*) LALInferenceGetVariable(currentParams, "polarisation");   /* radian      */
    /* figure out GMST: */
    //XLALGPSSetREAL8(&GPSlal, GPSdouble); //This is what used in the likelihood. It seems off by two seconds (should not make a big difference as the antenna patterns would not change much in such a short interval)
    XLALGPSSetREAL8(&GPSlal, injtime);
    //UandA.units    = MST_RAD;
    //UandA.accuracy = LALLEAPSEC_LOOSE;
    //LALGPStoGMST1(&status, &gmst, &GPSlal, &UandA);
    gmst=XLALGreenwichMeanSiderealTime(&GPSlal);
    intrinsicParams.head      = NULL;
    intrinsicParams.dimension = 0;
    LALInferenceCopyVariables(currentParams, &intrinsicParams);
    LALInferenceRemoveVariable(&intrinsicParams, "rightascension");
    LALInferenceRemoveVariable(&intrinsicParams, "declination");
    LALInferenceRemoveVariable(&intrinsicParams, "polarisation");
    LALInferenceRemoveVariable(&intrinsicParams, "time");
    
    /* loop over data (different interferometers): */
    dataPtr = IFOdata;
    for (j=0; j<freqTemplate->data->length; ++j){
          freqTemplate->data->data[j]=0.0+j*0.0;
      }
      
    while (dataPtr != NULL) {
       
        if (IFOdata->modelDomain == LAL_SIM_DOMAIN_TIME) {
      printf("There is a problem. You seem to be using a time domain model into the frequency domain injection function!. Exiting....\n"); 
        exit(1);
      }
        
      /*-- WF to inject is now in dataPtr->freqModelhPlus and dataPtr->freqModelhCross. --*/
      /* determine beam pattern response (F_plus and F_cross) for given Ifo: */
      XLALComputeDetAMResponse(&Fplus, &Fcross,
                               dataPtr->detector->response,
             ra, dec, psi, gmst);
      /* signal arrival time (relative to geocenter); */
      timedelay = XLALTimeDelayFromEarthCenter(dataPtr->detector->location,
                                               ra, dec, &GPSlal);
      //printf("----time after template call %10.10e\n",(*(REAL8*) LALInferenceGetVariable(IFOdata->modelParams, "time")));
      dataPtr->injtime=injtime;
      /* (negative timedelay means signal arrives earlier at Ifo than at geocenter, etc.) */
      /* amount by which to time-shift template (not necessarily same as above "timedelay"): */
      timeshift =  (injtime - (*(REAL8*) LALInferenceGetVariable(IFOdata->modelParams, "time"))) + timedelay;
      twopit    = LAL_TWOPI * (timeshift);
      /* include distance (overall amplitude) effect in Fplus/Fcross: */
      FplusScaled  = Fplus ;
      FcrossScaled = Fcross;
      //printf("diff in inj %lf \n", (injtime - (*(REAL8*) LALInferenceGetVariable(IFOdata->modelParams, "time"))));
      dataPtr->fPlus = FplusScaled;
      dataPtr->fCross = FcrossScaled;
      dataPtr->timeshift = timeshift;
      
<<<<<<< HEAD
      char InjFileName[50];
      sprintf(InjFileName,"FD_injection_%s.dat",dataPtr->name);
      FILE *outInj=fopen(InjFileName,"w");
      REAL8 starttime=IFOdata->epoch.gpsSeconds+1.0e-9 *IFOdata->epoch.gpsNanoSeconds;
      //printf("time + shift= %lf \n", time+(injtime - (*(REAL8*) LALInferenceGetVariable(IFOdata->modelParams, "time"))));
      //printf("IFOdata time %lf, Time data time %lf\n",time,IFOdata->timeData->epoch.gpsSeconds+1.0e-9 *IFOdata->timeData->epoch.gpsNanoSeconds);
       char TInjFileName[50];
      sprintf(TInjFileName,"TD_injection_%s.dat",dataPtr->name);
      FILE *outTInj=fopen(TInjFileName,"w");
      
       /* determine frequency range & loop over frequency bins: */
      deltaT = dataPtr->timeData->deltaT;
      deltaF = 1.0 / (((double)dataPtr->timeData->data->length) * deltaT);
      REAL8 time_env_2sigma=Q / (LAL_TWOPI * centre_frequency);
      if (2.0*time_env_2sigma>1./deltaF)
          fprintf(stdout,"WARNING: 95 of the Gaussian envelop (%lf) is larger than seglen (%lf)!!\n",2.0*time_env_2sigma,1./deltaF);
      lower = (UINT4)ceil(dataPtr->fLow / deltaF);
      upper = (UINT4)floor(dataPtr->fHigh / deltaF);
       chisquared = 0.0;
      for (i=lower; i<=upper; ++i){
        /* derive template (involving location/orientation parameters) from given plus/cross waveforms: */
        
        plainTemplateReal =FplusScaled * creal(IFOdata->freqModelhPlus->data->data[i]) 
                            + FcrossScaled * creal(IFOdata->freqModelhCross->data->data[i]); //SALVO
        plainTemplateImag = FplusScaled * cimag(IFOdata->freqModelhPlus->data->data[i])  
                            + FcrossScaled * cimag(IFOdata->freqModelhCross->data->data[i]);
                            
=======
      plainTemplateReal =FplusScaled * creal(IFOdata->freqModelhPlus->data->data[i]) 
                          + FcrossScaled * creal(IFOdata->freqModelhCross->data->data[i]); //SALVO
      plainTemplateImag = FplusScaled * cimag(IFOdata->freqModelhPlus->data->data[i])  
                          + FcrossScaled * cimag(IFOdata->freqModelhCross->data->data[i]);
                          
   
      f = ((double) i) * deltaF;
      /* real & imag parts of  exp(-2*pi*i*f*deltaT): */
      re = cos(twopit * f);
      im = - sin(twopit * f);
      templateReal = (plainTemplateReal*re - plainTemplateImag*im);
      templateImag = (plainTemplateReal*im + plainTemplateImag*re);
      freqTemplate->data->data[i]=crect(templateReal,templateImag);
      dataPtr->freqData->data->data[i]+=crect(templateReal,templateImag);
      temp = ((2.0/( deltaT*(double) dataPtr->timeData->data->length) * (templateReal*templateReal+templateImag*templateImag)) / dataPtr->oneSidedNoisePowerSpectrum->data->data[i]);
      chisquared  += temp;
      fprintf(outInj,"%lf %10.10e %10.10e\n",f,templateReal,templateImag);
    }
    printf("injected SNR %10.10e in IFO %s\n",sqrt(2.0*chisquared),dataPtr->name);
    NetSNR+=2.0*chisquared;
    dataPtr->SNR=sqrt(2.0*chisquared);
>>>>>>> 67502e47
     
        f = ((double) i) * deltaF;
        /* real & imag parts of  exp(-2*pi*i*f*deltaT): */
        re = cos(twopit * f);
        im = - sin(twopit * f);
        templateReal = (plainTemplateReal*re - plainTemplateImag*im);
        templateImag = (plainTemplateReal*im + plainTemplateImag*re);
        freqTemplate->data->data[i]=crect(templateReal,templateImag);
        dataPtr->freqData->data->data[i]+=crect(templateReal,templateImag);
        temp = ((2.0/( deltaT*(double) dataPtr->timeData->data->length) * (templateReal*templateReal+templateImag*templateImag)) / dataPtr->oneSidedNoisePowerSpectrum->data->data[i]);
        chisquared  += temp;
        fprintf(outInj,"%lf %10.10e %10.10e\n",f,templateReal,templateImag);
      }
      printf("injected SNR %.1f in IFO %s\n",sqrt(2.0*chisquared),dataPtr->name);
      NetSNR+=2.0*chisquared;
      dataPtr->SNR=sqrt(2.0*chisquared);
       
      dataPtr = dataPtr->next;
      
       fclose(outInj);
    

      /* Calculate IFFT and print it to file */
      REAL8TimeSeries* timeData=NULL;
      //printf("doing IFFT. epoch %10.10f , dT %lf lenght %i \n",IFOdata->timeData->epoch.gpsSeconds+1.0e-9*IFOdata->timeData->epoch.gpsNanoSeconds,(REAL8)IFOdata->timeData->deltaT,IFOdata->timeData->data->length);
      timeData=(REAL8TimeSeries *) XLALCreateREAL8TimeSeries("name",&IFOdata->timeData->epoch,0.0,(REAL8)IFOdata->timeData->deltaT,&lalDimensionlessUnit,(size_t)IFOdata->timeData->data->length);
       
       XLALREAL8FreqTimeFFT(timeData,freqTemplate,IFOdata->freqToTimeFFTPlan);
       for (j=0;j<timeData->data->length;j++){
           
           fprintf(outTInj,"%10.10e %10.10e \n",starttime+j*deltaT,timeData->data->data[j]);
           
           
           }
       fclose(outTInj);
      //if(!timeData) XLAL_ERROR_NULL(XLAL_EFUNC);
      
    
    
    
    }
    

<<<<<<< HEAD
      LALInferenceClearVariables(&intrinsicParams);
      printf("injected Network SNR %.1f \n",sqrt(NetSNR)); 
    NetSNR=sqrt(NetSNR); 
=======
    LALInferenceClearVariables(&intrinsicParams);
    printf("injected Network SNR %10.10e \n",sqrt(NetSNR)); 
  NetSNR=sqrt(NetSNR); 
>>>>>>> 67502e47

      if (!(BurstSNRpath==NULL)){ /* If the user provided a path with --snrpath store a file with injected SNRs */
          PrintBurstSNRsToFile(IFOdata , inj_table);
      }
          
    XLALDestroyCOMPLEX16FrequencySeries(freqModelhCross);
      XLALDestroyCOMPLEX16FrequencySeries(freqModelhPlus);

}<|MERGE_RESOLUTION|>--- conflicted
+++ resolved
@@ -505,7 +505,6 @@
       dataPtr->fCross = FcrossScaled;
       dataPtr->timeshift = timeshift;
       
-<<<<<<< HEAD
       char InjFileName[50];
       sprintf(InjFileName,"FD_injection_%s.dat",dataPtr->name);
       FILE *outInj=fopen(InjFileName,"w");
@@ -519,7 +518,7 @@
        /* determine frequency range & loop over frequency bins: */
       deltaT = dataPtr->timeData->deltaT;
       deltaF = 1.0 / (((double)dataPtr->timeData->data->length) * deltaT);
-      REAL8 time_env_2sigma=Q / (LAL_TWOPI * centre_frequency);
+      REAL8 time_env_2sigma= Q  / (LAL_TWOPI * centre_frequency);
       if (2.0*time_env_2sigma>1./deltaF)
           fprintf(stdout,"WARNING: 95 of the Gaussian envelop (%lf) is larger than seglen (%lf)!!\n",2.0*time_env_2sigma,1./deltaF);
       lower = (UINT4)ceil(dataPtr->fLow / deltaF);
@@ -532,30 +531,6 @@
                             + FcrossScaled * creal(IFOdata->freqModelhCross->data->data[i]); //SALVO
         plainTemplateImag = FplusScaled * cimag(IFOdata->freqModelhPlus->data->data[i])  
                             + FcrossScaled * cimag(IFOdata->freqModelhCross->data->data[i]);
-                            
-=======
-      plainTemplateReal =FplusScaled * creal(IFOdata->freqModelhPlus->data->data[i]) 
-                          + FcrossScaled * creal(IFOdata->freqModelhCross->data->data[i]); //SALVO
-      plainTemplateImag = FplusScaled * cimag(IFOdata->freqModelhPlus->data->data[i])  
-                          + FcrossScaled * cimag(IFOdata->freqModelhCross->data->data[i]);
-                          
-   
-      f = ((double) i) * deltaF;
-      /* real & imag parts of  exp(-2*pi*i*f*deltaT): */
-      re = cos(twopit * f);
-      im = - sin(twopit * f);
-      templateReal = (plainTemplateReal*re - plainTemplateImag*im);
-      templateImag = (plainTemplateReal*im + plainTemplateImag*re);
-      freqTemplate->data->data[i]=crect(templateReal,templateImag);
-      dataPtr->freqData->data->data[i]+=crect(templateReal,templateImag);
-      temp = ((2.0/( deltaT*(double) dataPtr->timeData->data->length) * (templateReal*templateReal+templateImag*templateImag)) / dataPtr->oneSidedNoisePowerSpectrum->data->data[i]);
-      chisquared  += temp;
-      fprintf(outInj,"%lf %10.10e %10.10e\n",f,templateReal,templateImag);
-    }
-    printf("injected SNR %10.10e in IFO %s\n",sqrt(2.0*chisquared),dataPtr->name);
-    NetSNR+=2.0*chisquared;
-    dataPtr->SNR=sqrt(2.0*chisquared);
->>>>>>> 67502e47
      
         f = ((double) i) * deltaF;
         /* real & imag parts of  exp(-2*pi*i*f*deltaT): */
@@ -598,16 +573,9 @@
     
     }
     
-
-<<<<<<< HEAD
       LALInferenceClearVariables(&intrinsicParams);
       printf("injected Network SNR %.1f \n",sqrt(NetSNR)); 
     NetSNR=sqrt(NetSNR); 
-=======
-    LALInferenceClearVariables(&intrinsicParams);
-    printf("injected Network SNR %10.10e \n",sqrt(NetSNR)); 
-  NetSNR=sqrt(NetSNR); 
->>>>>>> 67502e47
 
       if (!(BurstSNRpath==NULL)){ /* If the user provided a path with --snrpath store a file with injected SNRs */
           PrintBurstSNRsToFile(IFOdata , inj_table);
