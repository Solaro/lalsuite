/*
 *  LALInferenceCalibrationErrors.c:  Bayesian Followup Calibration Errors routines.
 *
 *  Copyright (C) 2014 Salvatore Vitale, Ryan Lynch
 *
 *  This program is free software; you can redistribute it and/or modify
 *  it under the terms of the GNU General Public License as published by
 *  the Free Software Foundation; either version 2 of the License, or
 *  (at your option) any later version.
 *
 *  This program is distributed in the hope that it will be useful,
 *  but WITHOUT ANY WARRANTY; without even the implied warranty of
 *  MERCHANTABILITY or FITNESS FOR A PARTICULAR PURPOSE.  See the
 *  GNU General Public License for more details.
 *
 *  You should have received a copy of the GNU General Public License
 *  along with with program; see the file COPYING. If not, write to the
 *  Free Software Foundation, Inc., 59 Temple Place, Suite 330, Boston,
 *  MA  02111-1307  USA
 */

#include <stdio.h>
#include <lal/LALStdlib.h>
#include <lal/FrequencySeries.h>
#include <lal/Units.h>
#include <lal/StringInput.h>
#include <lal/TimeSeries.h>
#include <lal/LALInference.h>
#include <lal/LALDatatypes.h>
#include <math.h>
#include <lal/LALInferenceCalibrationErrors.h>
#include <gsl/gsl_linalg.h>
#include <gsl/gsl_blas.h>
#include <gsl/gsl_rng.h>
#include <gsl/gsl_randist.h>
#include <lal/LALInferenceLikelihood.h>

/* Hard coded fmin and fmax for CE calculation. Those should be large enough to accomodate any realistic CBC WF */
REAL8 freq_min=1.0;
REAL8 freq_max=4096.01;
/* Number of points to sample. Need to be an odd number */
INT4 Npoints= 13;
/* Order of the fit */
INT4 FitOrder = 7;

static REAL8  ConvertRandTransitionSlopeToFunction(REAL8 *coeff, REAL8 f);
static void fill_IFO_Amp_vars_from_IFOname(REAL8 * stddev,REAL8* fbin, char* ifoname);
static void fill_IFO_Pha_vars_from_IFOname(REAL8 * stddev,REAL8* fbin, char* ifoname);
static void CreateRandomAmplitudeCalibrationErrors(REAL8 * ampcoeffs, int calib_seed_ampli, char* ifoname);
static void CreateRandomPhaseCalibrationErrors(REAL8 * phacoeffs, int calib_seed_pha, char* ifoname);
static void FitErrorRealisation(INT4	R,	INT4 N,	REAL8    *y,REAL8 dlogf,REAL8	*D);
static void InvertMatrixSVD (gsl_matrix *A,gsl_matrix	*InvA,	int	N);
static REAL8 ConvertCoefficientsToFunction(REAL8 *coeff, REAL8 f);
static void ApplySquaredAmplitudeErrors(REAL8FrequencySeries * Spectrum,REAL8 * Acoeffs);
static void ApplyBothPhaseAmplitudeErrors(COMPLEX16FrequencySeries *doff,REAL8 * Acoeffs,REAL8 * Pcoeffs);
static void ApplyAmplitudeCalibrationErrors(COMPLEX16FrequencySeries *doff,REAL8 * Acoeffs);
static void ApplyPhaseCalibrationErrors(COMPLEX16FrequencySeries *doff,REAL8 * Pcoeffs);
static void PrintCEtoFile(REAL8* Acoeffs,REAL8* Pcoeffs,LALInferenceIFOData* IFOdata, ProcessParamsTable *commandLine);
static void  fill_IFO_Amp_vars_from_IFOname(REAL8 * stddev,REAL8* fbin, char* ifoname){

    if (!strcmp(ifoname,"H1")){
        stddev[0]=0.104;
        stddev[1]=0.154;
        stddev[2]=0.242;
        fbin[1]=2000.0;
        fbin[2]=4000.0;
    }
    else if(!strcmp(ifoname,"L1")){
        stddev[0]=0.144;
        stddev[1]=0.139;
        stddev[2]=0.138; 
        fbin[1]=2000.0;
        fbin[2]=4000.0;
    }
    else if(!strcmp(ifoname,"V1")){
        stddev[0]=0.10;
        stddev[1]=0.10;
        stddev[2]=0.20;
        fbin[1]=2000.0;
        fbin[2]=4000.0;
    }
    else{
        fprintf(stderr,"Unknown IFO in fill_IFO_vars_from_IFOname! Valid codes are H1, L1, V1. Aborting\n");
        exit(-1);
        }
}

void  fill_IFO_Pha_vars_from_IFOname(REAL8 * stddev,REAL8* fbin, char* ifoname){

    /* Errors here are in degrees. Will convert to rads in CreatePhaseCalibrationErrors */
    if (!strcmp(ifoname,"H1")){
        stddev[0]=4.5;  // 1-500Hz
        stddev[1]=4.5;  // 500-1000Hz
        stddev[2]=4.5;   // 1k-2k
        stddev[3]=4.9;   // 2k -2.8k
        stddev[4]=4.9;   //2.8k-4k
        stddev[5]=5.8;
        fbin[1]=500.0;
        fbin[2]=1000.0;
        fbin[3]=2000.0;
        fbin[4]=2800.0;
        fbin[5]=4000.0;
    }
    else if(!strcmp(ifoname,"L1")){
        stddev[0]=4.2;  // 1-500
        stddev[1]=4.2;  // 500-1000
        stddev[2]=4.2;   // 1k-2k
        stddev[3]=3.6;   // 2k -2.8k
        stddev[4]=3.6;   //2.8k-4k
        stddev[5]=3.3;   // >4k 
        fbin[1]=500.0;
        fbin[2]=1000.0;
        fbin[3]=2000.0;
        fbin[4]=2800.0;
        fbin[5]=4000.0;
    }
    else if(!strcmp(ifoname,"V1")){
        stddev[0]=2.2918;  // 1-500
        stddev[1]=0.5729;  // 500-1000
        stddev[2]=6.87;   // 1k-2k
        stddev[3]=6.87;   // 2k -2.8k
        stddev[4]=360.0*7e-06;   //2.8k-4k
        stddev[5]=360.0*7e-06;   // >4k 
        fbin[1]=500.0;
        fbin[2]=1000.0;
        fbin[3]=2000.0;
        fbin[4]=2800.0;
        fbin[5]=4000.0;
    }
    else{
        fprintf(stderr,"Unknown IFO in fill_IFO_Pha_vars_from_IFOname! Valid codes are H1, L1, V1. Aborting\n");
        exit(-1);
        }
    }

void CreateRandomAmplitudeCalibrationErrors(REAL8 * ampcoeffs, int calib_seed_ampli, char* ifoname){

    /* GSL generator */
    const gsl_rng_type *type;           // RNG type
  	gsl_rng *p;                         // Generator
  	gsl_rng_env_setup();                // Setup environment
  	gsl_rng_default_seed = calib_seed_ampli;    // vary generation sequence
  	type = gsl_rng_default;             // set RNG type to default
  	p = gsl_rng_alloc (type);  
    int i,j;
    REAL8 ampErr[Npoints];

    /* 3 as Amplitude CE are given in three frequency bins */
    REAL8 amp_stdev[3]={0.0};

    /* The stdevs are the errors in the bins [freq_min,freq[bin][0]],[freq[bin][1],freq[bin][2]],.., [freq[bin][last],freq_max]. In Hertz */
    /* plus 2 to accomodate freq_min and freq_max in the first/last position */
    REAL8 amp_freq_bin[2+2]={0.0};
    amp_freq_bin[0]=freq_min;
    amp_freq_bin[3]=freq_max;

    fill_IFO_Amp_vars_from_IFOname(amp_stdev,amp_freq_bin,ifoname);

    /* Space frequencies uniformly in logF */
    REAL8 logF[Npoints];
    REAL8 deltalogf=(log10(freq_max)-log10(freq_min))/(REAL8)(Npoints-1);
    for (i=0; i<Npoints; i++) {
        logF[i]=log10(freq_min)+deltalogf*i;
    }
    int nbins=3;
    /* draw amplitude errors */
    for (i=0; i<Npoints; i++) {
        for(j=0;j<nbins;j++){
            if (logF[i]>=log10(amp_freq_bin[j]) && logF[i]<=log10(amp_freq_bin[j+1])) {
                ampErr[i]=gsl_ran_gaussian(p, amp_stdev[j]);
            }   
        }
    }

    FitErrorRealisation(FitOrder,Npoints,ampErr,deltalogf,ampcoeffs);    
    free(p);
}

void CreateRandomPhaseCalibrationErrors(REAL8 * phacoeffs, int calib_seed_pha, char* ifoname){

    /* GSL generator */
    const gsl_rng_type *type;           // RNG type
  	gsl_rng *p;                         // Generator
  	gsl_rng_env_setup();                // Setup environment
  	gsl_rng_default_seed = calib_seed_pha;    // vary generation sequence
  	type = gsl_rng_default;             // set RNG type to default
  	p = gsl_rng_alloc (type);  
    int i,j;
    REAL8 phaErr[Npoints];
    /* 6 as Phase CE are given in six frequency bins */
    REAL8 pha_stdev[6]={0.0};
    /* The stdevs are the errors in the bins [freq_min,freq[bin][0]],[freq[bin][1],freq[bin][2]],.., [freq[bin][last],freq_max]. In Hertz */
    /* plus 2 to accomodate freq_min and freq_max in the first/last position */
    REAL8 pha_freq_bin[5+2]={0.0};

    pha_freq_bin[0]=freq_min;
    pha_freq_bin[6]=freq_max;

    fill_IFO_Pha_vars_from_IFOname(pha_stdev,pha_freq_bin,ifoname);
    /* Space frequencies uniformly in logF */
    REAL8 logF[Npoints];
    REAL8 deltalogf=(log10(freq_max)-log10(freq_min))/(REAL8)(Npoints-1);
    for (i=0; i<Npoints; i++) {
        logF[i]=log10(freq_min)+deltalogf*i;
    }

    int nbins=6;
    /* draw phase errors */
    for (i=0; i<Npoints; i++) {
        for(j=0;j<nbins;j++){
            if (logF[i]>=log10(pha_freq_bin[j]) && logF[i]<=log10(pha_freq_bin[j+1])) {
                phaErr[i]=gsl_ran_gaussian(p, pha_stdev[j]);
                phaErr[i]*=LAL_PI/180.0;
            }   
        }
    }

    FitErrorRealisation(FitOrder,Npoints,phaErr,deltalogf,phacoeffs);    
    free(p);
}

void ApplyPhaseCalibrationErrors(COMPLEX16FrequencySeries *doff,REAL8 * Pcoeffs){
    /* Take a Complex16FrequencySeries d(f) and a set of phase error coefficients.
     * Return d(f)*exp(I calpha(f))*/

    REAL8 f=0.0;
    /* Amplitude and phase of the WF (in polar coordinates) */
    REAL8 ampli,phase=0.0;
    COMPLEX16 datum;
    REAL8 df=doff->deltaF;
    UINT4 ui;
    for (ui=0;ui<doff->data->length;ui++){
      f=ui*df;
      datum=doff->data->data[ui];
      ampli=sqrt(creal(datum)*creal(datum)+cimag(datum)*cimag(datum));
      phase=atan2(cimag(datum),creal(datum));

      if (Pcoeffs[Npoints+3]==-300.)
        phase+=ConvertRandTransitionSlopeToFunction(Pcoeffs,f);
      else //catch all random errors
        phase+=ConvertCoefficientsToFunction(Pcoeffs,f);
      doff->data->data[ui]=crect(ampli*cos(phase),ampli*sin(phase));
      /* Note: I (salvo) checked that this way of introducing the phase errors does not introduced significant numerical differences w.r.t. expanding both exp(i cE) and datum in their real and imag part, as done in the commented line below and in the likelihood. */
      //doff->data->data[ui]=crect(creal(datum)*cos(tmp)-cimag(datum)*sin(tmp),cos(tmp)*cimag(datum)+sin(tmp)*creal(datum));    
    }
    
}

void ApplyAmplitudeCalibrationErrors(COMPLEX16FrequencySeries *doff,REAL8 * Acoeffs){
    /* Take a Complex16FrequencySeries d(f) and a set of amplitude error coefficients.
     * Return d(f)*calamp(f)  */    
    REAL8 f=0.0;
    /* Amplitude and phase of the WF (in polar coordinates) */
    REAL8 ampli;
    COMPLEX16 datum;
    REAL8 df=doff->deltaF;
    UINT4 ui;
    for (ui=0;ui<doff->data->length;ui++){
        f=ui*df;
        datum=doff->data->data[ui];
        
        if (Acoeffs[Npoints+3]==-300.)
          ampli= 1. + ConvertRandTransitionSlopeToFunction(Acoeffs,f);
        else
          ampli= 1. + ConvertCoefficientsToFunction(Acoeffs,f);

        doff->data->data[ui]=crect(creal(datum)*ampli,cimag(datum)*ampli);     
    }
}

void ApplyBothPhaseAmplitudeErrors(COMPLEX16FrequencySeries *doff,REAL8 * Acoeffs,REAL8 * Pcoeffs){
    /* Apply both phase and amplitude errors to complex 16 stream */
    ApplyAmplitudeCalibrationErrors(doff,Acoeffs);
    ApplyPhaseCalibrationErrors(doff,Pcoeffs);
}

void ApplySquaredAmplitudeErrors(REAL8FrequencySeries * Spectrum,REAL8 * Acoeffs){
    /* Take a REAL8Frequency series S(f) and a set of amplitude error coefficients.
     * Return S(f)*calamp(f)*calamp(f)  */
    REAL8 f=0.0;
    REAL8 ampli;
    REAL8 df=Spectrum->deltaF;
    UINT4 ui;
    for (ui=0;ui<Spectrum->data->length;ui++){
      f=ui*df;
      if (Acoeffs[Npoints+3]==-300.)
        ampli= 1.+ConvertRandTransitionSlopeToFunction(Acoeffs,f);
      else
        ampli= 1. + ConvertCoefficientsToFunction(Acoeffs,f);

      Spectrum->data->data[ui]*=(ampli*ampli);
    }
}

void LALInferenceApplyCalibrationErrors(LALInferenceRunState *state, ProcessParamsTable *commandLine ){
    /*
     * This function takes a pointer to a LALInferenceRunState and applies calibration errors to state->data->freqData (i.e. the frequency domain stream), state->data->oneSidedNoisePowerSpectrum (i.e. the PSD) and state->data->freqData. These arrays must already have been filled by LALInferenceReadData()  and (if injtable is used) by LALInferenceInjectInspiralSignal().
     * CE are either randomly generated or constant.
     * 
     * */
     
     char help[]="\
\n\
------------------------------------------------------------------------------------------------------------------\n\
--- Calibration Errors Handling Arguments ------------------------------------------------------------------------\n\
------------------------------------------------------------------------------------------------------------------\n\
(--AddCalibrationErrors) Adds calibration errors into the f domain datastream (that includes both noise and signal)\n\
(--RandomCE) Add a random realization of phase and amplitude CE, using the S6/VSR2-3 error budget as an indication of the 1-sigma errors\n\
(--ConstantCE) Assumes calibration errors are constant over the bandwidth (requires ConstantCalAmp and ConstantCalPha)\n\
(--ConstantCalAmp [IFO1err,IFO2err,IFO3err]) List of constant amplitude CE. 0.0 means no error, 0.1 means 10 percent\n\
(--ConstantCalPha [IFO1err,IFO2err,IFO3err]) List of constant phase CE. 0.0 means no error, 5 means a  5 degree shift \n\
(--RandomLinearCE ) Assumes CE are given by a contant plateau plus a random jittering of a few percent.\n\t\t After a given frequency f CE increase linearly with a given slope (requires RandomLinearCalAmp and RandomLinearCalPha)\n\
(--RandomLinearCalAmp [IF01_c,IFO1_f,IFO1_slope, ...] ) Add on the i-th IFO's stream errors on the form (IFOi_c + jitter) for f<IFOi_f and (IFOi_c-f)*IFOi_slope for f>IFOi_f\n\
(--RandomLinearCalPha [IF01_c, IFO1_f,IFO1_slope, ...] ) Add on the i-th IFO's stream errors on the form (IFOi_c + jitter) for f<IFOi_f and (IFOi_c-f)*IFOi_slope for f>IFOi_f\n\
 * Constant Calibration Model \n\
  (--MarginalizeConstantCalAmp ) If given, will add a constant value of Amplitude CE per each IFO on the top of the CBC parameters.\n\
  (--MarginalizeConstantCalPha ) If given, will add a constant value of Phase CE per each IFO on the top of the CBC parameters.\n\
 * Spline Calibration Model \n\
  (--enable-spline-calibration)            Enable cubic-spline calibration error model.\n\
  (--spline-calibration-nodes N)           Set the number of spline nodes per detector (default 5)\n\
  (--spline-calibration-amp-uncertainty X) Set the prior on relative amplitude uncertainty (default 0.1)\n\
  (--spline-calibration-phase-uncertainty X) Set the prior on phase uncertanity in degrees (default 5)\n\n\n";

    static LALStatus   status;
      /* Print command line arguments if state was not allocated */
    if(state==NULL)
    {
      fprintf(stdout,"%s",help);
      return ;
    }
    /* Print command line arguments if help requested */
    if(LALInferenceGetProcParamVal(state->commandLine,"--help"))
    {
      fprintf(stdout,"%s",help);
      return;
    }

    ProcessParamsTable *ppt=NULL;

    if(!LALInferenceGetProcParamVal(commandLine,"--AddCalibrationErrors")) 
    {
      fprintf(stdout,"No --AddCalibrationErrors option give. Not applying calibration errors in injection...\n"); 
      return;
    }
    if(!state->GSLrandom)  {fprintf(stderr,"The random seed has not be initialized... Exiting..."); exit(1);}

    /* Set calibration seed for random errors */
    if(!LALInferenceGetProcParamVal(commandLine,"--dataseed")){
      fprintf(stdout,"--dataseed is required when running with --AddCalibrationErrors\n");
      exit(1);
    }
    int dataseed=atoi(LALInferenceGetProcParamVal(commandLine,"--dataseed")->value);
    RandomParams *datarandparam=XLALCreateRandomParams(dataseed);
    
    int calib_seed_ampli=0.0;
    int calib_seed_phase=0.0;
    REAL4 tmpampli,tmpphase;
    LALUniformDeviate(&status,&tmpampli,datarandparam);
    LALUniformDeviate(&status,&tmpphase,datarandparam);
    calib_seed_ampli=floor(1E6*tmpampli);
    calib_seed_phase=floor(1E6*tmpphase);
    fprintf(stdout,"Using calibseedAmp %d and calibseedPha %d\n",calib_seed_ampli,calib_seed_phase);
  
    LALInferenceIFOData * tmpdata=state->data;
    int num_ifos=0;
    int i;
    UINT4 unum_ifos=(UINT4) num_ifos;

    while (tmpdata!=NULL) {
      num_ifos++;
      tmpdata=tmpdata->next;
    }
    tmpdata=state->data;
    int this_ifo=0;  
    REAL8 phaseCoeffs[num_ifos][Npoints*2];
    REAL8 ampCoeffs[num_ifos][Npoints*2];
    while (tmpdata!=NULL) {
      memset(ampCoeffs[this_ifo],0.0,2*Npoints*sizeof(REAL8));
      memset(phaseCoeffs[this_ifo],0.0,2*Npoints*sizeof(REAL8));
      this_ifo++;
      tmpdata=tmpdata->next;
    }
    if(LALInferenceGetProcParamVal(commandLine,"--RandomCE")){
        /* Random phase and amplitude calibration errors. Use S6 Budget. That is an overkill, but may be good to test worst case scenarios. */
        fprintf(stdout,"Applying random phase and amplitude errors. \n");
        tmpdata=state->data;
        this_ifo=0;
        /* For each IFO create a CE realization and write in amp/phaseCoeffs the coefficients of the polynomial expansion */
        while (tmpdata!=NULL){
          CreateRandomAmplitudeCalibrationErrors(ampCoeffs[this_ifo],calib_seed_ampli,tmpdata->name);
          CreateRandomPhaseCalibrationErrors(phaseCoeffs[this_ifo],calib_seed_phase,tmpdata->name);
<<<<<<< HEAD
          calib_seed_ampli+=floor(1E6*gsl_rng_uniform(state->GSLrandom));
          calib_seed_phase+=floor(1E6*gsl_rng_uniform(state->GSLrandom));
=======
          LALUniformDeviate(&status,&tmpampli,datarandparam);
          LALUniformDeviate(&status,&tmpphase,datarandparam);
          calib_seed_ampli+=floor(1E6*tmpampli);
          calib_seed_phase+=floor(1E6*tmpphase);
>>>>>>> 0d793733
          this_ifo++;
          tmpdata=tmpdata->next;
        }
    }
    else if (LALInferenceGetProcParamVal(commandLine,"--ConstantCE")){
      /* NOTE: If we want to apply constant CE we simply have to set ampCoeffs and phaseCoeffs in such a way that the 0th element is non null, while the others are zero.     */ 
        ppt=LALInferenceGetProcParamVal(commandLine,"--ConstantCalAmp");
        if(!ppt) ppt=LALInferenceGetProcParamVal(commandLine,"--constantcalamp");
        if (!ppt){ fprintf(stderr,"Must provide a list of constant amplitude calibration errors. E.g: --constantcalamp [1.1,1.2,0.9]. Exiting... \n"); exit(1);}
        else
          fprintf(stdout,"Applying constant amplitude calibration errors. \n");

        char** calamps;
        LALInferenceParseCharacterOptionString(ppt->value,&calamps,&unum_ifos);
        ppt=LALInferenceGetProcParamVal(commandLine,"--ConstantCalPha");
        if(!ppt) ppt=LALInferenceGetProcParamVal(commandLine,"--constantcalpha");
        if (!ppt){ fprintf(stderr,"Must provide a list of constant phase calibration errors [Degs]. E.g: --constantcalpha [4.0,2.2,0.1]. Exiting... \n"); exit(1);}
        else
          fprintf(stdout,"Applying constant phase calibration errors. \n");
          
        char** calphases;               
        LALInferenceParseCharacterOptionString(ppt->value,&calphases,&unum_ifos);

        for(i=0;i<num_ifos;i++){
            (ampCoeffs[i])[0]=atof(calamps[i]);
            (phaseCoeffs[i])[0]=atof(calphases[i])*LAL_PI/180.0;
         }
    }
    else if (LALInferenceGetProcParamVal(commandLine,"--RandomLinearCE")){
	
      ppt=LALInferenceGetProcParamVal(commandLine,"--RandomLinearCalAmp");
      if (!ppt){ 
        fprintf(stderr,"Must provide a list of coefficients with random linear amplitude calibration errors. E.g: --RandomLinearCalamp [1.1,1000,0.5, 0.95, 1100,0.5,...]. Exiting... \n"); 
        exit(1);
      }
      else
        fprintf(stdout,"Applying quasi constant amplitude calibration errors. \n");

      char** calamps;
      UINT4 threeTimesNIFO=3*unum_ifos;
      LALInferenceParseCharacterOptionString(ppt->value,&calamps,&threeTimesNIFO);
      i=0;
      tmpdata=state->data;
      while (tmpdata!=NULL){
        /* Store variables for random jitter in the first (Npoints-1) positions of ampCoeffs. 
         * Store constant plateau, knee position and slope in the next 3 positions.
         * Store -300 in the last position to make the code recognize our choice  */
         
        /* Fill random part. Will take 10% of it later on */
        CreateRandomAmplitudeCalibrationErrors(ampCoeffs[i],calib_seed_ampli,tmpdata->name);
<<<<<<< HEAD
        calib_seed_ampli+=floor(1E6*gsl_rng_uniform(state->GSLrandom));
=======
        LALUniformDeviate(&status,&tmpampli,datarandparam);
        calib_seed_ampli+=floor(1E6*tmpampli);
>>>>>>> 0d793733
        /* Consant plateau, knee, slope*/
        (ampCoeffs[i])[Npoints]=atof(calamps[i*3]);
        (ampCoeffs[i])[Npoints+1]=atof(calamps[i*3+1]);
        (ampCoeffs[i])[Npoints+2]=atof(calamps[i*3+2]);
        (ampCoeffs[i])[Npoints+3]=-300;
        i++;
        tmpdata=tmpdata->next;
       }
      ppt=LALInferenceGetProcParamVal(commandLine,"--RandomLinearCalPha");
      if (!ppt){ 
        fprintf(stderr,"Must provide a list of coefficients with random linear phase calibration errors. E.g: --RandomLinearCalpha [5,1000,0.1, 3, 1100,0.01,...]. Exiting... \n"); 
        exit(1);
      }
      else
        fprintf(stdout,"Applying quasi constant phase calibration errors. \n");
        
      char** calphas;
      LALInferenceParseCharacterOptionString(ppt->value,&calphas,&threeTimesNIFO);
      i=0;
      tmpdata=state->data;
      while (tmpdata!=NULL){
        /* Store variables for random jitter in the first (Npoints-1) positions of phaCoeffs. 
         * Store constant plateau, knee position and slope in the next 3 positions.
         * Store -300 in the last position to make the code recognize our choice  */
         
        /* Fill random part. Will take 10% of it later on */
        CreateRandomPhaseCalibrationErrors(phaseCoeffs[i],calib_seed_phase,tmpdata->name);
<<<<<<< HEAD
        calib_seed_phase+=floor(1E6*gsl_rng_uniform(state->GSLrandom));
=======
        
        LALUniformDeviate(&status,&tmpphase,datarandparam);
        calib_seed_phase+=floor(1E6*tmpphase);
>>>>>>> 0d793733
        /* Consant plateau, knee, slope*/
        // user gave degrees, convert to radiands
        (phaseCoeffs[i])[Npoints]=LAL_PI/180.*atof(calphas[i*3]);
        // transition frequency (Hz)
        (phaseCoeffs[i])[Npoints+1]=atof(calphas[i*3+1]);
        // slope. After the transition freq the errors go like f^slope
        (phaseCoeffs[i])[Npoints+2]=atof(calphas[i*3+2]);
        (phaseCoeffs[i])[Npoints+3]=-300;
        i++;
        tmpdata=tmpdata->next;
       }
    }
    else{
      fprintf(stderr, "Must provide a calibration error flag together with --AddCalibrationErrors\n");
      exit(1);
    }
    /* Now apply CE to various quantities */
    tmpdata=state->data;
    this_ifo=0;
    while (tmpdata!=NULL){
      PrintCEtoFile(ampCoeffs[this_ifo],phaseCoeffs[this_ifo],tmpdata, commandLine);
      ApplyBothPhaseAmplitudeErrors(tmpdata->freqData,ampCoeffs[this_ifo],phaseCoeffs[this_ifo]);
      ApplyBothPhaseAmplitudeErrors(tmpdata->whiteFreqData,ampCoeffs[this_ifo],phaseCoeffs[this_ifo]);
      ApplySquaredAmplitudeErrors(tmpdata->oneSidedNoisePowerSpectrum,ampCoeffs[this_ifo]);
      this_ifo++;
      tmpdata=tmpdata->next;
    }
    XLALDestroyRandomParams(datarandparam);
}

void PrintCEtoFile(REAL8* Acoeffs,REAL8* Pcoeffs,LALInferenceIFOData* IFOdata, ProcessParamsTable *commandLine ){

    REAL8 f=0.0;
    UINT4 ui;
    REAL8 df=IFOdata->freqData->deltaF;
    UINT4 f_low_idx=ceil( IFOdata->fLow/df);
    UINT4 f_high_idx=floor(IFOdata->fHigh/df);
    if (df*f_low_idx<freq_min || df*f_high_idx >freq_max) {
        fprintf(stderr,"The min and max frequency in LALInspiralCalibrationErrors.c are inside the range [flow,fmin] of the integral overlap. Exiting...\n");
        exit(1);
    }
    
    ProcessParamsTable *ppt_order=NULL;
    ppt_order=LALInferenceGetProcParamVal(commandLine, "--outfile");
    char *outfile=ppt_order->value;
    
    FILE *calibout;
    char caliboutname[100];
    sprintf(caliboutname,"%s_CE_%s.dat",outfile, IFOdata->name);
    calibout=fopen(caliboutname,"w");
    
    for(ui=f_low_idx;ui<f_high_idx;ui++){
      f=ui*df;
      if (Acoeffs[3+Npoints]==-300.)
        fprintf(calibout,"%lf \t%10.10e \t%10.10e\n",f,ConvertRandTransitionSlopeToFunction(Acoeffs,f),ConvertRandTransitionSlopeToFunction(Pcoeffs,f));
      else 
        fprintf(calibout,"%lf \t%10.10e \t%10.10e\n",f,ConvertCoefficientsToFunction(Acoeffs,f),ConvertCoefficientsToFunction(Pcoeffs,f));
    }
    fclose(calibout);
}

void FitErrorRealisation(INT4	R,	INT4 N,	REAL8    *y,REAL8 dlogf,REAL8	*D)
{
	
  int i=0; int j=0;
  /*********************************************************************
   *
   * Savitsky-Golay Filter
   * - Based on least square fitting of a polynomial of Rth order
   * - Smoothens function by extrapolating from m neighbouring points
   * - See Abraham Savitsky and Marcel J. E. Golay 
   * 		"Smoothing and differentiation of data by simplified least squares procedures"
   * 
   ********************************************************************/ 
	
	/*********************************************************************
	 * 
	 * LAL error handling
	 * 
	 *********************************************************************/	
  
  //INITSTATUS( status, "LALSavitskyGolayFilter", LALCALIBRATIONERRORSC);
  //ATTATCHSTATUSPTR(status);	 
	
	/*********************************************************************
	 * 
	 * Read input
	 * 
	 *********************************************************************/	   
	
  /* LOAD IN TIMESERIES PARAMETERS */
  INT4 M = (N-1)/2;
  //printf("Input parameters: R = %d | M = %d | N = %d | dt = %e \n", R, M, N, dt);	
	
  /*********************************************************************
   *
   * Create Temporary Variables
   * 
   ********************************************************************/  
  
  //printf("Initialising Variables \n");
  
  /* COUNTERS */
  int k;
  
  /* factorial of D (used for derivatives) */
  INT4 factorial = 1;
  
  /* MATRICES AND VECTORS */
	gsl_matrix *m     	= gsl_matrix_calloc (R+1, 2*M+1);   /* m_ij = j^i */
	gsl_matrix *U				= gsl_matrix_calloc (R+1, R+1);		/* U_ii = deltaT^i */
	gsl_vector *a				= gsl_vector_calloc (R+1);			/* a_j, for y(t_i) = Sum_{j=0}^{R} a_j t_i^j */
	gsl_matrix *c				= gsl_matrix_calloc (R+1, 2*M+1);		/* c_ij = U_-1 (m m^T)^-1 m, in a_j = c_ji y_i */ 
	gsl_vector *ym			= gsl_vector_calloc (2*M+1);	/* y_m = [y_-M, ... , y_M] */
	gsl_matrix *tmr			= gsl_matrix_calloc (R+1, 2*M+1);		/* t_m^r = U*m */
	
	/* COMBINED MATRICES AND VECTORS */
	gsl_matrix *mT			= gsl_matrix_calloc (2*M+1, R+1);		/* m^T */
	gsl_matrix *mmT			= gsl_matrix_calloc (R+1, R+1);		/* mm^T */
	gsl_matrix *InvmmT	= gsl_matrix_calloc (R+1, R+1);		/* (mm^T)^-1 */
	gsl_matrix *InvmmTm	= gsl_matrix_calloc (R+1, 2*M+1);		/* (mm^T)^-1 m */
	gsl_matrix *InvU		= gsl_matrix_calloc (R+1, R+1);		/* U^-1 */
	
  /*********************************************************************
   *
   * Filling matrices
   * 
   ********************************************************************/ 
	//printf("Filling parameters \n");
	
  /* m_ij = j^i */
  //printf("Filling parameters -  m %dx%d\n", m->size1, m->size2);
  for(i=0;i<(R+1);i++)
  {
		for(j=0;j<(2*M+1);j++)
		{
			gsl_matrix_set(m, i, j, pow((j-M), i));
		}
	}
	
  //printf("m %dx%d\n", m->size1, m->size2);
	//for(i=0;i<((R+1)*(2*M+1));i++)
	//{
	//printf("%e", gsl_matrix_get(m, i/(2*M+1), i%(2*M+1)));
	//if(i%(2*M+1)==(2*M)) printf("\n");
	//else printf("\t");
	//}  
	//printf("\n");	 
	
  /* U_ii = deltaT^i */
  //printf("Filling parameters -  U %dx%d \n", U->size1, U->size2);
  for(i=0;i<(R+1);i++)
  {
		gsl_matrix_set(U, i, i, pow(dlogf,i));
	} 
	
  //printf("U %dx%d\n", U->size1, U->size2);
	//for(i=0;i<((R+1)*(R+1));i++)
	//{
	//printf("%e", gsl_matrix_get(U, i/(R+1), i%(R+1)));
	//if(i%(R+1)==(R)) printf("\n");
	//else printf("\t");
	//}  
	//printf("\n");	 	
	
	/* m^T */
	//printf("Filling parameters -  mT %dx%d\n", mT->size1, mT->size2);
	for(i=0;i<(R+1); i++)
	{
		for(j=0;j<(2*M+1);j++)
		{
			gsl_matrix_set(mT, j, i, gsl_matrix_get(m, i, j));
		}
	}
	
  //printf("mT %dx%d\n", mT->size1, mT->size2);
	//for(i=0;i<((2*M+1)*(R+1));i++)
	//{
	//printf("%e", gsl_matrix_get(mT, i/(R+1), i%(R+1)));
	//if(i%(R+1)==(R)) printf("\n");
	//else printf("\t");
	//}  
	//printf("\n");	 	
	
	/* mm^T */
	//printf("Filling parameters -  mmT %dx%d\n", mmT->size1, mmT->size2);
	gsl_blas_dgemm (CblasNoTrans, CblasNoTrans,
									1.0, m, mT,
									0.0, mmT);	
	
  //printf("mmT %dx%d\n", mmT->size1, mmT->size2);
	//for(i=0;i<((R+1)*(R+1));i++)
	//{
	//printf("%e", gsl_matrix_get(mmT, i/(R+1), i%(R+1)));
	//if(i%(R+1)==(R)) printf("\n");
	//else printf("\t");
	//}  
	//printf("\n");							
	
	/* (mm^T)^-1 */
	//printf("Filling parameters -  InvmmT %dx%d\n", InvmmT->size1, InvmmT->size2);
	InvertMatrixSVD(mmT, InvmmT, R+1);
	
	/* U^-1*/
	//printf("Filling parameters -  InvU %dx%d\n", InvU->size1, InvU->size2);
	//InvertMatrixSVD(U, InvU, R+1);
	
	for(i=0;i<(R+1);i++)
	{
		//printf("%e | %e \n", 1.0/gsl_matrix_get(U, i, i), gsl_matrix_get(InvU, i, i));
		gsl_matrix_set(InvU, i, i, 1.0/gsl_matrix_get(U, i, i));
	}
	
	/* (mm^T)^-1 m */
	//printf("Filling parameters -  InvmmTm %dx%d \n", InvmmTm->size1, InvmmTm->size2 );
	gsl_blas_dgemm (CblasNoTrans, CblasNoTrans,
									1.0, InvmmT, m,
									0.0, InvmmTm);	
	
  //printf("InvmmTm \n");
	//for(i=0;i<((R+1)*(2*M+1));i++)
	//{
	//printf("%e", gsl_matrix_get(InvmmTm, i/(2*M+1), i%(2*M+1)));
	//if(i%(2*M+1)==(2*M)) printf("\n");
	//else printf("\t");
	//}  
	//printf("\n");	
	
	/* c_ij = U_-1 (m m^T)^-1 m */
	//printf("Filling parameters -  c \n");
	gsl_blas_dgemm (CblasNoTrans, CblasNoTrans,
									1.0, InvU, InvmmTm,
									0.0, c);
	
  //printf("c \n");
	//for(i=0;i<((c->size1)*(c->size2));i++)
	//{
	//printf("%e", gsl_matrix_get(c, i/(c->size2), i%(c->size2)));
	//if(i%(c->size2)==(c->size2-1)) printf("\n");
	//else printf("\t");
	//}  
	//printf("\n");	
	
	/* t_m^r = U*m */
	//printf("%dx%d -> (%dx%d)x(%dx%d)\n", tmr->size1, tmr->size2, U->size1, U->size2, m->size1, m->size2);
	//printf("Filling parameters -  tmr \n");
	gsl_blas_dgemm (CblasNoTrans, CblasNoTrans,
									1.0, U, m,
									0.0, tmr);	
	
	
	/*********************************************************************
   *
   * Set polynomial prefactors and smooth function
   * 
   ********************************************************************/ 
  
  //printf("Smoothing \n");
	/* READ DATA POINTS INTO VECTOR */
	for(j=0;j<2*M+1;j++)
	{
		gsl_vector_set(ym, j, y[j]);		
	}
	
	/* a = c*y */
	gsl_blas_dgemv( CblasNoTrans, 
								 1.0, c, ym, 
								 0.0, a );
	
	for(k=0; k<R; k++)
	{
		D[k] = factorial*gsl_vector_get(a, k);
	}
	
	gsl_vector_set_zero (ym);
	gsl_vector_set_zero (a);
	
  /*********************************************************************
   *
   * Output to file
   * 
   ********************************************************************/  
  //printf("Write to file \n");
  //FILE *smoothOut;
  //smoothOut = fopen("smoothOut.dat", "w");
  
  //for(k=0;k<N;k++)
  //{
	//fprintf(smoothOut, "%e\t%e\n", k*dt, Output[k]);
	//}
	//fclose(smoothOut);
	
  /*********************************************************************
   *
   * Clean Up
   *  
   ********************************************************************/  
	
	//printf("Cleaning up \n");
	gsl_matrix_free(m);
	gsl_matrix_free(U);
	gsl_vector_free(a);
	gsl_matrix_free(c);  
	gsl_vector_free(ym);
	gsl_matrix_free(tmr);
	gsl_matrix_free(mT);
	gsl_matrix_free(mmT);
	gsl_matrix_free(InvmmT);
	gsl_matrix_free(InvmmTm);
	gsl_matrix_free(InvU);
	
	//DETATCHSTATUSPTR(status);
	//RETURN(status);
}

void InvertMatrixSVD (gsl_matrix *A,gsl_matrix	*InvA,	int	N)
{ 
	
  /*********************************************************************
   *
   *  CREATING TEMPORARY VARIABLES
   * 
   ********************************************************************/  	
  int i=0;
  // Initialise matrices A, U, S and V
  gsl_matrix *InvS  = gsl_matrix_calloc (N, N); // inverse S
  gsl_matrix *V     = gsl_matrix_calloc (N, N); // V
  gsl_matrix *U     = gsl_matrix_calloc (N, N); // U
  gsl_matrix *C     = gsl_matrix_calloc (N, N); // temporary storage
  gsl_vector *s     = gsl_vector_alloc (N);     // eigenvalues AA^T
  gsl_matrix *II= gsl_matrix_calloc (N,N); // testing idenity
	
  //printf("INPUT \n");
	//for(i=0;i<(N*N);i++)
	//{
	//printf("%e", gsl_matrix_get(A, i/N, i%N));
	//if(i%N==(N-1)) printf("\n");
	//else printf("\t");
	//}  
	//printf("\n");
  
  /*********************************************************************
   *
   *  COMPUTING INVERSE
   * 		- PERFORM SVD
   * 		- CALCULATE INVERSE
   * 
   ********************************************************************/ 
	
	// Prepare U for SVD
	gsl_matrix_memcpy(U, A);
	
	// Perform SVD
	gsl_linalg_SV_decomp_jacobi(U, V, s);  
	
	// Compute Inverse S
	for (i = 0; i<N; i++)
	{
		gsl_vector_set( s, i, 1./gsl_vector_get( s, i) );
		gsl_matrix_set( InvS, i, i, gsl_vector_get( s, i) );
	}
	
	//printf("EIGENVECTORS \n");
	//for(i=0;i<N;i++)
	//{
	//printf("%e", gsl_vector_get(s,i));
	//if(i==(N-1)) printf("\n");
	//else printf("\t");
	//}
	//printf("\n");
	
	// Tranpose U
	gsl_matrix_transpose(U);
	
	// Multiply V and InvS
	gsl_blas_dgemm (CblasNoTrans, CblasNoTrans,
									1.0, V, InvS,
									0.0, C);
	
	gsl_blas_dgemm (CblasNoTrans, CblasNoTrans,
									1.0, C, U,
									0.0, InvA);                             
  
  //printf("INVERSE \n");
	//for(i=0;i<(N*N);i++)
	//{
	//printf("%e", gsl_matrix_get(InvA, i/N, i%N));
	//if(i%N==(N-1)) printf("\n");
	//else printf("\t");
	//}  
	//printf("\n");  
  
  /*********************************************************************
   *
   *  TESTING ACCURACY
   * 		- A * INVA = 1
   * 
   ********************************************************************/  
  
  gsl_blas_dgemm (CblasNoTrans, CblasNoTrans,
									1.0, A, InvA,
									0.0, II);      
	
	//printf("UNIT\n");
	//for(i=0;i<(N*N);i++)
	//{
	//printf("%e", gsl_matrix_get(I, i/N, i%N));
	//if(i%N==(N-1)) printf("\n");
	//else printf("\t");
	//}
	//printf("\n");
  
  /*********************************************************************
   *
   *  CLEANING UP
   * 
   ********************************************************************/  
	
	/* MATRICES */
  //gsl_matrix_free(A);
  gsl_matrix_free(U);
  gsl_matrix_free(InvS);
  //gsl_matrix_free(InvA);
  gsl_matrix_free(V);
  gsl_matrix_free(C);
  gsl_matrix_free(II);
  gsl_vector_free(s);
  
  /*********************************************************************
   *
   *  Detach Error handling
   * 
   ********************************************************************/
  
  return;
}

REAL8 ConvertCoefficientsToFunction(REAL8 *coeff, REAL8 f)
{
  /* Takes a set of N coefficients c_i and return 
   * c[0]+ c[1]*logf ..+c[N-1]*logf^(N-1).
   * To simulate constant CE, call with only c[0] non zero */ 

  REAL8 output = 0.0;
  int i;
  /* Space frequencies uniformly in logF */
  REAL8 logFreqs[Npoints];
  REAL8 deltalogf=(log10(freq_max)-log10(freq_min))/(REAL8)(Npoints-1);
  for (i=0; i<Npoints; i++) {
    logFreqs[i]=log10(freq_min)+deltalogf*i;
  } 
  if (Npoints%2==0) fprintf(stderr,"The number of points used for the fit must be odd, in ConvertCoefficientsToFunction. Exiting\n");

  REAL8 cen = logFreqs[(Npoints-1)/2]; 
  REAL8 logF = log10(f)-cen; // FIT USED CEN AS CENTRAL POINT!	

  for(i=0;i<FitOrder;i++)
  {
    output += coeff[i]*pow(logF, (REAL8) i);
  }

  return output;
}

static REAL8 ConvertRandTransitionSlopeToFunction(REAL8 *coeff,REAL8 f)
{
  /* Takes an array of 3 numbers and return a calibraation error realization which is:
   * 
   * flat (coeff[0]) + fluctuation (given by ~10% of the S6 1-sigma) for freq< coeff[1]
   * increasing with constant slope coeff[2] for freq>coeff[1]
   *  */
  REAL8 output=coeff[Npoints];
  REAL8 heavi=coeff[Npoints+1];
  REAL8 slope=coeff[Npoints+2];
  if (f<heavi)
    output+=(ConvertCoefficientsToFunction(coeff,f)/10.);
  if (f>= heavi) 
    output = slope*(f-heavi)+(output+(ConvertCoefficientsToFunction(coeff,heavi)/10.));
	return output;
}<|MERGE_RESOLUTION|>--- conflicted
+++ resolved
@@ -389,15 +389,10 @@
         while (tmpdata!=NULL){
           CreateRandomAmplitudeCalibrationErrors(ampCoeffs[this_ifo],calib_seed_ampli,tmpdata->name);
           CreateRandomPhaseCalibrationErrors(phaseCoeffs[this_ifo],calib_seed_phase,tmpdata->name);
-<<<<<<< HEAD
-          calib_seed_ampli+=floor(1E6*gsl_rng_uniform(state->GSLrandom));
-          calib_seed_phase+=floor(1E6*gsl_rng_uniform(state->GSLrandom));
-=======
           LALUniformDeviate(&status,&tmpampli,datarandparam);
           LALUniformDeviate(&status,&tmpphase,datarandparam);
           calib_seed_ampli+=floor(1E6*tmpampli);
           calib_seed_phase+=floor(1E6*tmpphase);
->>>>>>> 0d793733
           this_ifo++;
           tmpdata=tmpdata->next;
         }
@@ -448,12 +443,8 @@
          
         /* Fill random part. Will take 10% of it later on */
         CreateRandomAmplitudeCalibrationErrors(ampCoeffs[i],calib_seed_ampli,tmpdata->name);
-<<<<<<< HEAD
-        calib_seed_ampli+=floor(1E6*gsl_rng_uniform(state->GSLrandom));
-=======
         LALUniformDeviate(&status,&tmpampli,datarandparam);
         calib_seed_ampli+=floor(1E6*tmpampli);
->>>>>>> 0d793733
         /* Consant plateau, knee, slope*/
         (ampCoeffs[i])[Npoints]=atof(calamps[i*3]);
         (ampCoeffs[i])[Npoints+1]=atof(calamps[i*3+1]);
@@ -481,13 +472,8 @@
          
         /* Fill random part. Will take 10% of it later on */
         CreateRandomPhaseCalibrationErrors(phaseCoeffs[i],calib_seed_phase,tmpdata->name);
-<<<<<<< HEAD
-        calib_seed_phase+=floor(1E6*gsl_rng_uniform(state->GSLrandom));
-=======
-        
         LALUniformDeviate(&status,&tmpphase,datarandparam);
         calib_seed_phase+=floor(1E6*tmpphase);
->>>>>>> 0d793733
         /* Consant plateau, knee, slope*/
         // user gave degrees, convert to radiands
         (phaseCoeffs[i])[Npoints]=LAL_PI/180.*atof(calphas[i*3]);
