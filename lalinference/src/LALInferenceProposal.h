/*
 *  LALInferenceProposal.h:  Bayesian Followup, jump proposals.
 *
 *  Copyright (C) 2011 Ilya Mandel, Vivien Raymond, Christian Roever,
 *  Marc van der Sluys, John Veitch, Will M. Farr
 *
 *
 *  This program is free software; you can redistribute it and/or modify
 *  it under the terms of the GNU General Public License as published by
 *  the Free Software Foundation; either version 2 of the License, or
 *  (at your option) any later version.
 *
 *  This program is distributed in the hope that it will be useful,
 *  but WITHOUT ANY WARRANTY; without even the implied warranty of
 *  MERCHANTABILITY or FITNESS FOR A PARTICULAR PURPOSE.  See the
 *  GNU General Public License for more details.
 *
 *  You should have received a copy of the GNU General Public License
 *  along with with program; see the file COPYING. If not, write to the
 *  Free Software Foundation, Inc., 59 Temple Place, Suite 330, Boston,
 *  MA  02111-1307  USA
 */
#ifndef LALInferenceProposal_h
#define LALInferenceProposal_h

#include <lal/LALInference.h>

/**
 * \defgroup LALInferenceProposal_h Header LALInferenceProposal.h
 * \ingroup pkg_LALInference
 *
 * \author Ilya Mandel, Vivien Raymond, Christian Roever, Marc van der Sluys, John Veitch, and Will M. Farr.
 * \date 2011
 *
 * \brief Jump proposals for exploring the GW signal parameter space.
 *
 * For exploring the parameter space of GW signals, it is convenient
 * to use many different types of jumps.  For example, we supply in
 * this module proposals that change one parameter at a time, based on
 * a gaussian distribution centered at the current value with a fixed
 * width; proposals that change a combination of parameters along a
 * one-dimensional curve in parameter space; proposals that change a
 * combination of parameters along a sub-manifold of parameter space;
 * and proposals that change all parameters at once, attempting to
 * generate a jump along the directions in parameter space
 * corresponding to eigenvectors of the covariance matrix; etc.
 *
 * Good jump proposals involve a combination of moves, or
 * sub-proposals, chosen with various weights.  Having such a combined
 * jump proposal can cause difficulties with standard Metropolis
 * sampling in an MCMC, depending on how the combined proposal is
 * implemented.  The reason involves the ratio of forward to backward
 * jump probabilities that is used in the acceptance probability for a
 * jump in Metropolis sampling.  Many proposals are symmetric, having
 * equal forward and backward jump probabilities, but not all.
 *
 * If the combined proposal is implemented as a random choice among a
 * list of sub-proposals, then the proper jump probability is a
 * combination of the jump probabilities from all sub-propsals.  That
 * is, to properly compute the jump probability for such a combined
 * proposal, every sub-proposal---whether it individually is symmetric
 * or not---must be queried after each jump for its individual jump
 * probability, and these must be combined into the correct jump
 * probability for the overall proposal.  The situation becomes even
 * more complex when the sub-proposals act on sub-manifolds of
 * parameter space of differing dimensions, because then the
 * individual proposal jump probabilities involve varying numbers of
 * delta-functions that act to restrict the support of the jump
 * probability to the proper sub-manifold.  Ugh.
 *
 * We avoid this problem by implementing our combined proposal as a
 * cyclic sequence of sub-proposals.  At each MCMC step, only one of
 * the sub-proposals is used, and therefore only this proposal's jump
 * probability is relevant to the computation of the forward and
 * backward jump probabilities.  At the next step, the next proposal
 * in the cycle is called, etc.  The LALInferenceCyclicProposal()
 * function implements this procedure.  To add a number of copies of a
 * proposal function to the end of the cycle, use
 * LALInferenceAddProposalToCycle(); once all desired sub-proposals
 * are added to the cycle, call LALInferenceRandomizeProposalCycle()
 * in order to ensure that the ordering of the sub-proposals is
 * random.
 */
/*@{*/

#define MAX_STRLEN 512
#define ADAPTSUFFIX "adapt_sigma"
#define ACCEPTSUFFIX "accepted"
#define PROPOSEDSUFFIX "proposed"

extern const char *const cycleArrayName;
extern const char *const cycleArrayLengthName;
extern const char *const cycleArrayCounterName;


/* Proposal Names */

extern const char *const singleAdaptProposalName;
extern const char *const singleProposalName;
extern const char *const orbitalPhaseJumpName;
extern const char *const covarianceEigenvectorJumpName;
extern const char *const skyLocWanderJumpName;
extern const char *const differentialEvolutionFullName;
extern const char *const differentialEvolutionIntrinsicName;
extern const char *const differentialEvolutionExtrinsicName;
extern const char *const drawApproxPriorName;
extern const char *const skyReflectDetPlaneName;
extern const char *const rotateSpinsName;
extern const char *const polarizationPhaseJumpName;
extern const char *const distanceQuasiGibbsProposalName;
extern const char *const extrinsicParamProposalName;
extern const char *const KDNeighborhoodProposalName;
<<<<<<< HEAD
extern const char *const HrssQJumpName;
extern const char *const differentialEvolutionSineGaussName;
=======
extern const char *const frequencyBinJumpName;
>>>>>>> 80cbee0c

/**
 * The name of the variable that will store the name of the current
 * proposal function.
 */
extern const char *const LALInferenceCurrentProposalName;

/**
 * Adds \a weight copies of the proposal \a prop to the end of the
 * proposal cycle.
 *
 * After adding all desired sub-proposals, call
 * LALInferenceRandomizeProposalCycle() to randomize the order of
 * sub-proposal application.
 */
void
LALInferenceAddProposalToCycle(LALInferenceRunState *runState, const char *propName, LALInferenceProposalFunction prop, UINT4 weight);

/** Randomizes the order of the proposals in the proposal cycle. */
void 
LALInferenceRandomizeProposalCycle(LALInferenceRunState *runState);

/** Proposes a jump from the next proposal in the proposal cycle.*/
void
LALInferenceCyclicProposal(LALInferenceRunState *runState, LALInferenceVariables *proposedParams);

/** Completely remove the current proposal cycle, freeing the associated memory. */
void
LALInferenceDeleteProposalCycle(LALInferenceRunState *runState);

/**
 * A reasonable default proposal.  Uses adaptation if the --adapt
 * command-line flag active.
 */
void LALInferenceDefaultProposal(LALInferenceRunState *runState, LALInferenceVariables *proposedParams);

/**
 * Proposal for rapid sky localization.  Used when --rapidSkyLoc
 * is specified.
 */
void LALInferenceRapidSkyLocProposal(LALInferenceRunState *runState, LALInferenceVariables *proposedParams);

/** Proposal for after annealing is over. */
void LALInferencePostPTProposal(LALInferenceRunState *runState, LALInferenceVariables *proposedParams);

/**
 * Non-adaptive, sigle-variable update proposal with reasonable
 * widths in each dimension.
 */
void LALInferenceSingleProposal(LALInferenceRunState *runState, LALInferenceVariables *proposedParams);

/**
 * Like LALInferenceSingleProposal() but will use adaptation if the
 * --adapt command-line flag given.
 */
void LALInferenceSingleAdaptProposal(LALInferenceRunState *runState, LALInferenceVariables *proposedParams);

/** Increments the orbital phase by pi. */
void LALInferenceOrbitalPhaseJump(LALInferenceRunState *runState, LALInferenceVariables *proposedParams);

/** Polarization-phase exact degeneracy. */
void LALInferencePolarizationPhaseJump(LALInferenceRunState *runState, LALInferenceVariables *proposedParams);

/** Polarization-phase correlation jump */
void LALInferenceCorrPolarizationPhaseJump(LALInferenceRunState *runState, LALInferenceVariables *proposedParams);

/** Choose a random covariance matrix eigenvector to jump along. */
void LALInferenceCovarianceEigenvectorJump(LALInferenceRunState *runState, LALInferenceVariables *proposedParams);

/** Jump around by 0.01 radians in angle on the sky */
void LALInferenceSkyLocWanderJump(LALInferenceRunState *runState, LALInferenceVariables *proposedParams);

/* void LALInferenceAdaptationProposal(LALInferenceRunState *runState, LALInferenceVariables *proposedParams); */
/* void LALInferenceAdaptationSingleProposal(LALInferenceRunState *runState, LALInferenceVariables *proposedParams); */

/** Differential evolution, on all non-fixed, non-output parameters. */
void LALInferenceDifferentialEvolutionFull(LALInferenceRunState *state, LALInferenceVariables *proposedParams);

/**
 * Perform differential evolution on the parameters of the given
 * names (the names array should be terminated by a NULL pointer).
 * If names == NULL, then perform a
 * LALInferenceDifferentialEvolutionFull() step.
 */
void LALInferenceDifferentialEvolutionNames(LALInferenceRunState *state, LALInferenceVariables *proposedParams, const char *names[]);
/** Perform differential evolution on only the mass parameters. */
void LALInferenceDifferentialEvolutionMasses(LALInferenceRunState *state, LALInferenceVariables *proposedParams);

/**
 * Perform a differential evolution step on only the extrinsic
 * parameters.
 */
void LALInferenceDifferentialEvolutionExtrinsic(LALInferenceRunState *state, LALInferenceVariables *proposedParams);

<<<<<<< HEAD
/** Perform a differential evolution step on only the spin variables. */
void LALInferenceDifferentialEvolutionSpins(LALInferenceRunState *state, LALInferenceVariables *proposedParams);
void LALInferenceDifferentialEvolutionPhysicalSpins(LALInferenceRunState *state, LALInferenceVariables *proposedParams);

/** Perform differential evolution on only the intrinsic parameters. */
void LALInferenceDifferentialEvolutionIntrinsic(LALInferenceRunState *state, LALInferenceVariables *proposedParams);

/** Draws from an approximation to the true prior.  Flat in all
    variables except for: Mc^(-11/6), flat in cos(co-latitudes), flat
    in sin(dec), dist^2.
    WARNING: This seems to break detailed balance for the LALInferenceProposalTest */
=======
/**
 * Draws from an approximation to the true prior.  Flat in all
 * variables except for: Mc^(-11/6), flat in cos(co-latitudes), flat
 * in sin(dec), dist^2.
 * WARNING: This seems to break detailed balance for the LALInferenceProposalTest
 */
>>>>>>> 80cbee0c
void LALInferenceDrawApproxPrior(LALInferenceRunState *runState, LALInferenceVariables *proposedParams);

/**
 * Reflects the sky location through the plane formed by three
 * detectors.  Should only be used when there are exactly three
 * different locations for detectors.
 */
void LALInferenceSkyReflectDetPlane(LALInferenceRunState *runState, LALInferenceVariables *proposedParams);

void LALInferenceSkyRingProposal(LALInferenceRunState *runState, LALInferenceVariables *proposedParams);;

/* Nested sampling wrappers. */
void NSFillMCMCVariables(LALInferenceVariables *proposedParams, LALInferenceVariables *priorArgs);
void NSWrapMCMCLALProposal(LALInferenceRunState *runState, LALInferenceVariables *proposedParams);

/* Noise model proposals. */
void LALInferenceGlitchMorletProposal(LALInferenceRunState *runState, LALInferenceVariables *proposedParams);
void LALInferenceGlitchMorletReverseJump(LALInferenceRunState *runState, LALInferenceVariables *proposedParams);
void LALInferencePSDFitJump(LALInferenceRunState *runState, LALInferenceVariables *proposedParams);

/** Rotate each spin by random angles about L. */
void LALInferenceRotateSpins(LALInferenceRunState *runState, LALInferenceVariables *proposedParams);

/**
 * Samples from the analytic likelihood distribution on u = 1/d with
 * all other variables fixed.  This behaves similarly to a Gibbs
 * sampler for distance (though a Gibbs sampler would sample from the
 * posterior* in d, not the likelihood in u = 1/d).
 */
void LALInferenceDistanceQuasiGibbsProposal(LALInferenceRunState *runState, LALInferenceVariables *proposedParams);

/**
 * Uses a kD tree containing the previously-output points to propose
 * the next sample.  The proposal chooses a stored point at random,
 * finds the kD cell that contains this point and about 64 others,
 * and then chooses the proposed point uniformly within the bounding
 * box of the points contained in this sell.
 */
void LALInferenceKDNeighborhoodProposal(LALInferenceRunState *runState, LALInferenceVariables *proposedParams);

/**
 * Proposal for the extrinsic parameters. Uses the sky reflection for 3
 * independent detector locations, then computes the corresponding values
 * of polarisation, inclination and distance for the proposed sky location.
 * See Vivien's thesis for the details of the equations implemented.
 */
void LALInferenceExtrinsicParamProposal(LALInferenceRunState *runState, LALInferenceVariables *proposedParams);

/**
 * Proposal to jump in frequency by one frequency bin. The frequency bin size \c df must be
 * given as a (fixed) variable in the \c proposedParams. The frequency parameter is
 * presumed to have the variable name \c f0.
 */
void LALInferenceFrequencyBinJump(LALInferenceRunState *runState, LALInferenceVariables *proposedParams);

/* Zero out proposal statistics */
void LALInferenceZeroProposalStats(LALInferenceRunState *runState);

/** Function for updating proposal acceptance rates if tracking. */
void LALInferenceTrackProposalAcceptance(LALInferenceRunState *runState, INT4 accepted);

/** Helper function to update the adaptive steps after each jump. Set accepted=1 if accepted, 0 otherwise */
void LALInferenceUpdateAdaptiveJumps(LALInferenceRunState *runState, INT4 accepted, REAL8 targetAcceptance);
/** Helper function to setup the adaptive step proposals before the run */
void LALInferenceSetupAdaptiveProposals(LALInferenceRunState *state);
void LALInferenceTimeFrequencySinGaussian(LALInferenceRunState *runState, LALInferenceVariables *proposedParams);

void LALInferenceSetupDefaultNSProposal(LALInferenceRunState *runState, LALInferenceVariables *proposedParams);

/** Output proposal tracking header to file *fp */
int LALInferencePrintProposalTrackingHeader(FILE *fp,LALInferenceVariables *params);

/** Output proposal tracking information to file *fp */
void LALInferencePrintProposalTracking(FILE *fp, LALInferenceVariables *propArgs, LALInferenceVariables *theta, LALInferenceVariables *theta_prime);



void NSWrapMCMCSinGaussProposal(LALInferenceRunState *runState, LALInferenceVariables *proposedParams);
void LALInferenceSetupSinGaussianProposal(LALInferenceRunState *runState, LALInferenceVariables *proposedParams);
void LALInferenceHrssQJump(LALInferenceRunState *runState, LALInferenceVariables *proposedParams);
void LALInferenceTimeFreqJump(LALInferenceRunState *runState, LALInferenceVariables *proposedParams);
void LALInferenceDifferentialEvolutionSineGaussIntrinsic(LALInferenceRunState *runState, LALInferenceVariables *pp) ;
void LALInferenceDifferentialEvolutionSineGaussExtrinsic(LALInferenceRunState *runState, LALInferenceVariables *pp) ;

void LALInferenceTimeDelaysJump(LALInferenceRunState *runState, LALInferenceVariables *proposedParams) ;


/*@}*/

#endif
<|MERGE_RESOLUTION|>--- conflicted
+++ resolved
@@ -110,12 +110,9 @@
 extern const char *const distanceQuasiGibbsProposalName;
 extern const char *const extrinsicParamProposalName;
 extern const char *const KDNeighborhoodProposalName;
-<<<<<<< HEAD
 extern const char *const HrssQJumpName;
 extern const char *const differentialEvolutionSineGaussName;
-=======
 extern const char *const frequencyBinJumpName;
->>>>>>> 80cbee0c
 
 /**
  * The name of the variable that will store the name of the current
@@ -210,7 +207,6 @@
  */
 void LALInferenceDifferentialEvolutionExtrinsic(LALInferenceRunState *state, LALInferenceVariables *proposedParams);
 
-<<<<<<< HEAD
 /** Perform a differential evolution step on only the spin variables. */
 void LALInferenceDifferentialEvolutionSpins(LALInferenceRunState *state, LALInferenceVariables *proposedParams);
 void LALInferenceDifferentialEvolutionPhysicalSpins(LALInferenceRunState *state, LALInferenceVariables *proposedParams);
@@ -218,18 +214,12 @@
 /** Perform differential evolution on only the intrinsic parameters. */
 void LALInferenceDifferentialEvolutionIntrinsic(LALInferenceRunState *state, LALInferenceVariables *proposedParams);
 
-/** Draws from an approximation to the true prior.  Flat in all
-    variables except for: Mc^(-11/6), flat in cos(co-latitudes), flat
-    in sin(dec), dist^2.
-    WARNING: This seems to break detailed balance for the LALInferenceProposalTest */
-=======
 /**
  * Draws from an approximation to the true prior.  Flat in all
  * variables except for: Mc^(-11/6), flat in cos(co-latitudes), flat
  * in sin(dec), dist^2.
  * WARNING: This seems to break detailed balance for the LALInferenceProposalTest
  */
->>>>>>> 80cbee0c
 void LALInferenceDrawApproxPrior(LALInferenceRunState *runState, LALInferenceVariables *proposedParams);
 
 /**
