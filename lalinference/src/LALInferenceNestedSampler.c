/* Implementation of Nested Sampling for LALInference.
 * (C) John Veitch, 2010
 */

#include <lal/LALInferenceNestedSampler.h>
#include <lal/LALInferencePrior.h>
#include <lal/LALInferenceLikelihood.h>
#include <lal/LALInferenceProposal.h>
#include <stdio.h>
#include <stdlib.h>
#include <float.h>
#include <lal/TimeDelay.h>
#include <lal/LALInferenceConfig.h>
#include <lal/LALStdlib.h>
#include <signal.h>

#ifdef HAVE_LIBLALXML
#include <lal/LALInferenceXML.h>
#endif

#define PROGRAM_NAME "LALInferenceNestedSampler.c"
#define CVS_ID_STRING "$Id$"
#define CVS_REVISION "$Revision$"
#define CVS_SOURCE "$Source$"
#define CVS_DATE "$Date$"
#define CVS_NAME_STRING "$Name$"

#define MAX_MCMC 5000 /* Maximum chain length, set to be higher than expected from a reasonable run */
#define ACF_TOLERANCE 0.01 /* Desired maximum correlation of MCMC samples */

#ifdef __GNUC__
#define UNUSED __attribute__ ((unused))
#else
#define UNUSED
#endif

static int __chainfile_iter;

/** structure holding internal state of the NS integrator
 */
typedef struct tagNSintegralState
{
  UINT4 size,iteration;
  REAL8 *logZarray,
	*oldZarray,
	*Harray,
	*logwarray,
	*logtarray,
	*logt2array;
} NSintegralState;

static struct itimerval checkpoint_timer;

/** Write the current state to a checkpoint file the given filename */
static int ReadNSCheckPoint(CHAR *filename, LALInferenceRunState *runState, NSintegralState *s);
/** Read the given filename to populate a given LALInferenceRunState and NSintegralState */
static int WriteNSCheckPoint(CHAR *filename, LALInferenceRunState *runState, NSintegralState *s);

/* This is checked by the main loop to determine when to checkpoint */
static volatile sig_atomic_t __ns_saveStateFlag = 0;
/* This indicates the main loop should terminate */
static volatile sig_atomic_t __ns_exitFlag = 0;

/* Signal handler for SIGINT, which is produced by condor
 * when evicting a job, or when the user presses Ctrl-C */
static void catch_interrupt(UNUSED int sig, UNUSED siginfo_t *siginfo,UNUSED void *context);
static void catch_interrupt(UNUSED int sig, UNUSED siginfo_t *siginfo,UNUSED void *context)
{
  
 __ns_saveStateFlag=1;
 __ns_exitFlag=1;
}

/* Signal handler for SIGALRM, for periodic checkpointing */
static void catch_alarm(UNUSED int sig, UNUSED siginfo_t *siginfo,UNUSED void *context);
static void catch_alarm(UNUSED int sig, UNUSED siginfo_t *siginfo,UNUSED void *context)
{
  __ns_saveStateFlag=1;
}

static UINT4 UpdateNMCMC(LALInferenceRunState *runState);
/* Prototypes for private "helper" functions. */
//static void SamplePriorDiscardAcceptance(LALInferenceRunState *runState);
static double logadd(double a,double b);
static REAL8 mean(REAL8 *array,int N);
static void getMinMaxLivePointValue( LALInferenceVariables **livepoints, 
                                     const CHAR *pname, UINT4 Nlive, 
                                     REAL8 *minval, REAL8 *maxval );

static double logadd(double a,double b){
	if(a>b) return(a+log(1.0+exp(b-a)));
	else return(b+log(1.0+exp(a-b)));
}

static UINT4 checkForSingleAdapt(LALInferenceRunState *runState);
static void SetupEigenProposals(LALInferenceRunState *runState);

/** Update the internal state of the integrator after receiving the lowest logL
 * value logL */
REAL8 incrementEvidenceSamples(LALInferenceRunState *runState, REAL8 logL, NSintegralState *s);
REAL8 incrementEvidenceSamples(LALInferenceRunState *runState, REAL8 logL, NSintegralState *s)
{
  REAL8 Wtarray[s->size];
  UINT4 Nlive=*(UINT4 *)LALInferenceGetVariable(runState->algorithmParams,"Nlive");
  /* Update evidence array */
  for(UINT4 j=0;j<s->size;j++){
    Wtarray[j]=s->logwarray[j]+logL+logadd(0,s->logt2array[j]*s->logtarray[j])-log(2.0);
    s->logZarray[j]=logadd(s->logZarray[j],Wtarray[j]);
    s->Harray[j]= exp(Wtarray[j]-s->logZarray[j])*logL
    + exp(s->oldZarray[j]-s->logZarray[j])*(s->Harray[j]+s->oldZarray[j])-s->logZarray[j];
    REAL8 tmp=s->logtarray[j];
    s->logtarray[j]=s->logt2array[j];
    s->logt2array[j]=tmp;
    s->logtarray[j]=LALInferenceNSSample_logt(Nlive,runState->GSLrandom);
    s->logwarray[j]+=s->logtarray[j];
  }
  s->iteration++;
  return(mean(s->logZarray,s->size));
}

static void printAdaptiveJumpSizes(FILE *file, LALInferenceRunState *runState);
static void printAdaptiveJumpSizes(FILE *file, LALInferenceRunState *runState)
{
    LALInferenceVariableItem *this=runState->currentParams->head;
    REAL8 *val=NULL;
    char tmpname[1000]="";
    fprintf(file,"Adaptive proposal step size:\n");
    while(this)
    {
        sprintf(tmpname,"%s_%s",this->name,ADAPTSUFFIX);
        if(LALInferenceCheckVariable(runState->proposalArgs,tmpname))
        {
            val=(REAL8 *)LALInferenceGetVariable(runState->proposalArgs,tmpname);
            fprintf(file,"%s: %lf\n",this->name,*val);
        }
        this=this->next;
    }

}
static void UpdateProposalStats(LALInferenceRunState *runState, INT4 accepted);
static void UpdateProposalStats(LALInferenceRunState *runState, INT4 accepted)
{
  const char *currentProposalName;
  
  LALInferenceProposalStatistics *propStat;
  /* Update proposal statistics */
  if (runState->proposalStats){
    currentProposalName = *((const char **)LALInferenceGetVariable(runState->proposalArgs, LALInferenceCurrentProposalName));
    propStat = ((LALInferenceProposalStatistics *)LALInferenceGetVariable(runState->proposalStats, currentProposalName));
    propStat->proposed++;
    if (accepted == 1){
      propStat->accepted++;
    }
  }
}

static void resetProposalStats(LALInferenceRunState *runState);
static void resetProposalStats(LALInferenceRunState *runState)
{
    LALInferenceProposalStatistics *propStat;
    LALInferenceVariableItem *this;
    this = runState->proposalStats->head;
    while(this){
        propStat = (LALInferenceProposalStatistics *)this->value;
        propStat->accepted = 0;
        propStat->proposed = 0;
        this = this->next;
    } 
}



/* Create Internal arrays for sampling the integral */
static NSintegralState *initNSintegralState(UINT4 Nruns, UINT4 Nlive);
static NSintegralState *initNSintegralState(UINT4 Nruns, UINT4 Nlive)
{
  NSintegralState *s=XLALMalloc(sizeof(NSintegralState));
  s->iteration=0;
  s->size=Nruns;
  s->logZarray = XLALCalloc(Nruns,sizeof(REAL8));
  s->oldZarray = XLALCalloc(Nruns,sizeof(REAL8));
  s->Harray = XLALCalloc(Nruns,sizeof(REAL8));
  s->logwarray = XLALCalloc(Nruns,sizeof(REAL8));
  s->logtarray=XLALCalloc(Nruns,sizeof(REAL8));
  s->logt2array=XLALCalloc(Nruns,sizeof(REAL8));
  REAL8 logw=log(1.0-exp(-1.0/Nlive));

  if(s->logZarray==NULL || s->Harray==NULL || s->oldZarray==NULL || s->logwarray==NULL)
  {fprintf(stderr,"Unable to allocate RAM\n"); exit(-1);}
  for(UINT4 i=0;i<Nruns;i++)  {s->logwarray[i]=logw; s->logZarray[i]=-DBL_MAX;
    s->oldZarray[i]=-DBL_MAX; s->Harray[i]=0.0;s->logtarray[i]=-1.0/Nlive;
    s->logt2array[i]=-1.0/Nlive;
  }
  return s;
}

static REAL8 mean(REAL8 *array,int N){
	REAL8 sum=0.0;
	int i;
	for(i=0;i<N;i++) sum+=array[i];
	return sum/((REAL8) N);
}

/** Get the maximum value of a parameter from a set of live points */
static void getMinMaxLivePointValue( LALInferenceVariables **livepoints, 
                                     const CHAR *pname, UINT4 Nlive, 
                                     REAL8 *minval, REAL8 *maxval ){
  REAL8 maxvaltmp = -DBL_MAX, minvaltmp = DBL_MAX;
  UINT4 i = 0;
  
  for ( i = 0; i < Nlive; i++ ){
    REAL8 val = *(REAL8 *)LALInferenceGetVariable( livepoints[i], pname );
    
    if ( val < minvaltmp ) minvaltmp = val;
    if ( val > maxvaltmp ) maxvaltmp = val;
  }
  
  *minval = minvaltmp;
  *maxval = maxvaltmp;
  return;
}
  
REAL8 LALInferenceNSSample_logt(int Nlive,gsl_rng *RNG){
	REAL8 t=0.0;
	REAL8 a=0.0;
	while((Nlive--)>1) {a=gsl_rng_uniform(RNG); t = t>a ? t : a;}
	return(log(t));
}

static UINT4 UpdateNMCMC(LALInferenceRunState *runState){
	INT4 max = 0;
	INT4 maxMCMC = MAX_MCMC;
	/* Measure Autocorrelations if the Nmcmc is not over-ridden */
	if(!LALInferenceGetProcParamVal(runState->commandLine,"--Nmcmc") && !LALInferenceGetProcParamVal(runState->commandLine,"--nmcmc")){
        if(LALInferenceCheckVariable(runState->algorithmParams,"maxmcmc"))
            maxMCMC = *(INT4 *)LALInferenceGetVariable(runState->algorithmParams,"maxmcmc");
        if(LALInferenceCheckVariable(runState->algorithmParams,"Nmcmc")) /* if already estimated the length */
            max=4 * *(INT4 *)LALInferenceGetVariable(runState->algorithmParams,"Nmcmc"); /* We will use this to go out 4x last ACL */
        else max=4*maxMCMC; /* otherwise use the MAX_MCMC */
        if(max>4*maxMCMC) max=4*maxMCMC;
	UINT4 Nlive = *(INT4 *)LALInferenceGetVariable(runState->algorithmParams,"Nlive");
	UINT4 rnd=gsl_rng_uniform_int(runState->GSLrandom,Nlive);
	LALInferenceCopyVariables(runState->livePoints[rnd],runState->currentParams);
        LALInferenceVariables *acls=LALInferenceComputeAutoCorrelation(runState, max, runState->evolve) ;
        max=10;
        for(LALInferenceVariableItem *this=acls->head;this;this=this->next) {
            if(LALInferenceCheckVariable(runState->algorithmParams,"verbose"))
                fprintf(stdout,"Autocorrelation length of %s: %i\n",this->name,(INT4) *(REAL8 *)this->value);
            if(*(REAL8 *)this->value>max) {
                max=(INT4) *(REAL8 *)this->value;
            }
        }
        LALInferenceClearVariables(acls);
        XLALFree(acls);
        if(max>maxMCMC){
            fprintf(stderr,"Warning: Estimated chain length %i exceeds maximum %i!\n",max,maxMCMC);
            max=maxMCMC;
        }
        LALInferenceSetVariable(runState->algorithmParams,"Nmcmc",&max);
    }
    return(max);
}

/* estimateCovarianceMatrix reads the list of live points,
 and works out the covariance matrix of the varying parameters
 - CIRCULAR parameters are wrapped around before the calculation and must be
 scaled to the range 0 -> 2pi. Only works with REAL8 variables */
void LALInferenceNScalcCVM(gsl_matrix **cvm, LALInferenceVariables **Live, UINT4 Nlive)
{
	UINT4 i,j,k;
	UINT4 ND=0;
	LALInferenceVariableItem *item,*k_item,*j_item;
	REAL8 *means, *ms, *mc,jval=0.,kval=0.;
	
	/* Find the number of dimensions which vary in the covariance matrix */
	for(item=Live[0]->head;item!=NULL;item=item->next)
		if((item->vary==LALINFERENCE_PARAM_LINEAR || item->vary==LALINFERENCE_PARAM_CIRCULAR) && item->type==LALINFERENCE_REAL8_t) ND++;
	
	/* Set up matrix if necessary */
	if(*cvm==NULL)
	{if(NULL==(*cvm=gsl_matrix_alloc(ND,ND))) {fprintf(stderr,"Unable to allocate matrix memory\n"); exit(1);}}
	else {
		if((*cvm)->size1!=(*cvm)->size2 || (*cvm)->size1!=ND)
		{	fprintf(stderr,"ERROR: Matrix wrong size. Something has gone wrong in LALInferenceNScalcCVM\n");
			exit(1);
		}
	}
	/* clear the matrix */
	for(i=0;i<(*cvm)->size1;i++) for(j=0;j<(*cvm)->size2;j++) gsl_matrix_set(*cvm,i,j,0.0);

	/* Find the means */
	if(NULL==(means = XLALMalloc((size_t)ND*sizeof(REAL8)))){fprintf(stderr,"Can't allocate RAM"); exit(-1);}
	if(NULL==(ms = XLALMalloc((size_t)ND*sizeof(REAL8)))){fprintf(stderr,"Can't allocate RAM"); exit(-1);}
	if(NULL==(mc = XLALMalloc((size_t)ND*sizeof(REAL8)))){fprintf(stderr,"Can't allocate RAM"); exit(-1);}
	for(i=0;i<ND;i++){ 
          means[i]=0.0;
          ms[i] = 0.;
          mc[i] = 0.;
        }
        for(item=Live[0]->head,j=0;item;item=item->next){
	  if((item->vary!=LALINFERENCE_PARAM_CIRCULAR && item->vary!=LALINFERENCE_PARAM_LINEAR) || item->type!=LALINFERENCE_REAL8_t) continue;
	    for(i=0;i<Nlive;i++){
			void *ptr = LALInferenceGetVariable(Live[i],item->name);
			switch(item->vary)
			{
			  case LALINFERENCE_PARAM_LINEAR:
			  {
                                means[j]+=*(REAL8 *)ptr;
				break;
			  }
			  case LALINFERENCE_PARAM_CIRCULAR:
			  {
                               ms[j] += sin(*(REAL8 *)ptr);
                               mc[j] += cos(*(REAL8 *)ptr);
                               break;
			  }
			  default:
			  {
			    break;
			  }
			}
	  }
	  j++;
	}

        for(item=Live[0]->head,j=0;item;item=item->next){ 
          if( item->vary==LALINFERENCE_PARAM_LINEAR && item->type==LALINFERENCE_REAL8_t ){
            means[j]/=(REAL8)Nlive;
            j++;
          }
          if( item->vary==LALINFERENCE_PARAM_CIRCULAR && item->type==LALINFERENCE_REAL8_t ){
            ms[j]/=(REAL8)Nlive;
            mc[j]/=(REAL8)Nlive;
            
            means[j] = atan2(ms[j], mc[j]);
            means[j] = means[j]<0? 2.0*LAL_PI + means[j] : means[j];
            
            j++;
          }
        }
        
        XLALFree(ms);
        XLALFree(mc);
        
	/* Iterate over the matrix elements one at a time */
	j_item=k_item=Live[0]->head;
	for(j=0,j_item=Live[0]->head;j_item;j_item=j_item->next)
	{
	  /* Skip non-varying parameters */
	  if((j_item->vary!=LALINFERENCE_PARAM_LINEAR && j_item->vary!=LALINFERENCE_PARAM_CIRCULAR )||j_item->type!=LALINFERENCE_REAL8_t ) {continue;}

	  for(k_item=Live[0]->head,k=0;k_item &&k<=j;k_item=k_item->next)
	  {
	    /* Skip non-varying parameters */
	    if((k_item->vary!=LALINFERENCE_PARAM_LINEAR && k_item->vary!=LALINFERENCE_PARAM_CIRCULAR)||k_item->type!=LALINFERENCE_REAL8_t) {continue;}
	    
	    /* Loop over live points updating covariance elements */
	    for(i=0;i<Nlive;i++)
	    {
	      void *jptr=LALInferenceGetVariable(Live[i],j_item->name);
	      void *kptr=LALInferenceGetVariable(Live[i],k_item->name);
	      
	      /* Check for linear or circular */
	      if( j_item->vary==LALINFERENCE_PARAM_CIRCULAR )
		jval = LALInferenceAngularDistance(*(REAL8 *)jptr, means[j]);
	      else if( j_item->vary==LALINFERENCE_PARAM_LINEAR )
		jval = *(REAL8 *)jptr - means[j];
	      
	      if( k_item->vary==LALINFERENCE_PARAM_CIRCULAR )
		kval = LALInferenceAngularDistance(*(REAL8 *)kptr, means[k]);
	      else if( k_item->vary==LALINFERENCE_PARAM_LINEAR )
		kval = *(REAL8 *)kptr - means[k];
	      
	      gsl_matrix_set(*cvm,j,k, gsl_matrix_get(*cvm,j,k) + kval*jval);
	      
	    }
	    
	    k++;
	  } /* end loop over k */
	  j++;
	}/* end loop over j */
	
	/* Normalise */
	for(i=0;i<ND;i++) for(j=0;j<ND;j++) gsl_matrix_set(*cvm,i,j,gsl_matrix_get(*cvm,i,j)/((REAL8) Nlive));
	XLALFree(means);
        
	/* the other half */
	for(i=0;i<ND;i++) 
          for(j=0;j<i;j++)
            gsl_matrix_set(*cvm,j,i,gsl_matrix_get(*cvm,i,j));
       
	return;
}


/* NestedSamplingAlgorithm implements the nested sampling algorithm,
 see e.g. Sivia & Skilling "Data Analysis: A Bayesian Tutorial, 2nd edition.
 REQUIREMENTS:
	Calling routine must have set up runState->livePoints already to
	contain samples from the prior distribution.
	runState->algorithmParams must contain a variable "logLikelihoods"
	which contains a REAL8 array of likelihood values for the live
	points.
 */

void LALInferenceNestedSamplingAlgorithm(LALInferenceRunState *runState)
{
  UINT4 iter=0,i,j,minpos;
  UINT4 Nlive=*(UINT4 *)LALInferenceGetVariable(runState->algorithmParams,"Nlive");
  UINT4 Nruns=100;
  REAL8 *logZarray,*oldZarray,*Harray,*logwarray,*logtarray;
  REAL8 TOLERANCE=0.1;
  REAL8 logZ,logZnew,logLmin,logLmax=-DBL_MAX,logLtmp,logw,H,logZnoise,dZ=0;//deltaZ - set but not used
  LALInferenceVariables *temp;
  FILE *fpout=NULL;
  REAL8 dblmax=-DBL_MAX;
  REAL8 zero=0.0;
  REAL8 *logLikelihoods=NULL;
  UINT4 verbose=0;
  REAL8 sloppyfrac;
  UINT4 displayprogress=0;
  LALInferenceVariables *currentVars=XLALCalloc(1,sizeof(LALInferenceVariables));
  REAL8 kdupdate=0.;
  
  /* Default sample logging functions with and without XML */
  #ifdef HAVE_LIBLALXML
  char *outVOTable=NULL;
  if(!runState->logsample) runState->logsample=LALInferenceLogSampleToArray;
  #else
  if(!runState->logsample) runState->logsample=LALInferenceLogSampleToFile;
  #endif
  
  if ( !LALInferenceCheckVariable(runState->algorithmParams, "logZnoise" ) ){
    /*if (runState->data->modelDomain == LALINFERENCE_DOMAIN_FREQUENCY )*/
    logZnoise=LALInferenceNullLogLikelihood(runState->data);
    
    LALInferenceAddVariable(runState->algorithmParams,"logZnoise",&logZnoise,LALINFERENCE_REAL8_t,LALINFERENCE_PARAM_FIXED);
  }
  else{
    logZnoise = 
      *(REAL8 *)LALInferenceGetVariable(runState->algorithmParams,"logZnoise");
  }

  logLikelihoods=(REAL8 *)(*(REAL8Vector **)LALInferenceGetVariable(runState->algorithmParams,"logLikelihoods"))->data;
  
  verbose=LALInferenceCheckVariable(runState->algorithmParams,"verbose");
  displayprogress=verbose;
  
  /* Operate on parallel runs if requested */
  if(LALInferenceCheckVariable(runState->algorithmParams,"Nruns"))
    Nruns = *(UINT4 *) LALInferenceGetVariable(runState->algorithmParams,"Nruns");

  /* Create workspace for arrays */
  NSintegralState *s=NULL;

  if(LALInferenceCheckVariable(runState->algorithmParams,"tolerance"))
    TOLERANCE = *(REAL8 *) LALInferenceGetVariable(runState->algorithmParams,"tolerance");
  
  /* Check that necessary parameters are created */
  if(!LALInferenceCheckVariable(runState->algorithmParams,"logLmin"))
    LALInferenceAddVariable(runState->algorithmParams,"logLmin",&dblmax,LALINFERENCE_REAL8_t,LALINFERENCE_PARAM_OUTPUT);
  
  if(!LALInferenceCheckVariable(runState->algorithmParams,"accept_rate"))
    LALInferenceAddVariable(runState->algorithmParams,"accept_rate",&zero,LALINFERENCE_REAL8_t,LALINFERENCE_PARAM_OUTPUT);
  if(!LALInferenceCheckVariable(runState->algorithmParams,"sub_accept_rate"))
    LALInferenceAddVariable(runState->algorithmParams,"sub_accept_rate",&zero,LALINFERENCE_REAL8_t,LALINFERENCE_PARAM_OUTPUT);
  if(!LALInferenceCheckVariable(runState->algorithmParams,"sloppyfraction"))
    LALInferenceAddVariable(runState->algorithmParams,"sloppyfraction",&zero,LALINFERENCE_REAL8_t,LALINFERENCE_PARAM_OUTPUT);
  
  /* Set up the proposal scale factor, for use in the multi-student jump step */
  REAL8 propScale = 0.1;
  LALInferenceAddVariable(runState->proposalArgs,"proposal_scale",&propScale,LALINFERENCE_REAL8_t,LALINFERENCE_PARAM_FIXED);
  
  /* Open output file */
  ProcessParamsTable *ppt = NULL; 
  ppt=LALInferenceGetProcParamVal(runState->commandLine,"--outfile");
  if(!ppt){
    fprintf(stderr,"Must specify --outfile <filename.dat>\n");
    exit(1);
  }
  char *outfile=ppt->value;
  
  if(LALInferenceGetProcParamVal(runState->commandLine,"--progress"))
    displayprogress=1;
  
  #ifdef HAVE_LIBLALXML
  ppt=LALInferenceGetProcParamVal(runState->commandLine,"--outxml");
  if(!ppt){
    ppt=LALInferenceGetProcParamVal(runState->commandLine,"--outXML");
  }
  if(!ppt){
    fprintf(stderr,"Can specify --outXML <filename.dat> for VOTable output\n");
  }
  else{
    outVOTable=ppt->value;
  }
  #endif	

  minpos=0;
  
  logw=log(1.0-exp(-1.0/Nlive));
  i=0;
  /* sort points for consistent order before creating the matrix */
  for(i=0;i<Nlive;i++) 
    LALInferenceSortVariablesByName(runState->livePoints[i]);

  /* Set up eigenvector proposals */
  SetupEigenProposals(runState);
  
  /* Use the live points as differential evolution points */
  runState->differentialPoints=runState->livePoints;
  runState->differentialPointsLength=(size_t) Nlive;
  
  /* If there is not a proposal counter, put one into the variables, initialized to zero. */
  if (!LALInferenceCheckVariable(runState->proposalArgs, cycleArrayCounterName)) {
    i = 0;
    LALInferenceAddVariable(runState->proposalArgs, cycleArrayCounterName, &i, LALINFERENCE_UINT4_t, LALINFERENCE_PARAM_CIRCULAR);
  }
  /* set up k-D tree if required and not already set */
  if ( ( LALInferenceGetProcParamVal(runState->commandLine,"--kDTree") ||
    LALInferenceGetProcParamVal(runState->commandLine,"--kdtree")) &&
    !LALInferenceCheckVariable( runState->proposalArgs, "kDTree" ) )
      LALInferenceSetupkDTreeNSLivePoints( runState );
      
  if(!LALInferenceCheckVariable(runState->algorithmParams,"Nmcmc")){
    INT4 tmp=200;
    LALInferenceAddVariable(runState->algorithmParams,"Nmcmc",&tmp,LALINFERENCE_INT4_t,LALINFERENCE_PARAM_OUTPUT);
  }
<<<<<<< HEAD
  INT4 Nmcmc=*(INT4 *)LALInferenceGetVariable(runState->algorithmParams,"Nmcmc");   
  REAL8 initial_sloppyfraction = ((REAL8)Nmcmc-0.1*(REAL8)Nmcmc)/(REAL8) Nmcmc;
  LALInferenceSetVariable(runState->algorithmParams,"sloppyfraction",&initial_sloppyfraction);
  /* Sprinkle points */
  LALInferenceSetVariable(runState->algorithmParams,"logLmin",&dblmax);
  for(i=0;i<Nlive;i++) {
    runState->currentParams=runState->livePoints[i];
    runState->evolve(runState);
    logLikelihoods[i]=runState->likelihood(runState->livePoints[i],runState->data,runState->templt);
    if(XLALPrintProgressBar((double)i/(double)Nlive)) fprintf(stderr,"\n");
=======
  s=initNSintegralState(Nruns,Nlive);
  
  
  /* Check for an interrupted run */
  char resumefilename[FILENAME_MAX];
  sprintf(resumefilename,"%s_resume",outfile);
  char outfilebackup[FILENAME_MAX];
  sprintf(outfilebackup,"%s.bak",outfile);
  int retcode=1;
  if(LALInferenceGetProcParamVal(runState->commandLine,"--resume")){
      retcode=ReadNSCheckPoint(resumefilename,runState,s);
      if(retcode==0){
          for(i=0;i<Nlive;i++) logLikelihoods[i]=*(REAL8 *)LALInferenceGetVariable(runState->livePoints[i],"logL");
          iter=s->iteration;
          /* back up the old file and get ready to append to it from the right place */
          char commandline[1024];
          sprintf(commandline,"cp %s %s",outfile,outfilebackup);
          system(commandline);
          sprintf(commandline,"head -n %i %s > %s",iter+1,outfilebackup,outfile);
          system(commandline);
          fpout=fopen(outfile,"a");
      }
      /* Install a periodic alarm that will trigger a checkpoint */
      int sigretcode=0;
      struct sigaction sa;
      sa.sa_sigaction=catch_alarm;
      sa.sa_flags=SA_SIGINFO;
      sigretcode=sigaction(SIGVTALRM,&sa,NULL);
      if(sigretcode!=0) printf("WARNING: Cannot establish checkpoint timer!\n");
      /* Condor sends SIGUSR2 to checkpoint and continue */
      sigretcode=sigaction(SIGUSR2,&sa,NULL);
      if(sigretcode!=0) printf("WARNING: Cannot establish checkpoint on SIGUSR2.\n");
      checkpoint_timer.it_interval.tv_sec=4*3600; /* Default timer 4 hours */
      checkpoint_timer.it_interval.tv_usec=0;
      checkpoint_timer.it_value=checkpoint_timer.it_interval;
      setitimer(ITIMER_VIRTUAL,&checkpoint_timer,NULL);
      /* Install the handler for the condor interrupt signal */
      sa.sa_sigaction=catch_interrupt;
      sigretcode=sigaction(SIGINT,&sa,NULL);
      if(sigretcode!=0) printf("WARNING: Cannot establish checkpoint on SIGINT.\n");
      /* Condor sends SIGTERM to vanilla universe jobs to evict them */
      sigretcode=sigaction(SIGTERM,&sa,NULL);
      if(sigretcode!=0) printf("WARNING: Cannot establish checkpoint on SIGTERM.\n");
      /* Condor sends SIGTSTP to standard universe jobs to evict them.
       *I think condor handles this, so didn't add a handler CHECK */
>>>>>>> f2d4c8e1
  }
  
  if(retcode!=0)
  {
    if(LALInferenceGetProcParamVal(runState->commandLine,"--resume"))
        fprintf(stdout,"Unable to open resume file %s. Starting anew.\n",resumefilename);
    /* Sprinkle points */
    LALInferenceSetVariable(runState->algorithmParams,"logLmin",&dblmax);
    for(i=0;i<Nlive;i++) {
	runState->currentParams=runState->livePoints[i];
	runState->evolve(runState);
	logLikelihoods[i]=runState->likelihood(runState->livePoints[i],runState->data,runState->templt);
	if(XLALPrintProgressBar((double)i/(double)Nlive)) fprintf(stderr,"\n");
    }
    fpout=fopen(outfile,"w");
  }
  if(fpout==NULL) {fprintf(stderr,"Unable to open output file %s!\n",outfile); exit(1);}
  else{
    if(setvbuf(fpout,NULL,_IOFBF,0x100000)) /* Set buffer to 1MB so as to not thrash NFS */
      fprintf(stderr,"Warning: Unable to set output file buffer!");
    LALInferenceAddVariable(runState->algorithmParams,"outfile",&fpout,LALINFERENCE_void_ptr_t,LALINFERENCE_PARAM_FIXED);
  }

  logZarray=s->logZarray;
  logtarray=s->logtarray;
  oldZarray=s->oldZarray;
  logwarray=s->logwarray;
  Harray=s->Harray;
  
  /* Find maximum likelihood and sanity check */
  for(i=0;i<Nlive;i++)
  {
    LALInferenceAddVariable(runState->livePoints[i],"logw",&logw,LALINFERENCE_REAL8_t,LALINFERENCE_PARAM_OUTPUT);
    logLtmp=logLikelihoods[i];
    logLmax=logLtmp>logLmax? logLtmp : logLmax;
    if(isnan(logLikelihoods[i]) || isinf(logLikelihoods[i])) {
      fprintf(stderr,"Detected logL[%i]=%lf! Sanity checking...\n",i,logLikelihoods[i]);
      if(LALInferenceSanityCheck(runState))
	exit(1);
    }
  }
  /* sort points for consistent order after attaching delta parameters */
  for(i=0;i<Nlive;i++) 
    LALInferenceSortVariablesByName(runState->livePoints[i]);

  /* Update the covariance matrix for proposal distribution */
  SetupEigenProposals(runState);
//  LALInferenceNScalcCVM(cvm,runState->livePoints,Nlive);

  /* re-calculate the k-D tree from the new points if required */
  if ( LALInferenceCheckVariable( runState->proposalArgs, "kDTree" ) ){
    LALInferenceSetupkDTreeNSLivePoints( runState );
    
    /* get k-d tree update rate (this is how often the tree gets updated
     * as a factor the number of live points - default is 4 */
    if( LALInferenceGetProcParamVal( runState->commandLine, 
      "--kDTreeUpdateFactor") ){
      kdupdate = atof( LALInferenceGetProcParamVal( runState->commandLine,
						    "--kDTreeUpdateFactor")->value );
      }else
	kdupdate = 4.;
  }
  
  /* Reset proposal stats before starting */
  resetProposalStats(runState);
  
  /* Set the number of MCMC points */
  UpdateNMCMC(runState);
  /* Output some information */
  if(verbose){
    LALInferencePrintProposalStatsHeader(stdout,runState->proposalStats);
    LALInferencePrintProposalStats(stdout,runState->proposalStats);
    resetProposalStats(runState);
    printAdaptiveJumpSizes(stdout, runState);
  }
  /* Write out names of parameters */
  FILE *lout=NULL;
  char param_list[FILENAME_MAX];
  sprintf(param_list,"%s_params.txt",outfile);
  lout=fopen(param_list,"w");
  minpos=0;
  LALInferenceFprintParameterHeaders(lout,runState->livePoints[0]);
  fclose(lout);
  runState->currentParams=currentVars;
  fprintf(stdout,"Starting nested sampling loop!\n");
  /* Iterate until termination condition is met */
  do {
    /* Find minimum likelihood sample to replace */
    minpos=0;
    for(i=1;i<Nlive;i++){
      if(logLikelihoods[i]<logLikelihoods[minpos])
	minpos=i;
    }
    logLmin=logLikelihoods[minpos];
    
    logZnew=incrementEvidenceSamples(runState, logLikelihoods[minpos], s);
    //deltaZ=logZnew-logZ; - set but not used
    H=mean(Harray,Nruns);
    logZ=logZnew;
    for(j=0;j<Nruns;j++) oldZarray[j]=logZarray[j];
    if(runState->logsample) runState->logsample(runState,runState->livePoints[minpos]);
    UINT4 itercounter=0;
    
    /* Generate a new live point */
    do{ /* This loop is here in case it is necessary to find a different sample */
      /* Clone an old live point and evolve it */
      while((j=gsl_rng_uniform_int(runState->GSLrandom,Nlive))==minpos){};
      LALInferenceCopyVariables(runState->livePoints[j],runState->currentParams);
      runState->currentLikelihood = logLikelihoods[j];
      LALInferenceSetVariable(runState->algorithmParams,"logLmin",(void *)&logLmin);
      runState->evolve(runState);
      itercounter++;
    }while( runState->currentLikelihood<=logLmin ||  *(REAL8*)LALInferenceGetVariable(runState->algorithmParams,"accept_rate")==0.0);
  
    LALInferenceCopyVariables(runState->currentParams,runState->livePoints[minpos]);
    logLikelihoods[minpos]=runState->currentLikelihood;
  
  if (runState->currentLikelihood>logLmax)
    logLmax=runState->currentLikelihood;

  logw=mean(logwarray,Nruns);
  LALInferenceAddVariable(runState->livePoints[minpos],"logw",&logw,LALINFERENCE_REAL8_t,LALINFERENCE_PARAM_OUTPUT);
  dZ=logadd(logZ,logLmax-((double) iter)/((double)Nlive))-logZ;
  sloppyfrac=*(REAL8 *)LALInferenceGetVariable(runState->algorithmParams,"sloppyfraction");
  if(displayprogress) fprintf(stderr,"%i: accpt: %1.3f Nmcmc: %i sub_accpt: %1.3f slpy: %2.1f%% H: %3.3lf nats (%3.3lf b) logL:%lf ->%lf logZ: %lf dZ: %lf Zratio: %lf db\n",\
    iter,\
    *(REAL8 *)LALInferenceGetVariable(runState->algorithmParams,"accept_rate")/(REAL8)itercounter,\
    *(INT4 *)LALInferenceGetVariable(runState->algorithmParams,"Nmcmc"),\
    *(REAL8 *)LALInferenceGetVariable(runState->algorithmParams,"sub_accept_rate"),\
    100.0*sloppyfrac,\
    H,\
    H/LAL_LN2,\
    logLmin,\
    runState->currentLikelihood,\
    logZ,\
    dZ,\
    10.0*LAL_LOG10E*( logZ-*(REAL8 *)LALInferenceGetVariable(runState->algorithmParams,"logZnoise")));
  iter++;
  
  /* Save progress */
  if(__ns_saveStateFlag!=0)
    {
      if(__ns_exitFlag) fprintf(stdout,"Saving state to %s.\n",resumefilename);
      WriteNSCheckPoint(resumefilename,runState,s);
      __ns_saveStateFlag=0;
    }
   /* Have we been told to quit? */
  if(__ns_exitFlag) {exit(0);}
  
  /* Update the proposal */
  if(!(iter%(Nlive/4))) {
    /* Update the covariance matrix */
    if ( LALInferenceCheckVariable( runState->proposalArgs,"covarianceMatrix" ) ){
      SetupEigenProposals(runState);
    }
  
    /* Update NMCMC from ACF */
    UpdateNMCMC(runState);
  
    /* Output some information */
    if(verbose){
      LALInferencePrintProposalStatsHeader(stdout,runState->proposalStats);
      LALInferencePrintProposalStats(stdout,runState->proposalStats);
      resetProposalStats(runState);
      printAdaptiveJumpSizes(stdout, runState);
    }
  }
  
  if ( LALInferenceCheckVariable( runState->proposalArgs,"kDTree" )){
    /* update k-d tree */
    if(!(iter%((int)floor((REAL8)Nlive * kdupdate))))
      LALInferenceSetupkDTreeNSLivePoints( runState ); 
  }
  }
  while( iter <= Nlive ||  dZ> TOLERANCE ); /* End of NS loop! */
    
    /* Sort the remaining points (not essential, just nice)*/
    for(i=0;i<Nlive-1;i++){
      minpos=i;
      logLmin=logLikelihoods[i];
      for(j=i+1;j<Nlive;j++){
	if(logLikelihoods[j]<logLmin)
	{
	  minpos=j;
	  logLmin=logLikelihoods[j];
	}
      }
      temp=runState->livePoints[minpos]; /* Put the minimum remaining point in the current position */
      runState->livePoints[minpos]=runState->livePoints[i];
      runState->livePoints[i]=temp;
      logLikelihoods[minpos]=logLikelihoods[i];
      logLikelihoods[i]=logLmin;
    }
    /* final corrections */
    for(i=0;i<Nlive;i++){
      logZ=logadd(logZ,logLikelihoods[i]+logw);
      for(j=0;j<Nruns;j++){
	//logwarray[j]+=LALInferenceNSSample_logt(Nlive,runState->GSLrandom);
	logZarray[j]=logadd(logZarray[j],logLikelihoods[i]+logwarray[j]-log(Nlive));
      }
      
      if(runState->logsample) runState->logsample(runState,runState->livePoints[i]);
      
    }
    
    /* Write out the evidence */
    fclose(fpout);
    char bayesfile[FILENAME_MAX];
    sprintf(bayesfile,"%s_B.txt",outfile);
    fpout=fopen(bayesfile,"w");
    fprintf(fpout,"%lf %lf %lf %lf\n",logZ-logZnoise,logZ,logZnoise,logLmax);
    fclose(fpout);
    double logB=logZ-logZnoise;
    /* Pass output back through algorithmparams */
    LALInferenceAddVariable(runState->algorithmParams,"logZ",(void *)&logZ,LALINFERENCE_REAL8_t,LALINFERENCE_PARAM_OUTPUT);
    LALInferenceAddVariable(runState->algorithmParams,"logB",(void *)&logB,LALINFERENCE_REAL8_t,LALINFERENCE_PARAM_OUTPUT);
    LALInferenceAddVariable(runState->algorithmParams,"logLmax",(void *)&logLmax,LALINFERENCE_REAL8_t,LALINFERENCE_PARAM_OUTPUT);
    
    #ifdef HAVE_LIBLALXML	
    /* Write out the XML if requested */
    LALInferenceVariables *output_array=NULL;
    UINT4 N_output_array=0;
    if(LALInferenceCheckVariable(runState->algorithmParams,"outputarray")
      &&LALInferenceCheckVariable(runState->algorithmParams,"N_outputarray") )
    {
      output_array=*(LALInferenceVariables **)LALInferenceGetVariable(runState->algorithmParams,"outputarray");
      N_output_array=*(UINT4 *)LALInferenceGetVariable(runState->algorithmParams,"N_outputarray");
    }
    if(output_array && outVOTable && N_output_array>0){
      xmlNodePtr votable=XLALInferenceVariablesArray2VOTTable(output_array, N_output_array, "Nested Samples");
      xmlNewProp(votable, CAST_CONST_XMLCHAR("utype"), CAST_CONST_XMLCHAR("lalinference:results:nestedsamples"));
    
    xmlNodePtr stateResource=XLALInferenceStateVariables2VOTResource(runState, "Run State Configuration");
    
    xmlNodePtr nestResource=XLALCreateVOTResourceNode("lalinference:results","Nested sampling run",votable);
      
      if(stateResource)
	xmlAddChild(nestResource,stateResource);
      
      
      char *xmlString = XLALCreateVOTStringFromTree ( nestResource );
      
      /* Write to disk */
      fpout=fopen(outVOTable,"w");
      fprintf(fpout,"%s",xmlString);
      fclose(fpout);
      
      
    }
    if(output_array) XLALFree(output_array);      
    #endif
   
    /* Clean up resume file */
    if(LALInferenceGetProcParamVal(runState->commandLine,"--resume"))
    {
      if(!access(resumefilename,W_OK)) remove(resumefilename);
      if(!access(outfilebackup,W_OK)) remove(outfilebackup);
    }
    
    /* Free memory */
    XLALFree(logtarray); XLALFree(logwarray); XLALFree(logZarray);
}

/* Calculate the autocorrelation function of the sampler (runState->evolve) for each parameter
 * Evolves the sample starting with the value passed in temp, with a maximum of max_iterations steps.
 Return the ACL for each parameter as a LALInferenceVariables */
LALInferenceVariables *LALInferenceComputeAutoCorrelation(LALInferenceRunState *runState, UINT4 max_iterations, LALInferenceEvolveOneStepFunction evolve)
{
  ProcessParamsTable *ppt=NULL;
  char chainfilename[128]="";
  char acf_file_name[128]="";
  FILE *chainfile=NULL;
  FILE *acffile=NULL;
  UINT4 i,j;
  UINT4 nPar=0; // = LALInferenceGetVariableDimensionNonFixed(runState->currentParams);
  REAL8 **data_array=NULL;
  REAL8 **acf_array=NULL;
  LALInferenceVariableItem *this;
  INT4 thinning=10;
  max_iterations/=thinning;
  /* Find the number and names of variables */
  for(this=runState->currentParams->head;this;this=this->next) if(this->vary!=LALINFERENCE_PARAM_FIXED && this->vary!=LALINFERENCE_PARAM_OUTPUT && this->type==LALINFERENCE_REAL8_t) nPar++;
  char **param_names=XLALCalloc(nPar,sizeof(char *));
  for(i=0,this=runState->currentParams->head;this;this=this->next) if(this->vary!=LALINFERENCE_PARAM_FIXED && this->vary!=LALINFERENCE_PARAM_OUTPUT && this->type==LALINFERENCE_REAL8_t) param_names[i++]=this->name;

  REAL8 ACF,ACL,max=0;
  LALInferenceVariables *acls=XLALCalloc(1,sizeof(LALInferenceVariables));

  /* Back up the algorithm state and replace with a clean version for logSampletoarray */
  LALInferenceVariables myAlgParams,*oldAlgParams=runState->algorithmParams;
  LALInferenceVariables myCurrentParams,*oldCurrentParams=runState->currentParams;
  memset(&myAlgParams,0,sizeof(LALInferenceVariables));
  memset(&myCurrentParams,0,sizeof(LALInferenceVariables));
  LALInferenceCopyVariables(oldAlgParams,&myAlgParams);
  if(LALInferenceCheckVariable(&myAlgParams,"outputarray")) LALInferenceRemoveVariable(&myAlgParams,"outputarray");
  if(LALInferenceCheckVariable(&myAlgParams,"N_outputarray")) LALInferenceRemoveVariable(&myAlgParams,"N_outputarray");
  LALInferenceRemoveVariable(&myAlgParams,"outfile");
  LALInferenceRemoveVariable(&myAlgParams,"Nmcmc");
  LALInferenceAddVariable(&myAlgParams,"Nmcmc",&thinning,LALINFERENCE_INT4_t,LALINFERENCE_PARAM_OUTPUT);

  LALInferenceSortVariablesByName(&myCurrentParams);
  runState->algorithmParams=&myAlgParams;
  runState->currentParams=&myCurrentParams;
  LALInferenceVariables **livePoints=runState->livePoints;
  UINT4 Nlive = *(INT4 *)LALInferenceGetVariable(runState->algorithmParams,"Nlive");
  UINT4 BAILOUT=100; /* this should be the same as the bailout in the sampler */
  REAL8 accept=0.0;
  /* We can record write the MCMC chain to a file too */
  ppt=LALInferenceGetProcParamVal(runState->commandLine,"--acf-chainfile");
  if(ppt){
    sprintf(chainfilename,"%s.%i",ppt->value,__chainfile_iter);
    chainfile=fopen(chainfilename,"w");
    LALInferenceCopyVariables(livePoints[0],&myCurrentParams);
    LALInferenceSortVariablesByName(&myCurrentParams);
    for(this=myCurrentParams.head;this;this=this->next) fprintf(chainfile,"%s ",this->name);
    fprintf(chainfile,"\n");
    LALInferenceAddVariable(&myAlgParams,"outfile",&chainfile,LALINFERENCE_void_ptr_t,LALINFERENCE_PARAM_FIXED);
  }
  ppt=LALInferenceGetProcParamVal(runState->commandLine,"--acf-file");
  if(ppt){
    sprintf(acf_file_name,"%s.%i",ppt->value,__chainfile_iter);
    acffile=fopen(acf_file_name,"w");
  }
  __chainfile_iter++;
  do{ /* Pick a random sample that isn't trapped in some corner*/
	UINT4 idx=gsl_rng_uniform_int(runState->GSLrandom,Nlive);
	/* Copy the variable to avoid over-writing one of the live points */
	LALInferenceCopyVariables(livePoints[idx],&myCurrentParams);
	runState->currentParams=&myCurrentParams;
    i=0;
  	do {
        evolve(runState);
        i++;
        accept=*(REAL8*)LALInferenceGetVariable(runState->algorithmParams,"accept_rate");
        }
        while(accept==0.0 && i<BAILOUT);
  }
  while(0.==accept);
	/* log the first sample*/ 
  LALInferenceLogSampleToArray(runState,runState->currentParams);
  /* Evolve the initial sample (i starts at 1)*/
  for(i=1;i<max_iterations;i++)
  {
   evolve(runState);
   LALInferenceLogSampleToArray(runState,runState->currentParams);
  }
  
  /* Get the location of the sample array */
  LALInferenceVariables *variables_array=*(LALInferenceVariables **)LALInferenceGetVariable(runState->algorithmParams,"outputarray");

  /* Convert to a 2D array for ACF calculation */
  data_array=XLALCalloc(nPar,sizeof(REAL8 *));
  acf_array=XLALCalloc(nPar,sizeof(REAL8 *));
  for (i=0;i<(UINT4)nPar;i++){
    data_array[i]=XLALCalloc(max_iterations,sizeof(REAL8));
    acf_array[i]=XLALCalloc(max_iterations/2,sizeof(REAL8));
  }
  /* Measure autocorrelation in each dimension */
  /* Not ideal, should be measuring something like the det(autocorrelation-crosscorrelation matrix) */
  for (i=0;i<max_iterations;i++){
    for(j=0;j<nPar;j++) data_array[j][i]=*(REAL8 *)LALInferenceGetVariable(&variables_array[i],param_names[j]);
    LALInferenceClearVariables(&variables_array[i]);
  }
  XLALFree(variables_array);
  this=myCurrentParams.head;
  for(i=0;i<(UINT4)nPar;i++){
   /* Subtract the mean */
   REAL8 this_mean = gsl_stats_mean(&data_array[i][0], 1, max_iterations);
   for(j=0;j<max_iterations;j++) data_array[i][j]-=this_mean;
   ACL=1;
   int startflag=1;
   ACF=1.;
   /* Use GSL to compute the ACF */
   for(UINT4 lag=0;ACF>=ACF_TOLERANCE&&lag<max_iterations/2;lag++){
      ACF=(REAL8) gsl_stats_correlation(&data_array[i][0], 1, &data_array[i][lag], 1, max_iterations-lag);
      acf_array[i][lag]=ACF;
      ACL+=2.0*ACF;
      if((ACF<ACF_TOLERANCE && startflag) || lag==max_iterations/2-1){
	    startflag=0;
        ACL*=(REAL8)thinning;
	    if(ACL>max) max=ACL;
	    LALInferenceAddVariable(acls,param_names[i],&ACL,LALINFERENCE_REAL8_t,LALINFERENCE_PARAM_OUTPUT);
        break;
      }
   }
   if(LALInferenceCheckVariable(runState->algorithmParams,"verbose")) fprintf(stdout,"%s: mean= %lf, ACL=%lf\n",param_names[i],this_mean,ACL);
   do{this=this->next;}while(this && (this->vary==LALINFERENCE_PARAM_FIXED || this->vary==LALINFERENCE_PARAM_OUTPUT || this->type!=LALINFERENCE_REAL8_t));
  }
  if(acffile){
  /* Write out the ACF */
  for(j=0;j<(UINT4)nPar;j++) fprintf(acffile,"%s ",param_names[j]);
  fprintf(acffile,"\n");
  for(i=0;i<max_iterations/2;i++){
    for(j=0;j<(UINT4)nPar;j++) fprintf(acffile,"%f ",acf_array[j][i]);
    fprintf(acffile,"\n");
  }
  }
/*  
  FILE *aclfile=fopen("acl.dat","a");
  FILE *aclfile_header=fopen("acl_params.txt","w");
  fprintf(aclfile,"%i ",global_iter);
  for(this=acls->head;this;this=this->next) {
    fprintf(aclfile,"%lf ",*(REAL8 *)this->value);
    fprintf(aclfile_header,"%s ",this->name);
  }
  fprintf(aclfile,"\n");
  fprintf(aclfile_header,"\n");
  fclose(aclfile_header);
  fclose(aclfile);
*/  
  /* Clean up */
  for(i=0;i<(UINT4)nPar;i++) {XLALFree(data_array[i]); XLALFree(acf_array[i]);}
  XLALFree(data_array); XLALFree(acf_array);
  LALInferenceClearVariables(&myAlgParams);
  LALInferenceClearVariables(&myCurrentParams);
  runState->currentParams=oldCurrentParams;
  runState->algorithmParams=oldAlgParams;
  if(chainfile) fclose(chainfile);
  if(acffile) fclose(acffile);
  XLALFree(param_names);
  return(acls);
}

static UINT4 checkForSingleAdapt(LALInferenceRunState *runState)
{
  UINT4 i = 0;
  LALInferenceProposalFunction *cycle = NULL;
  LALInferenceVariables *propArgs = runState->proposalArgs;
  cycle = *((LALInferenceProposalFunction **)LALInferenceGetVariable(propArgs, cycleArrayName));
  
  /* If there is not a proposal counter, put one into the variables, initialized to zero. */
  if (!LALInferenceCheckVariable(propArgs, cycleArrayCounterName)) {
    i = 0;
    LALInferenceAddVariable(propArgs, cycleArrayCounterName, &i, LALINFERENCE_UINT4_t, LALINFERENCE_PARAM_CIRCULAR);
  }
  
  i = *((UINT4 *)LALInferenceGetVariable(propArgs, cycleArrayCounterName));
  
  if (cycle[i]==&LALInferenceSingleAdaptProposal) return 1;
  else return 0;
  
}

/* Perform one MCMC iteration on runState->currentParams. Return 1 if accepted or 0 if not */
UINT4 LALInferenceMCMCSamplePrior(LALInferenceRunState *runState)
{
    UINT4 adaptProp=checkForSingleAdapt(runState);
    UINT4 outOfBounds=0;
    //LALInferenceVariables tempParams;
    REAL8 logProposalRatio=0.0;
    //LALInferenceVariables *oldParams=&tempParams;
    LALInferenceVariables proposedParams;
    memset(&proposedParams,0,sizeof(proposedParams));
    REAL8 logLmin=*(REAL8 *)LALInferenceGetVariable(runState->algorithmParams,"logLmin");
    REAL8 thislogL;
    UINT4 accepted=0;

    REAL8 logPriorOld=*(REAL8 *)LALInferenceGetVariable(runState->currentParams,"logPrior");
    //LALInferenceCopyVariables(runState->currentParams,oldParams);
    LALInferenceCopyVariables(runState->currentParams,&proposedParams);
    
    if(adaptProp)
    {
      thislogL=runState->likelihood(runState->currentParams,runState->data,runState->templt);
      if (logLmin<thislogL) outOfBounds=0;
    }
    
    runState->proposal(runState,&proposedParams);
    REAL8 logPriorNew=runState->prior(runState,&proposedParams);
    if(LALInferenceCheckVariable(runState->proposalArgs,"logProposalRatio"))
       logProposalRatio=*(REAL8 *)LALInferenceGetVariable(runState->proposalArgs,"logProposalRatio");
    if(logPriorNew==-DBL_MAX || isnan(logPriorNew) || log(gsl_rng_uniform(runState->GSLrandom)) > (logPriorNew-logPriorOld) + logProposalRatio) 
    {
	/* Reject - don't need to copy new params back to currentParams */
        /*LALInferenceCopyVariables(oldParams,runState->currentParams); */
    } 
    else {
        accepted=1;
	LALInferenceCopyVariables(&proposedParams,runState->currentParams);
        LALInferenceSetVariable(runState->currentParams,"logPrior",&logPriorNew);
    }
    LALInferenceClearVariables(&proposedParams);
    
    if((!outOfBounds)&&adaptProp)
    {
      thislogL=runState->likelihood(runState->currentParams,runState->data,runState->templt);
      if(logLmin<thislogL) LALInferenceUpdateAdaptiveJumps(runState, accepted, 0.35);
      else LALInferenceUpdateAdaptiveJumps(runState, 0, 0.35);

    }
    
    UpdateProposalStats(runState,accepted);
    
    return(accepted);
}

/* Sample the prior N times, returns number of acceptances */
UINT4 LALInferenceMCMCSamplePriorNTimes(LALInferenceRunState *runState, UINT4 N)
{
    UINT4 i=0;
    UINT4 Naccepted=0;
    for(i=0;i<N;i++) Naccepted+=LALInferenceMCMCSamplePrior(runState);
    return(Naccepted);
}

void LALInferenceProjectSampleOntoEigenvectors(LALInferenceVariables *params, gsl_matrix *eigenvectors, REAL8Vector **projection)
{
	  LALInferenceVariableItem *proposeIterator = params->head;
	  UINT4 j=0,i=0;
	  UINT4 N=eigenvectors->size1;

     if(!*projection) *projection=XLALCreateREAL8Vector(N);
	  if((*projection)->length==0) *projection=XLALCreateREAL8Vector(N);


	if (proposeIterator == NULL) {
    fprintf(stderr, "Bad proposed params in %s, line %d\n",
            __FILE__, __LINE__);
    exit(1);
  }
  for(i=0;i<N;i++){
  	j=0;
  	proposeIterator = params->head;
  	(*projection)->data[i]=0.0;
		do { 
		    if (proposeIterator->vary != LALINFERENCE_PARAM_FIXED && proposeIterator->vary != LALINFERENCE_PARAM_OUTPUT) {
     			 	(*projection)->data[i]+= *((REAL8 *)proposeIterator->value) * gsl_matrix_get(eigenvectors, j, i);
      			j++;
    		 }
 		}while ((proposeIterator = proposeIterator->next) != NULL && j < N);
  } 
	
}


/* Sample the limited prior distribution using the MCMC method as usual, but
   only check the likelihood bound x fraction of the time. Always returns a fulled checked sample.
   x=LALInferenceGetVariable(runState->algorithmParams,"sloppyfraction")
   */

void LALInferenceNestedSamplingSloppySample(LALInferenceRunState *runState)
{
    LALInferenceVariables oldParams;
    LALInferenceIFOData *data=runState->data;
    REAL8 tmp;
    REAL8 Target=0.3;
    char tmpName[32];
    REAL8 logLold=*(REAL8 *)LALInferenceGetVariable(runState->currentParams,"logL");
    memset(&oldParams,0,sizeof(oldParams));
    LALInferenceCopyVariables(runState->currentParams,&oldParams);
    REAL8 logLmin=*(REAL8 *)LALInferenceGetVariable(runState->algorithmParams,"logLmin");
    UINT4 Nmcmc=*(UINT4 *)LALInferenceGetVariable(runState->algorithmParams,"Nmcmc");
    REAL8 sloppyfraction=0.;
    REAL8 maxsloppyfraction=((REAL8)Nmcmc-0.1*(REAL8)Nmcmc)/(REAL8) Nmcmc;;//((REAL8)Nmcmc-1.0)/(REAL8)Nmcmc;
    REAL8 minsloppyfraction=0.;
    if(Nmcmc==1) maxsloppyfraction=minsloppyfraction=0.0;
    if (LALInferenceCheckVariable(runState->algorithmParams,"sloppyfraction"))
      sloppyfraction=*(REAL8 *)LALInferenceGetVariable(runState->algorithmParams,"sloppyfraction");
    UINT4 mcmc_iter=0,Naccepted=0,sub_accepted=0;
    UINT4 sloppynumber=(UINT4) (sloppyfraction*(REAL8)Nmcmc);
    UINT4 testnumber=Nmcmc-sloppynumber;
    /* +1 for the last iteration which we do check */
    UINT4 subchain_length=(sloppynumber/testnumber) +1;
    REAL8 logLnew=0.0;
    UINT4 sub_iter=0;
    UINT4 tries=0;
    REAL8 counter=1.;
    UINT4 BAILOUT=100*testnumber; /* If no acceptance after 100 tries, will exit and the sampler will try a different starting point */
    do{
        counter=counter-1.;
        subchain_length=0;
        /* Draw an independent sample from the prior */
        do{
            sub_accepted+=LALInferenceMCMCSamplePrior(runState);
            subchain_length++;
            counter+=(1.-sloppyfraction);
        }while(counter<1);
	/* Check that there was at least one accepted point */
	if(sub_accepted==0) {
	    tries++;
	    sub_iter+=subchain_length;
	    mcmc_iter++;
            LALInferenceCopyVariables(&oldParams,runState->currentParams);
            runState->currentLikelihood=logLold;
	    continue;
        }
        tries=0;
        mcmc_iter++;
    	sub_iter+=subchain_length;
        if(logLmin!=-DBL_MAX) logLnew=runState->likelihood(runState->currentParams,runState->data,runState->templt);
        if(logLnew>logLmin || logLmin==-DBL_MAX) /* Accept */
        {
            Naccepted++;
            /* Update information to pass back out */
            LALInferenceAddVariable(runState->currentParams,"logL",(void *)&logLnew,LALINFERENCE_REAL8_t,LALINFERENCE_PARAM_OUTPUT);
            if(LALInferenceCheckVariable(runState->algorithmParams,"logZnoise")){
               tmp=logLnew-*(REAL8 *)LALInferenceGetVariable(runState->algorithmParams,"logZnoise");
               LALInferenceAddVariable(runState->currentParams,"deltalogL",(void *)&tmp,LALINFERENCE_REAL8_t,LALINFERENCE_PARAM_OUTPUT);
            }
            while(data)
            {
               tmp=data->loglikelihood - data->nullloglikelihood;
               sprintf(tmpName,"deltalogl%s",data->name);
               LALInferenceAddVariable(runState->currentParams,tmpName,&tmp,LALINFERENCE_REAL8_t,LALINFERENCE_PARAM_OUTPUT);
               data=data->next;
            }
            LALInferenceCopyVariables(runState->currentParams,&oldParams);
            logLold=logLnew;
            runState->currentLikelihood=logLnew;
        }
        else /* reject */
        {
            LALInferenceCopyVariables(&oldParams,runState->currentParams);
            runState->currentLikelihood=logLold;
        }
    }while((mcmc_iter<testnumber||runState->currentLikelihood<=logLmin||Naccepted==0)&&(mcmc_iter<BAILOUT));
    /* Make sure likelihood is filled in if it wasn't done during sampling */
    if(logLnew==0.0){
            logLnew=runState->likelihood(runState->currentParams,runState->data,runState->templt);
            runState->currentLikelihood=logLnew;
            LALInferenceAddVariable(runState->currentParams,"logL",(void *)&logLnew,LALINFERENCE_REAL8_t,LALINFERENCE_PARAM_OUTPUT);
            if(LALInferenceCheckVariable(runState->algorithmParams,"logZnoise")){
               tmp=logLnew-*(REAL8 *)LALInferenceGetVariable(runState->algorithmParams,"logZnoise");
               LALInferenceAddVariable(runState->currentParams,"deltalogL",(void *)&tmp,LALINFERENCE_REAL8_t,LALINFERENCE_PARAM_OUTPUT);
            }
            while(data)
            {
               tmp=data->loglikelihood - data->nullloglikelihood;
               sprintf(tmpName,"deltalogl%s",data->name);
               LALInferenceAddVariable(runState->currentParams,tmpName,&tmp,LALINFERENCE_REAL8_t,LALINFERENCE_PARAM_OUTPUT);
               data=data->next;
            }
    }
    
    /* Compute some statistics for information */
    REAL8 sub_accept_rate=(REAL8)sub_accepted/(REAL8)sub_iter;
    REAL8 accept_rate=(REAL8)Naccepted/(REAL8)testnumber;
    LALInferenceSetVariable(runState->algorithmParams,"accept_rate",&accept_rate);
    LALInferenceSetVariable(runState->algorithmParams,"sub_accept_rate",&sub_accept_rate);
    /* Adapt the sloppy fraction toward target acceptance of outer chain */
    if(logLmin!=-DBL_MAX){
        if((REAL8)accept_rate>Target) { sloppyfraction+=5.0/(REAL8)Nmcmc;}
        else { sloppyfraction-=5.0/(REAL8)Nmcmc;}
        if(sloppyfraction>maxsloppyfraction) sloppyfraction=maxsloppyfraction;
	if(sloppyfraction<minsloppyfraction) sloppyfraction=minsloppyfraction;
	
	LALInferenceSetVariable(runState->algorithmParams,"sloppyfraction",&sloppyfraction);
    }
    /* Cleanup */
    LALInferenceClearVariables(&oldParams);
}


/* Evolve nested sampling algorithm by one step, i.e.
 evolve runState->currentParams to a new point with higher
 likelihood than currentLikelihood. Uses the MCMC method with sloppy sampling.
 */
void LALInferenceNestedSamplingOneStep(LALInferenceRunState *runState)
{
     LALInferenceNestedSamplingSloppySample(runState);
}

void LALInferenceSetupLivePointsArray(LALInferenceRunState *runState){
	/* Set up initial basket of live points, drawn from prior,
	 by copying runState->currentParams to all entries in the array*/
	
	UINT4 Nlive=(UINT4)*(INT4 *)LALInferenceGetVariable(runState->algorithmParams,"Nlive");
	UINT4 i;
	REAL8Vector *logLs;
	REAL8 logPrior=0.0;

	/* Allocate the array */
	/* runState->livePoints=XLALCalloc(Nlive,sizeof(LALVariables *)); */
	runState->livePoints=XLALCalloc(Nlive,sizeof(LALInferenceVariables *));
	if(runState->livePoints==NULL)
	{
		fprintf(stderr,"Unable to allocate memory for %i live points\n",Nlive);
		exit(1);
	}
	runState->differentialPoints=runState->livePoints;
	runState->differentialPointsLength=(size_t) Nlive;
	logLs=XLALCreateREAL8Vector(Nlive);

	LALInferenceAddVariable(runState->algorithmParams,"logLikelihoods",&logLs,LALINFERENCE_REAL8Vector_t,LALINFERENCE_PARAM_FIXED);
	fprintf(stdout,"Sprinkling %i live points, may take some time\n",Nlive);
	LALInferenceVariables *curParsBackup=runState->currentParams;
	for(i=0;i<Nlive;i++)
	{
	   /* Clone the currentParams into LivePoints[i] */
	    runState->livePoints[i]=XLALCalloc(1,sizeof(LALInferenceVariables));
	    /* Copy the param structure */
	    LALInferenceCopyVariables(runState->currentParams,runState->livePoints[i]);
	  
	  /* Sprinkle the varying points among prior */
	  do{
	    LALInferenceDrawFromPrior( runState->livePoints[i], runState->priorArgs, runState->GSLrandom );
	    logPrior=runState->prior(runState,runState->livePoints[i]);
	  }while(logPrior==-DBL_MAX || isnan(logPrior));
	  /* Populate log likelihood */
	  logLs->data[i]=runState->likelihood(runState->livePoints[i],runState->data,runState->templt);
	  LALInferenceAddVariable(runState->livePoints[i],"logL",(void *)&(logLs->data[i]),LALINFERENCE_REAL8_t,LALINFERENCE_PARAM_OUTPUT);
	  LALInferenceAddVariable(runState->livePoints[i],"logPrior",(void*)&logPrior,LALINFERENCE_REAL8_t,LALINFERENCE_PARAM_OUTPUT);
	}
	runState->currentParams=curParsBackup;
	if(!runState->currentParams) runState->currentParams=XLALCalloc(1,sizeof(LALInferenceVariables));
	
}


void LALInferenceSetupkDTreeNSLivePoints( LALInferenceRunState *runState ){
  /* create a k-d tree from the nested sampling live points */
  LALInferenceKDTree *tree;
  REAL8 *low = NULL, *high = NULL; /* upper and lower bounds of tree */
  size_t ndim = 0;
  LALInferenceVariableItem *currentItem;
  UINT4 cnt = 0;
  REAL8 *pt = NULL;
  LALInferenceVariables *templt =
    XLALCalloc(1,sizeof(LALInferenceVariables));
  UINT4 Nlive = *(UINT4 *)LALInferenceGetVariable( runState->algorithmParams,
                                                   "Nlive" );
 
  /* if a current tree exists remove it */
  if ( LALInferenceCheckVariable( runState->proposalArgs, "kDTree" ) )
  {
    LALInferenceKDTreeDelete( *(LALInferenceKDTree
      **)LALInferenceGetVariable(runState->proposalArgs, "kDTree"));
    LALInferenceRemoveVariable( runState->proposalArgs, "kDTree" );
  }
  /* get the upper and lower bounds for each parameter */
  currentItem = runState->currentParams->head;
  while ( currentItem != NULL ) {
    if ( currentItem->vary != LALINFERENCE_PARAM_FIXED &&
         currentItem->vary != LALINFERENCE_PARAM_OUTPUT ) {
      if( LALInferenceCheckMinMaxPrior( runState->priorArgs,
                                        currentItem->name ) ){
        cnt++;
         
        low = XLALRealloc(low, sizeof(REAL8)*cnt);
        high = XLALRealloc(high, sizeof(REAL8)*cnt);
                
        LALInferenceGetMinMaxPrior( runState->priorArgs, currentItem->name,
                                    &(low[cnt-1]), &(high[cnt-1]) );
      }
      else if( LALInferenceCheckGaussianPrior( runState->priorArgs,
                                               currentItem->name ) ){
        REAL8 mn, stddiv;
        REAL8 livelow, livehigh, difflh;
        
        cnt++;
        
        low = XLALRealloc(low, sizeof(REAL8)*cnt);
        high = XLALRealloc(high, sizeof(REAL8)*cnt);
        
        LALInferenceGetGaussianPrior( runState->priorArgs, currentItem->name,
                                      &mn, &stddiv );
        
        /* find the maximum and minimum live point values */
        getMinMaxLivePointValue( runState->livePoints, currentItem->name, Nlive,
                                 &livelow, &livehigh );
        difflh = livehigh - livelow;
        
        /* to add a bit of room at either side add on half the difference */
        low[cnt-1] = livelow - difflh/2.;
        high[cnt-1] = livehigh + difflh/2.;
      }
    }
                      
    currentItem = currentItem->next;
  }

  ndim = (size_t)cnt;
  pt = XLALMalloc(cnt*sizeof(REAL8));
  
  /* set up tree */
  tree = LALInferenceKDEmpty( low, high, ndim );
  LALInferenceCopyVariables( runState->currentParams, templt );
                    
  /* add points to tree */
  for( cnt = 0; cnt < Nlive; cnt++ ){
    LALInferenceKDVariablesToREAL8( runState->livePoints[cnt], pt, templt );
    
    LALInferenceKDAddPoint( tree, pt );
  }
                  
  /* add tree */
  LALInferenceAddVariable( runState->proposalArgs, "kDTree", &tree,
                           LALINFERENCE_void_ptr_t, LALINFERENCE_PARAM_FIXED );
  
  /* if template doesn't exist add it */
  if ( !LALInferenceCheckVariable( runState->proposalArgs,
                                   "kDTreeVariableTemplate" ) ){
    LALInferenceAddVariable( runState->proposalArgs, "kDTreeVariableTemplate",
                             &templt, LALINFERENCE_void_ptr_t,
                             LALINFERENCE_PARAM_FIXED );
  }
  
  XLALFree( high );
  XLALFree( low );
  XLALFree( pt );
}

static void SetupEigenProposals(LALInferenceRunState *runState)
{ 
  gsl_matrix *eVectors=NULL;
  gsl_vector *eValues =NULL;
  REAL8Vector *eigenValues=NULL;
  /* Check for existing covariance matrix */
  gsl_matrix **cvm=NULL;
  if(LALInferenceCheckVariable(runState->proposalArgs,"covarianceMatrix"))
    LALInferenceRemoveVariable(runState->proposalArgs,"covarianceMatrix");
//    cvm=(gsl_matrix **)LALInferenceGetVariable(runState->proposalArgs,"covarianceMatrix");
  cvm=XLALCalloc(1,sizeof(gsl_matrix *));
  
  /* Add the covariance matrix for proposal distribution */
  UINT4 *Nlive=LALInferenceGetVariable(runState->algorithmParams,"Nlive");
  /* Sort the variables to ensure consistent order */
  for(UINT4 i=0;i<*Nlive;i++) LALInferenceSortVariablesByName(runState->livePoints[i]);
  LALInferenceNScalcCVM(cvm,runState->livePoints,*Nlive);
  UINT4 N=(*cvm)->size1;


  /* Check for the eigenvectors and values */
  if(LALInferenceCheckVariable(runState->proposalArgs,"covarianceEigenvectors"))
    eVectors=*(gsl_matrix **)LALInferenceGetVariable(runState->proposalArgs,"covarianceEigenvectors");
  else
    eVectors=gsl_matrix_alloc(N,N);
  
  if(LALInferenceCheckVariable(runState->proposalArgs,"covarianceEigenvalues"))
    eigenValues=*(REAL8Vector **)LALInferenceGetVariable(runState->proposalArgs,"covarianceEigenvalues");
  else
    eigenValues=XLALCreateREAL8Vector(N);

  /* Set up eigenvectors and eigenvalues. */
  gsl_matrix *covCopy = gsl_matrix_alloc(N,N);
  eVectors = gsl_matrix_alloc(N,N);
  eValues = gsl_vector_alloc(N);
  gsl_eigen_symmv_workspace *ws = gsl_eigen_symmv_alloc(N);
  int gsl_status;
  gsl_matrix_memcpy(covCopy, *cvm);
  
  if ((gsl_status = gsl_eigen_symmv(covCopy, eValues, eVectors, ws)) != GSL_SUCCESS) {
    XLALPrintError("Error in gsl_eigen_symmv (in %s, line %d): %d: %s\n", __FILE__, __LINE__, gsl_status, gsl_strerror(gsl_status));
    XLAL_ERROR_VOID(XLAL_EFAILED);
  }
  
  for (UINT4 i = 0; i < N; i++) {
    eigenValues->data[i] = gsl_vector_get(eValues,i);
  }
  
  LALInferenceAddVariable(runState->proposalArgs, "covarianceEigenvectors", &eVectors, LALINFERENCE_gslMatrix_t, LALINFERENCE_PARAM_FIXED);
  LALInferenceAddVariable(runState->proposalArgs, "covarianceEigenvalues", &eigenValues, LALINFERENCE_REAL8Vector_t, LALINFERENCE_PARAM_FIXED);
  LALInferenceAddVariable(runState->proposalArgs,"covarianceMatrix",cvm,LALINFERENCE_gslMatrix_t,LALINFERENCE_PARAM_OUTPUT);
  
  gsl_matrix_free(covCopy);
  gsl_vector_free(eValues);
  gsl_eigen_symmv_free(ws);
  XLALFree(cvm);
}

static int _saveNSintegralState(FILE *fp, NSintegralState *s);
static int _saveNSintegralState(FILE *fp, NSintegralState *s)
{
  UINT4 N=s->size;
  if(1!=fwrite(&N,sizeof(UINT4),1,fp)) return 1;
  if(1!=fwrite(&(s->iteration),sizeof(s->iteration),1,fp)) return 1;
  if(N!=fwrite(s->logZarray,sizeof(REAL8),N,fp)) return 1;
  if(N!=fwrite(s->oldZarray,sizeof(REAL8),N,fp)) return 1;
  if(N!=fwrite(s->Harray,sizeof(REAL8),N,fp)) return 1;
  if(N!=fwrite(s->logwarray,sizeof(REAL8),N,fp)) return 1;
  if(N!=fwrite(s->logtarray,sizeof(REAL8),N,fp)) return 1;
  if(N!=fwrite(s->logt2array,sizeof(REAL8),N,fp)) return 1;
  return 0;
}
static int _loadNSintegralState(FILE *fp, NSintegralState *s);
static int _loadNSintegralState(FILE *fp, NSintegralState *s)
{
  if(1!=fread(& (s->size) , sizeof(UINT4), 1, fp)) return 1;
  UINT4 N=s->size;
  if(1!=fread(&(s->iteration),sizeof(UINT4),1,fp)) return 1;
  if(N!=fread(s->logZarray,sizeof(REAL8),N,fp)) return 1;
  if(N!=fread(s->oldZarray,sizeof(REAL8),N,fp)) return 1;
  if(N!=fread(s->Harray,sizeof(REAL8),N,fp)) return 1;
  if(N!=fread(s->logwarray,sizeof(REAL8),N,fp)) return 1;
  if(N!=fread(s->logtarray,sizeof(REAL8),N,fp)) return 1;
  if(N!=fread(s->logt2array,sizeof(REAL8),N,fp)) return 1;
  return 0;
}

static int WriteNSCheckPoint(CHAR *filename, LALInferenceRunState *runState, NSintegralState *s)
{
  FILE *progfile=fopen(filename,"w");
  if(!progfile)
  {
    fprintf(stderr,"Unable to save resume file %s!\n",filename);
    return 1;
  }
  else
  {
    UINT4 Nlive=*(UINT4 *)LALInferenceGetVariable(runState->algorithmParams,"Nlive");
    int retcode= _saveNSintegralState(progfile,s);
    if(retcode) {
        printf("Unable to write nested sampling state - will not be able to resume!\n");
        fclose(progfile);
        return 1;
    }
    LALInferenceWriteVariablesArrayBinary(progfile,runState->livePoints, Nlive);
    fclose(progfile);
    return 0;
  }
}

static int ReadNSCheckPoint(CHAR *filename, LALInferenceRunState *runState, NSintegralState *s)
{
  FILE *progfile=fopen(filename,"r");
  if(!progfile)
  {
    fprintf(stderr,"Unable to load resume file %s!\n",filename);
    return 1;
  }
  else
  {
    UINT4 Nlive=*(UINT4 *)LALInferenceGetVariable(runState->algorithmParams,"Nlive");
    int retcode=_loadNSintegralState(progfile,s);
    if(retcode){
        printf("Unable to read nested sampling state - unable to resume!\n");
        fclose(progfile);
        return 1;
    }
    //if(retcode) return 1;
    LALInferenceReadVariablesArrayBinary(progfile,runState->livePoints,Nlive);
    fclose(progfile);
    return 0;
  }
}<|MERGE_RESOLUTION|>--- conflicted
+++ resolved
@@ -526,18 +526,7 @@
     INT4 tmp=200;
     LALInferenceAddVariable(runState->algorithmParams,"Nmcmc",&tmp,LALINFERENCE_INT4_t,LALINFERENCE_PARAM_OUTPUT);
   }
-<<<<<<< HEAD
-  INT4 Nmcmc=*(INT4 *)LALInferenceGetVariable(runState->algorithmParams,"Nmcmc");   
-  REAL8 initial_sloppyfraction = ((REAL8)Nmcmc-0.1*(REAL8)Nmcmc)/(REAL8) Nmcmc;
-  LALInferenceSetVariable(runState->algorithmParams,"sloppyfraction",&initial_sloppyfraction);
-  /* Sprinkle points */
-  LALInferenceSetVariable(runState->algorithmParams,"logLmin",&dblmax);
-  for(i=0;i<Nlive;i++) {
-    runState->currentParams=runState->livePoints[i];
-    runState->evolve(runState);
-    logLikelihoods[i]=runState->likelihood(runState->livePoints[i],runState->data,runState->templt);
-    if(XLALPrintProgressBar((double)i/(double)Nlive)) fprintf(stderr,"\n");
-=======
+
   s=initNSintegralState(Nruns,Nlive);
   
   
@@ -583,7 +572,6 @@
       if(sigretcode!=0) printf("WARNING: Cannot establish checkpoint on SIGTERM.\n");
       /* Condor sends SIGTSTP to standard universe jobs to evict them.
        *I think condor handles this, so didn't add a handler CHECK */
->>>>>>> f2d4c8e1
   }
   
   if(retcode!=0)
