--- conflicted
+++ resolved
@@ -637,19 +637,12 @@
   /* now we need to update the chirp mass and q limits accordingly */
   REAL8 comp_min = *(REAL8 *)LALInferenceGetVariable(state->priorArgs,"component_min");
   REAL8 comp_max = *(REAL8 *)LALInferenceGetVariable(state->priorArgs,"component_max");
-<<<<<<< HEAD
-  qMin = comp_min/comp_max;
-  mcMin =2.0*comp_min*pow(qMin/pow(1.+qMin,2.),3./5.);
-  mcMax =2.0*comp_max*pow(0.25,3./5.);
-
-=======
   REAL8 mtot_min = *(REAL8 *)LALInferenceGetVariable(state->priorArgs,"MTotMin");
   REAL8 mtot_max = *(REAL8 *)LALInferenceGetVariable(state->priorArgs,"MTotMax");
   qMin = comp_min/comp_max;
   mcMin =mtot_min*pow(qMin/pow(1.+qMin,2.),3./5.);
   mcMax =mtot_max*pow(0.25,3./5.);
   
->>>>>>> 9609e9c3
   /************ Initial Value Related Argument START *************/
   /* Read time parameter from injection file */
   if(injTable)
