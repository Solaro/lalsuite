--- conflicted
+++ resolved
@@ -1207,7 +1207,6 @@
     }else{
       LALInferenceRegisterUniformVariableREAL8(state, currentParams, "phase", start_phase, phiMin, phiMax, LALINFERENCE_PARAM_CIRCULAR);
     }
-<<<<<<< HEAD
     LALInferenceAddMinMaxPrior(priorArgs, "phase",     &phiMin, &phiMax,   LALINFERENCE_REAL8_t);
   }
   /* Add redshift if quasi likelihoods are requested */
@@ -1244,8 +1243,6 @@
         LALInferenceAddVariable(currentParams,"logdistance", &logstartdist, LALINFERENCE_REAL8_t, LALINFERENCE_PARAM_LINEAR);
       }
       LALInferenceAddMinMaxPrior(priorArgs, "logdistance",     &logdmin, &logdmax,   LALINFERENCE_REAL8_t);
-=======
->>>>>>> 5a3cfedc
   }
   
   if(LALInferenceGetProcParamVal(commandLine,"--use-logdistance")){
