--- conflicted
+++ resolved
@@ -494,18 +494,14 @@
   LIGOTimeGPS		    epoch;              /** The epoch of this observation (the time of the first sample) */
   REAL8                     SNR;                /** IF INJECTION ONLY, E(SNR) of the injection in the detector.*/
   REAL8                     STDOF;              /** Degrees of freedom for IFO to be used in Student-T Likelihood. */
-<<<<<<< HEAD
   struct tagLALInferenceBestIFO *BestIFO;
   int skipIFO;
   REAL8  injtime;
   INT4 template_counter;
   INT4 likelihood_counter;
-=======
   LALSimInspiralWaveformFlags *waveFlags;   /** A pointer to the WF flag. Will store here tide and spin order, as well as frame */
   LALSimInspiralWaveformCache *waveformCache;   /** Waveform cache */
   struct tagLALInferenceROQData       *roqData; /** ROQ data */
-
->>>>>>> 7fa06d74
   struct tagLALInferenceIFOData      *next;     /** A pointer to the next set of data for linked list */
   REAL8 currentSNR;
 
