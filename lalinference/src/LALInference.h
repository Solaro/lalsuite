/*
 *
 *  LALInference:             Bayesian Followup
 *  include/LALInference.h:   main header file
 *
 *  Copyright (C) 2009,2012 Ilya Mandel, Vivien Raymond, Christian
 *  Roever, Marc van der Sluys, John Veitch, and Will M. Farr
 *
 *
 *  This program is free software; you can redistribute it and/or modify
 *  it under the terms of the GNU General Public License as published by
 *  the Free Software Foundation; either version 2 of the License, or
 *  (at your option) any later version.
 *
 *  This program is distributed in the hope that it will be useful,
 *  but WITHOUT ANY WARRANTY; without even the implied warranty of
 *  MERCHANTABILITY or FITNESS FOR A PARTICULAR PURPOSE.  See the
 *  GNU General Public License for more details.
 *
 *  You should have received a copy of the GNU General Public License
 *  along with with program; see the file COPYING. If not, write to the
 *  Free Software Foundation, Inc., 59 Temple Place, Suite 330, Boston,
 *  MA  02111-1307  USA
 */
#ifndef LALInference_h
#define LALInference_h

/**
 * \defgroup LALInference_h Header LALInference.h
 * \ingroup pkg_LALInference
 * \brief Main header file for LALInference common routines and structures
 *
 * LALInference is a Bayesian analysis toolkit for use with LAL. It contains
 * common requirements for Bayesian codes such as Likelihood functions, data
 * handling routines, MCMC and Nested Sampling algorithms and a template generation
 * interface to the LALInspiral package.
 *
 * This file contains the basic structures for the algorithm state, interferometer
 * data, manipulation of variables and type declarations for the standard function types.
 *
 *
 */
/*@{*/

#include <math.h>
#include <stdio.h>
#include <stdlib.h>

#define VARNAME_MAX 128
#define VARVALSTRINGSIZE_MAX 128

#include <lal/LALStdlib.h>
#include <lal/LALConstants.h>
#include <lal/SimulateCoherentGW.h>
#include <lal/GeneratePPNInspiral.h>
#include <lal/LIGOMetadataTables.h>
#include <lal/LALDatatypes.h>
#include <lal/FindChirp.h>
#include <lal/Window.h>
#include <lal/LALString.h>
#include <lal/LALSimInspiral.h>

#include <lal/SFTutils.h>
#include <lal/SFTfileIO.h>
#include <lal/LALDetectors.h>
#include <lal/LALBarycenter.h>
#include <lal/LALInitBarycenter.h>
#include <lal/BinaryPulsarTiming.h>


#include <gsl/gsl_linalg.h>
#include <gsl/gsl_errno.h>
#include <gsl/gsl_math.h>
#include <gsl/gsl_min.h>
#include <gsl/gsl_vector.h>
#include <gsl/gsl_matrix.h>
#include <gsl/gsl_blas.h>
#include <gsl/gsl_linalg.h>
#include <gsl/gsl_eigen.h>
#include <gsl/gsl_rng.h>
#include <gsl/gsl_randist.h>
#include <gsl/gsl_statistics.h>
#include <sys/time.h>

//...other includes

struct tagLALInferenceRunState;
struct tagLALInferenceIFOData;

/*Data storage type definitions*/

/** An enumerated type for denoting the type of a variable. Several LAL
 * types are supported as well as others.
*/
typedef enum {
  LALINFERENCE_INT4_t,
  LALINFERENCE_INT8_t,
  LALINFERENCE_UINT4_t,
  LALINFERENCE_REAL4_t, 
  LALINFERENCE_REAL8_t, 
  LALINFERENCE_COMPLEX8_t, 
  LALINFERENCE_COMPLEX16_t, 
  LALINFERENCE_gslMatrix_t,
  LALINFERENCE_REAL8Vector_t,
  LALINFERENCE_UINT4Vector_t,
  LALINFERENCE_string_t,
  LALINFERENCE_void_ptr_t
} LALInferenceVariableType;

/** An enumerated type for denoting the topology of a parameter.
 * This information is used by the sampling routines when deciding
 * what to vary in a proposal, etc.
*/
typedef enum {
	LALINFERENCE_PARAM_LINEAR,   /** A parameter that simply has a maximum and a minimum */
	LALINFERENCE_PARAM_CIRCULAR, /** A parameter that is cyclic, such as an angle between 0 and 2pi */
	LALINFERENCE_PARAM_FIXED,    /** A parameter that never changes, functions should respect this */
	LALINFERENCE_PARAM_OUTPUT    /** A parameter changed by an inner code and passed out */
} LALInferenceParamVaryType;

/** An enumerated type for denoting a type of taper
*/
typedef enum
{
	LALINFERENCE_TAPER_NONE,
	LALINFERENCE_TAPER_START,
	LALINFERENCE_TAPER_END,
	LALINFERENCE_TAPER_STARTEND,
	LALINFERENCE_TAPER_NUM_OPTS,
	LALINFERENCE_RING,
	LALINFERENCE_SMOOTH
}  LALInferenceApplyTaper;

/** An enumerated type for denoting the spinning parameter variables
*/
typedef enum
{
  LALINFERENCE_FRAME_RADIATION,
  LALINFERENCE_FRAME_SYSTEM
} LALInferenceFrame;

extern size_t LALInferenceTypeSize[12];

/** The LALInferenceVariableItem list node structure
 * This should only be accessed using the accessor functions below
 * Implementation may change to hash table so please use only the
 * accessor functions below.
*/
typedef struct
tagVariableItem
{
  char                    name[VARNAME_MAX];
  void                    *value;
  LALInferenceVariableType		type;
  LALInferenceParamVaryType		vary;
  struct tagVariableItem		*next;
} LALInferenceVariableItem;

/** The LALInferenceVariables structure to contain a set of parameters
 * Implemented as a linked list of LALInferenceVariableItems.
 * Should only be accessed using the accessor functions below
 */
typedef struct
tagLALInferenceVariables
{
  LALInferenceVariableItem	*head;
  INT4 				dimension;
} LALInferenceVariables;

/** Returns an array of header strings (terminated by NULL) from a common-format output file */
char **LALInferenceGetHeaderLine(FILE *inp);

/** Converts between internally used parameter names and those external (e.g. in SimInspiralTable?) */
const char *LALInferenceTranslateInternalToExternalParamName(const char *inName);

/** Print the parameters which do not vary to a file as a tab-separated ASCII line
 * \param out [in] pointer to output file
 * \param params [in] LALInferenceVaraibles structure to print
 */
INT4 LALInferenceFprintParameterNonFixedHeaders(FILE *out, LALInferenceVariables *params);

/** Prints a variable item to a string (must be pre-allocated!) */
void LALInferencePrintVariableItem(char *out, LALInferenceVariableItem *ptr);

/** Return a pointer to the memory the variable \param vars is stored in specified by \param name
 * User must cast this pointer to the expected type before dereferencing
 * it to get the value of the variable.
 */
void *LALInferenceGetVariable(const LALInferenceVariables * vars, const char * name);

/** Get number of dimensions in variable \param vars */
INT4 LALInferenceGetVariableDimension(LALInferenceVariables *vars);

/** Get number of dimensions in \param vars which are not fixed to a certain value */
INT4 LALInferenceGetVariableDimensionNonFixed(LALInferenceVariables *vars);

/** Get the LALInferenceVariableType of the \param idx -th item in the \param vars
 * Indexing starts at 1
 */
INT4 LALInferenceGetVariableTypeByIndex(LALInferenceVariables *vars, int idx);

/** Get the LALInferenceVariableType of the parameter named \param name in \param vars */
LALInferenceVariableType LALInferenceGetVariableType(const LALInferenceVariables *vars, const char *name);

/** Get the LALInferenceParamVaryType of the parameter named \param name in \param vars
 * see the declaration of LALInferenceParamVaryType for possibilities
 */
LALInferenceParamVaryType LALInferenceGetVariableVaryType(LALInferenceVariables *vars, const char *name);

/** Set the LALInferenceParamVaryType of the parameter named \param name in \param vars
 * see the declaration of LALInferenceParamVaryType for possibilities
 */
void LALInferenceSetParamVaryType(LALInferenceVariables *vars, const char *name, LALInferenceParamVaryType vary);

/** Get the name of the idx-th variable
 * Indexing starts at 1
 */
char *LALInferenceGetVariableName(LALInferenceVariables *vars, int idx);

/** Set a variable named \param name in \param vars with a value.
 * Pass a void * in \param value to the value you wish to set,
 * i.e. LALInferenceSetVariable(vars, "mu", (void *)&mu);
 */
void LALInferenceSetVariable(LALInferenceVariables * vars, const char * name, void * value);

/** Add a variable named \param name to \param vars with initial value referenced by \param value
 * \param type is a LALInferenceVariableType (enumerated above) 
 * \param vary is a LALInferenceParamVaryType (enumerated above)
 * If the variable already exists it will be over-written UNLESS IT HAS A CONFLICTING TYPE
 */
void LALInferenceAddVariable(LALInferenceVariables * vars, const char * name, void * value, 
	LALInferenceVariableType type, LALInferenceParamVaryType vary);

/** Remove \param name from \param vars
 * Frees the memory for the \param name structure and its contents
 */
void LALInferenceRemoveVariable(LALInferenceVariables *vars,const char *name);

/** Checks for \param name being present in \param vars
 *  returns 1(==true) or 0
 */
int  LALInferenceCheckVariable(LALInferenceVariables *vars,const char *name);

/** Checks for \param name being present in \param vars and having type LINEAR or CIRCULAR.
 * returns 1 or 0
 */
int LALInferenceCheckVariableNonFixed(LALInferenceVariables *vars, const char *name);

/** Delete the variables in this structure.
 *  Does not free the LALInferenceVariables itself
 *  \param vars will have its dimension set to 0 */
void LALInferenceClearVariables(LALInferenceVariables *vars);

/** Deep copy the variables from one to another LALInferenceVariables structure */
void LALInferenceCopyVariables(LALInferenceVariables *origin, LALInferenceVariables *target);

/** Print variables to stdout */
void LALInferencePrintVariables(LALInferenceVariables *var);

/** Check for equality in two variables */
int LALInferenceCompareVariables(LALInferenceVariables *var1, LALInferenceVariables *var2);


//Wrapper for template computation 
//(relies on LAL libraries for implementation) <- could be a #DEFINE ?
//typedef void (LALTemplateFunction) (LALInferenceVariables *currentParams, struct tagLALInferenceIFOData *data); //Parameter Set is modelParams of LALInferenceIFOData
/** Type declaration for template function, which operates on
 a LALInferenceIFOData structure \param *data */
typedef void (*LALInferenceTemplateFunction) (struct tagLALInferenceIFOData *data);


/** Jump proposal distribution
 * Computes \param proposedParams based on \param currentParams 
 * and additional variables stored as proposalArgs inside \param runState,
 * which could include correlation matrix, etc.,
 * as well as forward and reverse proposal probability.
 * A jump proposal distribution function could call other jump proposal
 * distribution functions with various probabilities to allow for multiple
 * jump proposal distributions
 */
typedef void (*LALInferenceProposalFunction) (struct tagLALInferenceRunState *runState,
	LALInferenceVariables *proposedParams);

/** Jump proposal statistics
 * Stores the weight given for a proposal function, the number of times
 * it has been proposed, and the number of times it has been accepted
 */
typedef struct
tagLALInferenceProposalStatistics
{
  UINT4   weight;     // Weight of proposal function in cycle
  UINT4   proposed;   // Number of times proposal has been called
  UINT4   accepted;   // Number of times a proposal from this function has been accepted
} LALInferenceProposalStatistics;

/** Type declaration for prior function which returns p(\param params)
  * Can depend on \param runState ->priorArgs
  */
typedef REAL8 (*LALInferencePriorFunction) (struct tagLALInferenceRunState *runState,
	LALInferenceVariables *params);


/** Type declaration for CubeToPrior function which converts parameters in unit hypercube
  * to their corresponding physical values according to the prior.
  * Can depend on \param runState ->priorArgs
  */
typedef UINT4 (LALInferenceCubeToPriorFunction) (struct tagLALInferenceRunState *runState, 
	LALInferenceVariables *params, double *cube, void *context);

/** Type declaration for CubeToPriorDensity function which calculates the prior density of
  * physical parameters according to the appropriate prior.
  * Can depend on \param runState ->priorArgs
  */
typedef REAL8 (LALInferenceCubeToPriorDensityFunction) (struct tagLALInferenceRunState *runState, 
	LALInferenceVariables *params);

//Likelihood calculator 
//Should take care to perform expensive evaluation of h+ and hx 
//only once if possible, unless necessary because different IFOs 
//have different data lengths or sampling rates 
/** Type declaration for likelihood function
 * Computes p(\param data | \param currentParams, \param templt)
 * \param templt is a LALInferenceTemplateFunction defined below
 */
typedef REAL8 (*LALInferenceLikelihoodFunction) (LALInferenceVariables *currentParams,
        struct tagLALInferenceIFOData * data, LALInferenceTemplateFunction templt);

/** Perform one step of an algorithm, replaces \param runState ->currentParams */
typedef void (*LALInferenceEvolveOneStepFunction) (struct tagLALInferenceRunState *runState);

/** Type declaration for an algorithm function which is called by the driver code
 * The user must initialise runState before use. The Algorithm manipulates
 * \param runState to do its work
 */
typedef void (*LALInferenceAlgorithm) (struct tagLALInferenceRunState *runState);

/** Type declaration for output logging function, can be user-declared */
typedef void (*LALInferenceLogFunction) (struct tagLALInferenceRunState *runState, LALInferenceVariables *vars);

/** Structure containing inference run state
 * This includes pointers to the function types required to run
 * the algorithm, and data structures as required */
typedef struct 
tagLALInferenceRunState
{
  ProcessParamsTable        *commandLine; /** A ProcessParamsTable with command line arguments */
<<<<<<< HEAD
  LALInferenceAlgorithm              *algorithm; /** The algorithm function */
  LALInferenceEvolveOneStepFunction  *evolve; /** The algorithm's single iteration function */
  LALInferencePriorFunction          *prior; /** The prior for the parameters */
  LALInferenceCubeToPriorFunction    *CubeToPrior; /** MultiNest prior for the parameters */
  LALInferenceCubeToPriorDensityFunction    *CubeToPriorDensity; /** MultiNest prior density for the parameters */
  LALInferenceLikelihoodFunction     *likelihood; /** The likelihood function */
  LALInferenceProposalFunction       *proposal; /** The proposal function */
  LALInferenceTemplateFunction       *template; /** The template generation function */
  LALInferenceLogFunction	     *logsample; /** Log sample, i.e. to disk */
=======
  LALInferenceAlgorithm              algorithm; /** The algorithm function */
  LALInferenceEvolveOneStepFunction  evolve; /** The algorithm's single iteration function */
  LALInferencePriorFunction          prior; /** The prior for the parameters */
  LALInferenceLikelihoodFunction     likelihood; /** The likelihood function */
  LALInferenceProposalFunction       proposal; /** The proposal function */
  LALInferenceTemplateFunction       templt; /** The template generation function */
  LALInferenceLogFunction            logsample; /** Log sample, i.e. to disk */
>>>>>>> c663516d
  struct tagLALInferenceIFOData      *data; /** The data from the interferometers */
  LALInferenceVariables              *currentParams, /** The current parameters */
    *priorArgs,                                      /** Any special arguments for the prior function */
    *proposalArgs,                                   /** Any special arguments for the proposal function */
    *proposalStats,                                  /** Set of structs containing statistics for each proposal*/
    *algorithmParams;                                /** Parameters which control the running of the algorithm*/
  LALInferenceVariables				**livePoints; /** Array of live points for Nested Sampling */
  LALInferenceVariables **differentialPoints;        /** Array of points for differential evolution */
  size_t differentialPointsLength;                   /** Length of the current differential points stored in 
                                                         differentialPoints.  This should be removed can be given 
                                                         as an algorithmParams entry */
  size_t differentialPointsSize;                     /** Size of the differentialPoints memory block 
                                                         (must be >= length of differential points).  
                                                         Can also be removed. */
  REAL8			currentLikelihood;  /** This should be removed, can be given as an algorithmParams or proposalParams entry */
  REAL8                 currentPrior;       /** This should be removed, can be given as an algorithmParams entry */
  gsl_rng               *GSLrandom;         /** A pointer to a GSL random number generator */
} LALInferenceRunState;


#define DETNAMELEN 256

/** Structure to contain IFO data.
 *  Some fields may be left empty if not needed
*/
typedef struct
tagLALInferenceIFOData
{
  char                       name[DETNAMELEN]; /** Detector name */
  REAL8TimeSeries           *timeData,         /** A time series from the detector */
                            *timeModelhPlus, *timeModelhCross, /** Time series model buffers */
                            *whiteTimeData, *windowedTimeData; /** white is not really white, but over-white. */
  /* Stores the log(L) for the model in presence of data.  These were
     added to allow for individual-detector log(L) output.  The
     convention is that loglikelihood always stores the log(L) for the
     model in freqModel... or timeModel....  When a jump is accepted,
     that value is copied into acceptedloglikelihood, which is the
     quantity that is actually output in the output files. */
  REAL8                      nullloglikelihood, loglikelihood, acceptedloglikelihood; 
  REAL8                      fPlus, fCross; /** Detector responses */
  REAL8                      timeshift;     /** What is this? */
  COMPLEX16FrequencySeries  *freqData,      /** Buffer for frequency domain data */
                            *freqModelhPlus, *freqModelhCross, /** Buffers for frequency domain models */
                            *whiteFreqData; /* Over-white. */
  COMPLEX16TimeSeries       *compTimeData, *compModelData; /** Complex time series data buffers */
  LIGOTimeGPSVector         *dataTimes;     /** Vector of time stamps for time domain data */
  LALInferenceVariables     *modelParams;   /** Parameters used when filling the buffers - template functions should copy to here */
  LALInferenceVariables     *dataParams;    /* Optional data parameters */
  LALSimulationDomain        modelDomain;   /** Domain of model */
  REAL8FrequencySeries      *oneSidedNoisePowerSpectrum;  /** one-sided Noise Power Spectrum */
//  REAL8TimeSeries           *timeDomainNoiseWeights; /** Roughly, InvFFT(1/Noise PSD). */
  REAL8Window               *window;        /** A window */
  REAL8FFTPlan              *timeToFreqFFTPlan, *freqToTimeFFTPlan; /** Pre-calculated FFT plans for forward and reverse FFTs */
  REAL8                     fLow, fHigh;	/** integration limits for overlap integral in F-domain */
  LALDetector               *detector;          /** LALDetector structure for where this data came from */
  BarycenterInput           *bary;              /** Barycenter information */
  EphemerisData             *ephem;             /** Ephemeris data */
  TimeCorrectionData        *tdat; /** Einstein delay time correction data */
  TimeCorrectionType        ttype; /** The time correction type e.g. TDB, TCB */
  LIGOTimeGPS		    epoch;              /** The epoch of this observation (the time of the first sample) */
  REAL8                     SNR;                /** IF INJECTION ONLY, E(SNR) of the injection in the detector.*/
  REAL8                     STDOF;              /** Degrees of freedom for IFO to be used in Student-T Likelihood. */

  struct tagLALInferenceIFOData      *next;     /** A pointer to the next set of data for linked list */
} LALInferenceIFOData;

/** Returns the element of the process params table with "name" */
ProcessParamsTable *LALInferenceGetProcParamVal(ProcessParamsTable *procparams,const char *name);

/** parses a character string (passed as one of the options) and decomposes
 it into individual parameter character strings. \param input is of the form
   input   :  \"[one,two,three]\"
 and the resulting output \param strings is
   strings :  {\"one\", \"two\", \"three\"}
 length of parameter names is for now limited to 512 characters.
 (should 'theoretically' (untested) be able to digest white space as well.
 Irrelevant for command line options, though.)
\param n UNDOCUMENTED
*/
void LALInferenceParseCharacterOptionString(char *input, char **strings[], UINT4 *n);

/** Return a ProcessParamsTable from the command line arguments */
ProcessParamsTable *LALInferenceParseCommandLine(int argc, char *argv[]);

/** Output the command line based on the ProcessParamsTable \param procparams */
char* LALInferencePrintCommandLine(ProcessParamsTable *procparams);

/** Execute FFT for data in \param IFOdata */
void LALInferenceExecuteFT(LALInferenceIFOData *IFOdata);
/** Execute Inverse FFT for data in \param IFOdata */
void LALInferenceExecuteInvFT(LALInferenceIFOData *IFOdata);

/** Return the list node for "name" - do not rely on this */
LALInferenceVariableItem *LALInferenceGetItem(const LALInferenceVariables *vars,const char *name);

/** Return the list node for the idx-th item - do not rely on this
  Indexing starts at 1
  */
LALInferenceVariableItem *LALInferenceGetItemNr(LALInferenceVariables *vars, int idx);

/** Output the sample to file *fp, in ASCII format */
void LALInferencePrintSample(FILE *fp,LALInferenceVariables *sample);

/** Output only non-fixed parameters */
void LALInferencePrintSampleNonFixed(FILE *fp,LALInferenceVariables *sample);

/** Output proposal statistics header to file *fp */
int LALInferencePrintProposalStatsHeader(FILE *fp,LALInferenceVariables *propStats);

/** Output proposal statistics to file *fp */
void LALInferencePrintProposalStats(FILE *fp,LALInferenceVariables *propStats);

/** Reads one line from the given file and stores the values there into
   the variable structure, using the given header array to name the
   columns.  Returns 0 on success. */
void LALInferenceProcessParamLine(FILE *inp, char **headers, LALInferenceVariables *vars);

/** Sorts the variable structure by name */
void LALInferenceSortVariablesByName(LALInferenceVariables *vars);

/** Append the sample to a file. file pointer is stored in state->algorithmParams as a
 * LALInferenceVariable called "outfile", as a void ptr.
 * Caller is responsible for opening and closing file.
 * Variables are alphabetically sorted before being written
 */
void LALInferenceLogSampleToFile(LALInferenceRunState *state, LALInferenceVariables *vars);

/** Append the sample to an array which can be later processed by the user.
 * Array is stored as a C array in a LALInferenceVariable in state->algorithmParams
 * called "outputarray". Number of items in the array is stored as "N_outputarray".
 * Will create the array and store it in this way if it does not exist.
 * DOES NOT FREE ARRAY, user must clean up after use.
 * Also outputs sample to disk if possible using LALInferenceLogSampleToFile()*/
void LALInferenceLogSampleToArray(LALInferenceRunState *state, LALInferenceVariables *vars);

/** Convert from Mc, eta space to m1, m2 space (note m1 > m2).*/
void LALInferenceMcEta2Masses(double mc, double eta, double *m1, double *m2);

/** Convert from Mc, q space to m1, m2 space (q = m2/m1, with m1 > m2). */
void LALInferenceMcQ2Masses(double mc, double q, double *m1, double *m2);

/** Convert from q to eta (q = m2/m1, with m1 > m2). */
void LALInferenceQ2Eta(double q, double *eta);

/** The kD trees in LALInference are composed of cells.  Each cell
    represents a rectangular region in parameter space, defined by
    \f$\mathrm{lowerLeft} <= x <= \mathrm{upperRight}\f$.  It also
    contains two sub-cells, each of which represents rectangular
    regions of half the size. The dimension along which a cell at a
    particular level in the tree is split in half is given by its
    level (mod the dimension of the space).

    Each cell contains some number (which may be zero) of points.
    Periodically, the cell will compute the mean and covariance of its
    points, and the eigenvectors of the covariance matrix (principal
    axes) of an ellipse fitting the the points.  It will also compute
    the (tight) bounds of a box enclosing the points in a coordinate
    system aligned with the principal axes.  When this has been done,
    the \c eigenFrameStale element will be set to zero.  If points are
    subsequently added to the cell, the \c eigenFrameStale flag will
    be set to a non-zero value until the next re-computation of the
    principal axes.
 */
typedef struct tagLALInferenceKDTree {
  size_t npts; /** Stores the number of tree points that lie in the cell. */
  size_t ptsSize; /** Size of the pts buffer. */
  size_t dim; /** Dimension of the system. */
  REAL8 **pts;
  REAL8 *ptsMean; /** Mean of pts. */
  REAL8 *lowerLeft; /** Lower left (i.e. coordinate minimum) bound;
                         length is ndim from LALInferenceKDTree. */
  REAL8 *upperRight; /** Upper right (i.e. coordinate maximum) bound. */
  REAL8 **ptsCov; /** dim-by-dim covariance matrix. */
  REAL8 **ptsCovEigenVects; /** Eigenvectors of the covariance matrix:
                                [i][j] is the jth component of the ith
                                eigenvector. */
  REAL8 *eigenMin; /** Minimum coordinates of points in the eigen-frame. */
  REAL8 *eigenMax; /** Maximum coordinates of points in the eigen-frame. */
  int eigenFrameStale; /** == 1 when the mean, covariance, and
                           eigenvectors are out of date (i.e. more
                           points added). */
  struct tagLALInferenceKDTree *left; /** Left (i.e. lower-coordinate)
                                          sub-tree, may be NULL if
                                          empty.*/
  struct tagLALInferenceKDTree *right; /** Right
                                           (i.e. upper-coordinate)
                                           sub-tree, may be NULL if
                                           empty. */
} LALInferenceKDTree;

/** Delete a kD-tree.  Also deletes all contained cells, and points. */
void LALInferenceKDTreeDelete(LALInferenceKDTree *tree);

/** Constructs a fresh, empty kD tree.  The top-level cell will get
    the given bounds, which should enclose every point added by
    LALInferenceKDAddPoint(). */
LALInferenceKDTree *LALInferenceKDEmpty(REAL8 *lowerLeft, REAL8 *upperRight, size_t ndim);

/** Adds a point to the kD-tree, returns 0 on successful exit.  The
    memory for pt is owned by the tree, so should not be deallocated
    or modified except by LALInferenceKDTreeDelete(). */
int LALInferenceKDAddPoint(LALInferenceKDTree *tree, REAL8 *pt);

/** Returns the first cell that contains the given point that also
    contains fewer than Npts points, if possible.  If no cell
    containing the given point has fewer than Npts points, then
    returns the cell containing the fewest number of points and the
    given point.  Non-positive Npts will give the fewest-point cell in
    the tree containing the given point.  Returns NULL on error. */
LALInferenceKDTree *LALInferenceKDFindCell(LALInferenceKDTree *tree, REAL8 *pt, size_t Npts);

/** Returns the log of the volume of the given cell, which is part of
    the given tree. */
double LALInferenceKDLogCellVolume(LALInferenceKDTree *cell);

/** Returns the log of the volume of the box aligned with the
    principal axes of the points in the given cell that tightly
    encloses those points. */
double LALInferenceKDLogCellEigenVolume(LALInferenceKDTree *cell);

/** Fills in the given REAL8 array with the parameter values from
    params; the ordering of the variables is taken from the order of
    the non-fixed variables in \param templt.  It is an error if pt does
    not point to enough storage to store all the non-fixed parameters
    from \param templt and params. */
void LALInferenceKDVariablesToREAL8(LALInferenceVariables *params, REAL8 *pt, LALInferenceVariables *templt);

/** Fills in the non-fixed variables in params from the given REAL8
    array.  The ordering of variables is given by the order of the
    non-fixed variables in \param templt. */
void LALInferenceKDREAL8ToVariables(LALInferenceVariables *params, REAL8 *pt, LALInferenceVariables *templt);

/** Draws a \c pt uniformly from a randomly chosen cell of \c
    tree. The chosen cell will be chosen to have (as nearly as
    possible) \c Npts in it. */
void LALInferenceKDDrawEigenFrame(gsl_rng * rng, LALInferenceKDTree *tree, REAL8 *pt, size_t Npts);

/** Returns the log of the jump proposal probability ratio for the
    LALInferenceKDDrawEigenFrame() proposal to propose the point \c
    proposed given the current position \c current , where \c Npts is
    the parameter used to select the box to draw from in
    LALInferenceKDDrawEigenFrame().  */
REAL8 LALInferenceKDLogProposalRatio(LALInferenceKDTree *tree, REAL8 *current,
                                     REAL8 *proposed, size_t Npts);

/** Check matrix is positive definite. dim is matrix dimensions */
UINT4 LALInferenceCheckPositiveDefinite(
                          gsl_matrix       *matrix,
                          UINT4            dim
                          );

/** Draw a random multivariate vector from Gaussian distr given covariance matrix */
void
XLALMultiNormalDeviates(
                        REAL4Vector *vector,
                        gsl_matrix *matrix,
                        UINT4 dim,
                        RandomParams *randParam
                        );
/** Draw a random multivariate vector from student-t distr given covariance matrix */
void
XLALMultiStudentDeviates(
                         REAL4Vector  *vector,
                         gsl_matrix   *matrix,
                         UINT4         dim,
                         UINT4         n,
                         RandomParams *randParam
                         );


/** Calculate shortest angular distance between a1 and a2 (modulo 2PI) */
REAL8 LALInferenceAngularDistance(REAL8 a1, REAL8 a2);

/** Calculate the variance of a distribution on an angle (modulo 2PI) */
REAL8 LALInferenceAngularVariance(LALInferenceVariables **list,const char *pname, int N);

/** Sanity check the structures in the given state. Will scan data for infinities and nans, and look for null pointers. */
INT4 LALInferenceSanityCheck(LALInferenceRunState *state);

/** Dump all waveforms from the ifodata structure. (currently: timeData, freqData)
 basefilename is optional text to append to file names
 */
void LALInferenceDumpWaveforms(LALInferenceRunState *state, const char *basefilename);

/*@}*/

#endif<|MERGE_RESOLUTION|>--- conflicted
+++ resolved
@@ -344,25 +344,15 @@
 tagLALInferenceRunState
 {
   ProcessParamsTable        *commandLine; /** A ProcessParamsTable with command line arguments */
-<<<<<<< HEAD
-  LALInferenceAlgorithm              *algorithm; /** The algorithm function */
-  LALInferenceEvolveOneStepFunction  *evolve; /** The algorithm's single iteration function */
-  LALInferencePriorFunction          *prior; /** The prior for the parameters */
-  LALInferenceCubeToPriorFunction    *CubeToPrior; /** MultiNest prior for the parameters */
-  LALInferenceCubeToPriorDensityFunction    *CubeToPriorDensity; /** MultiNest prior density for the parameters */
-  LALInferenceLikelihoodFunction     *likelihood; /** The likelihood function */
-  LALInferenceProposalFunction       *proposal; /** The proposal function */
-  LALInferenceTemplateFunction       *template; /** The template generation function */
-  LALInferenceLogFunction	     *logsample; /** Log sample, i.e. to disk */
-=======
   LALInferenceAlgorithm              algorithm; /** The algorithm function */
   LALInferenceEvolveOneStepFunction  evolve; /** The algorithm's single iteration function */
   LALInferencePriorFunction          prior; /** The prior for the parameters */
+  LALInferenceCubeToPriorFunction    CubeToPrior; /** MultiNest prior for the parameters */
+  LALInferenceCubeToPriorDensityFunction    CubeToPriorDensity; /** MultiNest prior density for the parameters */
   LALInferenceLikelihoodFunction     likelihood; /** The likelihood function */
   LALInferenceProposalFunction       proposal; /** The proposal function */
   LALInferenceTemplateFunction       templt; /** The template generation function */
   LALInferenceLogFunction            logsample; /** Log sample, i.e. to disk */
->>>>>>> c663516d
   struct tagLALInferenceIFOData      *data; /** The data from the interferometers */
   LALInferenceVariables              *currentParams, /** The current parameters */
     *priorArgs,                                      /** Any special arguments for the prior function */
