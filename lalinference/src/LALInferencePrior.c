--- conflicted
+++ resolved
@@ -851,8 +851,8 @@
     REAL8Vector *sigma = *((REAL8Vector **)LALInferenceGetVariable(priorParams, "psdsigma"));
     gsl_matrix *nparams = *((gsl_matrix **)LALInferenceGetVariable(params,"psdscale"));
 
-    min=0.1;//*(REAL8 *)LALInferenceGetVariable(priorParams,"psdscale_min");
-    max=10.0;//*(REAL8 *)LALInferenceGetVariable(priorParams,"psdscale_max");
+    min=0.1;// *(REAL8 *)LALInferenceGetVariable(priorParams,"psdscale_min");
+    max=10.0;// *(REAL8 *)LALInferenceGetVariable(priorParams,"psdscale_max");
 
     psdGaussianPrior = *(UINT4 *)LALInferenceGetVariable(priorParams,"psdGaussianPrior");
 
@@ -873,7 +873,6 @@
   return(logPrior);
 }
 
-<<<<<<< HEAD
 /* Convert the hypercube parameter to physical parameters, for the non-spinning inspiral signal case */
 UINT4 LALInferenceInspiralSkyLocCubeToPrior(LALInferenceRunState *runState, LALInferenceVariables *params, double *Cube, void *context)
 {
@@ -1284,7 +1283,6 @@
     return logPrior;
 }
 
-=======
 REAL8 LALInferenceInspiralNoiseOnlyPrior(LALInferenceRunState *runState, LALInferenceVariables *params)
 {
   REAL8 logPrior=0.0;
@@ -1311,8 +1309,8 @@
       REAL8Vector *sigma = *((REAL8Vector **)LALInferenceGetVariable(priorParams, "psdsigma"));
       gsl_matrix *nparams = *((gsl_matrix **)item->value);
 
-      component_min=0.1;//*(REAL8 *)LALInferenceGetVariable(priorParams,"psdscale_min");
-      component_max=10.0;//*(REAL8 *)LALInferenceGetVariable(priorParams,"psdscale_max");
+      component_min=0.1;// *(REAL8 *)LALInferenceGetVariable(priorParams,"psdscale_min");
+      component_max=10.0;// *(REAL8 *)LALInferenceGetVariable(priorParams,"psdscale_max");
 
       psdGaussianPrior = *(UINT4 *)LALInferenceGetVariable(priorParams,"psdGaussianPrior");
 
@@ -1333,7 +1331,6 @@
   }
   return(logPrior);
 }
->>>>>>> c663516d
 
 /* Return the log Prior of the variables specified, for the non-spinning/spinning inspiral signal case */
 REAL8 LALInferenceInspiralPriorNormalised(LALInferenceRunState *runState, LALInferenceVariables *params)
