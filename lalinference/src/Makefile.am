--- conflicted
+++ resolved
@@ -34,11 +34,8 @@
 	LALInferenceProposal.c \
 	LALInferenceInitCBC.c \
 	LALInferenceVCSInfo.c \
-<<<<<<< HEAD
+	LALInferenceRemoveLines.c \
 	priors.c \
-=======
-        LALInferenceRemoveLines.c \
->>>>>>> 009581d0
 	$(XMLSRC)
 
 liblalinference_la_LDFLAGS = -version-info $(LIBVERSION)
