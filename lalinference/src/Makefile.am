--- conflicted
+++ resolved
@@ -18,11 +18,8 @@
 	LALInferenceLibVCSInfo.h \
 	LALInferenceInit.h \
 	LALInferenceVCSInfo.h \
-<<<<<<< HEAD
+	lalinferenceswig_test.i \
 	priors.h \
-=======
-	lalinferenceswig_test.i \
->>>>>>> c663516d
 	$(XMLHDR)
 
 lib_LTLIBRARIES = liblalinference.la
