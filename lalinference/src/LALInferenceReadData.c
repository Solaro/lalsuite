--- conflicted
+++ resolved
@@ -1453,14 +1453,10 @@
 	}
 
 	ppt = LALInferenceGetProcParamVal(commandLine,"--outfile");
-<<<<<<< HEAD
-  sprintf(SNRpath,"%s_snr.txt",ppt->value);
-=======
 	if (ppt)
 	    sprintf(SNRpath, "%s_snr.txt", ppt->value);
 	else
 		sprintf(SNRpath, "snr.txt");
->>>>>>> 22a6ae55
 
 	Ninj=SimInspiralTableFromLIGOLw(&injTable,LALInferenceGetProcParamVal(commandLine,"--inj")->value,0,0);
 	REPORTSTATUS(&status);
@@ -2264,11 +2260,7 @@
     exit(1);
   }
   char *outfile=ppt->value;
-<<<<<<< HEAD
-  sprintf(SNRpath,"%s_snr.txt",outfile); 
-=======
   sprintf(SNRpath,"%s_snr.txt",outfile);
->>>>>>> 22a6ae55
 
   Approximant approximant = XLALGetApproximantFromString(inj_table->waveform);
   if( (int) approximant == XLAL_FAILURE)
@@ -2489,11 +2481,7 @@
     NetSNR+=(thisData->SNR*thisData->SNR);
     thisData=thisData->next;
   }
-<<<<<<< HEAD
-  if (nIFO>1){ 
-=======
   if (nIFO>1){
->>>>>>> 22a6ae55
     fprintf(snrout,"Network:\t");
     fprintf(snrout,"%4.2f\n",sqrt(NetSNR));
   }
