--- conflicted
+++ resolved
@@ -2458,15 +2458,11 @@
 	XLALPrintError("Encountered NULL variables pointer");
    	XLAL_ERROR_VOID(XLAL_EINVAL);
 	}
-<<<<<<< HEAD
-
     UINT4 spinCheck=LALInferenceCheckVariableNonFixed(vars,"a_spin1");
     UINT4 dchisCheck=1;
 
     /* Destroy existing parameters */
     if(vars->head!=NULL) LALInferenceClearVariables(vars);
-=======
->>>>>>> e05d7a8a
     enforce_m1_larger_m2(theEventTable);
     REAL8 q = theEventTable->mass2 / theEventTable->mass1;
     if (q > 1.0) q = 1.0/q;
