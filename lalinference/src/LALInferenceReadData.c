/* 
 *  LALInferenceReadData.c:  Bayesian Followup functions
 *
 *  Copyright (C) 2009,2012 Ilya Mandel, Vivien Raymond, Christian
 *  Roever, Marc van der Sluys, John Veitch, Salvatore Vitale, and
 *  Will M. Farr
 *
 *
 *  This program is free software; you can redistribute it and/or modify
 *  it under the terms of the GNU General Public License as published by
 *  the Free Software Foundation; either version 2 of the License, or
 *  (at your option) any later version.
 *
 *  This program is distributed in the hope that it will be useful,
 *  but WITHOUT ANY WARRANTY; without even the implied warranty of
 *  MERCHANTABILITY or FITNESS FOR A PARTICULAR PURPOSE.  See the
 *  GNU General Public License for more details.
 *
 *  You should have received a copy of the GNU General Public License
 *  along with with program; see the file COPYING. If not, write to the
 *  Free Software Foundation, Inc., 59 Temple Place, Suite 330, Boston,
 *  MA  02111-1307  USA
 */

#include <stdio.h>
#include <stdlib.h>

#include <lal/LALStdio.h>
#include <lal/LALStdlib.h>

#include <lal/LALInspiral.h>
#include <lal/LALCache.h>
#include <lal/LALFrStream.h>
#include <lal/TimeFreqFFT.h>
#include <lal/LALDetectors.h>
#include <lal/AVFactories.h>
#include <lal/ResampleTimeSeries.h>
#include <lal/TimeSeries.h>
#include <lal/FrequencySeries.h>
#include <lal/Units.h>
#include <lal/Date.h>
#include <lal/StringInput.h>
#include <lal/VectorOps.h>
#include <lal/Random.h>
#include <lal/LALNoiseModels.h>
#include <lal/XLALError.h>
#include <lal/GenerateInspiral.h>
#include <lal/LIGOLwXMLRead.h>
#include <lal/LIGOLwXMLInspiralRead.h>

#include <lal/SeqFactories.h>
#include <lal/DetectorSite.h>
#include <lal/GenerateInspiral.h>
#include <lal/GeneratePPNInspiral.h>
#include <lal/SimulateCoherentGW.h>
#include <lal/Inject.h>
#include <lal/LIGOMetadataTables.h>
#include <lal/LIGOMetadataUtils.h>
#include <lal/LIGOMetadataInspiralUtils.h>
#include <lal/LIGOMetadataRingdownUtils.h>
#include <lal/LALInspiralBank.h>
#include <lal/FindChirp.h>
#include <lal/LALInspiralBank.h>
#include <lal/GenerateInspiral.h>
#include <lal/NRWaveInject.h>
#include <lal/GenerateInspRing.h>
#include <lal/LALErrno.h>
#include <math.h>
#include <lal/LALInspiral.h>
#include <lal/LALSimulation.h>

#include <lal/LALInference.h>
#include <lal/LALInferenceReadData.h>
#include <lal/LALInferenceLikelihood.h>
#include <lal/LALInferenceTemplate.h>
#include <lal/LALSimNoise.h>
#include <LALInferenceRemoveLines.h>

struct fvec {
	REAL8 f;
	REAL8 x;
};

#define LALINFERENCE_DEFAULT_FLOW "40.0"

char *SNRpath = NULL;

struct fvec *interpFromFile(char *filename);

struct fvec *interpFromFile(char *filename){
	UINT4 fileLength=0;
	UINT4 i=0;
	UINT4 minLength=100; /* size of initial file buffer, and also size of increment */
	FILE *interpfile=NULL;
	struct fvec *interp=NULL;
	interp=XLALCalloc(minLength,sizeof(struct fvec)); /* Initialise array */
	if(!interp) {printf("Unable to allocate memory buffer for reading interpolation file\n");}
	fileLength=minLength;
	REAL8 f=0.0,x=0.0;
	interpfile = fopen(filename,"r");
	if (interpfile==NULL){
		printf("Unable to open file %s\n",filename);
		exit(1);
	}
	while(2==fscanf(interpfile," %lf %lf ", &f, &x )){
		interp[i].f=f; interp[i].x=x*x;
		i++;
		if(i>fileLength-1){ /* Grow the array */
			interp=XLALRealloc(interp,(fileLength+minLength)*sizeof(struct fvec));
			fileLength+=minLength;
		}
	}
	interp[i].f=0; interp[i].x=0;
	fileLength=i+1;
	interp=XLALRealloc(interp,fileLength*sizeof(struct fvec)); /* Resize array */
	fclose(interpfile);
	printf("Read %i records from %s\n",fileLength-1,filename);
	return interp;
}

REAL8 interpolate(struct fvec *fvec, REAL8 f);
REAL8 interpolate(struct fvec *fvec, REAL8 f){
	int i=0;
	REAL8 a=0.0; /* fractional distance between bins */
	REAL8 delta=0.0;
	if(f<fvec[0].f) return(0.0);
	while(fvec[i].f<f && (fvec[i].x!=0.0 )){i++;}; //&& fvec[i].f!=0.0)){i++;};
  //printf("%d\t%lg\t%lg\t%lg\n",i,fvec[i].f,f,fvec[i].x);
	if (fvec[i].f==0.0 && fvec[i].x==0.0) /* Frequency above moximum */
	{
		return (fvec[i-1].x);
	}
  //if(i==0){return (fvec[0].x);}
	a=(fvec[i].f-f)/(fvec[i].f-fvec[i-1].f);
	delta=fvec[i].x-fvec[i-1].x;
	return (fvec[i-1].x + delta*a);
}
void InjectTaylorF2(LALInferenceIFOData *IFOdata, SimInspiralTable *inj_table, ProcessParamsTable *commandLine);
void enforce_m1_larger_m2(SimInspiralTable* injEvent);

typedef void (NoiseFunc)(LALStatus *statusPtr,REAL8 *psd,REAL8 f);
void MetaNoiseFunc(LALStatus *status, REAL8 *psd, REAL8 f, struct fvec *interp, NoiseFunc *noisefunc);

void MetaNoiseFunc(LALStatus *status, REAL8 *psd, REAL8 f, struct fvec *interp, NoiseFunc *noisefunc){
	if(interp==NULL&&noisefunc==NULL){
		printf("ERROR: Trying to calculate PSD with NULL inputs\n");
		exit(1);
	}
	if(interp!=NULL && noisefunc!=NULL){
		printf("ERROR: You have specified both an interpolation vector and a function to calculate the PSD\n");
		exit(1);
	}
	if(noisefunc!=NULL){
		noisefunc(status,psd,f);
		return;
	}
	if(interp!=NULL){ /* Use linear interpolation of the interp vector */
		*psd=interpolate(interp,f);
		return;
	}
}

void
LALInferenceLALFindChirpInjectSignals (
                                       LALStatus                  *status,
                                       REAL4TimeSeries            *chan,
                                       SimInspiralTable           *events,
                                       COMPLEX8FrequencySeries    *resp,
                                       LALDetector                *detector
                                       );
static int FindTimeSeriesStartAndEnd (
                                      REAL4Vector *signalvec,
                                      UINT4 *start,
                                      UINT4 *end
                                      );

static const LALUnit strainPerCount={0,{0,0,0,0,0,1,-1},{0,0,0,0,0,0,0}};

static REAL8TimeSeries *readTseries(CHAR *cachefile, CHAR *channel, LIGOTimeGPS start, REAL8 length);
static void makeWhiteData(LALInferenceIFOData *IFOdata);
static void PrintSNRsToFile(LALInferenceIFOData *IFOdata , SimInspiralTable *inj_table);

static REAL8TimeSeries *readTseries(CHAR *cachefile, CHAR *channel, LIGOTimeGPS start, REAL8 length)
{
	LALStatus status;
	memset(&status,0,sizeof(status));
	LALCache *cache = NULL;
	LALFrStream *stream = NULL;
	REAL8TimeSeries *out = NULL;
	
	cache  = XLALCacheImport( cachefile );
        int err;
        err = *XLALGetErrnoPtr();
	if(cache==NULL) {fprintf(stderr,"ERROR: Unable to import cache file \"%s\",\n       XLALError: \"%s\".\n",cachefile, XLALErrorString(err)); exit(-1);}
	stream = XLALFrStreamCacheOpen( cache );
	if(stream==NULL) {fprintf(stderr,"ERROR: Unable to open stream from frame cache file\n"); exit(-1);}
	out = XLALFrStreamInputREAL8TimeSeries( stream, channel, &start, length , 0 );
	if(out==NULL) fprintf(stderr,"ERROR: unable to read channel %s from %s at time %i\nCheck the specified data duration is not too long\n",channel,cachefile,start.gpsSeconds);
	XLALDestroyCache(cache);
	LALFrClose(&status,&stream);
	return out;
}

/**
 * Parse the command line looking for options of the kind --ifo H1 --H1-channel H1:LDAS_STRAIN --H1-cache H1.cache --H1-flow 40.0 --H1-fhigh 4096.0 --H1-timeslide 100.0 ...
 * It is necessary to use this method instead of the old method for the pipeline to work in DAX mode. Warning: do not mix options between
 * the old and new style.
 */
static INT4 getDataOptionsByDetectors(ProcessParamsTable *commandLine, char ***ifos, char ***caches, char ***channels, char ***flows , char ***fhighs, char ***timeslides, UINT4 *N)
{
    /* Check that the input has no lists with [ifo,ifo] */
    ProcessParamsTable *this=commandLine;
    UINT4 i=0;
    *caches=*ifos=*channels=*flows=*fhighs=*timeslides=NULL;
    *N=0;
    char tmp[128];
    if(!this) {fprintf(stderr,"No command line arguments given!\n"); exit(1);}
    while(this)
    {
        if(!strcmp(this->param,"--ifo") || !strcmp(this->param,"--IFO"))
        for(i=0;this->value[i]!='\0';i++)
            if(this->value[i]=='[' || this->value[i]==']')
            {
                fprintf(stderr,"Found old-style input arguments for %s\n",this->param);
                return(0);
            }
        this=this->next;
    }
    /* Construct a list of IFOs */
    for(this=commandLine;this;this=this->next)
    {
        if(!strcmp(this->param,"--ifo")||!strcmp(this->param,"--IFO"))
        {
            (*N)++;
            *ifos=XLALRealloc(*ifos,*N*sizeof(char *));
            (*ifos)[*N-1]=XLALStringDuplicate(this->value);
        }
    }
    *caches=XLALCalloc(*N,sizeof(char *));
    *channels=XLALCalloc(*N,sizeof(char *));
    *flows=XLALCalloc(*N,sizeof(REAL8));
    *fhighs=XLALCalloc(*N,sizeof(REAL8));
    *timeslides=XLALCalloc(*N,sizeof(REAL8));
    /* For each IFO, fetch the other options if available */
    for(i=0;i<*N;i++)
    {
        /* Cache */
        sprintf(tmp,"--%s-cache",(*ifos)[i]);
        this=LALInferenceGetProcParamVal(commandLine,tmp);
        if(!this){fprintf(stderr,"ERROR: Must specify a cache file for %s with --%s-cache\n",(*ifos)[i],(*ifos)[i]); exit(1);}
        (*caches)[i]=XLALStringDuplicate(this->value);
        
        /* Channel */
        sprintf(tmp,"--%s-channel",(*ifos)[i]);
        this=LALInferenceGetProcParamVal(commandLine,tmp);
        (*channels)[i]=XLALStringDuplicate(this?this->value:"Unknown channel");

        /* flow */
        sprintf(tmp,"--%s-flow",(*ifos)[i]);
        this=LALInferenceGetProcParamVal(commandLine,tmp);
        (*flows)[i]=XLALStringDuplicate(this?this->value:LALINFERENCE_DEFAULT_FLOW);
        
        /* fhigh */
        sprintf(tmp,"--%s-fhigh",(*ifos)[i]);
        this=LALInferenceGetProcParamVal(commandLine,tmp);
        (*fhighs)[i]=this?XLALStringDuplicate(this->value):NULL;

        /* timeslides */
        sprintf(tmp,"--%s-timeslide",(*ifos)[i]);
        this=LALInferenceGetProcParamVal(commandLine,tmp);
        (*timeslides)[i]=XLALStringDuplicate(this?this->value:"0.0");
    }
    return(1);
}

#define USAGE "\
 --ifo IFO1 [--ifo IFO2 ...]    IFOs can be H1,L1,V1\n\
 --IFO1-cache cache1 [--IFO2-cache2 cache2 ...]    cache files (LALLIGO, LALAdLIGO, LALVirgo to simulate these detectors using lal; LALSimLIGO, LALSimAdLIGO, LALSimVirgo, LALSimAdVirgo to use lalsimuation)\n\
 --psdstart GPStime             GPS start time of PSD estimation data\n\
 --psdlength length             length of PSD estimation data in seconds\n\
 --seglen length                length of segments for PSD estimation and analysis in seconds\n\
 --trigtime GPStime             GPS time of the trigger to analyse\n\
(--srate rate)                  Downsample data to rate in Hz (4096.0,)\n\
(--injectionsrate rate)         Downsample injection signal to rate in Hz (--srate)\n\
(--IFO1-flow freq1 [--IFO2-flow freq2 ...])      Specify lower frequency cutoff for overlap integral (40.0)\n\
(--IFO1-fhigh freq1 [--IFO2-fhigh freq2 ...])     Specify higher frequency cutoff for overlap integral (Nyquist freq 0.5*srate)\n\
(--IFO1-channel chan1 [--IFO2-channel chan2 ...])   Specify channel names when reading cache files\n\
(--dataseed number)             Specify random seed to use when generating data\n\
(--lalinspiralinjection)      Enables injections via the LALInspiral package\n\
(--inj-fref)                    Reference frequency for parameters in injection XML\n\
(--inj-lambda1)                 value of lambda1 to be injected, LALSimulation only (0)\n\
(--inj-lambda2)                 value of lambda1 to be injected, LALSimulation only (0)\n\
(--inj-spinOrder PNorder)           Specify twice the PN order (e.g. 5 <==> 2.5PN) of spin effects to use, only for LALSimulation (default: -1 <==> Use all spin effects).\n\
(--inj-tidalOrder PNorder)          Specify twice the PN order (e.g. 10 <==> 5PN) of tidal effects to use, only for LALSimulation (default: -1 <==> Use all tidal effects).\n\
(--snrpath) 			Set a folder where to write a file with the SNRs being injected\n\
(--0noise)                      Sets the noise realisation to be identically zero (for the fake caches above only)\n"


LALInferenceIFOData *LALInferenceReadData(ProcessParamsTable *commandLine)
/* Read in the data and store it in a LALInferenceIFOData structure */
{
    LALStatus status;
    INT4 dataseed=0;
    memset(&status,0,sizeof(status));
    ProcessParamsTable *procparam=NULL,*ppt=NULL;
    LALInferenceIFOData *headIFO=NULL,*IFOdata=NULL;
    REAL8 SampleRate=4096.0,SegmentLength=0;
    if(LALInferenceGetProcParamVal(commandLine,"--srate")) SampleRate=atof(LALInferenceGetProcParamVal(commandLine,"--srate")->value);
    REAL8 defaultFLow = atof(LALINFERENCE_DEFAULT_FLOW);
    int nSegs=0;
    size_t seglen=0;
    REAL8TimeSeries *PSDtimeSeries=NULL;
    REAL8 padding=0.4;//Default was 1.0 second. However for The Event the Common Inputs specify a Tukey parameter of 0.1, so 0.4 second of padding for 8 seconds of data.
    UINT4 Ncache=0,Npsd=0,Nifo=0,Nchannel=0,NfLow=0,NfHigh=0;
    UINT4 i,j;
    //int FakeFlag=0; - set but not used
    char strainname[]="LSC-STRAIN";
    UINT4 q=0;	
    //typedef void (NoiseFunc)(LALStatus *statusPtr,REAL8 *psd,REAL8 f);
    NoiseFunc *PSD=NULL;
    REAL8 scalefactor=1;
    SimInspiralTable *injTable=NULL;
    RandomParams *datarandparam;
    UINT4 event=0;
    char *chartmp=NULL;
    char **channels=NULL;
    char **caches=NULL;
    char **psds=NULL;
    char **IFOnames=NULL;
    char **fLows=NULL,**fHighs=NULL;
    char **timeslides=NULL;
    UINT4 Ntimeslides=0;
    LIGOTimeGPS GPSstart,GPStrig,segStart;
    REAL8 PSDdatalength=0;
    REAL8 AIGOang=0.0; //orientation angle for the proposed Australian detector.
    procparam=LALInferenceGetProcParamVal(commandLine,"--aigoang");
    if(!procparam) procparam=LALInferenceGetProcParamVal(commandLine,"--AIGOang");
    if(procparam)
        AIGOang=atof(procparam->value)*LAL_PI/180.0;

    struct fvec *interp;
    int interpFlag=0;

    /* Check if the new style command line arguments are used */
    INT4 dataOpts=getDataOptionsByDetectors(commandLine, &IFOnames, &caches, &channels, &fLows , &fHighs, &timeslides, &Nifo);
    /* Check for options if not given in the new style */
    if(!dataOpts){
        if(!LALInferenceGetProcParamVal(commandLine,"--cache")||!(LALInferenceGetProcParamVal(commandLine,"--IFO")||LALInferenceGetProcParamVal(commandLine,"--ifo")))
            {fprintf(stderr,USAGE); return(NULL);}
        if(LALInferenceGetProcParamVal(commandLine,"--channel")){
            LALInferenceParseCharacterOptionString(LALInferenceGetProcParamVal(commandLine,"--channel")->value,&channels,&Nchannel);
        }
        LALInferenceParseCharacterOptionString(LALInferenceGetProcParamVal(commandLine,"--cache")->value,&caches,&Ncache);
        ppt=LALInferenceGetProcParamVal(commandLine,"--ifo");
        if(!ppt) ppt=LALInferenceGetProcParamVal(commandLine,"--IFO");
        LALInferenceParseCharacterOptionString(ppt->value,&IFOnames,&Nifo);

        ppt=LALInferenceGetProcParamVal(commandLine,"--flow");
        if(!ppt) ppt=LALInferenceGetProcParamVal(commandLine,"--fLow");
        if(ppt){
            LALInferenceParseCharacterOptionString(ppt->value,&fLows,&NfLow);
        }
        ppt=LALInferenceGetProcParamVal(commandLine,"--fhigh");
        if(!ppt) ppt=LALInferenceGetProcParamVal(commandLine,"--fHigh");
        if(ppt){
            LALInferenceParseCharacterOptionString(ppt->value,&fHighs,&NfHigh);
        }
        if((ppt=LALInferenceGetProcParamVal(commandLine,"--timeslide"))) LALInferenceParseCharacterOptionString(ppt->value,&timeslides,&Ntimeslides);
        if(Nifo!=Ncache) {fprintf(stderr,"ERROR: Must specify equal number of IFOs and Cache files\n"); exit(1);}
        if(Nchannel!=0 && Nchannel!=Nifo) {fprintf(stderr,"ERROR: Please specify a channel for all caches, or omit to use the defaults\n"); exit(1);}
    }
    else
    {
        NfHigh=Ntimeslides=Ncache=Nchannel=NfLow=Nifo;

    }
    /* Check for remaining required options */
	if(!(LALInferenceGetProcParamVal(commandLine,"--PSDstart")||LALInferenceGetProcParamVal(commandLine,"--psdstart")) ||
            !(LALInferenceGetProcParamVal(commandLine,"--PSDlength")||LALInferenceGetProcParamVal(commandLine,"--psdlength")) ||!LALInferenceGetProcParamVal(commandLine,"--seglen"))
    {fprintf(stderr,USAGE); return(NULL);}

    /* ET detectors */
    LALDetector dE1,dE2,dE3;
    /* response of the detectors */
    dE1.type = dE2.type = dE3.type = LALDETECTORTYPE_IFODIFF;
    dE1.location[0] = dE2.location[0] = dE3.location[0] = 4.546374099002599e6;
    dE1.location[1] = dE2.location[1] = dE3.location[1] = 8.42989697626334e5;
    dE1.location[2] = dE2.location[2] = dE3.location[2] = 4.378576962409281e6;
    sprintf(dE1.frDetector.name,"ET-1");
    sprintf(dE1.frDetector.prefix,"E1");
    dE1.response[0][0] = 0.166589852497480;
    dE1.response[1][1] = -0.248382035405337;
    dE1.response[2][2] = 0.081792182907857;
    dE1.response[0][1] = dE1.response[1][0] = -0.218849471235102 ;
    dE1.response[0][2] = dE1.response[2][0] = -0.129963871963915;
    dE1.response[1][2] = dE1.response[2][1] = 0.273214957676611;
    sprintf(dE2.frDetector.name,"ET-2");
    sprintf(dE2.frDetector.prefix,"E2");
    dE2.response[0][0] = -0.199221201378560;
    dE2.response[1][1] = 0.423356724499319;
    dE2.response[2][2]=-0.224135523120759;
    dE2.response[0][1] = dE2.response[1][0] = -0.070223802479191;
    dE2.response[0][2] = dE2.response[2][0] = 0.218900453442919;
    dE2.response[1][2] = dE2.response[2][1] = -0.008534697228688;
    sprintf(dE3.frDetector.name,"ET-3");
    sprintf(dE3.frDetector.prefix,"E3");
    dE3.response[0][0] = 0.032631348881079;
    dE3.response[1][1] = -0.174974689093981 ;
    dE3.response[2][2] = 0.142343340212902;
    dE3.response[0][1] = dE3.response[1][0] = 0.289073273714293;
    dE3.response[0][2] = dE3.response[2][0] = -0.088936581479004;
    dE3.response[1][2] = dE3.response[2][1] = -0.264680260447922;

    //TEMPORARY. JUST FOR CHECKING USING SPINSPIRAL PSD
    char **spinspiralPSD=NULL;
    UINT4 NspinspiralPSD = 0;
    if (LALInferenceGetProcParamVal(commandLine, "--spinspiralPSD")) {
        LALInferenceParseCharacterOptionString(LALInferenceGetProcParamVal(commandLine,"--spinspiralPSD")->value,&spinspiralPSD,&NspinspiralPSD);
    }    

    if(LALInferenceGetProcParamVal(commandLine,"--psd")){
        LALInferenceParseCharacterOptionString(LALInferenceGetProcParamVal(commandLine,"--psd")->value,&psds,&Npsd);
    }

    if(LALInferenceGetProcParamVal(commandLine,"--dataseed")){
        procparam=LALInferenceGetProcParamVal(commandLine,"--dataseed");
        dataseed=atoi(procparam->value);
    }

    IFOdata=headIFO=XLALCalloc(sizeof(LALInferenceIFOData),Nifo);
    if(!IFOdata) XLAL_ERROR_NULL(XLAL_ENOMEM);

    if(LALInferenceGetProcParamVal(commandLine,"--injXML"))
    {
        XLALPrintError("ERROR: --injXML option is deprecated. Use --inj and update your scripts\n");
        exit(1);
    }
    procparam=LALInferenceGetProcParamVal(commandLine,"--inj");
    if(procparam){
        SimInspiralTableFromLIGOLw(&injTable,procparam->value,0,0);
        if(!injTable){
            XLALPrintError("Unable to open injection file(LALInferenceReadData) %s\n",procparam->value);
            XLAL_ERROR_NULL(XLAL_EFUNC);
        }
        procparam=LALInferenceGetProcParamVal(commandLine,"--event");
        if(procparam) {
            event=atoi(procparam->value);
            while(q<event) {q++; injTable=injTable->next;}
        }
        else if ((procparam=LALInferenceGetProcParamVal(commandLine,"--event-id")))
        {
            while(injTable)
            {
                if(injTable->event_id->id == (UINT4)atoi(procparam->value)) break;
                else injTable=injTable->next;
            }
            if(!injTable){
                fprintf(stderr,"Error, cannot find simulation id %s in injection file\n",procparam->value);
                exit(1);
            }
        }
    }

    procparam=LALInferenceGetProcParamVal(commandLine,"--psdstart");
    if (!procparam) procparam=LALInferenceGetProcParamVal(commandLine,"--PSDstart");
    LALStringToGPS(&status,&GPSstart,procparam->value,&chartmp);
    if(status.statusCode) REPORTSTATUS(&status);

    if(LALInferenceGetProcParamVal(commandLine,"--trigtime")){
        procparam=LALInferenceGetProcParamVal(commandLine,"--trigtime");
        LALStringToGPS(&status,&GPStrig,procparam->value,&chartmp);
    }
    else{
        if(injTable) memcpy(&GPStrig,&(injTable->geocent_end_time),sizeof(GPStrig));
        else {
            XLALPrintError("Error: No trigger time specifed and no injection given \n");
            XLAL_ERROR_NULL(XLAL_EINVAL);
        }
    }
    if(status.statusCode) REPORTSTATUS(&status);
    ppt=LALInferenceGetProcParamVal(commandLine,"--psdlength");
    if(!ppt) ppt=LALInferenceGetProcParamVal(commandLine,"--PSDlength");
    PSDdatalength=atof(ppt->value);
    SegmentLength=atof(LALInferenceGetProcParamVal(commandLine,"--seglen")->value);
    seglen=(size_t)(SegmentLength*SampleRate);
    nSegs=(int)floor(PSDdatalength/SegmentLength);

    CHAR df_argument_name[128];
    REAL8 dof;

    for(i=0;i<Nifo;i++) {
        IFOdata[i].fLow=fLows?atof(fLows[i]):defaultFLow; 
        if(fHighs) IFOdata[i].fHigh=fHighs[i]?atof(fHighs[i]):(SampleRate/2.0-(1.0/SegmentLength));
        else IFOdata[i].fHigh=(SampleRate/2.0-(1.0/SegmentLength));
        strncpy(IFOdata[i].name, IFOnames[i], DETNAMELEN);

        dof=4.0 / M_PI * nSegs; /* Degrees of freedom parameter */
        sprintf(df_argument_name,"--dof-%s",IFOdata[i].name);
        if((ppt=LALInferenceGetProcParamVal(commandLine,df_argument_name)))
            dof=atof(ppt->value);

        IFOdata[i].STDOF = dof;
        fprintf(stderr, "Detector %s will run with %g DOF if Student's T likelihood used.\n",
                IFOdata[i].name, IFOdata[i].STDOF);
    }

    /* Only allocate this array if there weren't channels read in from the command line */
    if(!dataOpts && !Nchannel) channels=XLALCalloc(Nifo,sizeof(char *));
    for(i=0;i<Nifo;i++) {
        if(!dataOpts && !Nchannel) channels[i]=XLALMalloc(VARNAME_MAX);
        IFOdata[i].detector=XLALCalloc(1,sizeof(LALDetector));

        if(!strcmp(IFOnames[i],"H1")) {			
            memcpy(IFOdata[i].detector,&lalCachedDetectors[LALDetectorIndexLHODIFF],sizeof(LALDetector));
            if(!Nchannel) sprintf((channels[i]),"H1:%s",strainname); continue;}
        if(!strcmp(IFOnames[i],"H2")) {
            memcpy(IFOdata[i].detector,&lalCachedDetectors[LALDetectorIndexLHODIFF],sizeof(LALDetector));
            if(!Nchannel) sprintf((channels[i]),"H2:%s",strainname); continue;}
        if(!strcmp(IFOnames[i],"LLO")||!strcmp(IFOnames[i],"L1")) {
            memcpy(IFOdata[i].detector,&lalCachedDetectors[LALDetectorIndexLLODIFF],sizeof(LALDetector));
            if(!Nchannel) sprintf((channels[i]),"L1:%s",strainname); continue;}
        if(!strcmp(IFOnames[i],"V1")||!strcmp(IFOnames[i],"VIRGO")) {
            memcpy(IFOdata[i].detector,&lalCachedDetectors[LALDetectorIndexVIRGODIFF],sizeof(LALDetector));
            if(!Nchannel) sprintf((channels[i]),"V1:h_16384Hz"); continue;}
        if(!strcmp(IFOnames[i],"GEO")||!strcmp(IFOnames[i],"G1")) {
            memcpy(IFOdata[i].detector,&lalCachedDetectors[LALDetectorIndexGEO600DIFF],sizeof(LALDetector));
            if(!Nchannel) sprintf((channels[i]),"G1:DER_DATA_H"); continue;}
        /*		if(!strcmp(IFOnames[i],"TAMA")||!strcmp(IFOnames[i],"T1")) {memcpy(IFOdata[i].detector,&lalCachedDetectors[LALDetectorIndexTAMA300DIFF]); continue;}*/

        if(!strcmp(IFOnames[i],"E1")){
            memcpy(IFOdata[i].detector,&dE1,sizeof(LALDetector));
            if(!Nchannel) sprintf((channels[i]),"E1:STRAIN"); continue;}
        if(!strcmp(IFOnames[i],"E2")){
            memcpy(IFOdata[i].detector,&dE2,sizeof(LALDetector));
            if(!Nchannel) sprintf((channels[i]),"E2:STRAIN"); continue;}
        if(!strcmp(IFOnames[i],"E3")){
            memcpy(IFOdata[i].detector,&dE3,sizeof(LALDetector));
            if(!Nchannel) sprintf((channels[i]),"E3:STRAIN"); continue;}
        if(!strcmp(IFOnames[i],"HM1")){
            /* Note, this is a sqrt(2)*7.5-km 3rd gen detector */
            LALFrDetector ETHomestakeFr;
            sprintf(ETHomestakeFr.name,"ET-HomeStake1");
            sprintf(ETHomestakeFr.prefix,"M1");
            /* Location of Homestake Mine vertex is */
            /* 44d21'23.11" N, 103d45'54.71" W */
            ETHomestakeFr.vertexLatitudeRadians = (44.+ 21./60  + 23.11/3600)*LAL_PI/180.0;
            ETHomestakeFr.vertexLongitudeRadians = - (103. +45./60 + 54.71/3600)*LAL_PI/180.0;
            ETHomestakeFr.vertexElevation=0.0;
            ETHomestakeFr.xArmAltitudeRadians=0.0;
            ETHomestakeFr.xArmAzimuthRadians=LAL_PI/2.0;
            ETHomestakeFr.yArmAltitudeRadians=0.0;
            ETHomestakeFr.yArmAzimuthRadians=0.0;
            ETHomestakeFr.xArmMidpoint = ETHomestakeFr.yArmMidpoint = sqrt(2.0)*7.5/2.0;
            IFOdata[i].detector=XLALCalloc(1,sizeof(LALDetector));
            XLALCreateDetector(IFOdata[i].detector,&ETHomestakeFr,LALDETECTORTYPE_IFODIFF);
            printf("Created Homestake Mine ET detector, location: %lf, %lf, %lf\n",IFOdata[i].detector->location[0],IFOdata[i].detector->location[1],IFOdata[i].detector->location[2]);
            printf("detector tensor:\n");
            for(int jdx=0;jdx<3;jdx++){
                for(j=0;j<3;j++) printf("%f ",IFOdata[i].detector->response[jdx][j]);
                printf("\n");
            }
            continue;
        }
        if(!strcmp(IFOnames[i],"HM2")){
            /* Note, this is a sqrt(2)*7.5-km 3rd gen detector */
            LALFrDetector ETHomestakeFr;
            sprintf(ETHomestakeFr.name,"ET-HomeStake2");
            sprintf(ETHomestakeFr.prefix,"M2");
            /* Location of Homestake Mine vertex is */
            /* 44d21'23.11" N, 103d45'54.71" W */
            ETHomestakeFr.vertexLatitudeRadians = (44.+ 21./60  + 23.11/3600)*LAL_PI/180.0;
            ETHomestakeFr.vertexLongitudeRadians = - (103. +45./60 + 54.71/3600)*LAL_PI/180.0;
            ETHomestakeFr.vertexElevation=0.0;
            ETHomestakeFr.xArmAltitudeRadians=0.0;
            ETHomestakeFr.xArmAzimuthRadians=3.0*LAL_PI/4.0;
            ETHomestakeFr.yArmAltitudeRadians=0.0;
            ETHomestakeFr.yArmAzimuthRadians=LAL_PI/4.0;
            ETHomestakeFr.xArmMidpoint = ETHomestakeFr.yArmMidpoint = sqrt(2.0)*7500./2.0;
            IFOdata[i].detector=XLALCalloc(1,sizeof(LALDetector));
            XLALCreateDetector(IFOdata[i].detector,&ETHomestakeFr,LALDETECTORTYPE_IFODIFF);
            printf("Created Homestake Mine ET detector, location: %lf, %lf, %lf\n",IFOdata[i].detector->location[0],IFOdata[i].detector->location[1],IFOdata[i].detector->location[2]);
            printf("detector tensor:\n");
            for(int jdx=0;jdx<3;jdx++){
                for(j=0;j<3;j++) printf("%f ",IFOdata[i].detector->response[jdx][j]);
                printf("\n");
            }
            continue;
        }
        if(!strcmp(IFOnames[i],"EM1")){
            LALFrDetector ETmic1;
            sprintf(ETmic1.name,"ET_Michelson_1");
            sprintf(ETmic1.prefix,"F1");
            ETmic1.vertexLatitudeRadians = (43. + 37./60. + 53.0921/3600)*LAL_PI/180.0;
            ETmic1.vertexLongitudeRadians = (10. + 30./60. + 16.1878/3600.)*LAL_PI/180.0;
            ETmic1.vertexElevation = 0.0;
            ETmic1.xArmAltitudeRadians = ETmic1.yArmAltitudeRadians = 0.0;
            ETmic1.xArmAzimuthRadians = LAL_PI/2.0;
            ETmic1.yArmAzimuthRadians = 0.0;
            ETmic1.xArmMidpoint = ETmic1.yArmMidpoint = sqrt(2.0)*7500./2.;
            IFOdata[i].detector=XLALCalloc(1,sizeof(LALDetector));
            XLALCreateDetector(IFOdata[i].detector,&ETmic1,LALDETECTORTYPE_IFODIFF);
            printf("Created ET L-detector 1 (N/E) arms, location: %lf, %lf, %lf\n",IFOdata[i].detector->location[0],IFOdata[i].detector->location[1],IFOdata[i].detector->location[2]);
            printf("detector tensor:\n");
            for(int jdx=0;jdx<3;jdx++){
                for(j=0;j<3;j++) printf("%f ",IFOdata[i].detector->response[jdx][j]);
                printf("\n");
            }
            continue;
        }
        if(!strcmp(IFOnames[i],"EM2")){
            LALFrDetector ETmic2;
            sprintf(ETmic2.name,"ET_Michelson_2");
            sprintf(ETmic2.prefix,"F2");
            ETmic2.vertexLatitudeRadians = (43. + 37./60. + 53.0921/3600)*LAL_PI/180.0;
            ETmic2.vertexLongitudeRadians = (10. + 30./60. + 16.1878/3600.)*LAL_PI/180.0;
            ETmic2.vertexElevation = 0.0;
            ETmic2.xArmAltitudeRadians = ETmic2.yArmAltitudeRadians = 0.0;
            ETmic2.xArmAzimuthRadians = 3.0*LAL_PI/4.0;
            ETmic2.yArmAzimuthRadians = LAL_PI/4.0;
            ETmic2.xArmMidpoint = ETmic2.yArmMidpoint = sqrt(2.0)*7500./2.;
            IFOdata[i].detector=XLALCalloc(1,sizeof(LALDetector));
            XLALCreateDetector(IFOdata[i].detector,&ETmic2,LALDETECTORTYPE_IFODIFF);
            printf("Created ET L-detector 2 (NE/SE) arms, location: %lf, %lf, %lf\n",IFOdata[i].detector->location[0],IFOdata[i].detector->location[1],IFOdata[i].detector->location[2]);
            printf("detector tensor:\n");
            for(int jdx=0;jdx<3;jdx++){
                for(j=0;j<3;j++) printf("%f ",IFOdata[i].detector->response[jdx][j]);
                printf("\n");
            }
            continue;
        }
        if(!strcmp(IFOnames[i],"I1")||!strcmp(IFOnames[i],"LIGOIndia")){
            /* Detector in India with 4k arms */
            LALFrDetector LIGOIndiaFr;
            sprintf(LIGOIndiaFr.name,"LIGO_India");
            sprintf(LIGOIndiaFr.prefix,"I1");
            /* Location of India site is */
            /* 14d14' N 76d26' E */
            LIGOIndiaFr.vertexLatitudeRadians = (14. + 14./60.)*LAL_PI/180.0;
            LIGOIndiaFr.vertexLongitudeRadians = (76. + 26./60.)*LAL_PI/180.0;
            LIGOIndiaFr.vertexElevation = 0.0;
            LIGOIndiaFr.xArmAltitudeRadians = 0.0;
            LIGOIndiaFr.yArmAltitudeRadians = 0.0;
            LIGOIndiaFr.yArmMidpoint = 2000.;
            LIGOIndiaFr.xArmMidpoint = 2000.;
            LIGOIndiaFr.xArmAzimuthRadians = LAL_PI/2.;
            LIGOIndiaFr.yArmAzimuthRadians = 0.;
            IFOdata[i].detector=XLALMalloc(sizeof(LALDetector));
            memset(IFOdata[i].detector,0,sizeof(LALDetector));
            XLALCreateDetector(IFOdata[i].detector,&LIGOIndiaFr,LALDETECTORTYPE_IFODIFF);
            printf("Created LIGO India Detector, location %lf, %lf, %lf\n",IFOdata[i].detector->location[0],IFOdata[i].detector->location[1],IFOdata[i].detector->location[2]);
            printf("Detector tensor:\n");
            for(int jdx=0;jdx<3;jdx++){
                for(j=0;j<3;j++) printf("%f ",IFOdata[i].detector->response[jdx][j]);
                printf("\n");
            }
            continue;
        }
        if(!strcmp(IFOnames[i],"A1")||!strcmp(IFOnames[i],"LIGOSouth")){
            /* Construct a detector at AIGO with 4k arms */
            LALFrDetector LIGOSouthFr;
            sprintf(LIGOSouthFr.name,"LIGO-South");
            sprintf(LIGOSouthFr.prefix,"A1");
            /* Location of the AIGO detector vertex is */
            /* 31d21'27.56" S, 115d42'50.34"E */
            LIGOSouthFr.vertexLatitudeRadians = - (31. + 21./60. + 27.56/3600.)*LAL_PI/180.0;
            LIGOSouthFr.vertexLongitudeRadians = (115. + 42./60. + 50.34/3600.)*LAL_PI/180.0;
            LIGOSouthFr.vertexElevation=0.0;
            LIGOSouthFr.xArmAltitudeRadians=0.0;
            LIGOSouthFr.xArmAzimuthRadians=AIGOang+LAL_PI/2.;
            LIGOSouthFr.yArmAltitudeRadians=0.0;
            LIGOSouthFr.yArmAzimuthRadians=AIGOang;
            LIGOSouthFr.xArmMidpoint=2000.;
            LIGOSouthFr.yArmMidpoint=2000.;
            IFOdata[i].detector=XLALMalloc(sizeof(LALDetector));
            memset(IFOdata[i].detector,0,sizeof(LALDetector));
            XLALCreateDetector(IFOdata[i].detector,&LIGOSouthFr,LALDETECTORTYPE_IFODIFF);
            printf("Created LIGO South detector, location: %lf, %lf, %lf\n",IFOdata[i].detector->location[0],IFOdata[i].detector->location[1],IFOdata[i].detector->location[2]);
            printf("Detector tensor:\n");
            for(int jdx=0;jdx<3;jdx++){
                for(j=0;j<3;j++) printf("%f ",IFOdata[i].detector->response[jdx][j]);
                printf("\n");
            }
            continue;
        }
        if(!strcmp(IFOnames[i],"J1")||!strcmp(IFOnames[i],"LCGT")){
            /* Construct the LCGT telescope */
            REAL8 LCGTangle=19.0*(LAL_PI/180.0);
            LALFrDetector LCGTFr;
            sprintf(LCGTFr.name,"LCGT");
            sprintf(LCGTFr.prefix,"J1");
            LCGTFr.vertexLatitudeRadians  = 36.25 * LAL_PI/180.0;
            LCGTFr.vertexLongitudeRadians = (137.18 * LAL_PI/180.0);
            LCGTFr.vertexElevation=0.0;
            LCGTFr.xArmAltitudeRadians=0.0;
            LCGTFr.xArmAzimuthRadians=LCGTangle+LAL_PI/2.;
            LCGTFr.yArmAltitudeRadians=0.0;
            LCGTFr.yArmAzimuthRadians=LCGTangle;
            LCGTFr.xArmMidpoint=1500.;
            LCGTFr.yArmMidpoint=1500.;
            IFOdata[i].detector=XLALMalloc(sizeof(LALDetector));
            memset(IFOdata[i].detector,0,sizeof(LALDetector));
            XLALCreateDetector(IFOdata[i].detector,&LCGTFr,LALDETECTORTYPE_IFODIFF);
            printf("Created LCGT telescope, location: %lf, %lf, %lf\n",IFOdata[i].detector->location[0],IFOdata[i].detector->location[1],IFOdata[i].detector->location[2]);
            printf("Detector tensor:\n");
            for(int jdx=0;jdx<3;jdx++){
                for(j=0;j<3;j++) printf("%f ",IFOdata[i].detector->response[jdx][j]);
                printf("\n");
            }
            continue;
        }
        fprintf(stderr,"Unknown interferometer %s. Valid codes: H1 H2 L1 V1 GEO A1 J1 I1 E1 E2 E3 HM1 HM2 EM1 EM2\n",IFOnames[i]); exit(-1);
    }

    /* Set up FFT structures and window */
    for (i=0;i<Nifo;i++){
        /* Create FFT plans */
        IFOdata[i].timeToFreqFFTPlan = XLALCreateForwardREAL8FFTPlan((UINT4) seglen, 0 );
        if(!IFOdata[i].timeToFreqFFTPlan) XLAL_ERROR_NULL(XLAL_EFUNC);
        IFOdata[i].freqToTimeFFTPlan = XLALCreateReverseREAL8FFTPlan((UINT4) seglen,0);
        if(!IFOdata[i].freqToTimeFFTPlan) XLAL_ERROR_NULL(XLAL_EFUNC);		
        /* Setup windows */
        IFOdata[i].window=XLALCreateTukeyREAL8Window(seglen,(REAL8)2.0*padding*SampleRate/(REAL8)seglen);
        if(!IFOdata[i].window) XLAL_ERROR_NULL(XLAL_EFUNC);
    }

    /* Trigger time = 2 seconds before end of segment (was 1 second, but Common Inputs for The Events are -6 +2*/
    memcpy(&segStart,&GPStrig,sizeof(LIGOTimeGPS));
    XLALGPSAdd(&segStart,-SegmentLength+2);


    /* Read the PSD data */
    for(i=0;i<Nifo;i++) {
        memcpy(&(IFOdata[i].epoch),&segStart,sizeof(LIGOTimeGPS));
        /* Check to see if an interpolation file is specified */
        interpFlag=0;
        interp=NULL;
        if(strstr(caches[i],"interp:")==caches[i]){
            /* Extract the file name */
            char *interpfilename=&(caches[i][7]);
            printf("Looking for interpolation file %s\n",interpfilename);
            interpFlag=1;
            interp=interpFromFile(interpfilename);
        }    
        /* Check if fake data is requested */
       if(interpFlag || (!(strcmp(caches[i],"LALLIGO") && strcmp(caches[i],"LALVirgo") && strcmp(caches[i],"LALGEO") && strcmp(caches[i],"LALEGO") && strcmp(caches[i],"LALSimLIGO") && strcmp(caches[i],"LALSimAdLIGO") && strcmp(caches[i],"LALSimVirgo") && strcmp(caches[i],"LALSimAdVirgo") && strcmp(caches[i],"LALAdLIGO"))))
        {
            //FakeFlag=1; - set but not used
            if (!LALInferenceGetProcParamVal(commandLine,"--dataseed")){
                fprintf(stderr,"Error: You need to specify a dataseed when generating data with --dataseed <number>.\n\
                        (--dataseed 0 uses a non-reproducible number from the system clock, and no parallel run is then possible.)\n" );
                exit(-1);
            }
            /* Offset the seed in a way that depends uniquely on the IFO name */
            int ifo_salt=0;
            ifo_salt+=(int)IFOnames[i][0]+(int)IFOnames[i][1];
            datarandparam=XLALCreateRandomParams(dataseed?dataseed+(int)ifo_salt:dataseed);
            if(!datarandparam) XLAL_ERROR_NULL(XLAL_EFUNC);
            IFOdata[i].oneSidedNoisePowerSpectrum=(REAL8FrequencySeries *)
                XLALCreateREAL8FrequencySeries("spectrum",&GPSstart,0.0,
                        (REAL8)(SampleRate)/seglen,&lalDimensionlessUnit,seglen/2 +1);
            if(!IFOdata[i].oneSidedNoisePowerSpectrum) XLAL_ERROR_NULL(XLAL_EFUNC);
            
            int LALSimPsd=0;
            /* Selection of the noise curve */
            if(!strcmp(caches[i],"LALLIGO")) {PSD = &LALLIGOIPsd; scalefactor=9E-46;}
            if(!strcmp(caches[i],"LALVirgo")) {PSD = &LALVIRGOPsd; scalefactor=1.0;}
            if(!strcmp(caches[i],"LALGEO")) {PSD = &LALGEOPsd; scalefactor=1E-46;}
            if(!strcmp(caches[i],"LALEGO")) {PSD = &LALEGOPsd; scalefactor=1.0;}
            if(!strcmp(caches[i],"LALAdLIGO")) {PSD = &LALAdvLIGOPsd; scalefactor = 1E-49;}
            if(!strcmp(caches[i],"LALSimLIGO")) {XLALSimNoisePSD(IFOdata[i].oneSidedNoisePowerSpectrum,IFOdata[i].fLow,XLALSimNoisePSDiLIGOSRD ) ; LALSimPsd=1;}
            if(!strcmp(caches[i],"LALSimVirgo")) {XLALSimNoisePSD(IFOdata[i].oneSidedNoisePowerSpectrum,IFOdata[i].fLow,XLALSimNoisePSDVirgo ); LALSimPsd=1;}
            if(!strcmp(caches[i],"LALSimAdLIGO")) {XLALSimNoisePSD(IFOdata[i].oneSidedNoisePowerSpectrum,IFOdata[i].fLow,XLALSimNoisePSDaLIGOZeroDetHighPower ) ;LALSimPsd=1;}
            if(!strcmp(caches[i],"LALSimAdVirgo")) {XLALSimNoisePSD(IFOdata[i].oneSidedNoisePowerSpectrum,IFOdata[i].fLow,XLALSimNoisePSDAdvVirgo) ;LALSimPsd=1;}
            if(interpFlag) {PSD=NULL; scalefactor=1.0;}
            //if(!strcmp(caches[i],"LAL2kLIGO")) {PSD = &LALAdvLIGOPsd; scalefactor = 36E-46;}
            if(PSD==NULL && !(interpFlag|| LALSimPsd)) {fprintf(stderr,"Error: unknown simulated PSD: %s\n",caches[i]); exit(-1);}

            if(LALSimPsd==0){
                for(j=0;j<IFOdata[i].oneSidedNoisePowerSpectrum->data->length;j++)
                {
                    MetaNoiseFunc(&status,&(IFOdata[i].oneSidedNoisePowerSpectrum->data->data[j]),j*IFOdata[i].oneSidedNoisePowerSpectrum->deltaF,interp,PSD);
                    //PSD(&status,&(IFOdata[i].oneSidedNoisePowerSpectrum->data->data[j]),j*IFOdata[i].oneSidedNoisePowerSpectrum->deltaF);
                    IFOdata[i].oneSidedNoisePowerSpectrum->data->data[j]*=scalefactor;
                }
            }
            
            IFOdata[i].freqData = (COMPLEX16FrequencySeries *)XLALCreateCOMPLEX16FrequencySeries("stilde",&segStart,0.0,IFOdata[i].oneSidedNoisePowerSpectrum->deltaF,&lalDimensionlessUnit,seglen/2 +1);
            if(!IFOdata[i].freqData) XLAL_ERROR_NULL(XLAL_EFUNC);

            /* Create the fake data */
            int j_Lo = (int) IFOdata[i].fLow/IFOdata[i].freqData->deltaF;
            if(LALInferenceGetProcParamVal(commandLine,"--0noise")){
                for(j=j_Lo;j<IFOdata[i].freqData->data->length;j++){
                    IFOdata[i].freqData->data->data[j] = 0.0;
                }
            } else {
                for(j=j_Lo;j<IFOdata[i].freqData->data->length;j++){
                    IFOdata[i].freqData->data->data[j] = crect(
                      XLALNormalDeviate(datarandparam)*(0.5*sqrt(IFOdata[i].oneSidedNoisePowerSpectrum->data->data[j]/IFOdata[i].freqData->deltaF)),
                      XLALNormalDeviate(datarandparam)*(0.5*sqrt(IFOdata[i].oneSidedNoisePowerSpectrum->data->data[j]/IFOdata[i].freqData->deltaF))
                      );
                }
            }
            IFOdata[i].freqData->data->data[0] = 0;
            const char timename[]="timeData";
            IFOdata[i].timeData=(REAL8TimeSeries *)XLALCreateREAL8TimeSeries(timename,&segStart,0.0,(REAL8)1.0/SampleRate,&lalDimensionlessUnit,(size_t)seglen);
            if(!IFOdata[i].timeData) XLAL_ERROR_NULL(XLAL_EFUNC);
            XLALREAL8FreqTimeFFT(IFOdata[i].timeData,IFOdata[i].freqData,IFOdata[i].freqToTimeFFTPlan);
            if(*XLALGetErrnoPtr()) printf("XLErr: %s\n",XLALErrorString(*XLALGetErrnoPtr()));
            XLALDestroyRandomParams(datarandparam);
        }
        else{ /* Not using fake data, load the data from a cache file */
            if (LALInferenceGetProcParamVal(commandLine, "--psd")){
                interp=NULL;
                char *interpfilename=&(psds[i][0]);
                fprintf(stderr,"Reading PSD for %s using %s\n",IFOnames[i],interpfilename);
                printf("Looking for psd interpolation file %s\n",interpfilename);
                interp=interpFromFile(interpfilename);
                IFOdata[i].oneSidedNoisePowerSpectrum=(REAL8FrequencySeries *)
                    XLALCreateREAL8FrequencySeries("spectrum",&GPSstart,0.0,
                            (REAL8)(SampleRate)/seglen,&lalDimensionlessUnit,seglen/2 +1);
                if(!IFOdata[i].oneSidedNoisePowerSpectrum) XLAL_ERROR_NULL(XLAL_EFUNC);
                for(j=0;j<IFOdata[i].oneSidedNoisePowerSpectrum->data->length;j++)
                {
                    MetaNoiseFunc(&status,&(IFOdata[i].oneSidedNoisePowerSpectrum->data->data[j]),j*IFOdata[i].oneSidedNoisePowerSpectrum->deltaF,interp,NULL);
                }
            }else{
                fprintf(stderr,"Estimating PSD for %s using %i segments of %i samples (%lfs)\n",IFOnames[i],nSegs,(int)seglen,SegmentLength);
                PSDtimeSeries=readTseries(caches[i],channels[i],GPSstart,PSDdatalength);
                if(!PSDtimeSeries) {XLALPrintError("Error reading PSD data for %s\n",IFOnames[i]); XLAL_ERROR_NULL(XLAL_EFUNC);}
                XLALResampleREAL8TimeSeries(PSDtimeSeries,1.0/SampleRate);
                PSDtimeSeries=(REAL8TimeSeries *)XLALShrinkREAL8TimeSeries(PSDtimeSeries,(size_t) 0, (size_t) seglen*nSegs);
                if(!PSDtimeSeries) {
                    fprintf(stderr,"ERROR while estimating PSD for %s\n",IFOnames[i]);
                    XLAL_ERROR_NULL(XLAL_EFUNC);
                }
                IFOdata[i].oneSidedNoisePowerSpectrum=(REAL8FrequencySeries *)XLALCreateREAL8FrequencySeries("spectrum",&PSDtimeSeries->epoch,0.0,(REAL8)(SampleRate)/seglen,&lalDimensionlessUnit,seglen/2 +1);
                if(!IFOdata[i].oneSidedNoisePowerSpectrum) XLAL_ERROR_NULL(XLAL_EFUNC);
                if (LALInferenceGetProcParamVal(commandLine, "--PSDwelch"))
                    XLALREAL8AverageSpectrumWelch(IFOdata[i].oneSidedNoisePowerSpectrum ,PSDtimeSeries, seglen, (UINT4)seglen, IFOdata[i].window, IFOdata[i].timeToFreqFFTPlan);
                else
                    XLALREAL8AverageSpectrumMedian(IFOdata[i].oneSidedNoisePowerSpectrum ,PSDtimeSeries, seglen, (UINT4)seglen, IFOdata[i].window, IFOdata[i].timeToFreqFFTPlan);	

                if(LALInferenceGetProcParamVal(commandLine, "--binFit")) {

                    LIGOTimeGPS GPStime;

                    GPStime.gpsSeconds = GPStrig.gpsSeconds - SegmentLength;
                    GPStime.gpsNanoSeconds = GPStrig.gpsNanoSeconds;

                    const UINT4 nameLength=256;
                    char filename[nameLength];

                    snprintf(filename, nameLength, "%s-BinFitLines.dat", IFOdata[i].name);

                    printf("Running PSD bin fitting... ");
                    LALInferenceAverageSpectrumBinFit(IFOdata[i].oneSidedNoisePowerSpectrum ,PSDtimeSeries, seglen, (UINT4)seglen, IFOdata[i].window, IFOdata[i].timeToFreqFFTPlan,filename,GPStime);
                    printf("completed!\n");
                }

                if (LALInferenceGetProcParamVal(commandLine, "--chisquaredlines")){

                    double deltaF = IFOdata[i].oneSidedNoisePowerSpectrum->deltaF;
                    int lengthF = IFOdata[i].oneSidedNoisePowerSpectrum->data->length;

                    REAL8 *pvalues;
                    pvalues = XLALMalloc( lengthF * sizeof( *pvalues ) );

                    printf("Running chi-squared tests... ");
                    LALInferenceRemoveLinesChiSquared(IFOdata[i].oneSidedNoisePowerSpectrum,PSDtimeSeries, seglen, (UINT4)seglen, IFOdata[i].window, IFOdata[i].timeToFreqFFTPlan,pvalues);
                    printf("completed!\n");

                    const UINT4 nameLength=256;
                    char filename[nameLength];
                    FILE *out;

                    double lines_width;
                    ppt = LALInferenceGetProcParamVal(commandLine, "--chisquaredlinesWidth");
                    if(ppt) lines_width = atof(ppt->value);
                    else lines_width = deltaF;

                    double lines_threshold;
                    ppt = LALInferenceGetProcParamVal(commandLine, "--chisquaredlinesThreshold");
                    if(ppt) lines_threshold = atof(ppt->value);
                    else lines_threshold = 2*pow(10.0,-14.0);

                    printf("Using chi squared threshold of %g\n",lines_threshold);

                    snprintf(filename, nameLength, "%s-ChiSquaredLines.dat", IFOdata[i].name);
                    out = fopen(filename, "w");
                    for (int k = 0; k < lengthF; ++k ) {
                        if (pvalues[k] < lines_threshold) {
                            fprintf(out,"%g %g\n",((double) k) * deltaF,lines_width);
                        }
                    }
                    fclose(out);

                    snprintf(filename, nameLength, "%s-ChiSquaredLines-pvalues.dat", IFOdata[i].name);
                    out = fopen(filename, "w");
                    for (int k = 0; k < lengthF; ++k ) {
                        fprintf(out,"%g %g\n",((double) k) * deltaF,pvalues[k]);
                    }
                    fclose(out);

                }

                if (LALInferenceGetProcParamVal(commandLine, "--KSlines")){

                    double deltaF = IFOdata[i].oneSidedNoisePowerSpectrum->deltaF;
                    int lengthF = IFOdata[i].oneSidedNoisePowerSpectrum->data->length;

                    REAL8 *pvalues;
                    pvalues = XLALMalloc( lengthF * sizeof( *pvalues ) );

                    printf("Running KS tests... ");
                    LALInferenceRemoveLinesKS(IFOdata[i].oneSidedNoisePowerSpectrum,PSDtimeSeries, seglen, (UINT4)seglen, IFOdata[i].window, IFOdata[i].timeToFreqFFTPlan,pvalues);
                    printf("completed!\n");

                    const UINT4 nameLength=256;
                    char filename[nameLength];
                    FILE *out;

                    double lines_width;
                    ppt = LALInferenceGetProcParamVal(commandLine, "--KSlinesWidth");
                    if(ppt) lines_width = atof(ppt->value);
                    else lines_width = deltaF;

                    double lines_threshold;
                    ppt = LALInferenceGetProcParamVal(commandLine, "--KSlinesThreshold");
                    if(ppt) lines_threshold = atof(ppt->value);
                    else lines_threshold = 0.134558;

                    printf("Using KS threshold of %g\n",lines_threshold);

                    snprintf(filename, nameLength, "%s-KSLines.dat", IFOdata[i].name);
                    out = fopen(filename, "w");
                    for (int k = 0; k < lengthF; ++k ) {
                        if (pvalues[k] < lines_threshold) {
                            fprintf(out,"%g %g\n",((double) k) * deltaF,lines_width);
                        }
                    }
                    fclose(out);

                    snprintf(filename, nameLength, "%s-KSLines-pvalues.dat", IFOdata[i].name);
                    out = fopen(filename, "w");
                    for (int k = 0; k < lengthF; ++k ) {
                        fprintf(out,"%g %g\n",((double) k) * deltaF,pvalues[k]);
                    }
                    fclose(out);

                }

                if (LALInferenceGetProcParamVal(commandLine, "--powerlawlines")){

                    double deltaF = IFOdata[i].oneSidedNoisePowerSpectrum->deltaF;
                    int lengthF = IFOdata[i].oneSidedNoisePowerSpectrum->data->length;

                    REAL8 *pvalues;
                    pvalues = XLALMalloc( lengthF * sizeof( *pvalues ) );

                    printf("Running power law tests... ");
                    LALInferenceRemoveLinesPowerLaw(IFOdata[i].oneSidedNoisePowerSpectrum,PSDtimeSeries, seglen, (UINT4)seglen, IFOdata[i].window, IFOdata[i].timeToFreqFFTPlan,pvalues);
                    printf("completed!\n");

                    const UINT4 nameLength=256;
                    char filename[nameLength];
                    FILE *out;

                    double lines_width;
                    ppt = LALInferenceGetProcParamVal(commandLine, "--powerlawlinesWidth");
                    if(ppt) lines_width = atof(ppt->value);
                    else lines_width = deltaF;

                    double lines_threshold;
                    ppt = LALInferenceGetProcParamVal(commandLine, "--powerlawlinesThreshold");
                    if(ppt) lines_threshold = atof(ppt->value);
                    else lines_threshold = 0.7197370;

                    printf("Using power law threshold of %g\n",lines_threshold);

                    snprintf(filename, nameLength, "%s-PowerLawLines.dat", IFOdata[i].name);
                    out = fopen(filename, "w");
                    for (int k = 0; k < lengthF; ++k ) {
                        if (pvalues[k] < lines_threshold) {
                            fprintf(out,"%g %g\n",((double) k) * deltaF,lines_width);
                        }
                    }
                    fclose(out);

                    snprintf(filename, nameLength, "%s-PowerLawLines-pvalues.dat", IFOdata[i].name);
                    out = fopen(filename, "w");
                    for (int k = 0; k < lengthF; ++k ) {
                        fprintf(out,"%g %g\n",((double) k) * deltaF,pvalues[k]);
                    }
                    fclose(out);

                }

                if (LALInferenceGetProcParamVal(commandLine, "--xcorrbands")){

                    //double deltaF = IFOdata[i].oneSidedNoisePowerSpectrum->deltaF;
                    int lengthF = IFOdata[i].oneSidedNoisePowerSpectrum->data->length;

                    REAL8 *pvalues;
                    pvalues = XLALMalloc( lengthF * sizeof( *pvalues ) );

                    const UINT4 nameLength=256;
                    char filename[nameLength];
                    FILE *out;

                    snprintf(filename, nameLength, "%s-XCorrVals.dat", IFOdata[i].name);

                    printf("Running xcorr tests... ");
                    LALInferenceXCorrBands(IFOdata[i].oneSidedNoisePowerSpectrum,PSDtimeSeries, seglen, (UINT4)seglen, IFOdata[i].window, IFOdata[i].timeToFreqFFTPlan,pvalues,filename);
                    printf("completed!\n");

                    snprintf(filename, nameLength, "%s-XCorrBands.dat", IFOdata[i].name);
                    out = fopen(filename, "w");
                    /*
                    for (int k = 0; k < lengthF; ++k ) {
                        if (pvalues[k] < 0.001) {
                            fprintf(out,"%g %g\n",((double) k) * deltaF,lines_width);
                        }
                    }
                    */
                    fprintf(out,"%g %g\n",10.0,75.0);
                    fprintf(out,"%g %g\n",16.0,40.0);
                    fprintf(out,"%g %g\n",40.0,330.0);
                    fclose(out);

                }

                XLALDestroyREAL8TimeSeries(PSDtimeSeries);
            }

            /* Read the data segment */
            LIGOTimeGPS truesegstart=segStart;
            if(Ntimeslides) {
                REAL4 deltaT=-atof(timeslides[i]);
                XLALGPSAdd(&segStart, deltaT);
                fprintf(stderr,"Slid %s by %f s from %10.10lf to %10.10lf\n",IFOnames[i],deltaT,truesegstart.gpsSeconds+1e-9*truesegstart.gpsNanoSeconds,segStart.gpsSeconds+1e-9*segStart.gpsNanoSeconds);
            }
            IFOdata[i].timeData=readTseries(caches[i],channels[i],segStart,SegmentLength);
            segStart=truesegstart;
            if(Ntimeslides) IFOdata[i].timeData->epoch=truesegstart;
            /* FILE *out; */
            /* char fileName[256]; */
            /* snprintf(fileName, 256, "readTimeData-%d.dat", i); */
            /* out = fopen(fileName, "w"); */
            /* for (j = 0; j < IFOdata[i].timeData->data->length; j++) { */
            /*   fprintf(out, "%g %g\n", j*IFOdata[i].timeData->deltaT, IFOdata[i].timeData->data->data[j]); */
            /* } */
            /* fclose(out); */

            if(!IFOdata[i].timeData) {
                XLALPrintError("Error reading segment data for %s at %i\n",IFOnames[i],segStart.gpsSeconds);
                XLAL_ERROR_NULL(XLAL_EFUNC);
            }
            XLALResampleREAL8TimeSeries(IFOdata[i].timeData,1.0/SampleRate);	 
            if(!IFOdata[i].timeData) {XLALPrintError("Error reading segment data for %s\n",IFOnames[i]); XLAL_ERROR_NULL(XLAL_EFUNC);}
            IFOdata[i].freqData=(COMPLEX16FrequencySeries *)XLALCreateCOMPLEX16FrequencySeries("freqData",&(IFOdata[i].timeData->epoch),0.0,1.0/SegmentLength,&lalDimensionlessUnit,seglen/2+1);
            if(!IFOdata[i].freqData) XLAL_ERROR_NULL(XLAL_EFUNC);
            IFOdata[i].windowedTimeData=(REAL8TimeSeries *)XLALCreateREAL8TimeSeries("windowed time data",&(IFOdata[i].timeData->epoch),0.0,1.0/SampleRate,&lalDimensionlessUnit,seglen);
            if(!IFOdata[i].windowedTimeData) XLAL_ERROR_NULL(XLAL_EFUNC);
            XLALDDVectorMultiply(IFOdata[i].windowedTimeData->data,IFOdata[i].timeData->data,IFOdata[i].window->data);
            XLALREAL8TimeFreqFFT(IFOdata[i].freqData,IFOdata[i].windowedTimeData,IFOdata[i].timeToFreqFFTPlan);

            for(j=0;j<IFOdata[i].freqData->data->length;j++){
                IFOdata[i].freqData->data->data[j] /= sqrt(IFOdata[i].window->sumofsquares / IFOdata[i].window->data->length);
                IFOdata[i].windowedTimeData->data->data[j] /= sqrt(IFOdata[i].window->sumofsquares / IFOdata[i].window->data->length);
            }
        } /* End of data reading process */

        //		/* Now that the PSD is set up, make the TDW. */
        //    IFOdata[i].timeDomainNoiseWeights = 
        //                  (REAL8TimeSeries *)XLALCreateREAL8TimeSeries("time domain weights", 
        //                                                               &(IFOdata[i].oneSidedNoisePowerSpectrum->epoch),
        //                                                               0.0,
        //                                                               1.0/SampleRate,
        //                                                               &lalDimensionlessUnit,
        //                                                               seglen);
        //		if(!IFOdata[i].timeDomainNoiseWeights) XLAL_ERROR_NULL(XLAL_EFUNC);
        //		LALInferencePSDToTDW(IFOdata[i].timeDomainNoiseWeights, IFOdata[i].oneSidedNoisePowerSpectrum, IFOdata[i].freqToTimeFFTPlan,
        //                         IFOdata[i].fLow, IFOdata[i].fHigh);

        makeWhiteData(&(IFOdata[i]));

        if (LALInferenceGetProcParamVal(commandLine, "--spinspiralPSD")) {
            FILE *in;
            //char fileNameIn[256];
            //snprintf(fileNameIn, 256, spinspiralPSD);
            double freq_temp, psd_temp, temp;
            int n=0;
            int k=0;
            int templen=0;
            char buffer[256];
            char * line=buffer;

            //in = fopen(fileNameIn, "r");
            in = fopen(spinspiralPSD[i], "r");
            while(fgets(buffer, 256, in)){
                templen++;
            }

            // REAL8 *tempPSD = NULL;
            // REAL8 *tempfreq = NULL;
            // tempPSD=XLALCalloc(sizeof(REAL8),templen+1);
            // tempfreq=XLALCalloc(sizeof(REAL8),templen+1);

            rewind(in);
            IFOdata[i].oneSidedNoisePowerSpectrum->data->data[0] = 1.0;
            while(fgets(buffer, 256, in)){
                line=buffer;

                sscanf(line, "%lg%n", &freq_temp,&n);
                line+=n;
                sscanf(line, "%lg%n", &psd_temp,&n);
                line+=n;
                sscanf(line, "%lg%n", &temp,&n);
                line+=n;

                // tempfreq[k]=freq_temp;
                // tempPSD[k]=psd_temp*psd_temp;

                IFOdata[i].oneSidedNoisePowerSpectrum->data->data[k+1]=psd_temp*psd_temp;

                k++;
                //fprintf(stdout, "%g %g \n",freq_temp, psd_temp); fflush(stdout);
            }
            fclose(in);
        }

        if (LALInferenceGetProcParamVal(commandLine, "--data-dump")) {
            const UINT4 nameLength=FILENAME_MAX;
            char filename[nameLength];
            FILE *out;
            ppt=LALInferenceGetProcParamVal(commandLine,"--outfile");
            if(ppt) {
            	snprintf(filename, nameLength, "%s-%s-PSD.dat", ppt->value, IFOdata[i].name);
            }
            else
                snprintf(filename, nameLength, "%s-PSD.dat", IFOdata[i].name);
            out = fopen(filename, "w");
            for (j = 0; j < IFOdata[i].oneSidedNoisePowerSpectrum->data->length; j++) {
                REAL8 f = IFOdata[i].oneSidedNoisePowerSpectrum->deltaF*j;
                REAL8 psd = IFOdata[i].oneSidedNoisePowerSpectrum->data->data[j];

                fprintf(out, "%g %g\n", f, psd);
            }
            fclose(out);

            snprintf(filename, nameLength, "%s-timeData.dat", IFOdata[i].name);
            out = fopen(filename, "w");
            for (j = 0; j < IFOdata[i].timeData->data->length; j++) {
                REAL8 t = XLALGPSGetREAL8(&(IFOdata[i].timeData->epoch)) + 
                    j * IFOdata[i].timeData->deltaT;
                REAL8 d = IFOdata[i].timeData->data->data[j];

                fprintf(out, "%.6f %g\n", t, d);
            }
            fclose(out);

            snprintf(filename, nameLength, "%s-freqData.dat", IFOdata[i].name);
            out = fopen(filename, "w");
            for (j = 0; j < IFOdata[i].freqData->data->length; j++) {
                REAL8 f = IFOdata[i].freqData->deltaF * j;
                REAL8 dre = creal(IFOdata[i].freqData->data->data[j]);
                REAL8 dim = cimag(IFOdata[i].freqData->data->data[j]);

                fprintf(out, "%g %g %g\n", f, dre, dim);
            }
            fclose(out);

        }

    }

    for (i=0;i<Nifo;i++) IFOdata[i].SNR=0.0; //SNR of the injection ONLY IF INJECTION. Set to 0.0 by default.

    for (i=0;i<Nifo-1;i++) IFOdata[i].next=&(IFOdata[i+1]);

    for(i=0;i<Nifo;i++) {
        if(channels) if(channels[i]) XLALFree(channels[i]);
        if(caches) if(caches[i]) XLALFree(caches[i]);
        if(IFOnames) if(IFOnames[i]) XLALFree(IFOnames[i]);
        if(fLows) if(fLows[i]) XLALFree(fLows[i]);
        if(fHighs) if(fHighs[i]) XLALFree(fHighs[i]);
    }
    if(channels) XLALFree(channels);
    if(caches) XLALFree(caches);
    if(IFOnames) XLALFree(IFOnames);
    if(fLows) XLALFree(fLows);
    if(fHighs) XLALFree(fHighs);

    return headIFO;
}

static void makeWhiteData(LALInferenceIFOData *IFOdata) {
  REAL8 deltaF = IFOdata->freqData->deltaF;
  REAL8 deltaT = IFOdata->timeData->deltaT;

  IFOdata->whiteFreqData = 
    XLALCreateCOMPLEX16FrequencySeries("whitened frequency data", 
                                       &(IFOdata->freqData->epoch),
                                       0.0,
                                       deltaF,
                                       &lalDimensionlessUnit,
                                       IFOdata->freqData->data->length);
	if(!IFOdata->whiteFreqData) XLAL_ERROR_VOID(XLAL_EFUNC);
  IFOdata->whiteTimeData = 
    XLALCreateREAL8TimeSeries("whitened time data",
                              &(IFOdata->timeData->epoch),
                              0.0,
                              deltaT,
                              &lalDimensionlessUnit,
                              IFOdata->timeData->data->length);
	if(!IFOdata->whiteTimeData) XLAL_ERROR_VOID(XLAL_EFUNC);

  REAL8 iLow = IFOdata->fLow / deltaF;
  REAL8 iHighDefaultCut = 0.95 * IFOdata->freqData->data->length;
  REAL8 iHighFromFHigh = IFOdata->fHigh / deltaF;
  REAL8 iHigh = (iHighDefaultCut < iHighFromFHigh ? iHighDefaultCut : iHighFromFHigh);
  REAL8 windowSquareSum = 0.0;

  UINT4 i;

  for (i = 0; i < IFOdata->freqData->data->length; i++) {
    IFOdata->whiteFreqData->data->data[i] = IFOdata->freqData->data->data[i] / IFOdata->oneSidedNoisePowerSpectrum->data->data[i];
		
    if (i == 0) {
      /* Cut off the average trend in the data. */
      IFOdata->whiteFreqData->data->data[i] = 0.0;
    }
    if (i <= iLow) {
      /* Need to taper to implement the fLow cutoff.  Tukey window
			 that starts at zero, and reaches 100% at fLow. */
      REAL8 weight = 0.5*(1.0 + cos(M_PI*(i-iLow)/iLow)); /* Starts at -Pi, runs to zero at iLow. */
			
      IFOdata->whiteFreqData->data->data[i] *= weight;
			
      windowSquareSum += weight*weight;
    } else if (i >= iHigh) {
      /* Also taper at high freq end, Tukey window that starts at 100%
			 at fHigh, then drops to zero at Nyquist.  Except that we
			 always taper at least 5% of the data at high freq to avoid a
			 sharp edge in freq space there. */
      REAL8 NWind = IFOdata->whiteFreqData->data->length - iHigh;
      REAL8 weight = 0.5*(1.0 + cos(M_PI*(i-iHigh)/NWind)); /* Starts at 0, runs to Pi at i = length */
			
      IFOdata->whiteFreqData->data->data[i] *= weight;
			
      windowSquareSum += weight*weight;
    } else {
      windowSquareSum += 1.0;
    }
  }
	
  REAL8 norm = sqrt(IFOdata->whiteFreqData->data->length / windowSquareSum);
  for (i = 0; i < IFOdata->whiteFreqData->data->length; i++) {
    IFOdata->whiteFreqData->data->data[i] *= norm;
  }
	
  XLALREAL8FreqTimeFFT(IFOdata->whiteTimeData, IFOdata->whiteFreqData, IFOdata->freqToTimeFFTPlan);
}

void LALInferenceInjectInspiralSignal(LALInferenceIFOData *IFOdata, ProcessParamsTable *commandLine)
{
	LALStatus status;
	memset(&status,0,sizeof(status));
	SimInspiralTable *injTable=NULL;
    SimInspiralTable *injEvent=NULL;
	UINT4 Ninj=0;
	UINT4 event=0;
	UINT4 i=0,j=0;
    REAL8 responseScale=1.0;
	//CoherentGW InjectGW;
	//PPNParamStruc InjParams;
	LIGOTimeGPS injstart;
	REAL8 SNR=0,NetworkSNR=0;
	DetectorResponse det;
	memset(&injstart,0,sizeof(LIGOTimeGPS));
	//memset(&InjParams,0,sizeof(PPNParamStruc));
	COMPLEX16FrequencySeries *injF=NULL;
	FILE *rawWaveform=NULL;
	ProcessParamsTable *ppt=NULL;
	REAL8 bufferLength = 2048.0; /* Default length of buffer for injections (seconds) */
	UINT4 bufferN=0;
	LIGOTimeGPS bufferStart;

	
	LALInferenceIFOData *thisData=IFOdata->next;
	REAL8 minFlow=IFOdata->fLow;
	REAL8 MindeltaT=IFOdata->timeData->deltaT;
  REAL8 InjSampleRate=1.0/MindeltaT;
	REAL4TimeSeries *injectionBuffer=NULL;
  REAL8 padding=0.4; //default, set in LALInferenceReadData()
	
  
	while(thisData){
          minFlow   = minFlow>thisData->fLow ? thisData->fLow : minFlow;
          MindeltaT = MindeltaT>thisData->timeData->deltaT ? thisData->timeData->deltaT : MindeltaT;
          thisData  = thisData->next;
	}
	thisData=IFOdata;
	//InjParams.deltaT = MindeltaT;
	//InjParams.fStartIn=(REAL4)minFlow;

	if(!LALInferenceGetProcParamVal(commandLine,"--inj")) {fprintf(stdout,"No injection file specified, not injecting\n"); return;}
	if(LALInferenceGetProcParamVal(commandLine,"--event")){
    event= atoi(LALInferenceGetProcParamVal(commandLine,"--event")->value);
    fprintf(stdout,"Injecting event %d\n",event);
	}
        if(LALInferenceGetProcParamVal(commandLine,"--snrpath")){
                ppt = LALInferenceGetProcParamVal(commandLine,"--snrpath");
		SNRpath = XLALCalloc(strlen(ppt->value)+1,sizeof(char));
		memcpy(SNRpath,ppt->value,strlen(ppt->value)+1);
                fprintf(stdout,"Writing SNRs in %s\n",SNRpath)     ;

	}
	Ninj=SimInspiralTableFromLIGOLw(&injTable,LALInferenceGetProcParamVal(commandLine,"--inj")->value,0,0);
	REPORTSTATUS(&status);
	printf("Ninj %d\n", Ninj);
	if(Ninj<event) fprintf(stderr,"Error reading event %d from %s\n",event,LALInferenceGetProcParamVal(commandLine,"--inj")->value);
	while(i<event) {i++; injTable = injTable->next;} /* Select event */
	injEvent = injTable;
	injEvent->next = NULL;
        enforce_m1_larger_m2(injEvent);	
	//memset(&InjectGW,0,sizeof(InjectGW));
	Approximant injapprox;
	injapprox = XLALGetApproximantFromString(injTable->waveform);
        if( (int) injapprox == XLAL_FAILURE)
          ABORTXLAL(&status);
	printf("Injecting approximant %i: %s\n", injapprox, injTable->waveform);
	REPORTSTATUS(&status);
	//LALGenerateInspiral(&status,&InjectGW,injTable,&InjParams);
	//if(status.statusCode!=0) {fprintf(stderr,"Error generating injection!\n"); REPORTSTATUS(&status); }
	/* Check for frequency domain injection (TF2 only at present) */
	if(strstr(injTable->waveform,"TaylorF2")||strstr(injTable->waveform,"PPE"))
	{ fprintf(stdout,"Injecting TaylorF2 or TaylorF2Test in the frequency domain...\n");
	 InjectTaylorF2(IFOdata, injTable, commandLine);
	 return;
	}
	/* Begin loop over interferometers */
	while(thisData){
		Approximant       approximant;        /* Get approximant value      */
		approximant = XLALGetApproximantFromString(injEvent->waveform);
		if( (int) approximant == XLAL_FAILURE)
			ABORTXLAL(&status);

		InjSampleRate=1.0/thisData->timeData->deltaT;
		if(LALInferenceGetProcParamVal(commandLine,"--injectionsrate")) InjSampleRate=atof(LALInferenceGetProcParamVal(commandLine,"--injectionsrate")->value);
		if(approximant == NumRelNinja2 && InjSampleRate != 16384) {
			fprintf(stderr, "WARNING: NINJA2 injections only work with 16384 Hz sampling rates.  Generating injection in %s at this rate, then downsample to the run's sampling rate.\n", thisData->name);
			InjSampleRate = 16384;
		}

		memset(&det,0,sizeof(det));
		det.site=thisData->detector;
		COMPLEX8FrequencySeries *resp = XLALCreateCOMPLEX8FrequencySeries("response",&thisData->timeData->epoch,
																		  0.0,
																		  thisData->freqData->deltaF,
																		  &strainPerCount,
																		  thisData->freqData->data->length);
		
		for(i=0;i<resp->data->length;i++) {resp->data->data[i] = 1.0;}
		/* Originally created for injecting into DARM-ERR, so transfer function was needed.  
		But since we are injecting into h(t), the transfer function from h(t) to h(t) is 1.*/

		/* We need a long buffer to inject into so that FindChirpInjectSignals() works properly
		 for low mass systems. Use 100 seconds here */
		bufferN = (UINT4) (bufferLength*InjSampleRate);// /thisData->timeData->deltaT);
		memcpy(&bufferStart,&thisData->timeData->epoch,sizeof(LIGOTimeGPS));
		XLALGPSAdd(&bufferStart,(REAL8) thisData->timeData->data->length * thisData->timeData->deltaT);
		XLALGPSAdd(&bufferStart,-bufferLength);
		injectionBuffer=(REAL4TimeSeries *)XLALCreateREAL4TimeSeries(thisData->detector->frDetector.prefix,
																	 &bufferStart, 0.0, 1.0/InjSampleRate,//thisData->timeData->deltaT,
																	 &lalADCCountUnit, bufferN);
		REAL8TimeSeries *inj8Wave=(REAL8TimeSeries *)XLALCreateREAL8TimeSeries("injection8",
                                                                           &thisData->timeData->epoch,
                                                                           0.0,
                                                                           thisData->timeData->deltaT,
                                                                           //&lalDimensionlessUnit,
                                                                           &lalStrainUnit,
                                                                           thisData->timeData->data->length);
		if(!inj8Wave) XLAL_ERROR_VOID(XLAL_EFUNC);
		/* This marks the sample in which the real segment starts, within the buffer */
		for(i=0;i<injectionBuffer->data->length;i++) injectionBuffer->data->data[i]=0.0;
		for(i=0;i<inj8Wave->data->length;i++) inj8Wave->data->data[i]=0.0;
		INT4 realStartSample=(INT4)((thisData->timeData->epoch.gpsSeconds - injectionBuffer->epoch.gpsSeconds)/thisData->timeData->deltaT);
		realStartSample+=(INT4)((thisData->timeData->epoch.gpsNanoSeconds - injectionBuffer->epoch.gpsNanoSeconds)*1e-9/thisData->timeData->deltaT);

		/*LALSimulateCoherentGW(&status,injWave,&InjectGW,&det);*/
    //LALFindChirpInjectSignals(&status,injectionBuffer,injEvent,resp);

    if(LALInferenceGetProcParamVal(commandLine,"--lalinspiralinjection")){
      if ( approximant == NumRelNinja2) {
        XLALSimInjectNinjaSignals(injectionBuffer, thisData->name, 1./responseScale, injEvent);
      } else {
        /* Use this custom version for extra sites - not currently maintained */
        // LALInferenceLALFindChirpInjectSignals (&status,injectionBuffer,injEvent,resp,det.site);
	      /* Normal find chirp simulation cannot handle the extra sites */
	      LALFindChirpInjectSignals (&status,injectionBuffer,injEvent,resp);
      }
      printf("Using LALInspiral for injection\n");
      XLALResampleREAL4TimeSeries(injectionBuffer,thisData->timeData->deltaT); //downsample to analysis sampling rate.
      if(status.statusCode) REPORTSTATUS(&status);
      XLALDestroyCOMPLEX8FrequencySeries(resp);
      
      if ( approximant != NumRelNinja2 ) {
        /* Checking the lenght of the injection waveform with respect of thisData->timeData->data->length */
        CoherentGW            waveform;
        PPNParamStruc         ppnParams;
        memset( &waveform, 0, sizeof(CoherentGW) );
        memset( &ppnParams, 0, sizeof(PPNParamStruc) );
        ppnParams.deltaT   = 1.0/InjSampleRate;//thisData->timeData->deltaT;
        ppnParams.lengthIn = 0;
        ppnParams.ppn      = NULL;
        unsigned lengthTest = 0;
        
        LALGenerateInspiral(&status, &waveform, injEvent, &ppnParams ); //Recompute the waveform just to get access to ppnParams.tc and waveform.h->data->length or waveform.phi->data->length
        if(status.statusCode) REPORTSTATUS(&status);
        
        if(waveform.h){
          lengthTest = waveform.h->data->length*(thisData->timeData->deltaT*InjSampleRate);
        }
        if(waveform.phi){
          XLALResampleREAL8TimeSeries(waveform.phi,thisData->timeData->deltaT);
          lengthTest = waveform.phi->data->length;
        }
        
        
        if(lengthTest>thisData->timeData->data->length-(UINT4)ceil((2.0*padding+2.0)/thisData->timeData->deltaT)){
          fprintf(stderr, "WARNING: waveform length = %u is longer than thisData->timeData->data->length = %d minus the window width = %d and the 2.0 seconds after tc (total of %d points available).\n", lengthTest, thisData->timeData->data->length, (INT4)ceil((2.0*padding)/thisData->timeData->deltaT) , thisData->timeData->data->length-(INT4)ceil((2.0*padding+2.0)/thisData->timeData->deltaT));
          fprintf(stderr, "The waveform injected is %f seconds long. Consider increasing the %f seconds segment length (--seglen) to be greater than %f. (in %s, line %d)\n",ppnParams.tc , thisData->timeData->data->length * thisData->timeData->deltaT, ppnParams.tc + 2.0*padding + 2.0, __FILE__, __LINE__);
        }
        if(ppnParams.tc>bufferLength){
          fprintf(stderr, "ERROR: The waveform injected is %f seconds long and the buffer for FindChirpInjectSignal is %f seconds long. The end of the waveform will be cut ! (in %s, line %d)\n",ppnParams.tc , bufferLength, __FILE__, __LINE__);
          exit(1);
        }
      }
      
      /* Now we cut the injection buffer down to match the time domain wave size */
      injectionBuffer=(REAL4TimeSeries *)XLALCutREAL4TimeSeries(injectionBuffer,realStartSample,thisData->timeData->data->length);
      if (!injectionBuffer) XLAL_ERROR_VOID(XLAL_EFUNC);
      if(status.statusCode) REPORTSTATUS(&status);
      /*		for(j=0;j<injWave->data->length;j++) printf("%f\n",injWave->data->data[j]);*/
      for(i=0;i<injectionBuffer->data->length;i++) inj8Wave->data->data[i]=(REAL8)injectionBuffer->data->data[i];
    }else{
      printf("Using LALSimulation for injection\n");
      REAL8TimeSeries *hplus=NULL;  /**< +-polarization waveform */
      REAL8TimeSeries *hcross=NULL; /**< x-polarization waveform */
      REAL8TimeSeries       *signalvecREAL8=NULL;
      LALPNOrder        order;              /* Order of the model             */
      INT4              amporder=0;         /* Amplitude order of the model   */
      
      order = XLALGetOrderFromString(injEvent->waveform);
      if ( (int) order == XLAL_FAILURE)
        ABORTXLAL(&status);
      amporder = injEvent->amp_order;
      //if(amporder<0) amporder=0;
      /* FIXME - tidal lambda's and interactionFlag are just set to command line values here.
       * They should be added to injEvent and set to appropriate values
       */
      REAL8 lambda1 = 0.;
      if(LALInferenceGetProcParamVal(commandLine,"--inj-lambda1")) {
        lambda1= atof(LALInferenceGetProcParamVal(commandLine,"--inj-lambda1")->value);
        fprintf(stdout,"Injection lambda1 set to %f\n",lambda1);
      }
      REAL8 lambda2 = 0.;
      if(LALInferenceGetProcParamVal(commandLine,"--inj-lambda2")) {
        lambda2= atof(LALInferenceGetProcParamVal(commandLine,"--inj-lambda2")->value);
        fprintf(stdout,"Injection lambda2 set to %f\n",lambda2);
      }
      REAL8 lambdaT = 0.;
      REAL8 dLambdaT = 0.;
      REAL8 m1=injEvent->mass1;
      REAL8 m2=injEvent->mass2;
      REAL8 Mt=m1+m2;
      REAL8 eta=m1*m2/(Mt*Mt);
      if(LALInferenceGetProcParamVal(commandLine,"--inj-lambdaT")&&LALInferenceGetProcParamVal(commandLine,"--inj-dLambdaT")) {
        lambdaT= atof(LALInferenceGetProcParamVal(commandLine,"--inj-lambdaT")->value);
        dLambdaT= atof(LALInferenceGetProcParamVal(commandLine,"--inj-dLambdaT")->value);
        LALInferenceLambdaTsEta2Lambdas(lambdaT,dLambdaT,eta,&lambda1,&lambda2);
        fprintf(stdout,"Injection lambdaT set to %f\n",lambdaT);
        fprintf(stdout,"Injection dLambdaT set to %f\n",dLambdaT);
        fprintf(stdout,"lambda1 set to %f\n",lambda1);
        fprintf(stdout,"lambda2 set to %f\n",lambda2);
      }

      REAL8 fref = 100.;
      if(LALInferenceGetProcParamVal(commandLine,"--inj-fref")) {
        fref = atoi(LALInferenceGetProcParamVal(commandLine,"--inj-fref")->value);
      }

      LALSimInspiralWaveformFlags *waveFlags = XLALSimInspiralCreateWaveformFlags();
      LALSimInspiralSpinOrder spinO = -1;
      if(LALInferenceGetProcParamVal(commandLine,"--inj-spinOrder")) {
        spinO = atoi(LALInferenceGetProcParamVal(commandLine,"--inj-spinOrder")->value);
        XLALSimInspiralSetSpinOrder(waveFlags, spinO);
      }
      LALSimInspiralTidalOrder tideO = -1;
      if(LALInferenceGetProcParamVal(commandLine,"--inj-tidalOrder")) {
        tideO = atoi(LALInferenceGetProcParamVal(commandLine,"--inj-tidalOrder")->value);
        XLALSimInspiralSetTidalOrder(waveFlags, tideO);
      }
      LALSimInspiralTestGRParam *nonGRparams = NULL;
      /* Print a line with information about approximant, amporder, phaseorder, tide order and spin order */
      fprintf(stdout,"Injection will run using Approximant %i (%s), phase order %i, amp order %i, spin order %i, tidal order %i, in the time domain with a reference frequency of %f.\n",approximant,XLALGetStringFromApproximant(approximant),order,amporder,(int) spinO, (int) tideO, (float) fref);

      /* ChooseWaveform starts the (2,2) mode of the waveform at the given minimum frequency.  We want the highest order contribution to start at the f_lower of the injection file */
      REAL8 f_min = fLow2fStart(injEvent->f_lower, amporder, approximant);
      printf("Injecting with f_min = %f.\n", f_min);

      XLALSimInspiralChooseTDWaveform(&hplus, &hcross, injEvent->coa_phase, 1.0/InjSampleRate,
                                      injEvent->mass1*LAL_MSUN_SI, injEvent->mass2*LAL_MSUN_SI, injEvent->spin1x,
                                      injEvent->spin1y, injEvent->spin1z, injEvent->spin2x, injEvent->spin2y,
                                      injEvent->spin2z, f_min, fref, injEvent->distance*LAL_PC_SI * 1.0e6,
                                      injEvent->inclination, lambda1, lambda2, waveFlags,
                                      nonGRparams, amporder, order, approximant);
      if(!hplus || !hcross) {
        fprintf(stderr,"Error: XLALSimInspiralChooseWaveform() failed to produce waveform.\n");
        exit(-1);
      }
      XLALSimInspiralDestroyWaveformFlags(waveFlags);
      XLALSimInspiralDestroyTestGRParam(nonGRparams);
      XLALResampleREAL8TimeSeries(hplus,thisData->timeData->deltaT);
      XLALResampleREAL8TimeSeries(hcross,thisData->timeData->deltaT);
      /* XLALSimInspiralChooseTDWaveform always ends the waveform at t=0 */
      /* So we can adjust the epoch so that the end time is as desired */
      XLALGPSAddGPS(&(hplus->epoch), &(injEvent->geocent_end_time));
      XLALGPSAddGPS(&(hcross->epoch), &(injEvent->geocent_end_time));
      //XLALGPSAdd(&(hplus->epoch), -(REAL8)hplus->data->length*hplus->deltaT);
      //XLALGPSAdd(&(hcross->epoch), -(REAL8)hcross->data->length*hplus->deltaT);
      
      signalvecREAL8=XLALSimDetectorStrainREAL8TimeSeries(hplus, hcross, injEvent->longitude, injEvent->latitude, injEvent->polarization, det.site);
      if (!signalvecREAL8) XLAL_ERROR_VOID(XLAL_EFUNC);
      
      for(i=0;i<signalvecREAL8->data->length;i++){
        if(isnan(signalvecREAL8->data->data[i])) signalvecREAL8->data->data[i]=0.0;
      }

      if(signalvecREAL8->data->length > thisData->timeData->data->length-(UINT4)ceil((2.0*padding+2.0)/thisData->timeData->deltaT)){
        fprintf(stderr, "WARNING: waveform length = %u is longer than thisData->timeData->data->length = %d minus the window width = %d and the 2.0 seconds after tc (total of %d points available).\n", signalvecREAL8->data->length, thisData->timeData->data->length, (INT4)ceil((2.0*padding)/thisData->timeData->deltaT) , thisData->timeData->data->length-(INT4)ceil((2.0*padding+2.0)/thisData->timeData->deltaT));
        fprintf(stderr, "The waveform injected is %f seconds long. Consider increasing the %f seconds segment length (--seglen) to be greater than %f. (in %s, line %d)\n",signalvecREAL8->data->length * thisData->timeData->deltaT , thisData->timeData->data->length * thisData->timeData->deltaT, signalvecREAL8->data->length * thisData->timeData->deltaT + 2.0*padding + 2.0, __FILE__, __LINE__);
      }
      
      XLALSimAddInjectionREAL8TimeSeries(inj8Wave, signalvecREAL8, NULL);
      
      if ( hplus ) XLALDestroyREAL8TimeSeries(hplus);
      if ( hcross ) XLALDestroyREAL8TimeSeries(hcross);
      
    }
    XLALDestroyREAL4TimeSeries(injectionBuffer);
    injF=(COMPLEX16FrequencySeries *)XLALCreateCOMPLEX16FrequencySeries("injF",
										&thisData->timeData->epoch,
										0.0,
										thisData->freqData->deltaF,
										&lalDimensionlessUnit,
										thisData->freqData->data->length);
    if(!injF) {
      XLALPrintError("Unable to allocate memory for injection buffer\n");
      XLAL_ERROR_VOID(XLAL_EFUNC);
    }
    /* Window the data */
    REAL4 WinNorm = sqrt(thisData->window->sumofsquares/thisData->window->data->length);
        for(j=0;j<inj8Wave->data->length;j++) inj8Wave->data->data[j]*=thisData->window->data->data[j]; /* /WinNorm; */ /* Window normalisation applied only in freq domain */
    XLALREAL8TimeFreqFFT(injF,inj8Wave,thisData->timeToFreqFFTPlan);
    /*for(j=0;j<injF->data->length;j++) printf("%lf\n",injF->data->data[j].re);*/
    if(thisData->oneSidedNoisePowerSpectrum){
	for(SNR=0.0,j=thisData->fLow/injF->deltaF;j<thisData->fHigh/injF->deltaF;j++){
	  SNR += pow(creal(injF->data->data[j]), 2.0)/thisData->oneSidedNoisePowerSpectrum->data->data[j];
	  SNR += pow(cimag(injF->data->data[j]), 2.0)/thisData->oneSidedNoisePowerSpectrum->data->data[j];
	}
        SNR*=4.0*injF->deltaF;
    }
    thisData->SNR=sqrt(SNR);
    NetworkSNR+=SNR;

    if (!(SNRpath==NULL)){ /* If the user provided a path with --snrpath store a file with injected SNRs */
      PrintSNRsToFile(IFOdata , injTable);
    }
    /* Actually inject the waveform */
    for(j=0;j<inj8Wave->data->length;j++) thisData->timeData->data->data[j]+=inj8Wave->data->data[j];
      fprintf(stdout,"Injected SNR in detector %s = %g\n",thisData->name,thisData->SNR);
      char filename[256];
      sprintf(filename,"%s_timeInjection.dat",thisData->name);
      FILE* file=fopen(filename, "w");
      for(j=0;j<inj8Wave->data->length;j++){   
	fprintf(file, "%.6f\t%lg\n", XLALGPSGetREAL8(&thisData->timeData->epoch) + thisData->timeData->deltaT*j, inj8Wave->data->data[j]);
      }
      fclose(file);
      sprintf(filename,"%s_freqInjection.dat",thisData->name);
      file=fopen(filename, "w");
      for(j=0;j<injF->data->length;j++){   
	thisData->freqData->data->data[j] += injF->data->data[j] / WinNorm;
	fprintf(file, "%lg %lg \t %lg\n", thisData->freqData->deltaF*j, creal(injF->data->data[j]), cimag(injF->data->data[j]));
      }
      fclose(file);
    
      XLALDestroyREAL8TimeSeries(inj8Wave);
      XLALDestroyCOMPLEX16FrequencySeries(injF);
      thisData=thisData->next;
    }
    NetworkSNR=sqrt(NetworkSNR);
    fprintf(stdout,"Network SNR of event %d = %g\n",event,NetworkSNR);
    /* Output waveform raw h-plus mode */
    if( (ppt=LALInferenceGetProcParamVal(commandLine,"--rawwaveform")) )
    {
        rawWaveform=fopen(ppt->value,"w");
        bufferN = (UINT4) (bufferLength/IFOdata->timeData->deltaT);
        memcpy(&bufferStart,&IFOdata->timeData->epoch,sizeof(LIGOTimeGPS));
        XLALGPSAdd(&bufferStart,(REAL8) IFOdata->timeData->data->length * IFOdata->timeData->deltaT);
        XLALGPSAdd(&bufferStart,-bufferLength);
        COMPLEX8FrequencySeries *resp = XLALCreateCOMPLEX8FrequencySeries("response",&IFOdata->timeData->epoch,0.0,IFOdata->freqData->deltaF,&strainPerCount,IFOdata->freqData->data->length);
        if(!resp) XLAL_ERROR_VOID(XLAL_EFUNC);
        injectionBuffer=(REAL4TimeSeries *)XLALCreateREAL4TimeSeries("None",&bufferStart, 0.0, IFOdata->timeData->deltaT,&lalADCCountUnit, bufferN);
        if(!injectionBuffer) XLAL_ERROR_VOID(XLAL_EFUNC);
        /* This marks the sample in which the real segment starts, within the buffer */
        INT4 realStartSample=(INT4)((IFOdata->timeData->epoch.gpsSeconds - injectionBuffer->epoch.gpsSeconds)/IFOdata->timeData->deltaT);
        realStartSample+=(INT4)((IFOdata->timeData->epoch.gpsNanoSeconds - injectionBuffer->epoch.gpsNanoSeconds)*1e-9/IFOdata->timeData->deltaT);
        LALFindChirpInjectSignals(&status,injectionBuffer,injEvent,resp);
        if(status.statusCode) REPORTSTATUS(&status);
        XLALDestroyCOMPLEX8FrequencySeries(resp);
        injectionBuffer=(REAL4TimeSeries *)XLALCutREAL4TimeSeries(injectionBuffer,realStartSample,IFOdata->timeData->data->length);
        for(j=0;j<injectionBuffer->data->length;j++) fprintf(rawWaveform,"%.6f\t%g\n", XLALGPSGetREAL8(&IFOdata->timeData->epoch) + IFOdata->timeData->deltaT*j, injectionBuffer->data->data[j]);
        fclose(rawWaveform);
        XLALDestroyREAL4TimeSeries(injectionBuffer);
    }
    return;
}

//temporary? replacement function for FindChirpInjectSignals in order to accept any detector.site and not only the ones in lalCachedDetectors.
void
LALInferenceLALFindChirpInjectSignals (
    LALStatus                  *status,
    REAL4TimeSeries            *chan,
    SimInspiralTable           *events,
    COMPLEX8FrequencySeries    *resp,
    LALDetector                *LALInference_detector
    )

{
  UINT4                 k;
  DetectorResponse      detector;
  SimInspiralTable     *thisEvent = NULL;
  PPNParamStruc         ppnParams;
  CoherentGW            waveform;
  INT8                  waveformStartTime;
  REAL4TimeSeries       signalvec;
  COMPLEX8Vector       *unity = NULL;
  CHAR                  warnMsg[512];
  CHAR                  ifo[LIGOMETA_IFO_MAX];
  REAL8                 timeDelay;
  UINT4                  i; 
  REAL8TimeSeries       *hplus=NULL;
  REAL8TimeSeries       *hcross=NULL;
  REAL8TimeSeries       *signalvecREAL8=NULL;
 // REAL4TimeSeries       *signalvecREAL4=NULL;
  
  INITSTATUS(status);
  ATTATCHSTATUSPTR( status );

  ASSERT( chan, status,
      FINDCHIRPH_ENULL, FINDCHIRPH_MSGENULL );
  ASSERT( chan->data, status,
      FINDCHIRPH_ENULL, FINDCHIRPH_MSGENULL );
  ASSERT( chan->data->data, status,
      FINDCHIRPH_ENULL, FINDCHIRPH_MSGENULL );

  ASSERT( events, status,
      FINDCHIRPH_ENULL, FINDCHIRPH_MSGENULL );

  ASSERT( resp, status,
      FINDCHIRPH_ENULL, FINDCHIRPH_MSGENULL );
  ASSERT( resp->data, status,
      FINDCHIRPH_ENULL, FINDCHIRPH_MSGENULL );
  ASSERT( resp->data->data, status,
      FINDCHIRPH_ENULL, FINDCHIRPH_MSGENULL );


  /*
   *
   * set up structures and parameters needed
   *
   */


  /* fixed waveform injection parameters */
  memset( &ppnParams, 0, sizeof(PPNParamStruc) );
  ppnParams.deltaT   = chan->deltaT;
  ppnParams.lengthIn = 0;
  ppnParams.ppn      = NULL;


  /*
   *
   * compute the transfer function from the given response function
   *
   */


  /* allocate memory and copy the parameters describing the freq series */
  memset( &detector, 0, sizeof( DetectorResponse ) );
  detector.transfer = (COMPLEX8FrequencySeries *)
    LALCalloc( 1, sizeof(COMPLEX8FrequencySeries) );
  if ( ! detector.transfer )
  {
    ABORT( status, FINDCHIRPH_EALOC, FINDCHIRPH_MSGEALOC );
  }
  memcpy( &(detector.transfer->epoch), &(resp->epoch),
      sizeof(LIGOTimeGPS) );
  detector.transfer->f0 = resp->f0;
  detector.transfer->deltaF = resp->deltaF;

  detector.site = (LALDetector *) LALMalloc( sizeof(LALDetector) );
  /* set the detector site */
  
  detector.site = LALInference_detector;
  strcpy(ifo, LALInference_detector->frDetector.prefix);
  printf("computing waveform for %s\n",LALInference_detector->frDetector.name);

  /* set up units for the transfer function */
  {
    RAT4 negOne = { -1, 0 };
    LALUnit unit;
    LALUnitPair pair;
    pair.unitOne = &lalADCCountUnit;
    pair.unitTwo = &lalStrainUnit;
    LALUnitRaise( status->statusPtr, &unit, pair.unitTwo, &negOne );
    CHECKSTATUSPTR( status );
    pair.unitTwo = &unit;
    LALUnitMultiply( status->statusPtr, &(detector.transfer->sampleUnits),
        &pair );
    CHECKSTATUSPTR( status );
  }

  /* invert the response function to get the transfer function */
  LALCCreateVector( status->statusPtr, &( detector.transfer->data ),
      resp->data->length );
  CHECKSTATUSPTR( status );

  LALCCreateVector( status->statusPtr, &unity, resp->data->length );
  CHECKSTATUSPTR( status );
  for ( k = 0; k < resp->data->length; ++k )
  {
    unity->data[k] = 1.0;
  }

  LALCCVectorDivide( status->statusPtr, detector.transfer->data, unity,
      resp->data );
  CHECKSTATUSPTR( status );

  LALCDestroyVector( status->statusPtr, &unity );
  CHECKSTATUSPTR( status );


  /*
   *
   * loop over the signals and inject them into the time series
   *
   */


  for ( thisEvent = events; thisEvent; thisEvent = thisEvent->next )
  {
    /*
     *
     * generate waveform and inject it into the data
     *
     */


    /* clear the waveform structure */
    memset( &waveform, 0, sizeof(CoherentGW) );
    
    LALGenerateInspiral(status->statusPtr, &waveform, thisEvent, &ppnParams );
    CHECKSTATUSPTR( status );
    
    LALInfo( status, ppnParams.termDescription );

    if ( strstr( thisEvent->waveform, "KludgeIMR") ||
         strstr( thisEvent->waveform, "KludgeRingOnly") )
     {
       CoherentGW *wfm;
       SimRingdownTable *ringEvent;
       int injectSignalType = LALRINGDOWN_IMR_INJECT;


       ringEvent = (SimRingdownTable *)
         LALCalloc( 1, sizeof(SimRingdownTable) );
       wfm = XLALGenerateInspRing( &waveform, thisEvent, ringEvent,
           injectSignalType);
       LALFree(ringEvent);

       if ( !wfm )
       {
         LALInfo( status, "Unable to generate merger/ringdown, "
             "injecting inspiral only");
         ABORT( status, FINDCHIRPH_EIMRW, FINDCHIRPH_MSGEIMRW );
       }
       waveform = *wfm;
     }


    if ( thisEvent->geocent_end_time.gpsSeconds )
    {
      /* get the gps start time of the signal to inject */
      waveformStartTime = XLALGPSToINT8NS( &(thisEvent->geocent_end_time) );
      waveformStartTime -= (INT8) ( 1000000000.0 * ppnParams.tc );
    }
    else
    {
      LALInfo( status, "Waveform start time is zero: injecting waveform "
          "into center of data segment" );

      /* center the waveform in the data segment */
      waveformStartTime = XLALGPSToINT8NS( &(chan->epoch) );

      waveformStartTime += (INT8) ( 1000000000.0 *
          ((REAL8) (chan->data->length - ppnParams.length) / 2.0) * chan->deltaT
          );
    }

    snprintf( warnMsg, sizeof(warnMsg)/sizeof(*warnMsg),
        "Injected waveform timing:\n"
        "thisEvent->geocent_end_time.gpsSeconds = %d\n"
        "thisEvent->geocent_end_time.gpsNanoSeconds = %d\n"
        "ppnParams.tc = %e\n"
        "waveformStartTime = %" LAL_INT8_FORMAT "\n",
        thisEvent->geocent_end_time.gpsSeconds,
        thisEvent->geocent_end_time.gpsNanoSeconds,
        ppnParams.tc,
        waveformStartTime );
    LALInfo( status, warnMsg );

      /* clear the signal structure */
      memset( &signalvec, 0, sizeof(REAL4TimeSeries) );

      /* set the start time of the signal vector to the appropriate start time of the injection */
      if ( detector.site )
      {
        timeDelay = XLALTimeDelayFromEarthCenter( detector.site->location, thisEvent->longitude,
          thisEvent->latitude, &(thisEvent->geocent_end_time) );
        if ( XLAL_IS_REAL8_FAIL_NAN( timeDelay ) )
        {
          ABORTXLAL( status );
        }
      }
      else
      {
        timeDelay = 0.0;
      }
      /* Give a little more breathing space to aid band-passing */
      XLALGPSSetREAL8( &(signalvec.epoch), (waveformStartTime * 1.0e-9) - 0.25 + timeDelay );
      /* set the parameters for the signal time series */
      signalvec.deltaT = chan->deltaT;
      if ( ( signalvec.f0 = chan->f0 ) != 0 )
      {
        ABORT( status, FINDCHIRPH_EHETR, FINDCHIRPH_MSGEHETR );
      }
      signalvec.sampleUnits = lalADCCountUnit;
      
      if(waveform.h == NULL){
      /* set the start times for injection */
      XLALINT8NSToGPS( &(waveform.a->epoch), waveformStartTime );
      /* put a rug on a polished floor? */
      waveform.f->epoch = waveform.a->epoch;
      waveform.phi->epoch = waveform.a->epoch;
      /* you might as well set a man trap */
      if ( waveform.shift )
      {
        waveform.shift->epoch = waveform.a->epoch;
      }
      /* and to think he'd just come from the hospital */
      }else{
        /* set the start times for injection */
        XLALINT8NSToGPS( &(waveform.h->epoch), waveformStartTime );  
      }
      /* simulate the detectors response to the inspiral */
      LALSCreateVector( status->statusPtr, &(signalvec.data), chan->data->length );
      CHECKSTATUSPTR( status );

      if(waveform.h == NULL){ //LALSimulateCoherentGW only for waveform generators filling CoherentGW.a and CoherentGW.phi
        LALSimulateCoherentGW( status->statusPtr, &signalvec, &waveform, &detector );
      }else{
      hplus=(REAL8TimeSeries *)XLALCreateREAL8TimeSeries("hplus",
                                                                &(waveform.h->epoch),
                                                                0.0,
                                                                waveform.h->deltaT,
                                                                &lalDimensionlessUnit,
                                                                waveform.h->data->length);

      hcross=(REAL8TimeSeries *)XLALCreateREAL8TimeSeries("hcross",
                                                                  &(waveform.h->epoch),
                                                                  0.0,
                                                                  waveform.h->deltaT,
                                                                  &lalDimensionlessUnit,
                                                                  waveform.h->data->length);
      for( i = 0; i < waveform.h->data->length; i++)
      {
        hplus->data->data[i] = waveform.h->data->data[2*i];
        hcross->data->data[i] = waveform.h->data->data[(2*i)+1];
      }

      signalvecREAL8=XLALSimDetectorStrainREAL8TimeSeries(hplus, 
                                                          hcross,
                                                          thisEvent->longitude,
                                                          thisEvent->latitude,
                                                          thisEvent->polarization,
                                                          LALInference_detector);
        
      INT8 offset = ( signalvecREAL8->epoch.gpsSeconds - signalvec.epoch.gpsSeconds ) / signalvec.deltaT;
      offset += ( signalvecREAL8->epoch.gpsNanoSeconds - signalvec.epoch.gpsNanoSeconds ) * 1.0e-9 / signalvec.deltaT;

      
      int Nnans=0;
      for (i=0; i<signalvec.data->length; i++){
        if(i<offset || i>=signalvecREAL8->data->length+offset || isnan(signalvecREAL8->data->data[i-offset])) signalvec.data->data[i]=0.0; //The isnan() condition should not be necessary. To be investigated.
	else signalvec.data->data[i]=(REAL4) signalvecREAL8->data->data[i-offset];
	if((i>=offset)&&(i<signalvecREAL8->data->length+offset) && isnan(signalvecREAL8->data->data[i-offset])) Nnans++;
      }
      if(Nnans>0) fprintf(stderr,"Trimmed %i NaNs from the injection waveform!\n",Nnans);
      }
      CHECKSTATUSPTR( status );
      
      /* Taper the signal */
      {

          if ( ! strcmp( "TAPER_START", thisEvent->taper ) )
          {
              XLALSimInspiralREAL4WaveTaper( signalvec.data, LAL_SIM_INSPIRAL_TAPER_START );
          }
          else if (  ! strcmp( "TAPER_END", thisEvent->taper ) )
          {
              XLALSimInspiralREAL4WaveTaper( signalvec.data, LAL_SIM_INSPIRAL_TAPER_END );
          }
          else if (  ! strcmp( "TAPER_STARTEND", thisEvent->taper ) )
          {
              XLALSimInspiralREAL4WaveTaper( signalvec.data, LAL_SIM_INSPIRAL_TAPER_STARTEND );
          }
          else if ( strcmp( "TAPER_NONE", thisEvent->taper ) )
          {
              XLALPrintError( "Invalid injection tapering option specified: %s\n",
                 thisEvent->taper );
              ABORT( status, LAL_BADPARM_ERR, LAL_BADPARM_MSG );
          }
      }
      
      /* Band pass the signal */
      if ( thisEvent->bandpass )
      {
          UINT4 safeToBandPass = 0;
          UINT4 start=0, end=0;
          REAL4Vector *bandpassVec = NULL;

          safeToBandPass = FindTimeSeriesStartAndEnd (
                  signalvec.data, &start, &end );

          if ( safeToBandPass )
          {
              /* Check if we can grab some padding at the extremeties.
               * This will make the bandpassing better
               */

              if (((INT4)start - (int)(0.25/chan->deltaT)) > 0 )
                    start -= (int)(0.25/chan->deltaT);
              else
                    start = 0;

              if ((end + (int)(0.25/chan->deltaT)) < signalvec.data->length )
                    end += (int)(0.25/chan->deltaT);
              else
                    end = signalvec.data->length - 1;

              bandpassVec = (REAL4Vector *)
                      LALCalloc(1, sizeof(REAL4Vector) );

              bandpassVec->length = (end - start + 1);
              bandpassVec->data = signalvec.data->data + start;

              if ( XLALBandPassInspiralTemplate( bandpassVec,
                          1.1*thisEvent->f_lower,
                          1.05*thisEvent->f_final,
                          1./chan->deltaT) != XLAL_SUCCESS )
              {
                  LALError( status, "Failed to Bandpass signal" );
                  ABORT (status, LALINSPIRALH_EBPERR, LALINSPIRALH_MSGEBPERR);
              };

              LALFree( bandpassVec );
          }
      }
      /* inject the signal into the data channel */
      LALSSInjectTimeSeries( status->statusPtr, chan, &signalvec );

      CHECKSTATUSPTR( status );


    if ( waveform.shift )
    {
      LALSDestroyVector( status->statusPtr, &(waveform.shift->data) );
      CHECKSTATUSPTR( status );
      LALFree( waveform.shift );
    }

    if( waveform.h )
    {
      LALSDestroyVectorSequence( status->statusPtr, &(waveform.h->data) );
      CHECKSTATUSPTR( status );
      LALFree( waveform.h );
    }
    if( waveform.a )
    {
      LALSDestroyVectorSequence( status->statusPtr, &(waveform.a->data) );
      CHECKSTATUSPTR( status );
      LALFree( waveform.a );
      /*
       * destroy the signal only if waveform.h is NULL as otherwise it won't
       * be created
       * */
      if ( waveform.h == NULL )
      {
	LALSDestroyVector( status->statusPtr, &(signalvec.data) );
        CHECKSTATUSPTR( status );
      }
    }
    if( waveform.f )
    {
      LALSDestroyVector( status->statusPtr, &(waveform.f->data) );
      CHECKSTATUSPTR( status );
      LALFree( waveform.f );
    }
    if( waveform.phi )
    {
      LALDDestroyVector( status->statusPtr, &(waveform.phi->data) );
      CHECKSTATUSPTR( status );
      LALFree( waveform.phi );
    }
  }

  
  if(hplus) XLALDestroyREAL8TimeSeries(hplus);
  if(hcross) XLALDestroyREAL8TimeSeries(hcross);
  if(signalvecREAL8) XLALDestroyREAL8TimeSeries(signalvecREAL8);
  
  LALCDestroyVector( status->statusPtr, &( detector.transfer->data ) );
  CHECKSTATUSPTR( status );

//  if ( detector.site ) LALFree( detector.site );
  LALFree( detector.transfer );

  DETATCHSTATUSPTR( status );
  RETURN( status );
}

static int FindTimeSeriesStartAndEnd (
                                      REAL4Vector *signalvec,
                                      UINT4 *start,
                                      UINT4 *end
                                      )
{
  UINT4 i; /* mid, n; indices */
  UINT4 flag, safe = 1;
  UINT4 length;
  
#ifndef LAL_NDEBUG
  if ( !signalvec )
    XLAL_ERROR( XLAL_EFAULT );
  
  if ( !signalvec->data )
    XLAL_ERROR( XLAL_EFAULT );
#endif
  
  length = signalvec->length;
  
  /* Search for start and end of signal */
  flag = 0;
  i = 0;
  while(flag == 0 && i < length )
  {
    if( signalvec->data[i] != 0.)
    {
      *start = i;
      flag = 1;
    }
    i++;
  }
  if ( flag == 0 )
  {
    return flag;
  }
  
  flag = 0;
  i = length - 1;
  while(flag == 0)
  {
    if( signalvec->data[i] != 0.)
    {
      *end = i;
      flag = 1;
    }
    i--;
  }
  
  /* Check we have more than 2 data points */
  if(((*end) - (*start)) <= 1)
  {
    XLALPrintWarning( "Data less than 3 points in this signal!\n" );
    safe = 0;
  }
  
  return safe;
  
}

void InjectTaylorF2(LALInferenceIFOData *IFOdata, SimInspiralTable *inj_table, ProcessParamsTable *commandLine)
///*-------------- Inject in Frequency domain -----------------*/
{
    /* Inject a gravitational wave into the data in the frequency domain */ 
    LALStatus status;
    memset(&status,0,sizeof(LALStatus));
    REAL8 mc=0.0;
    Approximant injapprox;
    LALPNOrder phase_order=-1;
    LALPNOrder amp_order=-1;
    injapprox = XLALGetApproximantFromString(inj_table->waveform);
    if( (int) injapprox == XLAL_FAILURE)
        ABORTXLAL(&status);
    phase_order = XLALGetOrderFromString(inj_table->waveform);
    if ( (int) phase_order == XLAL_FAILURE)
        ABORTXLAL(&status);
    LALInferenceVariables *modelParams=NULL;
    LALInferenceIFOData * tmpdata=IFOdata;
	//ProcessParamsTable *ppt=NULL;

    REAL8 eta =0.0;
    REAL8 startPhase = 0.0;
    REAL8 inclination = 0.0;
    REAL8 distance=0.0;
    REAL8 longitude=0.0;
    REAL8 latitude=0.0;
    REAL8 polarization=0.0;
    REAL8 injtime=0.0;
<<<<<<< HEAD
        
=======
    LALInferenceFrame frame = LALINFERENCE_FRAME_SYSTEM;
    
>>>>>>> 85d3fef7
    tmpdata->modelParams=XLALCalloc(1,sizeof(LALInferenceVariables));
    modelParams=tmpdata->modelParams;
    memset(modelParams,0,sizeof(LALInferenceVariables));

    enforce_m1_larger_m2(inj_table);
    eta = inj_table->eta;
    mc=inj_table->mchirp;
    startPhase = inj_table->coa_phase;
    inclination = inj_table->inclination;
    distance=inj_table->distance;
    longitude=inj_table->longitude;
    latitude=inj_table->latitude;
    polarization=inj_table->polarization;
    injtime=(REAL8) inj_table->geocent_end_time.gpsSeconds + (REAL8) inj_table->geocent_end_time.gpsNanoSeconds*1.0e-9;
    amp_order=(LALPNOrder) inj_table->amp_order;

    LALInferenceAddVariable(tmpdata->modelParams, "chirpmass",&mc,LALINFERENCE_REAL8_t,LALINFERENCE_PARAM_LINEAR);
    LALInferenceAddVariable(tmpdata->modelParams, "phase",&startPhase,LALINFERENCE_REAL8_t, LALINFERENCE_PARAM_CIRCULAR);  
    LALInferenceAddVariable(tmpdata->modelParams, "rightascension",&longitude,LALINFERENCE_REAL8_t, LALINFERENCE_PARAM_CIRCULAR);  
    LALInferenceAddVariable(tmpdata->modelParams, "declination",&latitude,LALINFERENCE_REAL8_t, LALINFERENCE_PARAM_CIRCULAR);  
    LALInferenceAddVariable(tmpdata->modelParams, "polarisation",&polarization,LALINFERENCE_REAL8_t, LALINFERENCE_PARAM_CIRCULAR);  
    LALInferenceAddVariable(tmpdata->modelParams, "time",&injtime,LALINFERENCE_REAL8_t, LALINFERENCE_PARAM_LINEAR);
    LALInferenceAddVariable(tmpdata->modelParams, "massratio",&eta,LALINFERENCE_REAL8_t,LALINFERENCE_PARAM_LINEAR);
    LALInferenceAddVariable(tmpdata->modelParams, "distance",&distance,LALINFERENCE_REAL8_t,LALINFERENCE_PARAM_LINEAR);
    LALInferenceAddVariable(tmpdata->modelParams, "LAL_APPROXIMANT",&injapprox,LALINFERENCE_UINT4_t, LALINFERENCE_PARAM_FIXED);
    LALInferenceAddVariable(tmpdata->modelParams, "LAL_PNORDER",&phase_order,LALINFERENCE_INT4_t, LALINFERENCE_PARAM_FIXED);

    if (strstr(inj_table->waveform,"TaylorF2Test")){ 
		REAL8 dchi0=inj_table->dchi0;
		LALInferenceAddVariable(tmpdata->modelParams, "dchi0",&dchi0,LALINFERENCE_REAL8_t,LALINFERENCE_PARAM_LINEAR);
		REAL8 dchi1=inj_table->dchi1;
		LALInferenceAddVariable(tmpdata->modelParams, "dchi1",&dchi1,LALINFERENCE_REAL8_t,LALINFERENCE_PARAM_LINEAR);
		REAL8 dchi2=inj_table->dchi2;
		LALInferenceAddVariable(tmpdata->modelParams, "dchi2",&dchi2,LALINFERENCE_REAL8_t,LALINFERENCE_PARAM_LINEAR);
		REAL8 dchi3=inj_table->dchi3;
		LALInferenceAddVariable(tmpdata->modelParams, "dchi3",&dchi3,LALINFERENCE_REAL8_t,LALINFERENCE_PARAM_LINEAR);
		REAL8 dchi4=inj_table->dchi4;
		LALInferenceAddVariable(tmpdata->modelParams, "dchi4",&dchi4,LALINFERENCE_REAL8_t,LALINFERENCE_PARAM_LINEAR);
		REAL8 dchi5=inj_table->dchi5;
		LALInferenceAddVariable(tmpdata->modelParams, "dchi5",&dchi5,LALINFERENCE_REAL8_t,LALINFERENCE_PARAM_LINEAR);
		REAL8 dchi5l=inj_table->dchi5l;
		LALInferenceAddVariable(tmpdata->modelParams, "dchi5l",&dchi5l,LALINFERENCE_REAL8_t,LALINFERENCE_PARAM_LINEAR);
		REAL8 dchi6=inj_table->dchi6;
		LALInferenceAddVariable(tmpdata->modelParams, "dchi6",&dchi6,LALINFERENCE_REAL8_t,LALINFERENCE_PARAM_LINEAR);
		REAL8 dchi6l=inj_table->dchi6l;
		LALInferenceAddVariable(tmpdata->modelParams, "dchi6l",&dchi6l,LALINFERENCE_REAL8_t,LALINFERENCE_PARAM_LINEAR);
		REAL8 dchi7=inj_table->dchi7;
		LALInferenceAddVariable(tmpdata->modelParams, "dchi7",&dchi7,LALINFERENCE_REAL8_t,LALINFERENCE_PARAM_LINEAR);
		fprintf(stdout,"Injecting %s in the frequency domain...\n",inj_table->waveform);
		fprintf(stdout,"adding dchi0=%1.3f in the injection\n",inj_table->dchi0);
		fprintf(stdout,"adding dchi1=%1.3f in the injection\n",inj_table->dchi1);
		fprintf(stdout,"adding dchi2=%1.3f in the injection\n",inj_table->dchi2);
		fprintf(stdout,"adding dchi3=%1.3f in the injection\n",inj_table->dchi3);
		fprintf(stdout,"adding dchi4=%1.3f in the injection\n",inj_table->dchi4);
		fprintf(stdout,"adding dchi5=%1.3f in the injection\n",inj_table->dchi5);
		fprintf(stdout,"adding dchi5l=%1.3f in the injection\n",inj_table->dchi5l);
		fprintf(stdout,"adding dchi6=%1.3f in the injection\n",inj_table->dchi6);
		fprintf(stdout,"adding dchi6l=%1.3f in the injection\n",inj_table->dchi6l);
		fprintf(stdout,"adding dchi7=%1.3f in the injection\n",inj_table->dchi7);
		
		}

    if (strstr(inj_table->waveform,"PPE")){ 
		REAL8 aPPE=inj_table->aPPE;
		LALInferenceAddVariable(tmpdata->modelParams, "aPPE",&aPPE,LALINFERENCE_REAL8_t,LALINFERENCE_PARAM_LINEAR);
		REAL8 alphaPPE=inj_table->alphaPPE;
		LALInferenceAddVariable(tmpdata->modelParams, "alphaPPE",&alphaPPE,LALINFERENCE_REAL8_t,LALINFERENCE_PARAM_LINEAR);
		REAL8 bPPE=inj_table->bPPE;
		LALInferenceAddVariable(tmpdata->modelParams, "bPPE",&bPPE,LALINFERENCE_REAL8_t,LALINFERENCE_PARAM_LINEAR);
		REAL8 betaPPE=inj_table->betaPPE;
		LALInferenceAddVariable(tmpdata->modelParams, "betaPPE",&betaPPE,LALINFERENCE_REAL8_t,LALINFERENCE_PARAM_LINEAR);
		fprintf(stdout,"Injecting %s in the frequency domain...\n",inj_table->waveform);
		fprintf(stdout,"adding aPPE=%1.3f in the injection\n",inj_table->aPPE);
		fprintf(stdout,"adding alphaPPE=%1.3f in the injection\n",inj_table->alphaPPE);
		fprintf(stdout,"adding bPPE=%1.3f in the injection\n",inj_table->bPPE);
        fprintf(stdout,"adding betaPPE=%1.3f in the injection\n",inj_table->betaPPE);
		
		}	
    
    LALInferenceAddVariable(tmpdata->modelParams, "LAL_AMPORDER",&amp_order,LALINFERENCE_INT4_t, LALINFERENCE_PARAM_FIXED);
    if (LALInferenceGetProcParamVal(commandLine,"--radiation-frame")){
      frame = LALINFERENCE_FRAME_RADIATION;
      LALInferenceAddVariable(tmpdata->modelParams, "LALINFERENCE_FRAME", &frame, LALINFERENCE_UINT4_t, LALINFERENCE_PARAM_FIXED);
      LALInferenceAddVariable(tmpdata->modelParams, "inclination",&inclination,LALINFERENCE_REAL8_t, LALINFERENCE_PARAM_LINEAR);
    }
    else{
      frame = LALINFERENCE_FRAME_SYSTEM;
      LALInferenceAddVariable(tmpdata->modelParams, "LALINFERENCE_FRAME", &frame, LALINFERENCE_UINT4_t, LALINFERENCE_PARAM_FIXED);
      LALInferenceAddVariable(tmpdata->modelParams, "theta_JN",&inclination,LALINFERENCE_REAL8_t, LALINFERENCE_PARAM_LINEAR);
    }
      REAL8 lambda1 = 0.;
      if(LALInferenceGetProcParamVal(commandLine,"--inj-lambda1")) {
        lambda1= atof(LALInferenceGetProcParamVal(commandLine,"--inj-lambda1")->value);
        fprintf(stdout,"Injection lambda1 set to %f\n",lambda1);
        LALInferenceAddVariable(tmpdata->modelParams, "lambda1",&lambda1,LALINFERENCE_REAL8_t,LALINFERENCE_PARAM_LINEAR);
      }
      REAL8 lambda2 = 0.;
      if(LALInferenceGetProcParamVal(commandLine,"--inj-lambda2")) {
        lambda2= atof(LALInferenceGetProcParamVal(commandLine,"--inj-lambda2")->value);
        fprintf(stdout,"Injection lambda2 set to %f\n",lambda2);
        LALInferenceAddVariable(tmpdata->modelParams, "lambda2",&lambda2,LALINFERENCE_REAL8_t,LALINFERENCE_PARAM_LINEAR);
      }
      REAL8 lambdaT = 0.;
      REAL8 dLambdaT = 0.;
      if(LALInferenceGetProcParamVal(commandLine,"--inj-lambdaT")&&LALInferenceGetProcParamVal(commandLine,"--inj-dLambdaT")) {
        lambdaT= atof(LALInferenceGetProcParamVal(commandLine,"--inj-lambdaT")->value);
        dLambdaT= atof(LALInferenceGetProcParamVal(commandLine,"--inj-dLambdaT")->value);
        LALInferenceLambdaTsEta2Lambdas(lambdaT,dLambdaT,eta,&lambda1,&lambda2);
        fprintf(stdout,"Injection lambdaT set to %f\n",lambdaT);
        fprintf(stdout,"Injection dLambdaT set to %f\n",dLambdaT);
        fprintf(stdout,"lambda1 set to %f\n",lambda1);
        fprintf(stdout,"lambda2 set to %f\n",lambda2);
        LALInferenceAddVariable(tmpdata->modelParams, "lambdaT",&lambdaT,LALINFERENCE_REAL8_t,LALINFERENCE_PARAM_LINEAR);
        LALInferenceAddVariable(tmpdata->modelParams, "dLambdaT",&dLambdaT,LALINFERENCE_REAL8_t,LALINFERENCE_PARAM_LINEAR);
      }

    LALSimInspiralSpinOrder spinO = LAL_SIM_INSPIRAL_SPIN_ORDER_ALL;

    if(LALInferenceGetProcParamVal(commandLine, "--inj-spinOrder")) {
        spinO = atoi(LALInferenceGetProcParamVal(commandLine, "--inj-spinOrder")->value);
        LALInferenceAddVariable(tmpdata->modelParams, "spinO", &spinO,   LALINFERENCE_INT4_t, LALINFERENCE_PARAM_FIXED);
    }
  
    LALSimInspiralTidalOrder tideO = LAL_SIM_INSPIRAL_TIDAL_ORDER_ALL;

    if(LALInferenceGetProcParamVal(commandLine, "--inj-tidalOrder")) {
        tideO = atoi(LALInferenceGetProcParamVal(commandLine, "--inj-tidalOrder")->value);
        LALInferenceAddVariable(tmpdata->modelParams, "tideO", &tideO,   LALINFERENCE_INT4_t, LALINFERENCE_PARAM_FIXED);
    }
   
   /* Print a line with information about approximant, amporder, phaseorder, tide order and spin order */
    fprintf(stdout,"\n\n---\t\t ---\n");
   fprintf(stdout,"Injection will run using Approximant %i (%s), phase order %i, amp order %i, spin order %i, tidal order %i, in the frequency domain.\n",injapprox,XLALGetStringFromApproximant(injapprox),phase_order,amp_order,(int) spinO,(int) tideO);
     fprintf(stdout,"---\t\t ---\n\n");

     
    COMPLEX16FrequencySeries *freqModelhCross=NULL;
   freqModelhCross=XLALCreateCOMPLEX16FrequencySeries("freqDatahC",&(tmpdata->timeData->epoch),0.0,tmpdata->freqData->deltaF,&lalDimensionlessUnit,tmpdata->freqData->data->length);
    COMPLEX16FrequencySeries *freqModelhPlus=NULL;
    freqModelhPlus=XLALCreateCOMPLEX16FrequencySeries("freqDatahP",&(tmpdata->timeData->epoch),0.0,tmpdata->freqData->deltaF,&lalDimensionlessUnit,tmpdata->freqData->data->length);
    tmpdata->freqModelhPlus=freqModelhPlus;
    tmpdata->freqModelhCross=freqModelhCross;
    if(LALInferenceGetProcParamVal(commandLine,"--lalinspiralinjection")){
      LALInferenceTemplateLAL(tmpdata);
    }else{
      tmpdata->modelDomain = LAL_SIM_DOMAIN_FREQUENCY;
      LALInferenceTemplateXLALSimInspiralChooseWaveform(tmpdata);
    }

     
    LALInferenceVariables *currentParams=IFOdata->modelParams;
       
  double Fplus, Fcross;
  double FplusScaled, FcrossScaled;
  REAL8 plainTemplateReal, plainTemplateImag;
  REAL8 templateReal, templateImag;
  int i, lower, upper;
  LALInferenceIFOData *dataPtr;
  double ra, dec, psi, distMpc, gmst;
  LIGOTimeGPS GPSlal;
  double chisquared;
  double timedelay;  /* time delay b/w iterferometer & geocenter w.r.t. sky location */
  double timeshift;  /* time shift (not necessarily same as above)                   */
  double deltaT, deltaF, twopit, f, re, im;
 
  REAL8 temp=0.0;
	UINT4 logDistFlag=0;
    REAL8 NetSNR=0.0;
  LALInferenceVariables intrinsicParams;

  logDistFlag=LALInferenceCheckVariable(currentParams, "logdistance");

  /* determine source's sky location & orientation parameters: */
  ra        = *(REAL8*) LALInferenceGetVariable(currentParams, "rightascension"); /* radian      */
  dec       = *(REAL8*) LALInferenceGetVariable(currentParams, "declination");    /* radian      */
  psi       = *(REAL8*) LALInferenceGetVariable(currentParams, "polarisation");   /* radian      */
	if(logDistFlag)
		 distMpc = exp(*(REAL8*)LALInferenceGetVariable(currentParams,"logdistance"));
	else
		 distMpc   = *(REAL8*) LALInferenceGetVariable(currentParams, "distance");       /* Mpc         */

  /* figure out GMST: */
  //XLALGPSSetREAL8(&GPSlal, GPSdouble); //This is what used in the likelihood. It seems off by two seconds (should not make a big difference as the antenna patterns would not change much in such a short interval)
  XLALGPSSetREAL8(&GPSlal, injtime);
  //UandA.units    = MST_RAD;
  //UandA.accuracy = LALLEAPSEC_LOOSE;
  //LALGPStoGMST1(&status, &gmst, &GPSlal, &UandA);
  gmst=XLALGreenwichMeanSiderealTime(&GPSlal);
  intrinsicParams.head      = NULL;
  intrinsicParams.dimension = 0;
  LALInferenceCopyVariables(currentParams, &intrinsicParams);
  LALInferenceRemoveVariable(&intrinsicParams, "rightascension");
  LALInferenceRemoveVariable(&intrinsicParams, "declination");
  LALInferenceRemoveVariable(&intrinsicParams, "polarisation");
  LALInferenceRemoveVariable(&intrinsicParams, "time");
	if(logDistFlag)
			LALInferenceRemoveVariable(&intrinsicParams, "logdistance");
	else
			LALInferenceRemoveVariable(&intrinsicParams, "distance");
  // TODO: add pointer to template function here.
  // (otherwise same parameters but different template will lead to no re-computation!!)

  
  /* loop over data (different interferometers): */
  dataPtr = IFOdata;
  
  while (dataPtr != NULL) {
     
      if (IFOdata->modelDomain == LAL_SIM_DOMAIN_TIME) {
	  printf("There is a problem. You seem to be using a time domain model into the frequency domain injection function!. Exiting....\n"); 
      exit(1);
    }
      
    /*-- WF to inject is now in dataPtr->freqModelhPlus and dataPtr->freqModelhCross. --*/
    /* determine beam pattern response (F_plus and F_cross) for given Ifo: */
    XLALComputeDetAMResponse(&Fplus, &Fcross,
                             (const REAL4(*)[3])dataPtr->detector->response,
			     ra, dec, psi, gmst);
    /* signal arrival time (relative to geocenter); */
    timedelay = XLALTimeDelayFromEarthCenter(dataPtr->detector->location,
                                             ra, dec, &GPSlal);
    /* (negative timedelay means signal arrives earlier at Ifo than at geocenter, etc.) */
    /* amount by which to time-shift template (not necessarily same as above "timedelay"): */
    timeshift =  (injtime - (*(REAL8*) LALInferenceGetVariable(IFOdata->modelParams, "time"))) + timedelay;
    twopit    = LAL_TWOPI * (timeshift);
    /* include distance (overall amplitude) effect in Fplus/Fcross: */
    FplusScaled  = Fplus  / distMpc;
    FcrossScaled = Fcross / distMpc;

    dataPtr->fPlus = FplusScaled;
    dataPtr->fCross = FcrossScaled;
    dataPtr->timeshift = timeshift;

  //char InjFileName[50];
//          sprintf(InjFileName,"injection_%s.dat",dataPtr->name);
//          FILE *outInj=fopen(InjFileName,"w");
 
     /* determine frequency range & loop over frequency bins: */
    deltaT = dataPtr->timeData->deltaT;
    deltaF = 1.0 / (((double)dataPtr->timeData->data->length) * deltaT);
    lower = (UINT4)ceil(dataPtr->fLow / deltaF);
    upper = (UINT4)floor(dataPtr->fHigh / deltaF);
     chisquared = 0.0;
    for (i=lower; i<=upper; ++i){
      /* derive template (involving location/orientation parameters) from given plus/cross waveforms: */
      plainTemplateReal = FplusScaled * creal(IFOdata->freqModelhPlus->data->data[i])
                          +  FcrossScaled * creal(IFOdata->freqModelhCross->data->data[i]);
      plainTemplateImag = FplusScaled * cimag(IFOdata->freqModelhPlus->data->data[i])
                          +  FcrossScaled * cimag(IFOdata->freqModelhCross->data->data[i]);

      /* do time-shifting...             */
      /* (also un-do 1/deltaT scaling): */
      f = ((double) i) * deltaF;
      /* real & imag parts of  exp(-2*pi*i*f*deltaT): */
      re = cos(twopit * f);
      im = - sin(twopit * f);
      templateReal = (plainTemplateReal*re - plainTemplateImag*im);
      templateImag = (plainTemplateReal*im + plainTemplateImag*re);
  
  
		//fprintf(outInj,"%lf %e %e %e\n",i*deltaF ,templateReal,templateImag,1.0/dataPtr->oneSidedNoisePowerSpectrum->data->data[i]);
      dataPtr->freqData->data->data[i] += crect( templateReal, templateImag );
   
      temp = ((2.0/( deltaT*(double) dataPtr->timeData->data->length) * (templateReal*templateReal+templateImag*templateImag)) / dataPtr->oneSidedNoisePowerSpectrum->data->data[i]);
      chisquared  += temp;
    }
    printf("injected SNR %.1f in IFO %s\n",sqrt(2.0*chisquared),dataPtr->name);
    NetSNR+=2.0*chisquared;
    dataPtr->SNR=sqrt(2.0*chisquared);
    dataPtr = dataPtr->next;
    
 //fclose(outInj);
  }

    LALInferenceClearVariables(&intrinsicParams);
    printf("injected Network SNR %.1f \n",sqrt(NetSNR)); 
    XLALDestroyCOMPLEX16FrequencySeries(freqModelhCross);
    XLALDestroyCOMPLEX16FrequencySeries(freqModelhPlus);
    if (!(SNRpath==NULL)){ /* If the user provided a path with --snrpath store a file with injected SNRs */
	PrintSNRsToFile(IFOdata , inj_table);
	}
	//exit(0);
}


static void PrintSNRsToFile(LALInferenceIFOData *IFOdata , SimInspiralTable *inj_table){
    char SnrName[200];
    char ListOfIFOs[10]="";
    REAL8 NetSNR=0.0;
    // sprintf(ListOfIFOs,"");
    LALInferenceIFOData *thisData=IFOdata;
    int nIFO=0;

    while(thisData){
         sprintf(ListOfIFOs,"%s%s",ListOfIFOs,thisData->name);
         thisData=thisData->next;
	nIFO++;
        }
    
    sprintf(SnrName,"%s/snr_%s_%10.1f.dat",SNRpath,ListOfIFOs,(REAL8) inj_table->geocent_end_time.gpsSeconds+ (REAL8) inj_table->geocent_end_time.gpsNanoSeconds*1.0e-9);
    FILE * snrout = fopen(SnrName,"w");
    if(!snrout){
	fprintf(stderr,"Unable to open the path %s for writing SNR files\n",SNRpath);
	exit(1);
    }
    
    thisData=IFOdata; // restart from the first IFO
    while(thisData){
        fprintf(snrout,"%s:\t %4.2f\n",thisData->name,thisData->SNR);
        NetSNR+=(thisData->SNR*thisData->SNR);
        thisData=thisData->next;
    }		
    if (nIFO>1){  fprintf(snrout,"Network:\t");
    fprintf(snrout,"%4.2f\n",sqrt(NetSNR));}
    fclose(snrout);
}

/**
 * Fill the variables passed in vars with the parameters of the injection passed in event
 * will over-write and destroy any existing parameters. Param vary type will be fixed
 */
void LALInferenceInjectionToVariables(SimInspiralTable *theEventTable, LALInferenceVariables *vars)
{
    if(!vars) {
	XLALPrintError("Encountered NULL variables pointer");
   	XLAL_ERROR_VOID(XLAL_EINVAL);
	}
    UINT4 spinCheck=LALInferenceCheckVariableNonFixed(vars,"a_spin1");
    UINT4 dchisCheck=1;

    /* Destroy existing parameters */
    if(vars->head!=NULL) LALInferenceClearVariables(vars);
    enforce_m1_larger_m2(theEventTable);
    REAL8 q = theEventTable->mass2 / theEventTable->mass1;
    if (q > 1.0) q = 1.0/q;
    REAL8 sx = theEventTable->spin1x;
    REAL8 sy = theEventTable->spin1y;
    REAL8 sz = theEventTable->spin1z;

    REAL8 a_spin1 = sqrt(sx*sx + sy*sy + sz*sz);

    REAL8 theta_spin1, phi_spin1;
    if (a_spin1 == 0.0) {
      theta_spin1 = 0.0;
      phi_spin1 = 0.0;
    } else {
      theta_spin1 = acos(sz / a_spin1);
      phi_spin1 = atan2(sy, sx);
      if (phi_spin1 < 0.0) phi_spin1 += 2.0*M_PI;
    }

    sx = theEventTable->spin2x;
    sy = theEventTable->spin2y;
    sz = theEventTable->spin2z;

    REAL8 a_spin2 = sqrt(sx*sx + sy*sy + sz*sz), theta_spin2, phi_spin2;
    if (a_spin2 == 0.0) {
      theta_spin2 = 0.0;
      phi_spin2 = 0.0;
    } else {
      theta_spin2 = acos(sz / a_spin2);
      phi_spin2 = atan2(sy, sx);
      if (phi_spin2 < 0.0) phi_spin2 += 2.0*M_PI;
    }

    /* Check for presence of spin in the injection */
    if(a_spin1!=0.0 || a_spin2!=0.0) spinCheck=1;

    REAL8 psi = theEventTable->polarization;
    if (psi>=M_PI) psi -= M_PI;

    REAL8 injGPSTime = XLALGPSGetREAL8(&(theEventTable->geocent_end_time));

    REAL8 dist = theEventTable->distance;
    REAL8 logdist=log(dist);
    REAL8 inclination = theEventTable->inclination;
    REAL8 phase = theEventTable->coa_phase;
    REAL8 dec = theEventTable->latitude;
    REAL8 ra = theEventTable->longitude;
    
    Approximant injapprox = XLALGetApproximantFromString(theEventTable->waveform);
    LALPNOrder order = XLALGetOrderFromString(theEventTable->waveform);
    
    REAL8 m1=theEventTable->mass1;
    REAL8 m2=theEventTable->mass2;
    REAL8 eta=(m1*m2)/(m1+m2)/(m1+m2);

    REAL8 chirpmass = theEventTable->mchirp;
    REAL8 logchirpmass=log(chirpmass);
    LALInferenceAddVariable(vars, "mass1", &m1, LALINFERENCE_REAL8_t, LALINFERENCE_PARAM_FIXED);
    LALInferenceAddVariable(vars, "mass2", &m2, LALINFERENCE_REAL8_t, LALINFERENCE_PARAM_FIXED);
    LALInferenceAddVariable(vars, "chirpmass", &chirpmass, LALINFERENCE_REAL8_t, LALINFERENCE_PARAM_FIXED);
    LALInferenceAddVariable(vars, "logmc", &logchirpmass, LALINFERENCE_REAL8_t, LALINFERENCE_PARAM_FIXED);
    LALInferenceAddVariable(vars, "massratio", &eta, LALINFERENCE_REAL8_t, LALINFERENCE_PARAM_FIXED);

    LALInferenceAddVariable(vars, "massratio", &eta, LALINFERENCE_REAL8_t, LALINFERENCE_PARAM_FIXED);
    LALInferenceAddVariable(vars, "asym_massratio", &q, LALINFERENCE_REAL8_t, LALINFERENCE_PARAM_FIXED);
    LALInferenceAddVariable(vars, "time", &injGPSTime, LALINFERENCE_REAL8_t, LALINFERENCE_PARAM_FIXED);
    LALInferenceAddVariable(vars, "distance", &dist, LALINFERENCE_REAL8_t, LALINFERENCE_PARAM_FIXED);
    LALInferenceAddVariable(vars, "inclination", &inclination, LALINFERENCE_REAL8_t, LALINFERENCE_PARAM_FIXED);
<<<<<<< HEAD
    LALInferenceAddVariable(vars, "logdistance", &logdist, LALINFERENCE_REAL8_t, LALINFERENCE_PARAM_FIXED);

=======
    LALInferenceAddVariable(vars, "theta_JN", &inclination, LALINFERENCE_REAL8_t, LALINFERENCE_PARAM_FIXED);
>>>>>>> 85d3fef7
    LALInferenceAddVariable(vars, "polarisation", &(psi), LALINFERENCE_REAL8_t, LALINFERENCE_PARAM_FIXED);
    LALInferenceAddVariable(vars, "phase", &phase, LALINFERENCE_REAL8_t, LALINFERENCE_PARAM_FIXED);
    LALInferenceAddVariable(vars, "declination", &dec, LALINFERENCE_REAL8_t, LALINFERENCE_PARAM_FIXED);
    LALInferenceAddVariable(vars, "rightascension", &ra, LALINFERENCE_REAL8_t, LALINFERENCE_PARAM_FIXED);
    LALInferenceAddVariable(vars, "LAL_APPROXIMANT", &injapprox, LALINFERENCE_UINT4_t, LALINFERENCE_PARAM_FIXED);
    LALInferenceAddVariable(vars, "LAL_PNORDER",&order,LALINFERENCE_INT4_t, LALINFERENCE_PARAM_FIXED);
    LALInferenceAddVariable(vars, "LAL_AMPORDER", &(theEventTable->amp_order), LALINFERENCE_INT4_t, LALINFERENCE_PARAM_FIXED);
    if(spinCheck){
        LALInferenceAddVariable(vars, "a_spin1", &a_spin1, LALINFERENCE_REAL8_t, LALINFERENCE_PARAM_FIXED);
        LALInferenceAddVariable(vars, "a_spin2", &a_spin2, LALINFERENCE_REAL8_t, LALINFERENCE_PARAM_FIXED);
        LALInferenceAddVariable(vars, "theta_spin1", &theta_spin1, LALINFERENCE_REAL8_t, LALINFERENCE_PARAM_FIXED);
        LALInferenceAddVariable(vars, "theta_spin2", &theta_spin2, LALINFERENCE_REAL8_t, LALINFERENCE_PARAM_FIXED);
        LALInferenceAddVariable(vars, "phi_spin1", &phi_spin1, LALINFERENCE_REAL8_t, LALINFERENCE_PARAM_FIXED);
        LALInferenceAddVariable(vars, "phi_spin2", &phi_spin2, LALINFERENCE_REAL8_t, LALINFERENCE_PARAM_FIXED);
    }
    // Add all the dchis and test params here below
    if(dchisCheck){
    	REAL8 dchi3=theEventTable->dchi3;
        LALInferenceAddVariable(vars, "dchi3", &dchi3, LALINFERENCE_REAL8_t, LALINFERENCE_PARAM_FIXED);

	}
}

void LALInferencePrintInjectionSample(LALInferenceRunState *runState)
{
    ProcessParamsTable *ppt=LALInferenceGetProcParamVal(runState->commandLine,"--inj");
    LALInferenceVariables backup;
    LALInferenceVariables injparams;
    memset(&injparams,0,sizeof(LALInferenceVariables));
    memset(&backup,0,sizeof(LALInferenceVariables));
    char *fname=NULL;
    char defaultname[]="injection_params.dat";
    FILE *outfile=NULL;
    if(!ppt) return;
    SimInspiralTable *injTable=NULL,*theEventTable=NULL;
    SimInspiralTableFromLIGOLw(&injTable,ppt->value,0,0);

    ppt=LALInferenceGetProcParamVal(runState->commandLine,"--outfile");
    if(ppt) {
      fname = XLALCalloc((strlen(ppt->value)+255)*sizeof(char),1);
      sprintf(fname,"%s.injection",ppt->value);
    }
    else fname=defaultname;

    ppt=LALInferenceGetProcParamVal(runState->commandLine,"--event");
    if (ppt) {
      UINT4 event = atoi(ppt->value);
      UINT4 i;
      theEventTable = injTable;
      for (i = 0; i < event; i++) {
        theEventTable = theEventTable->next;
      }
      theEventTable->next = NULL;
    } else {
      theEventTable=injTable;
      theEventTable->next = NULL;
    }

    /* Save old variables */
    LALInferenceCopyVariables(runState->currentParams,&backup);
    LALPNOrder *order=LALInferenceGetVariable(&backup,"LAL_PNORDER");
    Approximant *approx=LALInferenceGetVariable(&backup,"LAL_APPROXIMANT");
    /* Fill named variables */
    LALInferenceInjectionToVariables(theEventTable,runState->currentParams);
    if(order && approx){
      /* Set the waveform to the one used in the analysis */
      LALInferenceRemoveVariable(runState->currentParams,"LAL_APPROXIMANT");
      LALInferenceRemoveVariable(runState->currentParams,"LAL_PNORDER");
      LALInferenceAddVariable(runState->currentParams,"LAL_PNORDER",order,LALINFERENCE_INT4_t,LALINFERENCE_PARAM_FIXED);
      LALInferenceAddVariable(runState->currentParams,"LAL_APPROXIMANT",approx,LALINFERENCE_INT4_t,LALINFERENCE_PARAM_FIXED);
    }
    REAL8 injPrior = runState->prior(runState,runState->currentParams);
    LALInferenceAddVariable(runState->currentParams,"logPrior",&injPrior,LALINFERENCE_REAL8_t,LALINFERENCE_PARAM_OUTPUT);
    int errnum=0;
    REAL8 injL=0.;
    XLAL_TRY(injL = runState->likelihood(runState->currentParams, runState->data, runState->templt), errnum);
    if(errnum){
        fprintf(stderr,"ERROR: Cannot print injection sample. Received error code %s\n",XLALErrorString(errnum));
    }

    LALInferenceAddVariable(runState->currentParams,"logL",(void *)&injL,LALINFERENCE_REAL8_t,LALINFERENCE_PARAM_OUTPUT);
    if(LALInferenceCheckVariable(runState->algorithmParams,"logZnoise")){
        REAL8 tmp=injL-*(REAL8 *)LALInferenceGetVariable(runState->algorithmParams,"logZnoise");
        LALInferenceAddVariable(runState->currentParams,"deltalogL",(void *)&tmp,LALINFERENCE_REAL8_t,LALINFERENCE_PARAM_OUTPUT);
    }
    LALInferenceIFOData *data=runState->data;
    while(data)
    {
        char tmpName[50];
        REAL8 tmp=data->loglikelihood - data->nullloglikelihood;
        sprintf(tmpName,"deltalogl%s",data->name);
        LALInferenceAddVariable(runState->currentParams,tmpName,&tmp,LALINFERENCE_REAL8_t,LALINFERENCE_PARAM_OUTPUT);
        data=data->next;
    }
    /* Save to file */
    outfile=fopen(fname,"w");
    if(!outfile) {fprintf(stderr,"ERROR: Unable to open file %s for injection saving\n",fname); exit(1);}
    LALInferenceSortVariablesByName(runState->currentParams);
    for(LALInferenceVariableItem *this=runState->currentParams->head; this; this=this->next)
        fprintf(outfile,"%s\t",this->name);
    fprintf(outfile,"\n");
    LALInferencePrintSample(outfile,runState->currentParams);
    fclose(outfile);
    
    /* Set things back the way they were */    
    //LALInferenceCopyVariables(&backup,runState->currentParams);
    //if(runState->currentParams && runState->currentParams->head) runState->likelihood(runState->currentParams,runState->data,runState->templt);
    return;
}

void enforce_m1_larger_m2(SimInspiralTable* injEvent){	
    /* Template generator assumes m1>=m2 thus we must enfore the same convention while injecting, otherwise spin2 will be assigned to mass1
    *        We also shift the phase by pi to be sure the same WF in injected 
    */
    REAL8 m1,m2,tmp;
    m1=injEvent->mass1;
    m2=injEvent->mass2;
   
    if (m1>=m2) return;
    else{
        fprintf(stdout, "Injtable has m1<m2. Flipping masses and spins in injection. Shifting phase by pi. \n");
        tmp=m1;
        injEvent->mass1=injEvent->mass2;
        injEvent->mass2=tmp;
        tmp=injEvent->spin1x;
        injEvent->spin1x=injEvent->spin2x;
        injEvent->spin2x=tmp;
        tmp=injEvent->spin1y;
        injEvent->spin1y=injEvent->spin2y;
        injEvent->spin2y=tmp;
        tmp=injEvent->spin1z;
        injEvent->spin1z=injEvent->spin2z;
        injEvent->spin2z=tmp;
	injEvent->coa_phase=injEvent->coa_phase+LAL_PI;
        }
    return ;
}<|MERGE_RESOLUTION|>--- conflicted
+++ resolved
@@ -2141,12 +2141,8 @@
     REAL8 latitude=0.0;
     REAL8 polarization=0.0;
     REAL8 injtime=0.0;
-<<<<<<< HEAD
-        
-=======
     LALInferenceFrame frame = LALINFERENCE_FRAME_SYSTEM;
     
->>>>>>> 85d3fef7
     tmpdata->modelParams=XLALCalloc(1,sizeof(LALInferenceVariables));
     modelParams=tmpdata->modelParams;
     memset(modelParams,0,sizeof(LALInferenceVariables));
@@ -2547,12 +2543,8 @@
     LALInferenceAddVariable(vars, "time", &injGPSTime, LALINFERENCE_REAL8_t, LALINFERENCE_PARAM_FIXED);
     LALInferenceAddVariable(vars, "distance", &dist, LALINFERENCE_REAL8_t, LALINFERENCE_PARAM_FIXED);
     LALInferenceAddVariable(vars, "inclination", &inclination, LALINFERENCE_REAL8_t, LALINFERENCE_PARAM_FIXED);
-<<<<<<< HEAD
     LALInferenceAddVariable(vars, "logdistance", &logdist, LALINFERENCE_REAL8_t, LALINFERENCE_PARAM_FIXED);
-
-=======
     LALInferenceAddVariable(vars, "theta_JN", &inclination, LALINFERENCE_REAL8_t, LALINFERENCE_PARAM_FIXED);
->>>>>>> 85d3fef7
     LALInferenceAddVariable(vars, "polarisation", &(psi), LALINFERENCE_REAL8_t, LALINFERENCE_PARAM_FIXED);
     LALInferenceAddVariable(vars, "phase", &phase, LALINFERENCE_REAL8_t, LALINFERENCE_PARAM_FIXED);
     LALInferenceAddVariable(vars, "declination", &dec, LALINFERENCE_REAL8_t, LALINFERENCE_PARAM_FIXED);
