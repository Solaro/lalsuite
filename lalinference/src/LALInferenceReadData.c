--- conflicted
+++ resolved
@@ -1402,19 +1402,12 @@
 	REPORTSTATUS(&status);
 	//LALGenerateInspiral(&status,&InjectGW,injTable,&InjParams);
 	//if(status.statusCode!=0) {fprintf(stderr,"Error generating injection!\n"); REPORTSTATUS(&status); }
-<<<<<<< HEAD
-	/* Check for frequency domain injection (TF2 only at present) */
-	if(strstr(injTable->waveform,"TaylorF2")||strstr(injTable->waveform,"PPE"))
-	{ fprintf(stdout,"Injecting TaylorF2 or TaylorF2Test in the frequency domain...\n");
-	 InjectTaylorF2(IFOdata, injTable, commandLine);
-=======
 
 	/* Check for frequency domain injection. All aproximants supported by XLALSimInspiralImplementedFDApproximants will work.
    * CAVEAT: FD spinning approximants will refer the spin to the lower frequency as given in the xml table. Templates instead will refer it to the lower cutoff of the likelihood integral. This means *different* values of spin will be recovered if one doesn't pay attention! */
 	if(XLALSimInspiralImplementedFDApproximants(XLALGetApproximantFromString(injEvent->waveform)))
 	{
 	 InjectFD(IFOdata, injTable, commandLine);
->>>>>>> 63b895d7
 	 return;
 	}
 	/* Begin loop over interferometers */
@@ -2186,125 +2179,7 @@
 void InjectFD(LALInferenceIFOData *IFOdata, SimInspiralTable *inj_table, ProcessParamsTable *commandLine)
 ///*-------------- Inject in Frequency domain -----------------*/
 {
-<<<<<<< HEAD
-    /* Inject a gravitational wave into the data in the frequency domain */ 
-    LALStatus status;
-    memset(&status,0,sizeof(LALStatus));
-    REAL8 mc=0.0;
-    Approximant injapprox;
-    LALPNOrder phase_order=-1;
-    LALPNOrder amp_order=-1;
-    injapprox = XLALGetApproximantFromString(inj_table->waveform);
-    if( (int) injapprox == XLAL_FAILURE)
-        ABORTXLAL(&status);
-    phase_order = XLALGetOrderFromString(inj_table->waveform);
-    if ( (int) phase_order == XLAL_FAILURE)
-        ABORTXLAL(&status);
-    LALInferenceVariables *modelParams=NULL;
-    LALInferenceIFOData * tmpdata=IFOdata;
-	//ProcessParamsTable *ppt=NULL;
-
-    REAL8 eta =0.0;
-    REAL8 startPhase = 0.0;
-    REAL8 inclination = 0.0;
-    REAL8 distance=0.0;
-    REAL8 longitude=0.0;
-    REAL8 latitude=0.0;
-    REAL8 polarization=0.0;
-    REAL8 injtime=0.0;
-    LALInferenceFrame frame = LALINFERENCE_FRAME_SYSTEM;
-    
-    tmpdata->modelParams=XLALCalloc(1,sizeof(LALInferenceVariables));
-    modelParams=tmpdata->modelParams;
-    memset(modelParams,0,sizeof(LALInferenceVariables));
-
-    enforce_m1_larger_m2(inj_table);
-    eta = inj_table->eta;
-    mc=inj_table->mchirp;
-    startPhase = inj_table->coa_phase;
-    inclination = inj_table->inclination;
-    distance=inj_table->distance;
-    longitude=inj_table->longitude;
-    latitude=inj_table->latitude;
-    polarization=inj_table->polarization;
-    injtime=(REAL8) inj_table->geocent_end_time.gpsSeconds + (REAL8) inj_table->geocent_end_time.gpsNanoSeconds*1.0e-9;
-    amp_order=(LALPNOrder) inj_table->amp_order;
-
-    LALInferenceAddVariable(tmpdata->modelParams, "chirpmass",&mc,LALINFERENCE_REAL8_t,LALINFERENCE_PARAM_LINEAR);
-    LALInferenceAddVariable(tmpdata->modelParams, "phase",&startPhase,LALINFERENCE_REAL8_t, LALINFERENCE_PARAM_CIRCULAR);  
-    LALInferenceAddVariable(tmpdata->modelParams, "rightascension",&longitude,LALINFERENCE_REAL8_t, LALINFERENCE_PARAM_CIRCULAR);  
-    LALInferenceAddVariable(tmpdata->modelParams, "declination",&latitude,LALINFERENCE_REAL8_t, LALINFERENCE_PARAM_CIRCULAR);  
-    LALInferenceAddVariable(tmpdata->modelParams, "polarisation",&polarization,LALINFERENCE_REAL8_t, LALINFERENCE_PARAM_CIRCULAR);  
-    LALInferenceAddVariable(tmpdata->modelParams, "time",&injtime,LALINFERENCE_REAL8_t, LALINFERENCE_PARAM_LINEAR);
-    LALInferenceAddVariable(tmpdata->modelParams, "massratio",&eta,LALINFERENCE_REAL8_t,LALINFERENCE_PARAM_LINEAR);
-    LALInferenceAddVariable(tmpdata->modelParams, "distance",&distance,LALINFERENCE_REAL8_t,LALINFERENCE_PARAM_LINEAR);
-    LALInferenceAddVariable(tmpdata->modelParams, "LAL_APPROXIMANT",&injapprox,LALINFERENCE_UINT4_t, LALINFERENCE_PARAM_FIXED);
-    LALInferenceAddVariable(tmpdata->modelParams, "LAL_PNORDER",&phase_order,LALINFERENCE_INT4_t, LALINFERENCE_PARAM_FIXED);
-
-    if (strstr(inj_table->waveform,"TaylorF2Test")){ 
-		REAL8 dchi0=inj_table->dchi0;
-		LALInferenceAddVariable(tmpdata->modelParams, "dchi0",&dchi0,LALINFERENCE_REAL8_t,LALINFERENCE_PARAM_LINEAR);
-		REAL8 dchi1=inj_table->dchi1;
-		LALInferenceAddVariable(tmpdata->modelParams, "dchi1",&dchi1,LALINFERENCE_REAL8_t,LALINFERENCE_PARAM_LINEAR);
-		REAL8 dchi2=inj_table->dchi2;
-		LALInferenceAddVariable(tmpdata->modelParams, "dchi2",&dchi2,LALINFERENCE_REAL8_t,LALINFERENCE_PARAM_LINEAR);
-		REAL8 dchi3=inj_table->dchi3;
-		LALInferenceAddVariable(tmpdata->modelParams, "dchi3",&dchi3,LALINFERENCE_REAL8_t,LALINFERENCE_PARAM_LINEAR);
-		REAL8 dchi4=inj_table->dchi4;
-		LALInferenceAddVariable(tmpdata->modelParams, "dchi4",&dchi4,LALINFERENCE_REAL8_t,LALINFERENCE_PARAM_LINEAR);
-		REAL8 dchi5=inj_table->dchi5;
-		LALInferenceAddVariable(tmpdata->modelParams, "dchi5",&dchi5,LALINFERENCE_REAL8_t,LALINFERENCE_PARAM_LINEAR);
-		REAL8 dchi5l=inj_table->dchi5l;
-		LALInferenceAddVariable(tmpdata->modelParams, "dchi5l",&dchi5l,LALINFERENCE_REAL8_t,LALINFERENCE_PARAM_LINEAR);
-		REAL8 dchi6=inj_table->dchi6;
-		LALInferenceAddVariable(tmpdata->modelParams, "dchi6",&dchi6,LALINFERENCE_REAL8_t,LALINFERENCE_PARAM_LINEAR);
-		REAL8 dchi6l=inj_table->dchi6l;
-		LALInferenceAddVariable(tmpdata->modelParams, "dchi6l",&dchi6l,LALINFERENCE_REAL8_t,LALINFERENCE_PARAM_LINEAR);
-		REAL8 dchi7=inj_table->dchi7;
-		LALInferenceAddVariable(tmpdata->modelParams, "dchi7",&dchi7,LALINFERENCE_REAL8_t,LALINFERENCE_PARAM_LINEAR);
-		fprintf(stdout,"Injecting %s in the frequency domain...\n",inj_table->waveform);
-		fprintf(stdout,"adding dchi0=%1.3f in the injection\n",inj_table->dchi0);
-		fprintf(stdout,"adding dchi1=%1.3f in the injection\n",inj_table->dchi1);
-		fprintf(stdout,"adding dchi2=%1.3f in the injection\n",inj_table->dchi2);
-		fprintf(stdout,"adding dchi3=%1.3f in the injection\n",inj_table->dchi3);
-		fprintf(stdout,"adding dchi4=%1.3f in the injection\n",inj_table->dchi4);
-		fprintf(stdout,"adding dchi5=%1.3f in the injection\n",inj_table->dchi5);
-		fprintf(stdout,"adding dchi5l=%1.3f in the injection\n",inj_table->dchi5l);
-		fprintf(stdout,"adding dchi6=%1.3f in the injection\n",inj_table->dchi6);
-		fprintf(stdout,"adding dchi6l=%1.3f in the injection\n",inj_table->dchi6l);
-		fprintf(stdout,"adding dchi7=%1.3f in the injection\n",inj_table->dchi7);
-		
-		}
-
-    if (strstr(inj_table->waveform,"PPE")){ 
-		REAL8 aPPE=inj_table->aPPE;
-		LALInferenceAddVariable(tmpdata->modelParams, "aPPE",&aPPE,LALINFERENCE_REAL8_t,LALINFERENCE_PARAM_LINEAR);
-		REAL8 alphaPPE=inj_table->alphaPPE;
-		LALInferenceAddVariable(tmpdata->modelParams, "alphaPPE",&alphaPPE,LALINFERENCE_REAL8_t,LALINFERENCE_PARAM_LINEAR);
-		REAL8 bPPE=inj_table->bPPE;
-		LALInferenceAddVariable(tmpdata->modelParams, "bPPE",&bPPE,LALINFERENCE_REAL8_t,LALINFERENCE_PARAM_LINEAR);
-		REAL8 betaPPE=inj_table->betaPPE;
-		LALInferenceAddVariable(tmpdata->modelParams, "betaPPE",&betaPPE,LALINFERENCE_REAL8_t,LALINFERENCE_PARAM_LINEAR);
-		REAL8 betaStep=inj_table->betaStep;
-		LALInferenceAddVariable(tmpdata->modelParams, "betaStep",&betaStep,LALINFERENCE_REAL8_t,LALINFERENCE_PARAM_LINEAR);
-		REAL8 fStep=inj_table->fStep;
-		LALInferenceAddVariable(tmpdata->modelParams, "fStep",&fStep,LALINFERENCE_REAL8_t,LALINFERENCE_PARAM_LINEAR);
-		fprintf(stdout,"Injecting %s in the frequency domain...\n",inj_table->waveform);
-		fprintf(stdout,"adding aPPE=%1.3f in the injection\n",inj_table->aPPE);
-		fprintf(stdout,"adding alphaPPE=%1.3f in the injection\n",inj_table->alphaPPE);
-		fprintf(stdout,"adding bPPE=%1.3f in the injection\n",inj_table->bPPE);
-                fprintf(stdout,"adding betaPPE=%1.3f in the injection\n",inj_table->betaPPE);
-                fprintf(stdout,"adding betaStep=%1.3f in the injection\n",inj_table->betaStep);
-                fprintf(stdout,"adding fStep=%1.3f in the injection\n",inj_table->fStep);
-		
-		}	
-    
-    LALInferenceAddVariable(tmpdata->modelParams, "LAL_AMPORDER",&amp_order,LALINFERENCE_INT4_t, LALINFERENCE_PARAM_FIXED);
-    if (LALInferenceGetProcParamVal(commandLine,"--radiation-frame")){
-      frame = LALINFERENCE_FRAME_RADIATION;
-      LALInferenceAddVariable(tmpdata->modelParams, "LALINFERENCE_FRAME", &frame, LALINFERENCE_UINT4_t, LALINFERENCE_PARAM_FIXED);
-      LALInferenceAddVariable(tmpdata->modelParams, "inclination",&inclination,LALINFERENCE_REAL8_t, LALINFERENCE_PARAM_LINEAR);
-=======
+
   /* Inject a gravitational wave into the data in the frequency domain */
   LALStatus status;
   memset(&status,0,sizeof(LALStatus));
@@ -2400,13 +2275,70 @@
       LALInferenceAddVariable(IFOdata->modelParams, "tideO", &tideO,   LALINFERENCE_INT4_t, LALINFERENCE_PARAM_FIXED);
   }
 
+  if (strstr(inj_table->waveform,"TaylorF2Test")){ 
+  REAL8 dchi0=inj_table->dchi0;
+  LALInferenceAddVariable(tmpdata->modelParams, "dchi0",&dchi0,LALINFERENCE_REAL8_t,LALINFERENCE_PARAM_LINEAR);
+  REAL8 dchi1=inj_table->dchi1;
+  LALInferenceAddVariable(tmpdata->modelParams, "dchi1",&dchi1,LALINFERENCE_REAL8_t,LALINFERENCE_PARAM_LINEAR);
+  REAL8 dchi2=inj_table->dchi2;
+  LALInferenceAddVariable(tmpdata->modelParams, "dchi2",&dchi2,LALINFERENCE_REAL8_t,LALINFERENCE_PARAM_LINEAR);
+  REAL8 dchi3=inj_table->dchi3;
+  LALInferenceAddVariable(tmpdata->modelParams, "dchi3",&dchi3,LALINFERENCE_REAL8_t,LALINFERENCE_PARAM_LINEAR);
+  REAL8 dchi4=inj_table->dchi4;
+  LALInferenceAddVariable(tmpdata->modelParams, "dchi4",&dchi4,LALINFERENCE_REAL8_t,LALINFERENCE_PARAM_LINEAR);
+  REAL8 dchi5=inj_table->dchi5;
+  LALInferenceAddVariable(tmpdata->modelParams, "dchi5",&dchi5,LALINFERENCE_REAL8_t,LALINFERENCE_PARAM_LINEAR);
+  REAL8 dchi5l=inj_table->dchi5l;
+  LALInferenceAddVariable(tmpdata->modelParams, "dchi5l",&dchi5l,LALINFERENCE_REAL8_t,LALINFERENCE_PARAM_LINEAR);
+  REAL8 dchi6=inj_table->dchi6;
+  LALInferenceAddVariable(tmpdata->modelParams, "dchi6",&dchi6,LALINFERENCE_REAL8_t,LALINFERENCE_PARAM_LINEAR);
+  REAL8 dchi6l=inj_table->dchi6l;
+  LALInferenceAddVariable(tmpdata->modelParams, "dchi6l",&dchi6l,LALINFERENCE_REAL8_t,LALINFERENCE_PARAM_LINEAR);
+  REAL8 dchi7=inj_table->dchi7;
+  LALInferenceAddVariable(tmpdata->modelParams, "dchi7",&dchi7,LALINFERENCE_REAL8_t,LALINFERENCE_PARAM_LINEAR);
+  fprintf(stdout,"Injecting %s in the frequency domain...\n",inj_table->waveform);
+  fprintf(stdout,"adding dchi0=%1.3f in the injection\n",inj_table->dchi0);
+  fprintf(stdout,"adding dchi1=%1.3f in the injection\n",inj_table->dchi1);
+  fprintf(stdout,"adding dchi2=%1.3f in the injection\n",inj_table->dchi2);
+  fprintf(stdout,"adding dchi3=%1.3f in the injection\n",inj_table->dchi3);
+  fprintf(stdout,"adding dchi4=%1.3f in the injection\n",inj_table->dchi4);
+  fprintf(stdout,"adding dchi5=%1.3f in the injection\n",inj_table->dchi5);
+  fprintf(stdout,"adding dchi5l=%1.3f in the injection\n",inj_table->dchi5l);
+  fprintf(stdout,"adding dchi6=%1.3f in the injection\n",inj_table->dchi6);
+  fprintf(stdout,"adding dchi6l=%1.3f in the injection\n",inj_table->dchi6l);
+  fprintf(stdout,"adding dchi7=%1.3f in the injection\n",inj_table->dchi7);
+  
+  }
+
+  if (strstr(inj_table->waveform,"PPE")){ 
+  REAL8 aPPE=inj_table->aPPE;
+  LALInferenceAddVariable(tmpdata->modelParams, "aPPE",&aPPE,LALINFERENCE_REAL8_t,LALINFERENCE_PARAM_LINEAR);
+  REAL8 alphaPPE=inj_table->alphaPPE;
+  LALInferenceAddVariable(tmpdata->modelParams, "alphaPPE",&alphaPPE,LALINFERENCE_REAL8_t,LALINFERENCE_PARAM_LINEAR);
+  REAL8 bPPE=inj_table->bPPE;
+  LALInferenceAddVariable(tmpdata->modelParams, "bPPE",&bPPE,LALINFERENCE_REAL8_t,LALINFERENCE_PARAM_LINEAR);
+  REAL8 betaPPE=inj_table->betaPPE;
+  LALInferenceAddVariable(tmpdata->modelParams, "betaPPE",&betaPPE,LALINFERENCE_REAL8_t,LALINFERENCE_PARAM_LINEAR);
+  REAL8 betaStep=inj_table->betaStep;
+  LALInferenceAddVariable(tmpdata->modelParams, "betaStep",&betaStep,LALINFERENCE_REAL8_t,LALINFERENCE_PARAM_LINEAR);
+  REAL8 fStep=inj_table->fStep;
+  LALInferenceAddVariable(tmpdata->modelParams, "fStep",&fStep,LALINFERENCE_REAL8_t,LALINFERENCE_PARAM_LINEAR);
+  fprintf(stdout,"Injecting %s in the frequency domain...\n",inj_table->waveform);
+  fprintf(stdout,"adding aPPE=%1.3f in the injection\n",inj_table->aPPE);
+  fprintf(stdout,"adding alphaPPE=%1.3f in the injection\n",inj_table->alphaPPE);
+  fprintf(stdout,"adding bPPE=%1.3f in the injection\n",inj_table->bPPE);
+              fprintf(stdout,"adding betaPPE=%1.3f in the injection\n",inj_table->betaPPE);
+              fprintf(stdout,"adding betaStep=%1.3f in the injection\n",inj_table->betaStep);
+              fprintf(stdout,"adding fStep=%1.3f in the injection\n",inj_table->fStep);
+  
+  }  
+
   REAL8 a1=0.0,theta1=0.0,phi1=0.0,a2=0.0,theta2=0.0,phi2=0.0;
   int spin_aligned=0;
 
   if (inj_table->spin1x==0.0 && inj_table->spin1y==0.0 && inj_table->spin1z!=0.0){
     spin_aligned=1;
     a1=inj_table->spin1z;
->>>>>>> 63b895d7
     }
   if (inj_table->spin2x==0.0 && inj_table->spin2y==0.0&& inj_table->spin2z!=0.0){
     spin_aligned=1;
@@ -2506,59 +2438,6 @@
   dataPtr = IFOdata;
 
   while (dataPtr != NULL) {
-
-<<<<<<< HEAD
-  //char InjFileName[50];
-//          sprintf(InjFileName,"injection_%s.dat",dataPtr->name);
-//          FILE *outInj=fopen(InjFileName,"w");
- 
-     /* determine frequency range & loop over frequency bins: */
-    deltaT = dataPtr->timeData->deltaT;
-    deltaF = 1.0 / (((double)dataPtr->timeData->data->length) * deltaT);
-    lower = (UINT4)ceil(dataPtr->fLow / deltaF);
-    upper = (UINT4)floor(dataPtr->fHigh / deltaF);
-     chisquared = 0.0;
-    for (i=lower; i<=upper; ++i){
-      /* derive template (involving location/orientation parameters) from given plus/cross waveforms: */
-      plainTemplateReal = FplusScaled * creal(IFOdata->freqModelhPlus->data->data[i])
-                          +  FcrossScaled * creal(IFOdata->freqModelhCross->data->data[i]);
-      plainTemplateImag = FplusScaled * cimag(IFOdata->freqModelhPlus->data->data[i])
-                          +  FcrossScaled * cimag(IFOdata->freqModelhCross->data->data[i]);
-
-      /* do time-shifting...             */
-      /* (also un-do 1/deltaT scaling): */
-      f = ((double) i) * deltaF;
-      /* real & imag parts of  exp(-2*pi*i*f*deltaT): */
-      re = cos(twopit * f);
-      im = - sin(twopit * f);
-      templateReal = (plainTemplateReal*re - plainTemplateImag*im);
-      templateImag = (plainTemplateReal*im + plainTemplateImag*re);
-  
-  
-		//fprintf(outInj,"%lf %e %e %e\n",i*deltaF ,templateReal,templateImag,1.0/dataPtr->oneSidedNoisePowerSpectrum->data->data[i]);
-      dataPtr->freqData->data->data[i] += crect( templateReal, templateImag );
-   
-      temp = ((2.0/( deltaT*(double) dataPtr->timeData->data->length) * (templateReal*templateReal+templateImag*templateImag)) / dataPtr->oneSidedNoisePowerSpectrum->data->data[i]);
-      chisquared  += temp;
-    }
-    printf("injected SNR %.1f in IFO %s\n",sqrt(2.0*chisquared),dataPtr->name);
-    NetSNR+=2.0*chisquared;
-    dataPtr->SNR=sqrt(2.0*chisquared);
-    dataPtr = dataPtr->next;
-    
- //fclose(outInj);
-  }
-
-    LALInferenceClearVariables(&intrinsicParams);
-    printf("injected Network SNR %.1f \n",sqrt(NetSNR)); 
-    XLALDestroyCOMPLEX16FrequencySeries(freqModelhCross);
-    XLALDestroyCOMPLEX16FrequencySeries(freqModelhPlus);
-    if (!(SNRpath==NULL)){ /* If the user provided a path with --snrpath store a file with injected SNRs */
-	PrintSNRsToFile(IFOdata , inj_table);
-	}
-	//exit(0);
-}
-=======
     if (IFOdata->modelDomain == LAL_SIM_DOMAIN_TIME) {
   printf("There is a problem. You seem to be using a time domain model into the frequency domain injection function!. Exiting....\n");
     exit(1);
@@ -2580,7 +2459,6 @@
   dataPtr->fPlus = Fplus;
   dataPtr->fCross = Fcross;
   dataPtr->timeshift = timeshift;
->>>>>>> 63b895d7
 
   char InjFileName[50];
         sprintf(InjFileName,"injection_%s.dat",dataPtr->name);
@@ -2629,35 +2507,9 @@
   }
   XLALDestroyCOMPLEX16FrequencySeries(freqModelhCross);
   XLALDestroyCOMPLEX16FrequencySeries(freqModelhPlus);
-
-<<<<<<< HEAD
-/**
- * Fill the variables passed in vars with the parameters of the injection passed in event
- * will over-write and destroy any existing parameters. Param vary type will be fixed
- */
-void LALInferenceInjectionToVariables(SimInspiralTable *theEventTable, LALInferenceVariables *vars)
-{
-    if(!vars) {
-	XLALPrintError("Encountered NULL variables pointer");
-   	XLAL_ERROR_VOID(XLAL_EINVAL);
-	}
-    UINT4 spinCheck=LALInferenceCheckVariableNonFixed(vars,"a_spin1");
-    UINT4 dchisCheck=1;
-
-    /* Destroy existing parameters */
-    if(vars->head!=NULL) LALInferenceClearVariables(vars);
-    enforce_m1_larger_m2(theEventTable);
-    REAL8 q = theEventTable->mass2 / theEventTable->mass1;
-    if (q > 1.0) q = 1.0/q;
-    REAL8 sx = theEventTable->spin1x;
-    REAL8 sy = theEventTable->spin1y;
-    REAL8 sz = theEventTable->spin1z;
-=======
   LALInferenceClearVariables(IFOdata->modelParams);
   XLALFree(IFOdata->modelParams);
   }
-
->>>>>>> 63b895d7
 
   static void PrintSNRsToFile(LALInferenceIFOData *IFOdata , SimInspiralTable *inj_table){
   char SnrName[200];
@@ -2700,7 +2552,7 @@
   * Fill the variables passed in vars with the parameters of the injection passed in event
   * will over-write and destroy any existing parameters. Param vary type will be fixed
   */
-  void LALInferenceInjectionToVariables(SimInspiralTable *theEventTable, LALInferenceVariables *vars)
+void LALInferenceInjectionToVariables(SimInspiralTable *theEventTable, LALInferenceVariables *vars)
   {
   UINT4 spinCheck=0;
   if(!vars) {
@@ -2741,45 +2593,6 @@
     if (phi_spin2 < 0.0) phi_spin2 += 2.0*M_PI;
   }
 
-<<<<<<< HEAD
-    REAL8 dist = theEventTable->distance;
-    REAL8 logdist=log(dist);
-    REAL8 inclination = theEventTable->inclination;
-    REAL8 phase = theEventTable->coa_phase;
-    REAL8 dec = theEventTable->latitude;
-    REAL8 ra = theEventTable->longitude;
-    
-    Approximant injapprox = XLALGetApproximantFromString(theEventTable->waveform);
-    LALPNOrder order = XLALGetOrderFromString(theEventTable->waveform);
-    
-    REAL8 m1=theEventTable->mass1;
-    REAL8 m2=theEventTable->mass2;
-    REAL8 eta=(m1*m2)/(m1+m2)/(m1+m2);
-
-    REAL8 chirpmass = theEventTable->mchirp;
-    REAL8 logchirpmass=log(chirpmass);
-    LALInferenceAddVariable(vars, "mass1", &m1, LALINFERENCE_REAL8_t, LALINFERENCE_PARAM_FIXED);
-    LALInferenceAddVariable(vars, "mass2", &m2, LALINFERENCE_REAL8_t, LALINFERENCE_PARAM_FIXED);
-    LALInferenceAddVariable(vars, "chirpmass", &chirpmass, LALINFERENCE_REAL8_t, LALINFERENCE_PARAM_FIXED);
-    LALInferenceAddVariable(vars, "logmc", &logchirpmass, LALINFERENCE_REAL8_t, LALINFERENCE_PARAM_FIXED);
-    LALInferenceAddVariable(vars, "massratio", &eta, LALINFERENCE_REAL8_t, LALINFERENCE_PARAM_FIXED);
-
-    LALInferenceAddVariable(vars, "massratio", &eta, LALINFERENCE_REAL8_t, LALINFERENCE_PARAM_FIXED);
-    LALInferenceAddVariable(vars, "asym_massratio", &q, LALINFERENCE_REAL8_t, LALINFERENCE_PARAM_FIXED);
-    LALInferenceAddVariable(vars, "time", &injGPSTime, LALINFERENCE_REAL8_t, LALINFERENCE_PARAM_FIXED);
-    LALInferenceAddVariable(vars, "distance", &dist, LALINFERENCE_REAL8_t, LALINFERENCE_PARAM_FIXED);
-    LALInferenceAddVariable(vars, "inclination", &inclination, LALINFERENCE_REAL8_t, LALINFERENCE_PARAM_FIXED);
-    LALInferenceAddVariable(vars, "logdistance", &logdist, LALINFERENCE_REAL8_t, LALINFERENCE_PARAM_FIXED);
-    LALInferenceAddVariable(vars, "theta_JN", &inclination, LALINFERENCE_REAL8_t, LALINFERENCE_PARAM_FIXED);
-    LALInferenceAddVariable(vars, "polarisation", &(psi), LALINFERENCE_REAL8_t, LALINFERENCE_PARAM_FIXED);
-    LALInferenceAddVariable(vars, "phase", &phase, LALINFERENCE_REAL8_t, LALINFERENCE_PARAM_FIXED);
-    LALInferenceAddVariable(vars, "declination", &dec, LALINFERENCE_REAL8_t, LALINFERENCE_PARAM_FIXED);
-    LALInferenceAddVariable(vars, "rightascension", &ra, LALINFERENCE_REAL8_t, LALINFERENCE_PARAM_FIXED);
-    LALInferenceAddVariable(vars, "LAL_APPROXIMANT", &injapprox, LALINFERENCE_UINT4_t, LALINFERENCE_PARAM_FIXED);
-    LALInferenceAddVariable(vars, "LAL_PNORDER",&order,LALINFERENCE_INT4_t, LALINFERENCE_PARAM_FIXED);
-    LALInferenceAddVariable(vars, "LAL_AMPORDER", &(theEventTable->amp_order), LALINFERENCE_INT4_t, LALINFERENCE_PARAM_FIXED);
-    if(spinCheck){
-=======
   /* Check for presence of spin in the injection */
   if(a_spin1!=0.0 || a_spin2!=0.0) spinCheck=1;
 
@@ -2821,25 +2634,15 @@
         LALInferenceAddVariable(vars, "spin2", &s2z, LALINFERENCE_REAL8_t, LALINFERENCE_PARAM_FIXED);
       }
       else{
->>>>>>> 63b895d7
         LALInferenceAddVariable(vars, "a_spin1", &a_spin1, LALINFERENCE_REAL8_t, LALINFERENCE_PARAM_FIXED);
         LALInferenceAddVariable(vars, "a_spin2", &a_spin2, LALINFERENCE_REAL8_t, LALINFERENCE_PARAM_FIXED);
         LALInferenceAddVariable(vars, "theta_spin1", &theta_spin1, LALINFERENCE_REAL8_t, LALINFERENCE_PARAM_FIXED);
         LALInferenceAddVariable(vars, "theta_spin2", &theta_spin2, LALINFERENCE_REAL8_t, LALINFERENCE_PARAM_FIXED);
         LALInferenceAddVariable(vars, "phi_spin1", &phi_spin1, LALINFERENCE_REAL8_t, LALINFERENCE_PARAM_FIXED);
         LALInferenceAddVariable(vars, "phi_spin2", &phi_spin2, LALINFERENCE_REAL8_t, LALINFERENCE_PARAM_FIXED);
-<<<<<<< HEAD
-    }
-    // Add all the dchis and test params here below
-    if(dchisCheck){
-    	REAL8 dchi3=theEventTable->dchi3;
-        LALInferenceAddVariable(vars, "dchi3", &dchi3, LALINFERENCE_REAL8_t, LALINFERENCE_PARAM_FIXED);
-=======
-      }
-  }
->>>>>>> 63b895d7
-
-	}
+      }
+  }
+
 }
 
 void LALInferencePrintInjectionSample(LALInferenceRunState *runState)
