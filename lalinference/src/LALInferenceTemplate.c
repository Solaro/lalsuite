--- conflicted
+++ resolved
@@ -1857,16 +1857,12 @@
   static REAL8 previous_spin1z, previous_spin1y, previous_spin1x;
   static REAL8 previous_spin2z, previous_spin2y, previous_spin2x;
   static REAL8 previous_phi0;
-<<<<<<< HEAD
-  static REAL8 previous_inclination;
-  static REAL8 previous_dchi3;
-=======
+
   static REAL8 previous_inclination, previous_distance;
   static REAL8 previous_deltaF, previous_f_min, previous_f_max;
   static REAL8 previous_lambda1, previous_lambda2;
   static int previous_order, previous_amporder;
   static Approximant previous_approximant;*/
->>>>>>> 80c9cfbe
   REAL8 *m1_p,*m2_p;
   REAL8 deltaF, f_max;
   
@@ -1978,13 +1974,13 @@
   REAL8 lambda2 = 0.;
   if(LALInferenceCheckVariable(IFOdata->modelParams, "lambda2")) lambda2 = *(REAL8*) LALInferenceGetVariable(IFOdata->modelParams, "lambda2");
   LALSimInspiralWaveformFlags *waveFlags = XLALSimInspiralCreateWaveformFlags();
-<<<<<<< HEAD
+
   if(LALInferenceCheckVariable(IFOdata->modelParams, "interactionFlags")) XLALSimInspiralSetInteraction(waveFlags, *(LALSimInspiralInteraction*) LALInferenceGetVariable(IFOdata->modelParams, "interactionFlags"));
-=======
+
   if(LALInferenceCheckVariable(IFOdata->modelParams, "spinO")) XLALSimInspiralSetSpinOrder(waveFlags, *(LALSimInspiralSpinOrder*) LALInferenceGetVariable(IFOdata->modelParams, "spinO"));
   if(LALInferenceCheckVariable(IFOdata->modelParams, "tideO")) XLALSimInspiralSetTidalOrder(waveFlags, *(LALSimInspiralTidalOrder*) LALInferenceGetVariable(IFOdata->modelParams, "tideO"));
   LALSimInspiralTestGRParam *nonGRparams = NULL;
->>>>>>> 80c9cfbe
+
   
   if (IFOdata->timeData==NULL) {
     XLALPrintError(" ERROR in LALInferenceTemplateXLALSimInspiralChooseWaveform(): encountered unallocated 'timeData'.\n");
@@ -2000,7 +1996,7 @@
 
     deltaF = IFOdata->freqData->deltaF;
     
-<<<<<<< HEAD
+
     double cosi = cos(inclination);
     double plusCoef  = -0.5 * (1.0 + cosi*cosi);
     double crossCoef = cosi;
@@ -2020,25 +2016,7 @@
     REAL8 dchi3= 0.0;
     if (LALInferenceCheckVariable(IFOdata->modelParams,"dchi3")) dchi3=*(REAL8*) LALInferenceGetVariable(IFOdata->modelParams,"dchi3");
         
-    // Salvo remember to add all the dchis here below
-    if(previous_dchi3!=dchi3||previous_m1 != m1 || previous_m2 != m2 || previous_spin1z != spin1z || previous_spin2z != spin2z || previous_phi0 != phi0){
-      XLAL_TRY(ret=XLALSimInspiralChooseFDWaveform(&htilde, phi0, deltaF, m1*LAL_MSUN_SI, m2*LAL_MSUN_SI,
-                                                 spin1x, spin1y, spin1z, spin2x, spin2y, spin2z, f_min, f_max, distance,
-                                                 inclination, lambda1, lambda2, waveFlags, nonGRparams,
-                                                 amporder, order, approximant), errnum);
-      previous_m1 = m1;
-      previous_m2 = m2;
-      previous_spin1z = spin1z;
-      previous_spin2z = spin2z;
-      previous_phi0 = phi0;
-      previous_inclination = inclination;
-      previous_dchi3=dchi3;
-    
-      if (htilde==NULL || htilde->data==NULL || htilde->data->data==NULL ) {
-        XLALPrintError(" ERROR in LALInferenceTemplateXLALSimInspiralChooseWaveform(): encountered unallocated 'htilde'.\n");
-        XLAL_ERROR_VOID(XLAL_EFAULT);
-      }
-=======
+
 	XLAL_TRY(ret=XLALSimInspiralChooseFDWaveform(&hptilde, &hctilde, phi0,
             deltaF, m1*LAL_MSUN_SI, m2*LAL_MSUN_SI, spin1x, spin1y, spin1z,
             spin2x, spin2y, spin2z, f_min, f_max, distance, inclination,
@@ -2072,7 +2050,7 @@
 	  XLALPrintError(" ERROR in LALInferenceTemplateXLALSimInspiralChooseWaveform(): encountered unallocated 'hctilde'.\n");
 	  XLAL_ERROR_VOID(XLAL_EFAULT);
 	}
->>>>>>> 80c9cfbe
+
       
 	COMPLEX16 *dataPtr = hptilde->data->data;
 
@@ -2084,20 +2062,7 @@
         IFOdata->freqModelhPlus->data->data[i].re = 0.0;
         IFOdata->freqModelhPlus->data->data[i].im = 0.0;
       }
-<<<<<<< HEAD
-    }else{
-       /*do not recompute the waveform if only inclination has changed. The test assumes that deltaF, f_min and f_max did not change !*/
-      double previous_cosi = cos(previous_inclination);
-
-      plusCoef  /= (-0.5 * (1.0 + previous_cosi*previous_cosi));
-      crossCoef /= (previous_cosi);
-             
-      for (i=0; i<IFOdata->freqModelhCross->data->length; ++i) {
-        IFOdata->freqModelhPlus->data->data[i].re  *= plusCoef;
-        IFOdata->freqModelhPlus->data->data[i].im  *= plusCoef;
-        IFOdata->freqModelhCross->data->data[i].re *= crossCoef;
-        IFOdata->freqModelhCross->data->data[i].im *= crossCoef;
-=======
+
     }
     for (i=0; i<IFOdata->freqModelhCross->data->length; ++i) {
       dataPtr = hctilde->data->data;
@@ -2106,7 +2071,7 @@
       }else{
         IFOdata->freqModelhCross->data->data[i].re = 0.0;
         IFOdata->freqModelhCross->data->data[i].im = 0.0;
->>>>>>> 80c9cfbe
+
       }
     }
     /* nomalise (apply same scaling as in XLALREAL8TimeFreqFFT()") : */
