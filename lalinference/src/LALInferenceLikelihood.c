/* 
 *  LALInferenceLikelihood.c:  Bayesian Followup likelihood functions
 *
 *  Copyright (C) 2009 Ilya Mandel, Vivien Raymond, Christian Roever,
 *  Marc van der Sluys and John Veitch, Will M. Farr
 *
 *
 *  This program is free software; you can redistribute it and/or modify
 *  it under the terms of the GNU General Public License as published by
 *  the Free Software Foundation; either version 2 of the License, or
 *  (at your option) any later version.
 *
 *  This program is distributed in the hope that it will be useful,
 *  but WITHOUT ANY WARRANTY; without even the implied warranty of
 *  MERCHANTABILITY or FITNESS FOR A PARTICULAR PURPOSE.  See the
 *  GNU General Public License for more details.
 *
 *  You should have received a copy of the GNU General Public License
 *  along with with program; see the file COPYING. If not, write to the
 *  Free Software Foundation, Inc., 59 Temple Place, Suite 330, Boston,
 *  MA  02111-1307  USA
 */

#include <complex.h>
#include <lal/LALInferenceLikelihood.h>
#include <lal/LALInferencePrior.h>
#include <lal/LALInference.h>
#include <lal/DetResponse.h>
#include <lal/TimeDelay.h>
#include <lal/TimeSeries.h>
#include <lal/Units.h>
#include <lal/Sequence.h>
#include <lal/FrequencySeries.h>
#include <lal/TimeFreqFFT.h>

#include <gsl/gsl_sf_bessel.h>
#include <gsl/gsl_sf_dawson.h>
#include <gsl/gsl_sf_erf.h>
#include <gsl/gsl_complex_math.h>
#include <lal/LALInferenceTemplate.h>

#include "logaddexp.h"

typedef enum
{
  GAUSSIAN,
  STUDENTT,
  MARGPHI,
  MARGTIME,
  MARGTIMEPHI
} LALInferenceLikelihoodFlags;


#ifdef __GNUC__
#define UNUSED __attribute__ ((unused))
#else
#define UNUSED
#endif

static REAL8 LALInferenceFusedFreqDomainLogLikelihood(LALInferenceVariables *currentParams,
                                               LALInferenceIFOData *data,
                                               LALInferenceModel *model,
                                               LALInferenceLikelihoodFlags marginalisationflags);

static double integrate_interpolated_log(double h, REAL8 *log_ys, size_t n, double *imean, size_t *imax);


void LALInferenceInitLikelihood(LALInferenceRunState *runState)
{
    char help[]="\
 ------------------------------------------------------------------------------------------------------------------\n\
 --- Likelihood Arguments     -------------------------------------------------------------------------------------\n\
 ------------------------------------------------------------------------------------------------------------------\n\
(--zeroLogLike)                  Use flat, null likelihood.\n\
(--studentTLikelihood)           Use the Student-T Likelihood that marginalizes over noise.\n\
(--correlatedGaussianLikelihood) Use analytic, correlated Gaussian for Likelihood.\n\
(--bimodalGaussianLikelihood)    Use analytic, bimodal correlated Gaussian for Likelihood.\n\
(--rosenbrockLikelihood)         Use analytic, Rosenbrock banana for Likelihood.\n\
(--noiseonly)                    Using noise-only likelihood.\n\
(--margphi)                      Using marginalised phase likelihood.\n\
(--margtime)                     Using marginalised time likelihood.\n\
(--margtimephi)                  Using marginalised in time and phase likelihood\n";

    ProcessParamsTable *commandLine=runState->commandLine;
    LALInferenceIFOData *ifo=runState->data;

    /* Print command line arguments if help requested */
    if(LALInferenceGetProcParamVal(runState->commandLine,"--help"))
    {
        fprintf(stdout,"%s",help);
        while(ifo) {
            fprintf(stdout,"(--dof-%s DoF)\tDegrees of freedom for %s\n",ifo->name,ifo->name);
            ifo=ifo->next;
        }
        return;
    }

   if (LALInferenceGetProcParamVal(commandLine, "--zeroLogLike")) {
    /* Use zero log(L) */
    runState->likelihood=&LALInferenceZeroLogLikelihood;
   } else if (LALInferenceGetProcParamVal(commandLine, "--correlatedGaussianLikelihood")) {
    runState->likelihood=&LALInferenceCorrelatedAnalyticLogLikelihood;
   } else if (LALInferenceGetProcParamVal(commandLine, "--bimodalGaussianLikelihood")) {
    runState->likelihood=&LALInferenceBimodalCorrelatedAnalyticLogLikelihood;
   } else if (LALInferenceGetProcParamVal(commandLine, "--rosenbrockLikelihood")) {
    runState->likelihood=&LALInferenceRosenbrockLogLikelihood;
   } else if (LALInferenceGetProcParamVal(commandLine, "--studentTLikelihood")) {
    fprintf(stderr, "Using Student's T Likelihood.\n");
    runState->likelihood=&LALInferenceFreqDomainStudentTLogLikelihood;

    /* Set the noise model evidence to the student t model value */
    LALInferenceTemplateNullFreqdomain(runState->model);
    LALInferenceTemplateFunction temp = runState->model->templt;
    runState->model->templt = &LALInferenceTemplateNullFreqdomain;
    REAL8 noiseZ=LALInferenceFreqDomainStudentTLogLikelihood(runState->currentParams,runState->data, runState->model);
    runState->model->templt = temp;
    LALInferenceAddVariable(runState->algorithmParams,"logZnoise",&noiseZ,LALINFERENCE_REAL8_t,LALINFERENCE_PARAM_FIXED);
    fprintf(stdout,"Student-t Noise evidence %lf\n",noiseZ);

   } else if (LALInferenceGetProcParamVal(commandLine, "--margphi")) {
    fprintf(stderr, "Using marginalised phase likelihood.\n");
    runState->likelihood=&LALInferenceMarginalisedPhaseLogLikelihood;
   } else if (LALInferenceGetProcParamVal(commandLine, "--margtime")) {
    fprintf(stderr, "Using marginalised time likelihood.\n");
    runState->likelihood=&LALInferenceMarginalisedTimeLogLikelihood;
   } else if (LALInferenceGetProcParamVal(commandLine, "--margtimephi")) {
     fprintf(stderr, "Using marginalised in time and phase likelihood.\n");
     runState->likelihood=&LALInferenceMarginalisedTimePhaseLogLikelihood;
     //LALInferenceAddVariable(runState->currentParams, "margtimephi", &margphi, LALINFERENCE_UINT4_t,LALINFERENCE_PARAM_FIXED);
   } else if (LALInferenceGetProcParamVal(commandLine, "--roq")) {
     fprintf(stderr, "Using ROQ likelihood.\n");
     runState->likelihood=&LALInferenceROQLogLikelihood;
   } else {
    runState->likelihood=&LALInferenceUndecomposedFreqDomainLogLikelihood;
   }

    return;
}

/* Scaling used for the analytic likelihood parameters */
  static const REAL8 scaling[15] = {
    1.0,
    1.0,
    20.0/M_PI,
    10.0/M_PI,
    20.0/M_PI,
    10.0/M_PI,
    10.0/M_PI,
    0.1,
    10.0,
    10.0,
    10.0,
    20.0/M_PI,
    20.0/M_PI,
    10.0/M_PI,
    10.0/M_PI};

/* Covariance matrix for use in analytic likelihoods */
  static const REAL8 CM[15][15] = {{0.045991865933182365, -0.005489748382557155, -0.01025067223674548, 0.0020087713726603213, -0.0032648855847982987, -0.0034218261781145264, -0.0037173401838545774, -0.007694897715679858, 0.005260905282822458, 0.0013607957548231718, 0.001970785895702776, 0.006708452591621081, -0.005107684668720825, 0.004402554308030673, -0.00334987648531921},
                              {-0.005489748382557152, 0.05478640427684032, -0.004786202916836846, -0.007930397407501268, -0.0005945107515129139, 0.004858466255616657, -0.011667819871670204, 0.003169780190169035, 0.006761345004654851, -0.0037599761532668475, 0.005571796842520162, -0.0071098291510566895, -0.004477773540640284, -0.011250694688474672, 0.007465228985669282},
                              {-0.01025067223674548, -0.004786202916836844, 0.044324704403674524, -0.0010572820723801645, -0.009885693540838514, -0.0048321205972943464, -0.004576186966267275, 0.0025107211483955676, -0.010126911913571181, 0.01153595152487264, 0.005773054728678472, 0.005286558230422045, -0.0055438798694137734, 0.0044772210361854765, -0.00620416958073918},
                              {0.0020087713726603213, -0.007930397407501268, -0.0010572820723801636, 0.029861342087731065, -0.007803477134405363, -0.0011466944120756021, 0.009925736654597632, -0.0007664415942207051, -0.0057593957402320385, -0.00027248233573270216, 0.003885350572544307, 0.00022362281488693097, 0.006609741178005571, -0.003292722856107429, -0.005873218251875897},
                              {-0.0032648855847982987, -0.0005945107515129156, -0.009885693540838514, -0.007803477134405362, 0.0538403407841302, -0.007446654755103316, -0.0025216534232170153, 0.004499568241334517, 0.009591034277125177, 0.00008612746932654223, 0.003386296829505543, -0.002600737873367083, 0.000621148057330571, -0.006603857049454523, -0.009241221870695395},
                              {-0.0034218261781145264, 0.004858466255616657, -0.004832120597294347, -0.0011466944120756015, -0.007446654755103318, 0.043746559133865104, 0.008962713024625965, -0.011099652042761613, -0.0006620240117921668, -0.0012591530037708058, -0.006899982952117269, 0.0019732354732442878, -0.002445676747004324, -0.006454778807421816, 0.0033303577606412765},
                              {-0.00371734018385458, -0.011667819871670206, -0.004576186966267273, 0.009925736654597632, -0.0025216534232170153, 0.008962713024625965, 0.03664582756831382, -0.009470328827284009, -0.006213741694945105, 0.007118775954484294, -0.0006741237990418526, -0.006003374957986355, 0.005718636997353189, -0.0005191095254772077, -0.008466566781233205},
                              {-0.007694897715679857, 0.0031697801901690347, 0.002510721148395566, -0.0007664415942207059, 0.004499568241334515, -0.011099652042761617, -0.009470328827284016, 0.057734267068088, 0.005521731225009532, -0.017008048805405164, 0.006749693090695894, -0.006348460110898, -0.007879244727681924, -0.005321753837620446, 0.011126783289057604},
                              {0.005260905282822458, 0.0067613450046548505, -0.010126911913571181, -0.00575939574023204, 0.009591034277125177, -0.0006620240117921668, -0.006213741694945106, 0.005521731225009532, 0.04610670018969681, -0.010427010812879566, -0.0009861561285861987, -0.008896020395949732, -0.0037627528719902485, 0.00033704453138913093, -0.003173552163182467},
                              {0.0013607957548231744, -0.0037599761532668475, 0.01153595152487264, -0.0002724823357326985, 0.0000861274693265406, -0.0012591530037708062, 0.007118775954484294, -0.01700804880540517, -0.010427010812879568, 0.05909125052583998, 0.002192545816395299, -0.002057672237277737, -0.004801518314458135, -0.014065326026662672, -0.005619012077114913},
                              {0.0019707858957027763, 0.005571796842520162, 0.005773054728678472, 0.003885350572544309, 0.003386296829505542, -0.006899982952117272, -0.0006741237990418522, 0.006749693090695893, -0.0009861561285862005, 0.0021925458163952988, 0.024417715762416557, -0.003037163447600162, -0.011173674374382736, -0.0008193127407211239, -0.007137012700864866},
                              {0.006708452591621083, -0.0071098291510566895, 0.005286558230422046, 0.00022362281488693216, -0.0026007378733670806, 0.0019732354732442886, -0.006003374957986352, -0.006348460110897999, -0.008896020395949732, -0.002057672237277737, -0.003037163447600163, 0.04762367868805726, 0.0008818947598625008, -0.0007262691465810616, -0.006482422704208912},
                              {-0.005107684668720825, -0.0044777735406402895, -0.005543879869413772, 0.006609741178005571, 0.0006211480573305693, -0.002445676747004324, 0.0057186369973531905, -0.00787924472768192, -0.003762752871990247, -0.004801518314458137, -0.011173674374382736, 0.0008818947598624995, 0.042639958466440225, 0.0010194948614718209, 0.0033872675386130637},
                              {0.004402554308030674, -0.011250694688474675, 0.004477221036185477, -0.003292722856107429, -0.006603857049454523, -0.006454778807421815, -0.0005191095254772072, -0.005321753837620446, 0.0003370445313891318, -0.014065326026662679, -0.0008193127407211239, -0.0007262691465810616, 0.0010194948614718226, 0.05244900188599414, -0.000256550861960499},
                              {-0.00334987648531921, 0.007465228985669282, -0.006204169580739178, -0.005873218251875899, -0.009241221870695395, 0.003330357760641278, -0.008466566781233205, 0.011126783289057604, -0.0031735521631824654, -0.005619012077114915, -0.007137012700864866, -0.006482422704208912, 0.0033872675386130632, -0.000256550861960499, 0.05380987317762257}};


const char *non_intrinsic_params[] = {"rightascension", "declination", "polarisation", "time",
                                "deltaLogL", "logL", "deltaloglH1", "deltaloglL1", "deltaloglV1",
                                "logw", "logPrior", NULL};

LALInferenceVariables LALInferenceGetInstrinsicParams(LALInferenceVariables *currentParams)
/***************************************************************/
/* Return a variables structure containing only intrinsic      */
/* parameters.                                                 */
/***************************************************************/
{
    // TODO: add pointer to template function here.
    // (otherwise same parameters but different template will lead to no re-computation!!)
    LALInferenceVariables intrinsicParams;
    const char **non_intrinsic_param = non_intrinsic_params;

    intrinsicParams.head      = NULL;
    intrinsicParams.dimension = 0;
    LALInferenceCopyVariables(currentParams, &intrinsicParams);

    while (*non_intrinsic_param) {
        if (LALInferenceCheckVariable(&intrinsicParams, *non_intrinsic_param))
            LALInferenceRemoveVariable(&intrinsicParams, *non_intrinsic_param);
        non_intrinsic_param++;
    }

    return intrinsicParams;
}

/* Check to see if item is in the NULL-terminated array.
 If so, return 1. Otherwise, add it to the array and return 0
 */
static int checkItemAndAdd(void *item, void **array);
static int checkItemAndAdd(void *item, void **array)
{
  UINT4 i=0;
  if(!array || !item) return 0;
  while(array[i])
  {
    if(array[i++]==item) return 1;
  }
  array[i]=item;
  return 0;
}

/* ============ Likelihood computations: ========== */

/**
 * For testing purposes (for instance sampling the prior), likelihood that returns 0.0 = log(1) every
 * time.  Activated with the --zeroLogLike command flag.
 */
REAL8 LALInferenceZeroLogLikelihood(LALInferenceVariables UNUSED *currentParams,
                                    LALInferenceIFOData UNUSED *data,
                                    LALInferenceModel UNUSED *model) {
  return 0.0;
}


REAL8 LALInferenceROQLogLikelihood(LALInferenceVariables *currentParams,
                                    LALInferenceIFOData * data, 
                                    LALInferenceModel *model)
{
  double Fplus, Fcross;
  double h_dot_h=0;
  double FplusScaled, FcrossScaled;
  unsigned int weight_index;
  LALInferenceIFOData *dataPtr;
  double ra, dec, psi, distMpc, gmst;
  double GPSdouble;
  LIGOTimeGPS GPSlal;
  double timedelay;  /* time delay b/w iterferometer & geocenter w.r.t. sky location */
  double timeshift=0;  /* time shift (not necessarily same as above)                   */
  double time_requested, time_min, time_step;
  double timeTmp;
  int different;
	double mc;
	UINT4 logDistFlag=0;
  LALStatus status;
  memset(&status,0,sizeof(status));
  LALInferenceVariables intrinsicParams;
  
  UINT4 spcal_active = 0;
  if (LALInferenceCheckVariable(currentParams, "spcal_active") && (*(UINT4 *)LALInferenceGetVariable(currentParams, "spcal_active"))) {
    spcal_active = 1;
  }

  gsl_complex complex_d_dot_h;
  
  gsl_complex gsl_fplus;
  gsl_complex gsl_fcross;
  
  if(data==NULL) {XLAL_ERROR_REAL8(XLAL_EINVAL,"ERROR: Encountered NULL data pointer in likelihood\n");}
  
  logDistFlag=LALInferenceCheckVariable(currentParams, "logdistance");
  if(LALInferenceCheckVariable(currentParams,"logmc")){
    mc=exp(*(REAL8 *)LALInferenceGetVariable(currentParams,"logmc"));
    LALInferenceAddVariable(currentParams,"chirpmass",&mc,LALINFERENCE_REAL8_t,LALINFERENCE_PARAM_OUTPUT);
  }
  
  /* determine source's sky location & orientation parameters: */
  ra        = *(REAL8*) LALInferenceGetVariable(currentParams, "rightascension"); /* radian      */
  dec       = *(REAL8*) LALInferenceGetVariable(currentParams, "declination");    /* radian      */
  psi       = *(REAL8*) LALInferenceGetVariable(currentParams, "polarisation");   /* radian      */
  GPSdouble = *(REAL8*) LALInferenceGetVariable(currentParams, "time");           /* GPS seconds */
  if(logDistFlag)
    distMpc = exp(*(REAL8*)LALInferenceGetVariable(currentParams,"logdistance"));
  else
    distMpc = *(REAL8*) LALInferenceGetVariable(currentParams, "distance");       /* Mpc         */
  
  double iota	= 0.0;
  if(LALInferenceCheckVariable(currentParams,"theta_jn"))
    iota = *(REAL8*) LALInferenceGetVariable(currentParams, "theta_jn");

  
  double cosiota = cos(iota);
  double plusCoef  = 0.5 * (1.0 + cosiota*cosiota);
  double crossCoef = cosiota;
  
  /* figure out GMST: */
  XLALGPSSetREAL8(&GPSlal, GPSdouble);
  gmst=XLALGreenwichMeanSiderealTime(&GPSlal);
  
  intrinsicParams = LALInferenceGetInstrinsicParams(currentParams);
  
  REAL8 loglikelihood = 0.0;

  /* Reset SNR */
  model->SNR = 0.0;

  /* loop over data (different interferometers): */
  dataPtr = data;
  UINT4 ifo = 0;
  
  while (dataPtr != NULL) {
    /* The parameters the Likelihood function can handle by itself   */
    /* (and which shouldn't affect the template function) are        */
    /* sky location (ra, dec), polarisation and signal arrival time. */
    /* Note that the template function shifts the waveform to so that*/
    /* t_c corresponds to the "time" parameter in                    */
    /* model->params (set, e.g., from the trigger value).            */
    
    /* Reset likelihood and SNR */
    model->ifo_loglikelihoods[ifo] = 0.0;
    model->ifo_SNRs[ifo] = 0.0;
    
    /* Compare parameter values with parameter values corresponding  */
    /* to currently stored template; ignore "time" variable:         */
    if (LALInferenceCheckVariable(model->params, "time")) {
      timeTmp = *(REAL8 *) LALInferenceGetVariable(model->params, "time");
      LALInferenceRemoveVariable(model->params, "time");
    }
    else timeTmp = GPSdouble;
    
    /* "different" now may also mean that "model->params" */
    /* wasn't allocated yet (as in the very 1st iteration).      */
    different = LALInferenceCompareVariables(model->params, &intrinsicParams);
    
    if (different) { /* template needs to be re-computed: */
      LALInferenceCopyVariables(&intrinsicParams, model->params);
	  // Remove time variable so it can be over-written (if it was pinned)
	  if(LALInferenceCheckVariable(model->params,"time")) LALInferenceRemoveVariable(model->params,"time");
      LALInferenceAddVariable(model->params, "time", &timeTmp, LALINFERENCE_REAL8_t,LALINFERENCE_PARAM_LINEAR);
      model->templt(model);
      LALInferenceTemplateROQ_amp_squared(model);
      if(XLALGetBaseErrno()==XLAL_FAILURE) /* Template generation failed in a known way, set -Inf likelihood */
        return(-DBL_MAX);
      
      if (model->domain == LAL_SIM_DOMAIN_TIME) {
        /* TD --> FD. */
        LALInferenceExecuteFT(model);
      }
    }
    else { /* no re-computation necessary. Return back "time" value, do nothing else: */
	  // Remove time variable so it can be over-written (if it was pinned)
	  if(LALInferenceCheckVariable(model->params,"time")) LALInferenceRemoveVariable(model->params,"time");
      LALInferenceAddVariable(model->params, "time", &timeTmp, LALINFERENCE_REAL8_t,LALINFERENCE_PARAM_LINEAR);
    }
    
    /* Cannot handle calibration yet! */
    if (spcal_active) {
      XLAL_ERROR_REAL8(XLAL_FAILURE, "calibration does not yet play nicely with ROQ");
    }

    /* determine beam pattern response (F_plus and F_cross) for given Ifo: */
    XLALComputeDetAMResponse(&Fplus, &Fcross, (const REAL4(*)[3])dataPtr->detector->response, ra, dec, psi, gmst);
    
    /* signal arrival time (relative to geocenter); */
    timedelay = XLALTimeDelayFromEarthCenter(dataPtr->detector->location, ra, dec, &GPSlal);
    time_requested =  GPSdouble + timedelay;
    /* include distance (overall amplitude) effect in Fplus/Fcross: */
    FplusScaled  = Fplus  / distMpc;
    FcrossScaled = Fcross / distMpc;
    
    if (LALInferenceCheckVariable(currentParams, "crazyInjectionHLSign") &&
        *((INT4 *)LALInferenceGetVariable(currentParams, "crazyInjectionHLSign"))) {
      if (strstr(dataPtr->name, "H") || strstr(dataPtr->name, "L")) {
        FplusScaled *= -1.0;
        FcrossScaled *= -1.0;
      }
    }
    
    dataPtr->fPlus = FplusScaled;
    dataPtr->fCross = FcrossScaled;
    dataPtr->timeshift = timeshift;
    
    gsl_fplus = gsl_complex_rect(FplusScaled,0.0);
    gsl_fcross = gsl_complex_rect(FcrossScaled,0.0);
    
    gsl_vector_complex_set_zero(model->roq->hstrain);
    
    gsl_blas_zaxpy(gsl_fplus,model->roq->hplus,model->roq->hstrain);
    gsl_blas_zaxpy(gsl_fcross,model->roq->hcross,model->roq->hstrain);
    
    time_step = (float)dataPtr->roq->time_weights_width / (float)dataPtr->roq->weights->size2;
    time_min = model->roq->trigtime - 0.5*dataPtr->roq->time_weights_width;
    
    time_requested -= time_min;
    
    time_requested /= time_step;
    time_requested = floor(time_requested + 0.5);
    
    // then set tc in MCMC to be one of the discrete values
    weight_index = (unsigned int) (time_requested);
    
    gsl_vector_complex_view weights_row = gsl_matrix_complex_column(dataPtr->roq->weights, weight_index);
 
    // compute h_dot_h and d_dot_h
    gsl_blas_zdotu( &(weights_row.vector), model->roq->hstrain, &complex_d_dot_h);
  
    h_dot_h = (*(model->roq->amp_squared)) * (pow(dataPtr->fPlus*plusCoef, 2.) + pow(dataPtr->fCross*crossCoef, 2.)) * dataPtr->roq->int_f_7_over_3;
    
    model->ifo_loglikelihoods[ifo] = GSL_REAL(complex_d_dot_h);
    model->ifo_loglikelihoods[ifo] += -0.5*h_dot_h;
    
    loglikelihood += model->ifo_loglikelihoods[ifo];
    
    dataPtr = dataPtr->next;
    ifo++;
  }

  LALInferenceClearVariables(&intrinsicParams);
  return(loglikelihood);
}

REAL8 LALInferenceUndecomposedFreqDomainLogLikelihood(LALInferenceVariables *currentParams,
                                                      LALInferenceIFOData *data,
                                                      LALInferenceModel *model)
{
  return LALInferenceFusedFreqDomainLogLikelihood(currentParams,
                                                 data,
                                                 model,
                                                  GAUSSIAN);
}


static REAL8 LALInferenceFusedFreqDomainLogLikelihood(LALInferenceVariables *currentParams,
                                                        LALInferenceIFOData *data,
                                                        LALInferenceModel *model,
                                                        LALInferenceLikelihoodFlags marginalisationflags)
/***************************************************************/
/* (log-) likelihood function.                                 */
/* Returns the non-normalised logarithmic likelihood.          */
/* * * * * * * * * * * * * * * * * * * * * * * * * * * * * * * */
/* Required (`currentParams') parameters are:                  */
/*   - "rightascension"  (REAL8, radian, 0 <= RA <= 2pi)       */
/*   - "declination"     (REAL8, radian, -pi/2 <= dec <=pi/2)  */
/*   - "polarisation"    (REAL8, radian, 0 <= psi <= ?)        */
/*   - "time"            (REAL8, GPS sec.)                     */
/***************************************************************/
{
  double Fplus, Fcross;
  //double diffRe, diffIm;
  //double dataReal, dataImag;
  double glitchReal=0.0, glitchImag=0.0;
  //REAL8 plainTemplateReal, plainTemplateImag;
  //REAL8 templateReal=0.0, templateImag=0.0;
  int i, j, lower, upper, ifo;
  LALInferenceIFOData *dataPtr;
  double ra=0.0, dec=0.0, psi=0.0, gmst=0.0;
  double GPSdouble=0.0;
  LIGOTimeGPS GPSlal;
  double chisquared;
  double timedelay;  /* time delay b/w iterferometer & geocenter w.r.t. sky location */
  double timeshift=0;  /* time shift (not necessarily same as above)                   */
  double deltaT, TwoDeltaToverN, deltaF, twopit=0.0, re, im, dre, dim, newRe, newIm;
  double timeTmp;
  double mc;

  COMPLEX16FrequencySeries *calFactor = NULL;
  COMPLEX16 calF = 0.0;

  char freqVarName[VARNAME_MAX];
  char ampVarName[VARNAME_MAX];
  char phaseVarName[VARNAME_MAX];

  REAL8Vector *freqs = NULL;
  REAL8Vector *amps = NULL;
  REAL8Vector *phases = NULL;

  UINT4 spcal_active = 0;
  REAL8 calamp=0.0;
  REAL8 calpha=0.0;
  REAL8 cos_calpha=cos(calpha);
  REAL8 sin_calpha=sin(calpha);
  UINT4 constantcal_active=0;

  if (LALInferenceCheckVariable(currentParams, "spcal_active") && (*(UINT4 *)LALInferenceGetVariable(currentParams, "spcal_active"))) {
    spcal_active = 1;
  }
  if (LALInferenceCheckVariable(currentParams, "constantcal_active") && (*(UINT4 *)LALInferenceGetVariable(currentParams, "constantcal_active"))) {
   constantcal_active = 1;
  }
  if (spcal_active && constantcal_active){
    fprintf(stderr,"ERROR: cannot use spline and constant calibration error marginalization together. Exiting...\n");
    exit(1);
  }
  REAL8 degreesOfFreedom=2.0;
  REAL8 chisq=0.0;
  /* margphi params */
  //REAL8 Rre=0.0,Rim=0.0;
  REAL8 D=0.0,S=0.0;
  COMPLEX16 Rcplx=0.0;
  int margphi=0;
  int margtime=0;
  REAL8 desired_tc=0.0;
  if (marginalisationflags==MARGPHI || marginalisationflags==MARGTIMEPHI)
    margphi=1;
  if (marginalisationflags==MARGTIME || marginalisationflags==MARGTIMEPHI)
    margtime=1;
  
  LALStatus status;
  memset(&status,0,sizeof(status));

  if(data==NULL) {XLAL_ERROR_REAL8(XLAL_EINVAL,"ERROR: Encountered NULL data pointer in likelihood\n");}

  int Nifos=0;
  for(dataPtr=data;dataPtr;dataPtr=dataPtr->next) Nifos++;
  void **generatedFreqModels=alloca((1+Nifos)*sizeof(void *));
  for(i=0;i<=Nifos;i++) generatedFreqModels[i]=NULL;
  
  //noise model meta parameters
  gsl_matrix *nparams = NULL;//pointer to matrix holding noise parameters

  gsl_matrix *psdBandsMin  = NULL;//pointer to matrix holding min frequencies for psd model
  gsl_matrix *psdBandsMax = NULL;//pointer to matrix holding max frequencies for psd model

  //different formats for storing glitch model for DWT, FFT, and integration
  gsl_matrix *glitchFD=NULL;

  int Nblock = 1;            //number of frequency blocks per IFO
  int psdFlag = 0;           //flag for including psd fitting
  int glitchFlag = 0;   //flag for including glitch model
  int signalFlag = 1;   //flag for including signal model

  //check if psd parameters are included in the model
  psdFlag = 0;
  if(LALInferenceCheckVariable(currentParams, "psdScaleFlag"))
    psdFlag = *((INT4 *)LALInferenceGetVariable(currentParams, "psdScaleFlag"));
  if(psdFlag)
  {
    //if so, store current noise parameters in easily accessible matrix
    nparams = *((gsl_matrix **)LALInferenceGetVariable(currentParams, "psdscale"));
    Nblock = (int)nparams->size2;

    psdBandsMin = *((gsl_matrix **)LALInferenceGetVariable(currentParams, "psdBandsMin"));
    psdBandsMax = *((gsl_matrix **)LALInferenceGetVariable(currentParams, "psdBandsMax"));

  }
  double alpha[Nblock];
  double lnalpha[Nblock];

  double psdBandsMin_array[Nblock];
  double psdBandsMax_array[Nblock];

  //check if glitch model is being used
  glitchFlag = 0;
  if(LALInferenceCheckVariable(currentParams,"glitchFitFlag"))
    glitchFlag = *((INT4 *)LALInferenceGetVariable(currentParams, "glitchFitFlag"));
  if(glitchFlag)
    glitchFD = *((gsl_matrix **)LALInferenceGetVariable(currentParams, "morlet_FD"));

  //check if signal model is being used
  signalFlag=1;
  if(LALInferenceCheckVariable(currentParams, "signalModelFlag"))
    signalFlag = *((INT4 *)LALInferenceGetVariable(currentParams, "signalModelFlag"));
  
  if(signalFlag)
  {
    if(LALInferenceCheckVariable(currentParams, "logdistance")){
      REAL8 distMpc = exp(*(REAL8*)LALInferenceGetVariable(currentParams,"logdistance"));
      LALInferenceAddVariable(currentParams,"distance",&distMpc,LALINFERENCE_REAL8_t,LALINFERENCE_PARAM_OUTPUT);
    }

    if(LALInferenceCheckVariable(currentParams,"logmc")){
      mc=exp(*(REAL8 *)LALInferenceGetVariable(currentParams,"logmc"));
      LALInferenceAddVariable(currentParams,"chirpmass",&mc,LALINFERENCE_REAL8_t,LALINFERENCE_PARAM_OUTPUT);
    }

    /* determine source's sky location & orientation parameters: */
    ra        = *(REAL8*) LALInferenceGetVariable(currentParams, "rightascension"); /* radian      */
    dec       = *(REAL8*) LALInferenceGetVariable(currentParams, "declination");    /* radian      */
    psi       = *(REAL8*) LALInferenceGetVariable(currentParams, "polarisation");   /* radian      */
    if(!margtime)
      GPSdouble = *(REAL8*) LALInferenceGetVariable(currentParams, "time");           /* GPS seconds */
    // Add phase parameter set to 0 for calculation
    if(margphi ){
      REAL8 phi0=0.0;
      if(LALInferenceCheckVariable(currentParams,"phase")) LALInferenceRemoveVariable(currentParams,"phase");
      LALInferenceAddVariable(currentParams, "phase",&phi0,LALINFERENCE_REAL8_t,LALINFERENCE_PARAM_OUTPUT);
    }
  }
  
  int freq_length=0,time_length=0;
  COMPLEX16Vector * dh_S_tilde=NULL;
  COMPLEX16Vector * dh_S_phase_tilde = NULL;
  REAL8Vector *dh_S=NULL;
  REAL8Vector *dh_S_phase = NULL;
  /* Setup times to integrate over */
  freq_length = data->freqData->data->length;
  time_length = 2*(freq_length-1);
    
  /* Desired tc == 2 seconds before buffer end.  Only used during
     margtime{phi} to try to place the waveform in a reasonable
     place before time-shifting */
  deltaT = data->timeData->deltaT;
  REAL8 epoch = XLALGPSGetREAL8(&(data->freqData->epoch));
  desired_tc = epoch + (time_length-1)*deltaT - 2.0;

  if(margtime)
  {
    GPSdouble = desired_tc;
    dh_S_tilde = XLALCreateCOMPLEX16Vector(freq_length);
    dh_S = XLALCreateREAL8Vector(time_length);
    
    if (dh_S_tilde ==NULL || dh_S == NULL)
      XLAL_ERROR_REAL8(XLAL_ENOMEM, "Out of memory in LALInferenceMarginalisedTimeLogLikelihood.");
    
    for (i = 0; i < freq_length; i++) {
      dh_S_tilde->data[i] = 0.0;
    }

    if (margphi) {
      dh_S_phase_tilde = XLALCreateCOMPLEX16Vector(freq_length);
      dh_S_phase = XLALCreateREAL8Vector(time_length);

      if (dh_S_phase_tilde == NULL || dh_S_phase == NULL) {
	XLAL_ERROR_REAL8(XLAL_ENOMEM, "Out of memory in time-phase marginalised likelihood.");
      }

      for (i = 0; i < freq_length; i++) {
	dh_S_phase_tilde->data[i] = 0.0;
      }
    }
  }
  
  /* figure out GMST: */
  XLALGPSSetREAL8(&GPSlal, GPSdouble);
  gmst=XLALGreenwichMeanSiderealTime(&GPSlal);

  chisquared = 0.0;
  REAL8 loglikelihood = 0.0;

  /* Reset SNR */
  model->SNR = 0.0;

  /* loop over data (different interferometers): */
  for(dataPtr=data,ifo=0; dataPtr; dataPtr=dataPtr->next,ifo++) {
    /* The parameters the Likelihood function can handle by itself   */
    /* (and which shouldn't affect the template function) are        */
    /* sky location (ra, dec), polarisation and signal arrival time. */
    /* Note that the template function shifts the waveform to so that*/
	/* t_c corresponds to the "time" parameter in                    */
	/* model->params (set, e.g., from the trigger value).     */

    /* Reset log-likelihood */
    model->ifo_loglikelihoods[ifo] = 0.0;
    model->ifo_SNRs[ifo] = 0.0;

    // Check if student-t likelihood is being used
    if(marginalisationflags==STUDENTT)
    {
      /* extract the element from the "df" vector that carries the current Ifo's name: */
      CHAR df_variable_name[64];
      snprintf(df_variable_name,sizeof(df_variable_name),"df_%s",dataPtr->name);
      if(LALInferenceCheckVariable(currentParams,df_variable_name)){
        printf("Found variable %s\n",df_variable_name);
        degreesOfFreedom = *(REAL8*) LALInferenceGetVariable(currentParams,df_variable_name);
      }
      else {
        degreesOfFreedom = dataPtr->STDOF;
      }
      if (!(degreesOfFreedom>0)) {
        XLALPrintError(" ERROR in StudentTLogLikelihood(): degrees-of-freedom parameter must be positive.\n");
        XLAL_ERROR_REAL8(XLAL_EDOM);
      }
    }
    
    if(signalFlag){
      
        /* Check to see if this buffer has already been filled with the signal.
           Different dataPtrs can share the same signal buffer to avoid repeated
           calls to template */
        if(!checkItemAndAdd((void *)(model->freqhPlus), generatedFreqModels))
		{
				/* Compare parameter values with parameter values corresponding  */
				/* to currently stored template; ignore "time" variable:         */
				if (LALInferenceCheckVariable(model->params, "time")) {
						timeTmp = *(REAL8 *) LALInferenceGetVariable(model->params, "time");
						LALInferenceRemoveVariable(model->params, "time");
				}
				else timeTmp = GPSdouble;

				LALInferenceCopyVariables(currentParams, model->params);
				// Remove time variable so it can be over-written (if it was pinned)
				if(LALInferenceCheckVariable(model->params,"time")) LALInferenceRemoveVariable(model->params,"time");
				LALInferenceAddVariable(model->params, "time", &timeTmp, LALINFERENCE_REAL8_t,LALINFERENCE_PARAM_LINEAR);

				model->templt(model);
				if(XLALGetBaseErrno()==XLAL_FAILURE) /* Template generation failed in a known way, set -Inf likelihood */
						return(-DBL_MAX);

				if (model->domain == LAL_SIM_DOMAIN_TIME) {
						/* TD --> FD. */
						LALInferenceExecuteFT(model);
				}
		}

        /* Template is now in model->timeFreqhPlus and hCross */

        /* Calibration stuff if necessary */
        /*spline*/
        if (spcal_active) {
          snprintf(freqVarName, VARNAME_MAX, "%s_spcal_freq", dataPtr->name);
          snprintf(ampVarName, VARNAME_MAX, "%s_spcal_amp", dataPtr->name);
          snprintf(phaseVarName, VARNAME_MAX, "%s_spcal_phase", dataPtr->name);

          freqs = *(REAL8Vector **)LALInferenceGetVariable(currentParams, freqVarName);
          amps = *(REAL8Vector **)LALInferenceGetVariable(currentParams, ampVarName);
          phases = *(REAL8Vector **)LALInferenceGetVariable(currentParams, phaseVarName);

          if (calFactor == NULL) {
            calFactor = XLALCreateCOMPLEX16FrequencySeries("calibration factors", 
                       &(dataPtr->freqData->epoch),
                       0, dataPtr->freqData->deltaF,
                       &lalDimensionlessUnit,
                       dataPtr->freqData->data->length);
          }

          LALInferenceSplineCalibrationFactor(freqs, amps, phases, calFactor);
        }
        /*constant*/
        if (constantcal_active){
          char CA_A[10]="";
          sprintf(CA_A,"%s_%s","calamp",dataPtr->name);
          if (LALInferenceCheckVariable(currentParams, CA_A))
            calamp=(*(REAL8*) LALInferenceGetVariable(currentParams, CA_A));
          else
            calamp=0.0; 
          char CP_A[10]="";
          sprintf(CP_A,"%s_%s","calpha",dataPtr->name);
          if (LALInferenceCheckVariable(currentParams, CP_A))
            calpha=(*(REAL8*) LALInferenceGetVariable(currentParams, CP_A));
          else
            calpha=0.0; 
          cos_calpha=cos(calpha);
          sin_calpha=-sin(calpha);
        }
        /* determine beam pattern response (F_plus and F_cross) for given Ifo: */
        XLALComputeDetAMResponse(&Fplus, &Fcross, (const REAL4(*)[3])dataPtr->detector->response, ra, dec, psi, gmst);

        /* signal arrival time (relative to geocenter); */
        timedelay = XLALTimeDelayFromEarthCenter(dataPtr->detector->location, ra, dec, &GPSlal);
        /* (negative timedelay means signal arrives earlier at Ifo than at geocenter, etc.) */
        /* amount by which to time-shift template (not necessarily same as above "timedelay"): */
        if (margtime)
<<<<<<< HEAD
          /* If we are marginalising over time, we want the
	      freq-domain signal to have tC = epoch, so we shift it
	      from the model's "time" parameter to epoch */
=======
	  /* If we are marginalising over time, we want the
	     freq-domain signal to have tC = epoch, so we shift it
	     from the model's "time" parameter to epoch */
>>>>>>> 0d793733
          timeshift =  (epoch - (*(REAL8 *) LALInferenceGetVariable(model->params, "time"))) + timedelay;
        else
          timeshift =  (GPSdouble - (*(REAL8*) LALInferenceGetVariable(model->params, "time"))) + timedelay;
        twopit    = LAL_TWOPI * timeshift;

        dataPtr->fPlus = Fplus;
        dataPtr->fCross = Fcross;
        dataPtr->timeshift = timeshift;
    }//end signalFlag condition

    /* determine frequency range & loop over frequency bins: */
    deltaT = dataPtr->timeData->deltaT;
    deltaF = 1.0 / (((double)dataPtr->timeData->data->length) * deltaT);
    lower = (UINT4)ceil(dataPtr->fLow / deltaF);
    upper = (UINT4)floor(dataPtr->fHigh / deltaF);
    TwoDeltaToverN = 2.0 * deltaT / ((double) dataPtr->timeData->data->length);

    /* Employ a trick here for avoiding cos(...) and sin(...) in time
       shifting.  We need to multiply each template frequency bin by
       exp(-J*twopit*deltaF*i) = exp(-J*twopit*deltaF*(i-1)) +
       exp(-J*twopit*deltaF*(i-1))*(exp(-J*twopit*deltaF) - 1) .  This
       recurrance relation has the advantage that the error growth is
       O(sqrt(N)) for N repetitions. */

    /* Incremental values, using cos(theta) - 1 = -2*sin(theta/2)^2 */
    dim = -sin(twopit*deltaF);
    dre = -2.0*sin(0.5*twopit*deltaF)*sin(0.5*twopit*deltaF);
    
    //Set up noise PSD meta parameters
    for(i=0; i<Nblock; i++)
    {
      if(psdFlag)
      {
        alpha[i]   = gsl_matrix_get(nparams,ifo,i);
        lnalpha[i] = log(alpha[i]);

        psdBandsMin_array[i] = gsl_matrix_get(psdBandsMin,ifo,i);
        psdBandsMax_array[i] = gsl_matrix_get(psdBandsMax,ifo,i);
      }
      else
      {
        alpha[i]=1.0;
        lnalpha[i]=0.0;
      }
    }


    REAL8 *psd=&(dataPtr->oneSidedNoisePowerSpectrum->data->data[lower]);
    COMPLEX16 *dtilde=&(dataPtr->freqData->data->data[lower]);
    COMPLEX16 *hptilde=&(model->freqhPlus->data->data[lower]);
    COMPLEX16 *hctilde=&(model->freqhCross->data->data[lower]);
    COMPLEX16 diff=0.0;
    COMPLEX16 template=0.0;
    REAL8 templatesq=0.0;
    
    for (i=lower,chisq=0.0,re = cos(twopit*deltaF*i),im = -sin(twopit*deltaF*i);
         i<=upper;
         i++, psd++, hptilde++, hctilde++, dtilde++,
         newRe = re + re*dre - im*dim,
         newIm = im + re*dim + im*dre,
         re = newRe, im = newIm)
    {
      
      COMPLEX16 d=*dtilde;
      /* Normalise PSD to our funny standard (see twoDeltaTOverN
	 below). */
      REAL8 sigmasq=(*psd)*deltaT*deltaT;
      
      if (constantcal_active) {
        REAL8 dre_tmp= creal(d)*cos_calpha - cimag(d)*sin_calpha;
        REAL8 dim_tmp = creal(d)*sin_calpha + cimag(d)*cos_calpha;
        dre_tmp/=(1.0+calamp);
        dim_tmp/=(1.0+calamp);

        d=crect(dre_tmp,dim_tmp);
        sigmasq/=((1.0+calamp)*(1.0+calamp));
      } 
      
      REAL8 singleFreqBinTerm;
      
      
      /* Add noise PSD parameters to the model */
      if(psdFlag)
      {
        for(j=0; j<Nblock; j++)
        {
          if (i >= psdBandsMin_array[j] && i <= psdBandsMax_array[j])
          {
            sigmasq  *= alpha[j];
            loglikelihood -= lnalpha[j];
          }
        }
      }
      
      //subtract GW model from residual
      if(signalFlag){
      /* derive template (involving location/orientation parameters) from given plus/cross waveforms: */
      COMPLEX16 plainTemplate = Fplus*(*hptilde)+Fcross*(*hctilde);
      
      /* Do time shifting */
      template = plainTemplate * (re + I*im);
        
      if (spcal_active) {
          calF = calFactor->data->data[i];
          template = template*calF;
      }
      
      diff = (d - template);
      }//end signal subtraction

      //subtract glitch model from residual
      if(glitchFlag)
      {
        /* fourier amplitudes of glitches */
        glitchReal = gsl_matrix_get(glitchFD,ifo,2*i);
        glitchImag = gsl_matrix_get(glitchFD,ifo,2*i+1);
        COMPLEX16 glitch = glitchReal + I*glitchImag;
        diff -=glitch*deltaT;

      }//end glitch subtraction

      switch(marginalisationflags)
      {
        case GAUSSIAN:
        {
          REAL8 diffsq = creal(diff)*creal(diff)+cimag(diff)*cimag(diff);
          chisq = TwoDeltaToverN*diffsq/sigmasq;
          singleFreqBinTerm = chisq;
          chisquared  += singleFreqBinTerm;
          model->ifo_loglikelihoods[ifo] -= singleFreqBinTerm;
          break;
        }
        case STUDENTT:
        {
          REAL8 diffsq = creal(diff)*creal(diff)+cimag(diff)*cimag(diff);
          chisq = TwoDeltaToverN*diffsq/sigmasq;
          singleFreqBinTerm = ((degreesOfFreedom+2.0)/2.0) * log(1.0 + chisq/degreesOfFreedom) ;
          chisquared  += singleFreqBinTerm;
          model->ifo_loglikelihoods[ifo] -= singleFreqBinTerm;
          break;
        }
        case MARGTIME:
        case MARGTIMEPHI:
        {
          templatesq=creal(template)*creal(template) + cimag(template)*cimag(template);
          REAL8 datasq = creal(d)*creal(d)+cimag(d)*cimag(d);
          loglikelihood+=-TwoDeltaToverN*(templatesq+datasq)/sigmasq;
	  
          /* Note: No Factor of 2 here, since we are using the 2-sided
	     COMPLEX16FFT.  Also, we use d*conj(h) because we are
	     using a complex->real *inverse* FFT to compute the
	     time-series of likelihoods. */
          dh_S_tilde->data[i] += TwoDeltaToverN * d * conj(template) / sigmasq;

	  if (margphi) {
	    /* This is the other phase quadrature */
	    dh_S_phase_tilde->data[i] += TwoDeltaToverN * d * conj(I*template) / sigmasq;
	  }
	  
          break;
        }
        case MARGPHI:
        {
          templatesq=creal(template)*creal(template) + cimag(template)*cimag(template);
          REAL8 datasq = creal(d)*creal(d)+cimag(d)*cimag(d);
          D+=TwoDeltaToverN*datasq/sigmasq;
          S+=TwoDeltaToverN*templatesq/sigmasq;
          COMPLEX16 dhstar =( TwoDeltaToverN*d*conj(template)/sigmasq);
          Rcplx+=dhstar;
          break;
        }
        default:
          break;
      }


 
    } /* End loop over freq bins */
    
    switch(marginalisationflags)
    {
    case GAUSSIAN:
    case STUDENTT:
      loglikelihood += model->ifo_loglikelihoods[ifo];
      break;
    case MARGTIME:
    case MARGPHI:
    case MARGTIMEPHI:
      /* These are non-separable likelihoods, so single IFO log(L)
	 doesn't make sense. */
      model->ifo_loglikelihoods[ifo] = 0.0;
      break;
    default:
      break;
    }

   /* Clean up calibration if necessary */
    if (!(calFactor == NULL)) {
      XLALDestroyCOMPLEX16FrequencySeries(calFactor);
      calFactor = NULL;
    }
    
  } /* end loop over detectors */
  
  // for models which are non-factorising
  switch(marginalisationflags)
  {
    case MARGPHI:
    {
      REAL8 R = 2.0*cabs(Rcplx);
      REAL8 phase_maxL = carg(Rcplx);
      if(phase_maxL<0.0) phase_maxL=LAL_TWOPI+phase_maxL;
      LALInferenceAddVariable(currentParams,"phase_maxl",&phase_maxL,LALINFERENCE_REAL8_t,LALINFERENCE_PARAM_OUTPUT);
      gsl_sf_result result;
      REAL8 I0x=0.0;
      if(GSL_SUCCESS==gsl_sf_bessel_I0_scaled_e(R, &result))
      {
        I0x=result.val;
      }
      else printf("ERROR: Cannot calculate I0(%lf)\n",R);
      /* This is marginalised over phase only for now */
      loglikelihood += -(S+D) + log(I0x) + R ;
      break;
    }
    case MARGTIMEPHI:
    case MARGTIME:
    {
      /* LALSuite only performs complex->real reverse-FFTs. */
      dh_S_tilde->data[0] = crect( creal(dh_S_tilde->data[0]), 0. );

      XLALREAL8ReverseFFT(dh_S, dh_S_tilde, data->margFFTPlan);

      if (margphi) {
          dh_S_phase_tilde->data[i] = crect( creal(dh_S_tilde->data[0]), 0.0);
          XLALREAL8ReverseFFT(dh_S_phase, dh_S_phase_tilde, data->margFFTPlan);
      }

      REAL8 time_low,time_high;
      LALInferenceGetMinMaxPrior(currentParams,"time",&time_low,&time_high);
      REAL8 t0 = XLALGPSGetREAL8(&(data->freqData->epoch));
      int istart = (UINT4)round((time_low - t0)/deltaT);
      int iend = (UINT4)round((time_high - t0)/deltaT);
      UINT4 n = iend - istart;
      REAL8 xMax = -1.0;
      REAL8 angMax = 0.0;
      if (margphi) {
          /* We've got the real and imaginary parts of the FFT in the two
             arrays.  Now combine them into one Bessel function. */
          for (i = istart; i < iend; i++) {
              /* Note: No factor of 2 for x because the 2-sided FFT above introduces that for us */
              double x = sqrt(dh_S->data[i]*dh_S->data[i] + dh_S_phase->data[i]*dh_S_phase->data[i]);
              if (x > xMax) { /* Store the phase angle at max L */
                  angMax = atan2(dh_S_phase->data[i], dh_S->data[i]);
              }
              double I0=log(gsl_sf_bessel_I0_scaled(x)) + fabs(x);
              dh_S->data[i] = I0;
          }
      }
      size_t imax;
      REAL8 imean;
      loglikelihood += integrate_interpolated_log(deltaT, dh_S->data + istart, n, &imean, &imax) - log(n*deltaT);
      
      REAL8 max_time=t0+((REAL8) imax + istart)*deltaT;
      REAL8 mean_time=t0+(imean+(double)istart)*deltaT;
      if(margphi){
        REAL8 phase_maxL=angMax;
        if(phase_maxL<0.0) phase_maxL=LAL_TWOPI+phase_maxL;
        LALInferenceAddVariable(currentParams,"phase_maxl",&phase_maxL,LALINFERENCE_REAL8_t,LALINFERENCE_PARAM_OUTPUT);
      }
      LALInferenceAddVariable(currentParams,"time_maxl",&max_time,LALINFERENCE_REAL8_t,LALINFERENCE_PARAM_OUTPUT);
      LALInferenceAddVariable(currentParams,"time_mean",&mean_time,LALINFERENCE_REAL8_t,LALINFERENCE_PARAM_OUTPUT);
      XLALDestroyCOMPLEX16Vector(dh_S_tilde);
      XLALDestroyREAL8Vector(dh_S);
      if (margphi) {
	XLALDestroyCOMPLEX16Vector(dh_S_phase_tilde);
	XLALDestroyREAL8Vector(dh_S_phase);
      }
      break;
    }
    default:
      break;
      
  }
  
  //loglikelihood = -1.0 * chisquared; // note (again): the log-likelihood is unnormalised!

  return(loglikelihood);
}

/***************************************************************/
/* Student-t (log-) likelihood function                        */
/* as described in Roever/Meyer/Christensen (2011):            */
/*   "Modelling coloured residual noise                        */
/*   in gravitational-wave signal processing."                 */
/*   Classical and Quantum Gravity, 28(1):015010.              */
/*   http://dx.doi.org/10.1088/0264-9381/28/1/015010           */
/*   http://arxiv.org/abs/0804.3853                            */
/* Returns the non-normalised logarithmic likelihood.          */
/* * * * * * * * * * * * * * * * * * * * * * * * * * * * * * * */
/* Required (`currentParams') parameters are:                  */
/*   - "rightascension"  (REAL8, radian, 0 <= RA <= 2pi)       */
/*   - "declination"     (REAL8, radian, -pi/2 <= dec <=pi/2)  */
/*   - "polarisation"    (REAL8, radian, 0 <= psi <= ?)        */
/*   - "time"            (REAL8, GPS sec.)                     */
/* * * * * * * * * * * * * * * * * * * * * * * * * * * * * * * */
/* This function is essentially the same as the                */
/* "UndecomposedFreqDomainLogLikelihood()" function.           */
/* The additional parameter to be supplied is the (REAL8)      */
/* degrees-of-freedom parameter (nu) for each Ifo.             */
/* The additional "df" argument gives the corresponding        */
/* d.f. parameter for each element of the "*data" list.        */
/* The names of "df" must match the "->name" slot of           */
/* the elements of "data".                                     */
/*                                                             */
/* (TODO: allow for d.f. parameter to vary with frequency,     */
/*        i.e., to be a set of vectors corresponding to        */
/*        frequencies)                                         */
/***************************************************************/

REAL8 LALInferenceFreqDomainStudentTLogLikelihood(LALInferenceVariables *currentParams,
                                                    LALInferenceIFOData *data,
                                                    LALInferenceModel *model)
{
  
  return LALInferenceFusedFreqDomainLogLikelihood(currentParams, data, model, STUDENTT);

}


REAL8 LALInferenceComputeFrequencyDomainOverlap(LALInferenceIFOData * dataPtr,
                                                COMPLEX16Vector * freqData1, 
                                                COMPLEX16Vector * freqData2)
{
  if (dataPtr==NULL || freqData1 ==NULL || freqData2==NULL){
  	XLAL_ERROR_REAL8(XLAL_EFAULT); 
  	}
  	
  int lower, upper, i;
  double deltaT, deltaF;
  
  double overlap=0.0;
  
  /* determine frequency range & loop over frequency bins: */
  deltaT = dataPtr->timeData->deltaT;
  deltaF = 1.0 / (((double)dataPtr->timeData->data->length) * deltaT);
  lower = ceil(dataPtr->fLow / deltaF);
  upper = floor(dataPtr->fHigh / deltaF);
	
  for (i=lower; i<=upper; ++i){  	  	  
    overlap  += ((4.0*deltaF*(creal(freqData1->data[i])*creal(freqData2->data[i])+cimag(freqData1->data[i])*cimag(freqData2->data[i]))) 
                 / dataPtr->oneSidedNoisePowerSpectrum->data->data[i]);
  }

  return overlap;
}

REAL8 LALInferenceNullLogLikelihood(LALInferenceIFOData *data)
/*Identical to FreqDomainNullLogLikelihood                        */
{
	REAL8 loglikelihood, totalChiSquared=0.0;
	LALInferenceIFOData *ifoPtr=data;
	
	/* loop over data (different interferometers): */
	while (ifoPtr != NULL) {
          ifoPtr->nullloglikelihood = 0.0;
          REAL8 temp = LALInferenceComputeFrequencyDomainOverlap(ifoPtr, ifoPtr->freqData->data, ifoPtr->freqData->data);
          totalChiSquared+=temp;
          ifoPtr->nullloglikelihood -= 0.5*temp;
		ifoPtr = ifoPtr->next;
	}
	loglikelihood = -0.5 * totalChiSquared; // note (again): the log-likelihood is unnormalised!
	return(loglikelihood);
}

static void extractDimensionlessVariableVector(LALInferenceVariables *currentParams, REAL8 *x, INT4 mode) {
  REAL8 m1, m2, d, iota=0., phi, psi, ra, dec, t, a1, a2, theta1, theta2, phi1, phi2;
  
  REAL8 mean[15];
  REAL8 Mc;
  
  memset(x, 0, 15*sizeof(REAL8));
  memset(mean, 0, 15*sizeof(REAL8));

  if (mode==0) {
    mean[0] = 16.0;
    mean[1] = 7.0;
    mean[2] = M_PI/2.0;
    mean[3] = M_PI;
    mean[4] = M_PI/2.0;
    mean[5] = M_PI;
    mean[6] = 0.0;
    mean[7] = 50.0;
    mean[8] = 0.0;
    mean[9] =0.5;
    mean[10]=0.5;
    mean[11]=M_PI/2.0;
    mean[12]=M_PI/2.0;
    mean[13]=M_PI;
    mean[14]=M_PI;
  } else if (mode==1) {
    mean[0] = 16.0;
    mean[1] = 7.0;
    mean[2] = 1.0*M_PI/4.0;
    mean[3] = 1.0*M_PI/2.0;
    mean[4] = 1.0*M_PI/4.0;
    mean[5] = 1.0*M_PI/2.0;
    mean[6] = -M_PI/4.0;
    mean[7] = 25.0;
    mean[8] = -0.03;
    mean[9] =0.2;
    mean[10]=0.2;
    mean[11]=1.0*M_PI/4.0;
    mean[12]=1.0*M_PI/4.0;
    mean[13]=1.0*M_PI/2.0;
    mean[14]=1.0*M_PI/2.0;
  } else if (mode==2) {
    /* set means of second mode to be 8 sigma from first mode */
    mean[0] = 16.0 + 8./scaling[0]*sqrt(CM[0][0]);
    mean[1] = 7.0 + 8./scaling[1]*sqrt(CM[1][1]);
    mean[2] = 1.0*M_PI/4.0 + 8./scaling[2]*sqrt(CM[2][2]);
    mean[3] = 1.0*M_PI/2.0 + 8./scaling[3]*sqrt(CM[3][3]);
    mean[4] = 1.0*M_PI/4.0 + 8./scaling[4]*sqrt(CM[4][4]);
    mean[5] = 1.0*M_PI/2.0 + 8./scaling[5]*sqrt(CM[5][5]);
    mean[6] = -M_PI/4.0 + 8./scaling[6]*sqrt(CM[6][6]);
    mean[7] = 25.0 + 8./scaling[7]*sqrt(CM[7][7]);
    mean[8] = -0.03 + 8./scaling[8]*sqrt(CM[8][8]);
    mean[9] =0.2 + 8./scaling[9]*sqrt(CM[9][9]);
    mean[10]=0.2 + 8./scaling[10]*sqrt(CM[10][10]);
    mean[11]=1.0*M_PI/4.0 + 8./scaling[11]*sqrt(CM[11][11]);
    mean[12]=1.0*M_PI/4.0 + 8./scaling[12]*sqrt(CM[12][12]);
    mean[13]=1.0*M_PI/2.0 + 8./scaling[13]*sqrt(CM[13][13]);
    mean[14]=1.0*M_PI/2.0 + 8./scaling[14]*sqrt(CM[14][14]);
  } else {
    printf("Error!  Unrecognized mode in analytic likelihood!\n");
    exit(1);
  }


  if (LALInferenceCheckVariable(currentParams,"m1")&&LALInferenceCheckVariable(currentParams,"m2"))
  {
    m1=*(REAL8 *)LALInferenceGetVariable(currentParams,"m1");
    m2=*(REAL8 *)LALInferenceGetVariable(currentParams,"m2");
  }
  else
  {
  	if (LALInferenceCheckVariable(currentParams, "chirpmass")) {
    	Mc = *(REAL8 *)LALInferenceGetVariable(currentParams, "chirpmass");
  	} else if (LALInferenceCheckVariable(currentParams, "logmc")) {
    	Mc = exp(*(REAL8 *)LALInferenceGetVariable(currentParams, "logmc"));
  	} else {
    	fprintf(stderr, "Could not find chirpmass or logmc in LALInferenceCorrelatedAnalyticLogLikelihood (in %s, line %d)\n", 
        	    __FILE__, __LINE__);
    	exit(1);
  	}

  	if (LALInferenceCheckVariable(currentParams, "eta")) {
    	REAL8 eta = *(REAL8 *)LALInferenceGetVariable(currentParams, "eta");
    	LALInferenceMcEta2Masses(Mc, eta, &m1, &m2);
  	} else if (LALInferenceCheckVariable(currentParams, "q")) {
    	REAL8 q = *(REAL8 *)LALInferenceGetVariable(currentParams, "q");
    	LALInferenceMcQ2Masses(Mc, q, &m1, &m2);
  	} else {
    	fprintf(stderr, "Could not find eta or q in LALInferenceCorrelatedAnalyticLogLikelihood (in %s, line %d)\n",
        	    __FILE__, __LINE__);
    	exit(1);
  	}
  }

  if (LALInferenceCheckVariable(currentParams, "distance")) {
    d = *(REAL8 *)LALInferenceGetVariable(currentParams, "distance");
  } else if (LALInferenceCheckVariable(currentParams, "logdistance")) {
    d = exp(*(REAL8 *)LALInferenceGetVariable(currentParams, "logdistance"));
  } else {
    fprintf(stderr, "Could not find distance or log(d) in LALInferenceCorrelatedAnalyticLogLikelihood (in %s, line %d)\n",
            __FILE__, __LINE__);
    exit(1);
  }

  iota = *(REAL8 *)LALInferenceGetVariable(currentParams, "theta_jn");
  psi = *(REAL8 *)LALInferenceGetVariable(currentParams, "polarisation");
  phi = *(REAL8 *)LALInferenceGetVariable(currentParams, "phase");
  ra = *(REAL8 *)LALInferenceGetVariable(currentParams, "rightascension");
  dec = *(REAL8 *)LALInferenceGetVariable(currentParams, "declination");
  t = *(REAL8 *)LALInferenceGetVariable(currentParams, "time");
  
  if (LALInferenceCheckVariable(currentParams, "a_spin1")) {
    a1 = *(REAL8 *)LALInferenceGetVariable(currentParams, "a_spin1");
  } else {
    a1 = 0.0;
  }

  if (LALInferenceCheckVariable(currentParams, "a_spin2")) {
    a2 = *(REAL8 *)LALInferenceGetVariable(currentParams, "a_spin2");
  } else {
    a2 = 0.0;
  }

  if (LALInferenceCheckVariable(currentParams, "phi_spin1")) {
    phi1 = *(REAL8 *)LALInferenceGetVariable(currentParams, "phi_spin1");
  } else {
    phi1 = 0.0;
  }
  
  if (LALInferenceCheckVariable(currentParams, "phi_spin2")) {
    phi2 = *(REAL8 *)LALInferenceGetVariable(currentParams, "phi_spin2");
  } else {
    phi2 = 0.0;
  }
  
  if (LALInferenceCheckVariable(currentParams, "theta_spin1")) {
    theta1 = *(REAL8 *)LALInferenceGetVariable(currentParams, "theta_spin1");
  } else {
    theta1 = 0.0;
  }

  if (LALInferenceCheckVariable(currentParams, "theta_spin2")) {
    theta2 = *(REAL8 *)LALInferenceGetVariable(currentParams, "theta_spin2");
  } else {
    theta2 = 0.0;
  }

  x[0] = scaling[0] * (m1    - mean[0]);
  x[1] = scaling[1] * (m2    - mean[1]);
  x[2] = scaling[2] * (iota  - mean[2]);
  x[3] = scaling[3] * (phi   - mean[3]);
  x[4] = scaling[4] * (psi   - mean[4]);
  x[5] = scaling[5] * (ra    - mean[5]);
  x[6] = scaling[6] * (dec   - mean[6]);
  x[7] = scaling[7] * (d     - mean[7]);
  x[8] = scaling[8] * (t     - mean[8]);
  x[9] = scaling[9] * (a1     - mean[9]);
  x[10]= scaling[10] * (a2     - mean[10]);
  x[11]= scaling[11] * (theta1 - mean[11]);
  x[12]= scaling[12] * (theta2 - mean[12]);
  x[13]= scaling[13] * (phi1   - mean[13]);
  x[14]= scaling[14] * (phi2   - mean[14]);
}

REAL8 LALInferenceCorrelatedAnalyticLogLikelihood(LALInferenceVariables *currentParams, 
                                                  LALInferenceIFOData UNUSED *data, 
                                                  LALInferenceModel UNUSED *model) {
  const INT4 DIM = 15;
  gsl_matrix *LUCM = NULL;
  gsl_permutation *LUCMPerm = NULL;
  INT4 mode = 0;
  
  REAL8 x[DIM];
  REAL8 xOrig[DIM];

  gsl_vector_view xView = gsl_vector_view_array(x, DIM);

  extractDimensionlessVariableVector(currentParams, x, mode);

  memcpy(xOrig, x, DIM*sizeof(REAL8));

  if (LUCM==NULL) {
    gsl_matrix_const_view CMView = gsl_matrix_const_view_array(&(CM[0][0]), DIM, DIM);
    int signum;

    LUCM = gsl_matrix_alloc(DIM, DIM);
    LUCMPerm = gsl_permutation_alloc(DIM);

    gsl_matrix_memcpy(LUCM, &(CMView.matrix));

    gsl_linalg_LU_decomp(LUCM, LUCMPerm, &signum);
  }

  gsl_linalg_LU_svx(LUCM, LUCMPerm, &(xView.vector));

  INT4 i;
  REAL8 sum = 0.0;
  for (i = 0; i < DIM; i++) {
    sum += xOrig[i]*x[i];
  }
  return -sum/2.0;
}

REAL8 LALInferenceBimodalCorrelatedAnalyticLogLikelihood(LALInferenceVariables *currentParams,
                                                  LALInferenceIFOData UNUSED *data,
                                                  LALInferenceModel UNUSED *model) {
  const INT4 DIM = 15;
  const INT4 MODES = 2;
  INT4 i, mode;
  REAL8 sum = 0.0;
  REAL8 a, b;
  gsl_matrix *LUCM = NULL;
  gsl_permutation *LUCMPerm = NULL;
  gsl_vector_view xView;

  REAL8 x[DIM];
  REAL8 xOrig[DIM];
  REAL8 exps[MODES];

  if (LUCM==NULL) {
    gsl_matrix_const_view CMView = gsl_matrix_const_view_array(&(CM[0][0]), DIM, DIM);
    int signum;

    LUCM = gsl_matrix_alloc(DIM, DIM);
    LUCMPerm = gsl_permutation_alloc(DIM);

    gsl_matrix_memcpy(LUCM, &(CMView.matrix));

    gsl_linalg_LU_decomp(LUCM, LUCMPerm, &signum);
  }

  for(mode = 1; mode < 3; mode++) {
    xView = gsl_vector_view_array(x, DIM);

    extractDimensionlessVariableVector(currentParams, x, mode);

    memcpy(xOrig, x, DIM*sizeof(REAL8));

    gsl_linalg_LU_svx(LUCM, LUCMPerm, &(xView.vector));

    sum = 0.0;
    for (i = 0; i < DIM; i++) {
      sum += xOrig[i]*x[i];
    }
    exps[mode-1] = -sum/2.0;
  }

  /* Assumes only two modes used from here on out */
  if (exps[0] > exps[1]) {
    a = exps[0];
    b = exps[1];
  } else {
    a = exps[1];
    b = exps[0];
  }

  /* attempt to keep returned values finite */
  return a + log1p(exp(b-a));
}

REAL8 LALInferenceRosenbrockLogLikelihood(LALInferenceVariables *currentParams,
                                          LALInferenceIFOData UNUSED *data,
                                          LALInferenceModel UNUSED *model) {
  const INT4 DIM = 15;
  REAL8 x[DIM];

  REAL8 sum = 0;
  INT4 mode = 0;
  INT4 i;

  extractDimensionlessVariableVector(currentParams, x, mode);

  for (i = 0; i < DIM; i++) x[i] += 1.0;

  for (i = 0; i < DIM-1; i++) {
    REAL8 oneMX = 1.0 - x[i];
    REAL8 dx = x[i+1] - x[i]*x[i];

    sum += oneMX*oneMX + 100.0*dx*dx;
  }

  return -sum;
}

REAL8 LALInferenceMarginalisedPhaseLogLikelihood(LALInferenceVariables *currentParams,
                                                    LALInferenceIFOData *data,
                                                    LALInferenceModel *model)
/***************************************************************/
/* (log-) likelihood function.                                 */
/* Returns the non-normalised logarithmic likelihood.          */
/* Analytically marginalised over phase and distance           */
/* See LIGO-T1300326 for details                               */
/* At a distance of 1 Mpc for phi_0=0                          */
/* * * * * * * * * * * * * * * * * * * * * * * * * * * * * * * */
/* Required (`currentParams') parameters are:                  */
/*   - "rightascension"  (REAL8, radian, 0 <= RA <= 2pi)       */
/*   - "declination"     (REAL8, radian, -pi/2 <= dec <=pi/2)  */
/*   - "polarisation"    (REAL8, radian, 0 <= psi <= ?)        */
/*   - "time"            (REAL8, GPS sec.)                     */
/***************************************************************/
{
  return LALInferenceFusedFreqDomainLogLikelihood(currentParams, data, model, MARGPHI);
}

/** Integrate interpolated log, returns the mean index in *imax if it
 * is not a NULL pointer.  Stores the mean index in *imean (can be
 * fractional).
 * 
 * The method used is the trapezoid method, which is quadratically
 * accurate.
 */
static double integrate_interpolated_log(double h, REAL8 *log_ys, size_t n, double *imean, size_t *imax) {
  size_t i;
  double log_integral = -INFINITY;
  double max=-INFINITY;
  size_t imax_l=0;
  double log_imean_l=-INFINITY;
  double log_h = log(h);
  
  for (i = 1; i < n-1; i++) {
    log_integral = logaddexp(log_integral, log_ys[i]);
    log_imean_l = logaddexp(log_imean_l, log(i) + log_ys[i]);

    if (log_ys[i] > max) {
      max = log_ys[i];
      imax_l = i;
    }
  }

  log_integral = logaddexp(log_integral, log(0.5) + log_ys[0]);
  log_integral = logaddexp(log_integral, log(0.5) + log_ys[n-1]);

  /* No contribution to mean index from i = 0 term! */
  log_imean_l = logaddexp(log_imean_l, log(0.5) + log(n-1) + log_ys[n-1]);

  log_integral += log_h;
  log_imean_l += log_h;

  if (creal(log_ys[0]) > max) {
    max = log_ys[0];
    imax_l = 0;
  }

  if (log_ys[n-1] > max) {
    max = log_ys[n-1];
    imax_l = n-1;
  }    

  log_imean_l -= log_integral;

  if(imean) *imean=exp(log_imean_l-log_integral);
  if(imax) *imax=imax_l;

  return log_integral;
}

REAL8 LALInferenceMarginalisedTimeLogLikelihood(LALInferenceVariables *currentParams,
                                                LALInferenceIFOData *data,
                                                LALInferenceModel *model)
{
  
  return ( LALInferenceFusedFreqDomainLogLikelihood(currentParams,data,model,MARGTIME));
  
  
}

REAL8 LALInferenceMarginalisedTimePhaseLogLikelihood(LALInferenceVariables *currentParams,
                                                LALInferenceIFOData *data,
                                                LALInferenceModel *model)
{
  
  return ( LALInferenceFusedFreqDomainLogLikelihood(currentParams,data,model,MARGTIMEPHI));
  
  
}


void LALInferenceNetworkSNR(LALInferenceVariables *currentParams,
                            LALInferenceIFOData *data,
                            LALInferenceModel *model)
/***************************************************************/
/* Calculate the SNR across the network.                       */
/* * * * * * * * * * * * * * * * * * * * * * * * * * * * * * * */
/* Required (`currentParams') parameters are:                  */
/*   - "rightascension"  (REAL8, radian, 0 <= RA <= 2pi)       */
/*   - "declination"     (REAL8, radian, -pi/2 <= dec <=pi/2)  */
/*   - "polarisation"    (REAL8, radian, 0 <= psi <= ?)        */
/*   - "time"            (REAL8, GPS sec.)                     */
/***************************************************************/
{
  double Fplus, Fcross;
  REAL8 plainTemplateReal, plainTemplateImag;
  int i, lower, upper, ifo;
  LALInferenceIFOData *dataPtr;
  double ra=0.0, dec=0.0, psi=0.0, gmst=0.0;
  double GPSdouble=0.0;
  LIGOTimeGPS GPSlal;
  double deltaT, TwoOverNDeltaT, deltaF;
  double timeTmp;
  double mc;
  LALStatus status;
  memset(&status,0,sizeof(status));

  int signalFlag = 1;   //flag for including signal model
  
  int Nifos=0;
  for(dataPtr=data;dataPtr;dataPtr=dataPtr->next) Nifos++;
  void **generatedFreqModels=alloca((1+Nifos)*sizeof(void *));
  for(i=0;i<=Nifos;i++) generatedFreqModels[i]=NULL;

  //check if signal model is being used
  signalFlag=1;
  if(LALInferenceCheckVariable(currentParams, "signalModelFlag"))
    signalFlag = *((INT4 *)LALInferenceGetVariable(currentParams, "signalModelFlag"));

  /* Reset SNRs in model struct */
  model->SNR = 0.0;

  dataPtr = data;
  ifo = 0;
  while (dataPtr != NULL) {
      model->ifo_SNRs[ifo] = 0.0;
      ifo++;
      dataPtr = dataPtr->next;
  }

  if (!signalFlag)
      return;

  if(LALInferenceCheckVariable(currentParams, "logdistance")){
    REAL8 distMpc = exp(*(REAL8*)LALInferenceGetVariable(currentParams,"logdistance"));
    LALInferenceAddVariable(currentParams,"distance",&distMpc,LALINFERENCE_REAL8_t,LALINFERENCE_PARAM_OUTPUT);
  }

  if(LALInferenceCheckVariable(currentParams,"logmc")){
    mc=exp(*(REAL8 *)LALInferenceGetVariable(currentParams,"logmc"));
    LALInferenceAddVariable(currentParams,"chirpmass",&mc,LALINFERENCE_REAL8_t,LALINFERENCE_PARAM_OUTPUT);
  }

  /* determine source's sky location & orientation parameters: */
  ra        = *(REAL8*) LALInferenceGetVariable(currentParams, "rightascension"); /* radian      */
  dec       = *(REAL8*) LALInferenceGetVariable(currentParams, "declination");    /* radian      */
  psi       = *(REAL8*) LALInferenceGetVariable(currentParams, "polarisation");   /* radian      */

  if (LALInferenceCheckVariable(currentParams,"time"))
      GPSdouble = *(REAL8*) LALInferenceGetVariable(currentParams, "time");           /* GPS seconds */
  else {
      UINT4 freq_length = data->freqData->data->length;
      UINT4 time_length = 2*(freq_length-1);
      REAL8 epoch = XLALGPSGetREAL8(&(data->freqData->epoch));
      GPSdouble = epoch + (time_length-1)*data->timeData->deltaT - 2.0;
  }

  /* figure out GMST: */
  XLALGPSSetREAL8(&GPSlal, GPSdouble);
  gmst=XLALGreenwichMeanSiderealTime(&GPSlal);

  ifo=0;
  dataPtr = data;
  while (dataPtr != NULL) {
    /* The parameters the Likelihood function can handle by itself   */
    /* (and which shouldn't affect the template function) are        */
    /* sky location (ra, dec), polarisation and signal arrival time. */
    /* Note that the template function shifts the waveform to so that*/
	/* t_c corresponds to the "time" parameter in                    */
	/* model->params (set, e.g., from the trigger value).     */
    
    /* Check to see if this buffer has already been filled with the signal.
     Different dataPtrs can share the same signal buffer to avoid repeated
     calls to template */
    if(!checkItemAndAdd((void *)(model->freqhPlus), generatedFreqModels))
	{
			/* to currently stored template; ignore "time" variable:         */
			if (LALInferenceCheckVariable(model->params, "time")) {
					timeTmp = *(REAL8 *) LALInferenceGetVariable(model->params, "time");
					LALInferenceRemoveVariable(model->params, "time");
			}
			else timeTmp = GPSdouble;

			LALInferenceCopyVariables(currentParams, model->params);
			// Remove time variable so it can be over-written (if it was pinned)
			if(LALInferenceCheckVariable(model->params,"time")) LALInferenceRemoveVariable(model->params,"time");
			LALInferenceAddVariable(model->params, "time", &timeTmp, LALINFERENCE_REAL8_t,LALINFERENCE_PARAM_LINEAR);
			if (!LALInferenceCheckVariable(model->params, "phase")) {
					double pi2 = M_PI / 2.0;
					LALInferenceAddVariable(model->params, "phase", &pi2, LALINFERENCE_REAL8_t, LALINFERENCE_PARAM_LINEAR);
			}
			model->templt(model);

			if (model->domain == LAL_SIM_DOMAIN_TIME) {
					/* TD --> FD. */
					LALInferenceExecuteFT(model);
			}
	}

    /* Template is now in dataPtr->timeFreqModelhPlus and hCross */

    /* determine beam pattern response (F_plus and F_cross) for given Ifo: */
    XLALComputeDetAMResponse(&Fplus, &Fcross, (const REAL4(*)[3])dataPtr->detector->response, ra, dec, psi, gmst);

    dataPtr->fPlus = Fplus;
    dataPtr->fCross = Fcross;

    /* determine frequency range & loop over frequency bins: */
    deltaT = dataPtr->timeData->deltaT;
    deltaF = 1.0 / (((double)dataPtr->timeData->data->length) * deltaT);
    lower = (UINT4)ceil(dataPtr->fLow / deltaF);
    upper = (UINT4)floor(dataPtr->fHigh / deltaF);
    TwoOverNDeltaT = 2.0 / (deltaT * ((double) dataPtr->timeData->data->length));

    for (i=lower; i<=upper; ++i){
      //subtract GW model from residual
      /* derive template (involving location/orientation parameters) from given plus/cross waveforms: */
      plainTemplateReal = Fplus * creal(model->freqhPlus->data->data[i])  
                          +  Fcross * creal(model->freqhCross->data->data[i]);
      plainTemplateImag = Fplus * cimag(model->freqhPlus->data->data[i])  
                          +  Fcross * cimag(model->freqhCross->data->data[i]);

      /* un-do 1/deltaT scaling: */
      model->ifo_SNRs[ifo] += 2.0 * TwoOverNDeltaT * ( plainTemplateReal*plainTemplateReal + plainTemplateImag*plainTemplateImag ) / dataPtr->oneSidedNoisePowerSpectrum->data->data[i];
    }

    model->SNR += model->ifo_SNRs[ifo];
    model->ifo_SNRs[ifo] = sqrt(model->ifo_SNRs[ifo]);

    ifo++; //increment IFO counter for noise parameters
    dataPtr = dataPtr->next;
  }

  model->SNR = sqrt(model->SNR);
}<|MERGE_RESOLUTION|>--- conflicted
+++ resolved
@@ -747,15 +747,9 @@
         /* (negative timedelay means signal arrives earlier at Ifo than at geocenter, etc.) */
         /* amount by which to time-shift template (not necessarily same as above "timedelay"): */
         if (margtime)
-<<<<<<< HEAD
-          /* If we are marginalising over time, we want the
-	      freq-domain signal to have tC = epoch, so we shift it
-	      from the model's "time" parameter to epoch */
-=======
 	  /* If we are marginalising over time, we want the
 	     freq-domain signal to have tC = epoch, so we shift it
 	     from the model's "time" parameter to epoch */
->>>>>>> 0d793733
           timeshift =  (epoch - (*(REAL8 *) LALInferenceGetVariable(model->params, "time"))) + timedelay;
         else
           timeshift =  (GPSdouble - (*(REAL8*) LALInferenceGetVariable(model->params, "time"))) + timedelay;
