/* 
 *  LALInferenceLikelihood.c:  Bayesian Followup likelihood functions
 *
 *  Copyright (C) 2009 Ilya Mandel, Vivien Raymond, Christian Roever,
 *  Marc van der Sluys and John Veitch, Will M. Farr
 *
 *
 *  This program is free software; you can redistribute it and/or modify
 *  it under the terms of the GNU General Public License as published by
 *  the Free Software Foundation; either version 2 of the License, or
 *  (at your option) any later version.
 *
 *  This program is distributed in the hope that it will be useful,
 *  but WITHOUT ANY WARRANTY; without even the implied warranty of
 *  MERCHANTABILITY or FITNESS FOR A PARTICULAR PURPOSE.  See the
 *  GNU General Public License for more details.
 *
 *  You should have received a copy of the GNU General Public License
 *  along with with program; see the file COPYING. If not, write to the
 *  Free Software Foundation, Inc., 59 Temple Place, Suite 330, Boston,
 *  MA  02111-1307  USA
 */

<<<<<<< HEAD
=======
#include <complex.h>
>>>>>>> 80cbee0c
#include <lal/LALInferenceLikelihood.h>
#include <lal/LALInferencePrior.h>
#include <lal/LALInference.h>
#include <lal/DetResponse.h>
#include <lal/TimeDelay.h>
#include <lal/TimeSeries.h>
#include <lal/Units.h>
#include <lal/Sequence.h>
#include <lal/FrequencySeries.h>
#include <lal/TimeFreqFFT.h>
#include <gsl/gsl_sf_bessel.h>
#include <gsl/gsl_sf_bessel.h>
#include <gsl/gsl_sf_dawson.h>
#include <gsl/gsl_sf_erf.h>

#include <lal/LALInferenceTemplate.h>

#ifdef __GNUC__
#define UNUSED __attribute__ ((unused))
#else
#define UNUSED
#endif

void LALInferenceInitLikelihood(LALInferenceRunState *runState)
{
    char help[]="\
                 (--zeroLogLike)                  Use flat, null likelihood.\n\
                 (--studentTLikelihood)           Use the Student-T Likelihood that marginalizes over noise.\n\
                 (--correlatedGaussianLikelihood) Use analytic, correlated Gaussian for Likelihood.\n\
                 (--bimodalGaussianLikelihood)    Use analytic, bimodal correlated Gaussian for Likelihood.\n\
                 (--rosenbrockLikelihood)         Use analytic, Rosenbrock banana for Likelihood.\n\
                 (--noiseonly)                    Using noise-only likelihood.\n\
                 (--margphi)                      Using marginalised phase likelihood.\n\
                 (--margtime)                     Using marginalised time likelihood.\n\
                 (--margtimephi)                  Using marginalised in time and phase likelihood\n";

    ProcessParamsTable *commandLine=runState->commandLine;
    LALInferenceIFOData *ifo=runState->data;
    ProcessParamsTable *ppt=NULL;
    ppt=LALInferenceGetProcParamVal(commandLine,"--approx");

    /* Print command line arguments if help requested */
    if(LALInferenceGetProcParamVal(runState->commandLine,"--help"))
    {
        fprintf(stdout,"%s",help);
        while(ifo) {
            fprintf(stdout,"(--dof-%s DoF)\tDegrees of freedom for %s\n",ifo->name,ifo->name);
            ifo=ifo->next;
        }
        return;
    }

   if (LALInferenceGetProcParamVal(commandLine, "--zeroLogLike")) {
    /* Use zero log(L) */
    runState->likelihood=&LALInferenceZeroLogLikelihood;
   } else if (LALInferenceGetProcParamVal(commandLine, "--correlatedGaussianLikelihood")) {
    runState->likelihood=&LALInferenceCorrelatedAnalyticLogLikelihood;
   } else if (LALInferenceGetProcParamVal(commandLine, "--bimodalGaussianLikelihood")) {
    runState->likelihood=&LALInferenceBimodalCorrelatedAnalyticLogLikelihood;
   } else if (LALInferenceGetProcParamVal(commandLine, "--rosenbrockLikelihood")) {
    runState->likelihood=&LALInferenceRosenbrockLogLikelihood;
   } else if (LALInferenceGetProcParamVal(commandLine, "--studentTLikelihood")) {
    fprintf(stderr, "Using Student's T Likelihood.\n");
    runState->likelihood=&LALInferenceFreqDomainStudentTLogLikelihood;

    /* Set the noise model evidence to the student t model value */
    LALInferenceTemplateNullFreqdomain(runState->data);
    REAL8 noiseZ=LALInferenceFreqDomainStudentTLogLikelihood(runState->currentParams,runState->data,&LALInferenceTemplateNullFreqdomain);
    LALInferenceAddVariable(runState->algorithmParams,"logZnoise",&noiseZ,LALINFERENCE_REAL8_t,LALINFERENCE_PARAM_FIXED);
    fprintf(stdout,"Student-t Noise evidence %lf\n",noiseZ);

<<<<<<< HEAD
   } else if (LALInferenceGetProcParamVal(commandLine, "--noiseonly")) {
    fprintf(stderr, "Using noise-only likelihood.\n");
    runState->likelihood=&LALInferenceNoiseOnlyLogLikelihood;
   }  else if (ppt){
     if(!strcmp("SineGaussian",ppt->value) || !strcmp("SineGaussianF",ppt->value)|| !strcmp("Gaussian",ppt->value)|| !strcmp("GaussianF",ppt->value)){
        runState->likelihood=&LALInferenceUndecomposedFreqDomainLogLikelihood_Burst;
        printf("setting Burst Likelihood ----- \n");
        }
      else if(!strcmp("RingdownF",ppt->value))
      {
          runState->likelihood=&LALInferenceUndecomposedFreqDomainLogLikelihood_RD;
          if(LALInferenceGetProcParamVal(commandLine,"--margphi")){
            printf("Using Marginalise Phase Likelihood\n");
            runState->likelihood=&LALInferenceMarginalisedPhaseLogLikelihood_RD;
          }
      }
      else if(!strcmp("HMNS",ppt->value) )
        runState->likelihood=&LALInferenceMarginalisedPhaseLogLikelihood_HMNS;
      else if(!strcmp("BestIFO",ppt->value))
        runState->likelihood=&LALInferenceUndecomposedFreqDomainLogLikelihood_BestIFO;
      else if(LALInferenceGetProcParamVal(commandLine,"--powerburst"))
        runState->likelihood=&LALInferenceExtraPowerLogLikelihood;
   } else if (LALInferenceGetProcParamVal(commandLine, "--margphi")) {
    fprintf(stderr, "Using marginalised phase likelihood.\n");
    runState->likelihood=&LALInferenceMarginalisedPhaseLogLikelihood;
   }else {
=======
   } else if (LALInferenceGetProcParamVal(commandLine, "--margphi")) {
    fprintf(stderr, "Using marginalised phase likelihood.\n");
    runState->likelihood=&LALInferenceMarginalisedPhaseLogLikelihood;
   } else if (LALInferenceGetProcParamVal(commandLine, "--margtime")) {
    fprintf(stderr, "Using marginalised time likelihood.\n");
    runState->likelihood=&LALInferenceMarginalisedTimeLogLikelihood;
   } else if (LALInferenceGetProcParamVal(commandLine, "--margtimephi")) {
     UINT4 margphi = 1;
     fprintf(stderr, "Using marginalised in time and phase likelihood.\n");
     runState->likelihood=&LALInferenceMarginalisedTimeLogLikelihood;
     LALInferenceAddVariable(runState->currentParams, "margtimephi", &margphi, LALINFERENCE_UINT4_t,LALINFERENCE_PARAM_FIXED);
   } else {
>>>>>>> 80cbee0c
    runState->likelihood=&LALInferenceUndecomposedFreqDomainLogLikelihood;
   }

    return;
}

/* Scaling used for the analytic likelihood parameters */
  static const REAL8 scaling[15] = {
    1.0,
    1.0,
    20.0/M_PI,
    10.0/M_PI,
    20.0/M_PI,
    10.0/M_PI,
    10.0/M_PI,
    0.1,
    10.0,
    10.0,
    10.0,
    20.0/M_PI,
    20.0/M_PI,
    10.0/M_PI,
    10.0/M_PI};

/* Covariance matrix for use in analytic likelihoods */
  static const REAL8 CM[15][15] = {{0.045991865933182365, -0.005489748382557155, -0.01025067223674548, 0.0020087713726603213, -0.0032648855847982987, -0.0034218261781145264, -0.0037173401838545774, -0.007694897715679858, 0.005260905282822458, 0.0013607957548231718, 0.001970785895702776, 0.006708452591621081, -0.005107684668720825, 0.004402554308030673, -0.00334987648531921},
                              {-0.005489748382557152, 0.05478640427684032, -0.004786202916836846, -0.007930397407501268, -0.0005945107515129139, 0.004858466255616657, -0.011667819871670204, 0.003169780190169035, 0.006761345004654851, -0.0037599761532668475, 0.005571796842520162, -0.0071098291510566895, -0.004477773540640284, -0.011250694688474672, 0.007465228985669282},
                              {-0.01025067223674548, -0.004786202916836844, 0.044324704403674524, -0.0010572820723801645, -0.009885693540838514, -0.0048321205972943464, -0.004576186966267275, 0.0025107211483955676, -0.010126911913571181, 0.01153595152487264, 0.005773054728678472, 0.005286558230422045, -0.0055438798694137734, 0.0044772210361854765, -0.00620416958073918},
                              {0.0020087713726603213, -0.007930397407501268, -0.0010572820723801636, 0.029861342087731065, -0.007803477134405363, -0.0011466944120756021, 0.009925736654597632, -0.0007664415942207051, -0.0057593957402320385, -0.00027248233573270216, 0.003885350572544307, 0.00022362281488693097, 0.006609741178005571, -0.003292722856107429, -0.005873218251875897},
                              {-0.0032648855847982987, -0.0005945107515129156, -0.009885693540838514, -0.007803477134405362, 0.0538403407841302, -0.007446654755103316, -0.0025216534232170153, 0.004499568241334517, 0.009591034277125177, 0.00008612746932654223, 0.003386296829505543, -0.002600737873367083, 0.000621148057330571, -0.006603857049454523, -0.009241221870695395},
                              {-0.0034218261781145264, 0.004858466255616657, -0.004832120597294347, -0.0011466944120756015, -0.007446654755103318, 0.043746559133865104, 0.008962713024625965, -0.011099652042761613, -0.0006620240117921668, -0.0012591530037708058, -0.006899982952117269, 0.0019732354732442878, -0.002445676747004324, -0.006454778807421816, 0.0033303577606412765},
                              {-0.00371734018385458, -0.011667819871670206, -0.004576186966267273, 0.009925736654597632, -0.0025216534232170153, 0.008962713024625965, 0.03664582756831382, -0.009470328827284009, -0.006213741694945105, 0.007118775954484294, -0.0006741237990418526, -0.006003374957986355, 0.005718636997353189, -0.0005191095254772077, -0.008466566781233205},
                              {-0.007694897715679857, 0.0031697801901690347, 0.002510721148395566, -0.0007664415942207059, 0.004499568241334515, -0.011099652042761617, -0.009470328827284016, 0.057734267068088, 0.005521731225009532, -0.017008048805405164, 0.006749693090695894, -0.006348460110898, -0.007879244727681924, -0.005321753837620446, 0.011126783289057604},
                              {0.005260905282822458, 0.0067613450046548505, -0.010126911913571181, -0.00575939574023204, 0.009591034277125177, -0.0006620240117921668, -0.006213741694945106, 0.005521731225009532, 0.04610670018969681, -0.010427010812879566, -0.0009861561285861987, -0.008896020395949732, -0.0037627528719902485, 0.00033704453138913093, -0.003173552163182467},
                              {0.0013607957548231744, -0.0037599761532668475, 0.01153595152487264, -0.0002724823357326985, 0.0000861274693265406, -0.0012591530037708062, 0.007118775954484294, -0.01700804880540517, -0.010427010812879568, 0.05909125052583998, 0.002192545816395299, -0.002057672237277737, -0.004801518314458135, -0.014065326026662672, -0.005619012077114913},
                              {0.0019707858957027763, 0.005571796842520162, 0.005773054728678472, 0.003885350572544309, 0.003386296829505542, -0.006899982952117272, -0.0006741237990418522, 0.006749693090695893, -0.0009861561285862005, 0.0021925458163952988, 0.024417715762416557, -0.003037163447600162, -0.011173674374382736, -0.0008193127407211239, -0.007137012700864866},
                              {0.006708452591621083, -0.0071098291510566895, 0.005286558230422046, 0.00022362281488693216, -0.0026007378733670806, 0.0019732354732442886, -0.006003374957986352, -0.006348460110897999, -0.008896020395949732, -0.002057672237277737, -0.003037163447600163, 0.04762367868805726, 0.0008818947598625008, -0.0007262691465810616, -0.006482422704208912},
                              {-0.005107684668720825, -0.0044777735406402895, -0.005543879869413772, 0.006609741178005571, 0.0006211480573305693, -0.002445676747004324, 0.0057186369973531905, -0.00787924472768192, -0.003762752871990247, -0.004801518314458137, -0.011173674374382736, 0.0008818947598624995, 0.042639958466440225, 0.0010194948614718209, 0.0033872675386130637},
                              {0.004402554308030674, -0.011250694688474675, 0.004477221036185477, -0.003292722856107429, -0.006603857049454523, -0.006454778807421815, -0.0005191095254772072, -0.005321753837620446, 0.0003370445313891318, -0.014065326026662679, -0.0008193127407211239, -0.0007262691465810616, 0.0010194948614718226, 0.05244900188599414, -0.000256550861960499},
                              {-0.00334987648531921, 0.007465228985669282, -0.006204169580739178, -0.005873218251875899, -0.009241221870695395, 0.003330357760641278, -0.008466566781233205, 0.011126783289057604, -0.0031735521631824654, -0.005619012077114915, -0.007137012700864866, -0.006482422704208912, 0.0033872675386130632, -0.000256550861960499, 0.05380987317762257}};

const char *non_intrinsic_params[] = {"rightascension", "declination", "polarisation", "time",
                                "deltaLogL", "logL", "deltaloglH1", "deltaloglL1", "deltaloglV1",
                                "logw", "logPrior", "distance", "logdistance", NULL};

LALInferenceVariables LALInferenceGetInstrinsicParams(LALInferenceVariables *currentParams)
/***************************************************************/
/* Return a variables structure containing only intrinsic      */
/* parameters.                                                 */
/***************************************************************/
{
    // TODO: add pointer to template function here.
    // (otherwise same parameters but different template will lead to no re-computation!!)
    LALInferenceVariables intrinsicParams;
    const char **non_intrinsic_param = non_intrinsic_params;

    intrinsicParams.head      = NULL;
    intrinsicParams.dimension = 0;
    LALInferenceCopyVariables(currentParams, &intrinsicParams);

    while (*non_intrinsic_param) {
        if (LALInferenceCheckVariable(&intrinsicParams, *non_intrinsic_param))
            LALInferenceRemoveVariable(&intrinsicParams, *non_intrinsic_param);
        non_intrinsic_param++;
    }

    return intrinsicParams;
}

INT4 LALInferenceLineSwitch(INT4 lineFlag, INT4 Nlines, INT4 *lines_array, INT4 *widths_array, INT4 i)
{
    INT4 lineimin = 0;
    INT4 lineimax = 0;
    INT4 lineSwitch=1;
    INT4 j;

    if(lineFlag) {
        for(j=0;j<Nlines;j++) {
            //find range of fourier fourier bins which are excluded from integration
            lineimin = lines_array[j] - widths_array[j];
            lineimax = lines_array[j] + widths_array[j];

            //if the current bin is inside the exluded region, set the switch to 0
            if(i>lineimin && i<lineimax) lineSwitch=0;
        }
    }
    return lineSwitch;
}

/* ============ Likelihood computations: ========== */

/**
 * For testing purposes (for instance sampling the prior), likelihood that returns 0.0 = log(1) every
 * time.  Activated with the --zeroLogLike command flag.
 */
REAL8 LALInferenceZeroLogLikelihood(LALInferenceVariables UNUSED *currentParams, LALInferenceIFOData UNUSED *data, LALInferenceTemplateFunction UNUSED template) {
  return 0.0;
}

<<<<<<< HEAD
REAL8 LALInferenceNoiseOnlyLogLikelihood(LALInferenceVariables *currentParams, LALInferenceIFOData *data, LALInferenceTemplateFunction UNUSED template)
/***************************************************************/
/* (log-) likelihood function.                                 */
/* Returns the non-normalised logarithmic likelihood           */
/* for noise-only models of the data                           */
/* * * * * * * * * * * * * * * * * * * * * * * * * * * * * * * */
/* Required (`currentParams') parameters are:                  */
/*   - "psdscale"  (gslMatrix)                                 */
/***************************************************************/
{
  double diffRe, diffIm, diffSquared;
  double dataReal, dataImag;
  REAL8 loglikeli;
  int i, j, lower, upper, ifo;
  LALInferenceIFOData *dataPtr;
  double chisquared;
  double deltaT, TwoDeltaToverN, deltaF;

  //noise model meta parameters
  gsl_matrix *lines   = NULL;//pointer to matrix holding line centroids
  gsl_matrix *widths  = NULL;//pointer to matrix holding line widths
  gsl_matrix *nparams = NULL;//pointer to matrix holding noise parameters

  gsl_matrix *psdBandsMin  = NULL;//pointer to matrix holding min frequencies for psd model
  gsl_matrix *psdBandsMax = NULL;//pointer to matrix holding max frequencies for psd model

  int Nblock = 1;            //number of frequency blocks per IFO
  int Nlines = 1;            //number of lines to be removed
  int psdFlag;               //flag for including psd fitting
  int lineFlag;              //flag for excluding lines from integration

  //line removal parameters
  lineFlag = *((INT4 *)LALInferenceGetVariable(currentParams, "removeLinesFlag"));
  if(lineFlag)
  {
    //Add line matrices to variable lists
    lines  = *(gsl_matrix **)LALInferenceGetVariable(currentParams, "line_center");
    widths = *(gsl_matrix **)LALInferenceGetVariable(currentParams, "line_width");
    Nlines = (int)lines->size2;
  }
  int lines_array[Nlines];
  int widths_array[Nlines];

  //check if psd parameters are included in the model
  psdFlag = *((INT4 *)LALInferenceGetVariable(currentParams, "psdScaleFlag"));
  if(psdFlag)
  {
    //if so, store current noise parameters in easily accessible matrix
    nparams = *((gsl_matrix **)LALInferenceGetVariable(currentParams, "psdscale"));
    Nblock = (int)nparams->size2;

    psdBandsMin = *((gsl_matrix **)LALInferenceGetVariable(currentParams, "psdBandsMin"));
    psdBandsMax = *((gsl_matrix **)LALInferenceGetVariable(currentParams, "psdBandsMax"));

  }
  double alpha[Nblock];
  double lnalpha[Nblock];

  double psdBandsMin_array[Nblock];
  double psdBandsMax_array[Nblock];

  chisquared = 0.0;
  /* loop over data (different interferometers): */
  dataPtr = data;
  ifo=0;

  while (dataPtr != NULL) {
    /* The parameters the Likelihood function can handle by itself   */
    /* (and which shouldn't affect the template function) are        */
    /* sky location (ra, dec), polarisation and signal arrival time. */
    /* Note that the template function shifts the waveform to so that*/
    /* t_c corresponds to the "time" parameter in                    */
    /* IFOdata->modelParams (set, e.g., from the trigger value).     */

    /* Reset log-likelihood */
    dataPtr->loglikelihood = 0.0;

    /* determine frequency range & loop over frequency bins: */
    deltaT = dataPtr->timeData->deltaT;
    deltaF = 1.0 / (((double)dataPtr->timeData->data->length) * deltaT);

    lower = (UINT4)ceil(dataPtr->fLow / deltaF);
    upper = (UINT4)floor(dataPtr->fHigh / deltaF);
    TwoDeltaToverN = 2.0 * deltaT / ((double) dataPtr->timeData->data->length);

    //Set up noise PSD meta parameters
    for(i=0; i<Nblock; i++)
    {
      if(psdFlag)
      {
        alpha[i]   = gsl_matrix_get(nparams,ifo,i);
        lnalpha[i] = log(alpha[i]);

        psdBandsMin_array[i] = gsl_matrix_get(psdBandsMin,ifo,i);
        psdBandsMax_array[i] = gsl_matrix_get(psdBandsMax,ifo,i);

      }
      else
      {
        alpha[i]=1.0;
        lnalpha[i]=0.0;
      }
    }

    //Set up psd line arrays
    for(j=0;j<Nlines;j++)
    {
      if(lineFlag)
      {

        //find range of fourier fourier bins which are excluded from integration
        lines_array[j]  = (int)gsl_matrix_get(lines,ifo,j);
        widths_array[j] = (int)gsl_matrix_get(widths,ifo,j);
      }
      else
      {
        lines_array[j]=0;
        widths_array[j]=0;
      }
    }

    for (i=lower; i<=upper; ++i)
    {

      dataReal     = creal(dataPtr->freqData->data->data[i]) / deltaT;
      dataImag     = cimag(dataPtr->freqData->data->data[i]) / deltaT;
      
      /* compute squared difference & 'chi-squared': */
      diffRe       = dataReal;         // Difference in real parts...
      diffIm       = dataImag;         // ...and imaginary parts, and...
      diffSquared  = diffRe*diffRe + diffIm*diffIm ;  // ...squared difference of the 2 complex figures.
      
      REAL8 temp = ((TwoDeltaToverN * diffSquared) / dataPtr->oneSidedNoisePowerSpectrum->data->data[i]);

      /* Add noise PSD parameters to the model */
      if(psdFlag)
      {
        for(j=0; j<Nblock; j++)
        {
            if (i >= psdBandsMin_array[j] && i <= psdBandsMax_array[j])
            {
                temp  /= alpha[j];
                temp  += lnalpha[j];
            }
        }
      }

      /*only sum over bins which are outside of excluded regions */
      if(LALInferenceLineSwitch(lineFlag, Nlines, lines_array, widths_array, i))
      {
        chisquared  += temp;
        dataPtr->loglikelihood -= temp;
      }
      
     }
    ifo++; //increment IFO counter for noise parameters
    dataPtr = dataPtr->next;
  }

  loglikeli = -1.0 * chisquared; // note (again): the log-likelihood is unnormalised!
  return(loglikeli);
}

REAL8 LALInferenceUndecomposedFreqDomainLogLikelihood(LALInferenceVariables *currentParams, LALInferenceIFOData * data,       LALInferenceTemplateFunction templt)
=======
REAL8 LALInferenceUndecomposedFreqDomainLogLikelihood(LALInferenceVariables *currentParams, LALInferenceIFOData * data, 
                              LALInferenceTemplateFunction templt)
>>>>>>> 80cbee0c
/***************************************************************/
/* (log-) likelihood function.                                 */
/* Returns the non-normalised logarithmic likelihood.          */
/* * * * * * * * * * * * * * * * * * * * * * * * * * * * * * * */
/* Required (`currentParams') parameters are:                  */
/*   - "rightascension"  (REAL8, radian, 0 <= RA <= 2pi)       */
/*   - "declination"     (REAL8, radian, -pi/2 <= dec <=pi/2)  */
/*   - "polarisation"    (REAL8, radian, 0 <= psi <= ?)        */
/*   - "distance"        (REAL8, Mpc, >0)                      */
/*   - "time"            (REAL8, GPS sec.)                     */
/***************************************************************/
{
  double Fplus, Fcross;
  double FplusScaled=0.0, FcrossScaled=0.0;
  double diffRe, diffIm, diffSquared;
  double dataReal, dataImag;
<<<<<<< HEAD
  double dre, dim,newRe,newIm;
=======
  double glitchReal=0.0, glitchImag=0.0;
>>>>>>> 80cbee0c
  REAL8 loglikeli;
  REAL8 plainTemplateReal, plainTemplateImag;
  REAL8 templateReal=0.0, templateImag=0.0;
  int i, j, lower, upper, ifo;
  LALInferenceIFOData *dataPtr;
  double ra=0.0, dec=0.0, psi=0.0, distMpc=0.0, gmst=0.0;
  double GPSdouble=0.0;
  LIGOTimeGPS GPSlal;
  double chisquared;
  double signal2noise=0.0;
  double timedelay;  /* time delay b/w iterferometer & geocenter w.r.t. sky location */
<<<<<<< HEAD
  double timeshift;  /* time shift (not necessarily same as above)                   */
  double deltaT, TwoDeltaToverN, deltaF, twopit,re, im;
=======
  double timeshift=0;  /* time shift (not necessarily same as above)                   */
  double deltaT, TwoDeltaToverN, deltaF, twopit=0.0, re, im, dre, dim, newRe, newIm;
>>>>>>> 80cbee0c
  double timeTmp;
  int different;
	double mc;
	UINT4 logDistFlag=0;
  LALStatus status;
  memset(&status,0,sizeof(status));
  LALInferenceVariables intrinsicParams;

  if(data==NULL) {XLAL_ERROR_REAL8(XLAL_EINVAL,"ERROR: Encountered NULL data pointer in likelihood\n");}

  //noise model meta parameters
  gsl_matrix *lines   = NULL;//pointer to matrix holding line centroids
  gsl_matrix *widths  = NULL;//pointer to matrix holding line widths
  gsl_matrix *nparams = NULL;//pointer to matrix holding noise parameters

  gsl_matrix *psdBandsMin  = NULL;//pointer to matrix holding min frequencies for psd model
  gsl_matrix *psdBandsMax = NULL;//pointer to matrix holding max frequencies for psd model

  //different formats for storing glitch model for DWT, FFT, and integration
  gsl_matrix *glitchFD=NULL;

  int Nblock = 1;            //number of frequency blocks per IFO
  int Nlines = 1;            //number of lines to be removed
  int psdFlag = 0;           //flag for including psd fitting
  int lineFlag = 0;          //flag for excluding lines from integration
  int glitchFlag = 0;   //flag for including glitch model
  int signalFlag = 1;   //flag for including signal model

  //line removal parameters
  if(LALInferenceCheckVariable(currentParams, "removeLinesFlag"))
    lineFlag = *((INT4 *)LALInferenceGetVariable(currentParams, "removeLinesFlag"));
  if(lineFlag)
  {
    //Add line matrices to variable lists
    lines  = *(gsl_matrix **)LALInferenceGetVariable(currentParams, "line_center");
    widths = *(gsl_matrix **)LALInferenceGetVariable(currentParams, "line_width");
    Nlines = (int)lines->size2;
  }
  int lines_array[Nlines];
  int widths_array[Nlines];

  //check if psd parameters are included in the model
  psdFlag = 0;
  if(LALInferenceCheckVariable(currentParams, "psdScaleFlag"))
    psdFlag = *((INT4 *)LALInferenceGetVariable(currentParams, "psdScaleFlag"));
  if(psdFlag)
  {
    //if so, store current noise parameters in easily accessible matrix
    nparams = *((gsl_matrix **)LALInferenceGetVariable(currentParams, "psdscale"));
    Nblock = (int)nparams->size2;

    psdBandsMin = *((gsl_matrix **)LALInferenceGetVariable(currentParams, "psdBandsMin"));
    psdBandsMax = *((gsl_matrix **)LALInferenceGetVariable(currentParams, "psdBandsMax"));

  }
  double alpha[Nblock];
  double lnalpha[Nblock];

  double psdBandsMin_array[Nblock];
  double psdBandsMax_array[Nblock];

  //check if glitch model is being used
  glitchFlag = 0;
  if(LALInferenceCheckVariable(currentParams,"glitchFitFlag"))
    glitchFlag = *((INT4 *)LALInferenceGetVariable(currentParams, "glitchFitFlag"));
  if(glitchFlag)
    glitchFD = *((gsl_matrix **)LALInferenceGetVariable(currentParams, "morlet_FD"));

  //check if signal model is being used
  signalFlag=1;
  if(LALInferenceCheckVariable(currentParams, "signalModelFlag"))
    signalFlag = *((INT4 *)LALInferenceGetVariable(currentParams, "signalModelFlag"));

  if(signalFlag)
  {
  logDistFlag=LALInferenceCheckVariable(currentParams, "logdistance");
  if(LALInferenceCheckVariable(currentParams,"logmc")){
    mc=exp(*(REAL8 *)LALInferenceGetVariable(currentParams,"logmc"));
    LALInferenceAddVariable(currentParams,"chirpmass",&mc,LALINFERENCE_REAL8_t,LALINFERENCE_PARAM_OUTPUT);
  }

  /* determine source's sky location & orientation parameters: */
  ra        = *(REAL8*) LALInferenceGetVariable(currentParams, "rightascension"); /* radian      */
  dec       = *(REAL8*) LALInferenceGetVariable(currentParams, "declination");    /* radian      */
  psi       = *(REAL8*) LALInferenceGetVariable(currentParams, "polarisation");   /* radian      */
  GPSdouble = *(REAL8*) LALInferenceGetVariable(currentParams, "time");           /* GPS seconds */
  if(logDistFlag)
    distMpc = exp(*(REAL8*)LALInferenceGetVariable(currentParams,"logdistance"));
  else
    distMpc = *(REAL8*) LALInferenceGetVariable(currentParams, "distance");       /* Mpc         */

  /* figure out GMST: */
  XLALGPSSetREAL8(&GPSlal, GPSdouble);
  gmst=XLALGreenwichMeanSiderealTime(&GPSlal);

  intrinsicParams = LALInferenceGetInstrinsicParams(currentParams);

  /* Remove noise parameters from intrinsicParams before equality with currentParams is done */
  if(glitchFlag)
  {
    LALInferenceRemoveVariable(&intrinsicParams, "morelet_FD" );
    LALInferenceRemoveVariable(&intrinsicParams, "morlet_FD"  );
    LALInferenceRemoveVariable(&intrinsicParams, "morlet_Amp" );
    LALInferenceRemoveVariable(&intrinsicParams, "morlet_f0"  );
    LALInferenceRemoveVariable(&intrinsicParams, "morlet_Q"   );
    LALInferenceRemoveVariable(&intrinsicParams, "morlet_t0"  );
    LALInferenceRemoveVariable(&intrinsicParams, "morlet_phi" );
    LALInferenceRemoveVariable(&intrinsicParams, "glitch_size");
  }
  if(psdFlag)
    LALInferenceRemoveVariable(&intrinsicParams, "psdscale");
  }//end signalFlag

  signal2noise = 0.0; //for Malmquist prior
  chisquared = 0.0;
  /* loop over data (different interferometers): */
  dataPtr = data;
  ifo=0;

  while (dataPtr != NULL) {
    /* The parameters the Likelihood function can handle by itself   */
    /* (and which shouldn't affect the template function) are        */
    /* sky location (ra, dec), polarisation and signal arrival time. */
    /* Note that the template function shifts the waveform to so that*/
	/* t_c corresponds to the "time" parameter in                    */
	/* IFOdata->modelParams (set, e.g., from the trigger value).     */
    
    /* Reset log-likelihood */
    dataPtr->loglikelihood = 0.0;

    if(signalFlag){
    /* Compare parameter values with parameter values corresponding  */
    /* to currently stored template; ignore "time" variable:         */
    if (LALInferenceCheckVariable(dataPtr->modelParams, "time")) {
      timeTmp = *(REAL8 *) LALInferenceGetVariable(dataPtr->modelParams, "time");
      LALInferenceRemoveVariable(dataPtr->modelParams, "time");
    }
    else timeTmp = GPSdouble;

    /* "different" now may also mean that "dataPtr->modelParams" */
    /* wasn't allocated yet (as in the very 1st iteration).      */
    different = LALInferenceCompareVariables(dataPtr->modelParams, &intrinsicParams);

    if (different) { /* template needs to be re-computed: */
      LALInferenceCopyVariables(&intrinsicParams, dataPtr->modelParams);
      LALInferenceAddVariable(dataPtr->modelParams, "time", &timeTmp, LALINFERENCE_REAL8_t,LALINFERENCE_PARAM_LINEAR);
      templt(dataPtr);
      dataPtr->template_counter++;
      if(XLALGetBaseErrno()==XLAL_FAILURE) /* Template generation failed in a known way, set -Inf likelihood */
          return(-DBL_MAX);

      if (dataPtr->modelDomain == LAL_SIM_DOMAIN_TIME) {
        /* TD --> FD. */
        LALInferenceExecuteFT(dataPtr);
      }
    }
    else { /* no re-computation necessary. Return back "time" value, do nothing else: */
      LALInferenceAddVariable(dataPtr->modelParams, "time", &timeTmp, LALINFERENCE_REAL8_t,LALINFERENCE_PARAM_LINEAR);
    }

    /* Template is now in dataPtr->timeFreqModelhPlus and hCross */

    /* determine beam pattern response (F_plus and F_cross) for given Ifo: */
    XLALComputeDetAMResponse(&Fplus, &Fcross, (const REAL4(*)[3])dataPtr->detector->response, ra, dec, psi, gmst);

    /* signal arrival time (relative to geocenter); */
    timedelay = XLALTimeDelayFromEarthCenter(dataPtr->detector->location, ra, dec, &GPSlal);
    /* (negative timedelay means signal arrives earlier at Ifo than at geocenter, etc.) */
    /* amount by which to time-shift template (not necessarily same as above "timedelay"): */
    timeshift =  (GPSdouble - (*(REAL8*) LALInferenceGetVariable(dataPtr->modelParams, "time"))) + timedelay;

    twopit    = LAL_TWOPI * timeshift;

    /* include distance (overall amplitude) effect in Fplus/Fcross: */
    FplusScaled  = Fplus  / distMpc;
    FcrossScaled = Fcross / distMpc;

    if (LALInferenceCheckVariable(currentParams, "crazyInjectionHLSign") &&
        *((INT4 *)LALInferenceGetVariable(currentParams, "crazyInjectionHLSign"))) {
      if (strstr(dataPtr->name, "H") || strstr(dataPtr->name, "L")) {
        FplusScaled *= -1.0;
        FcrossScaled *= -1.0;
      }
    }

    dataPtr->fPlus = FplusScaled;
    dataPtr->fCross = FcrossScaled;
    dataPtr->timeshift = timeshift;
    }//end signalFlag condition

    /* determine frequency range & loop over frequency bins: */
    deltaT = dataPtr->timeData->deltaT;
    deltaF = 1.0 / (((double)dataPtr->timeData->data->length) * deltaT);
    lower = (UINT4)ceil(dataPtr->fLow / deltaF);
    upper = (UINT4)floor(dataPtr->fHigh / deltaF);
    TwoDeltaToverN = 2.0 * deltaT / ((double) dataPtr->timeData->data->length);

    re=im=0.0;
    dre=dim=0.0;
    newRe=newIm=0.0;
    if(signalFlag){
    /* Employ a trick here for avoiding cos(...) and sin(...) in time
       shifting.  We need to multiply each template frequency bin by
       exp(-J*twopit*deltaF*i) = exp(-J*twopit*deltaF*(i-1)) +
       exp(-J*twopit*deltaF*(i-1))*(exp(-J*twopit*deltaF) - 1) .  This
       recurrance relation has the advantage that the error growth is
       O(sqrt(N)) for N repetitions. */
    
    /* Values for the first iteration: */
    re = cos(twopit*deltaF*lower);
    im = -sin(twopit*deltaF*lower);

    /* Incremental values, using cos(theta) - 1 = -2*sin(theta/2)^2 */
    dim = -sin(twopit*deltaF);
    dre = -2.0*sin(0.5*twopit*deltaF)*sin(0.5*twopit*deltaF);
    }//end signalFlag

    //Set up noise PSD meta parameters
    for(i=0; i<Nblock; i++)
    {
      if(psdFlag)
      {
        alpha[i]   = gsl_matrix_get(nparams,ifo,i);
        lnalpha[i] = log(alpha[i]);

        psdBandsMin_array[i] = gsl_matrix_get(psdBandsMin,ifo,i);
        psdBandsMax_array[i] = gsl_matrix_get(psdBandsMax,ifo,i);
      }
      else
      {
        alpha[i]=1.0;
        lnalpha[i]=0.0;
      }
    }
    //Set up psd line arrays
    for(j=0;j<Nlines;j++)
    {
      if(lineFlag)
      {
        //find range of fourier fourier bins which are excluded from integration
        lines_array[j]  = (int)gsl_matrix_get(lines,ifo,j);
        widths_array[j] = (int)gsl_matrix_get(widths,ifo,j);
      }
      else
      {
        lines_array[j]=0;
        widths_array[j]=0;
      }
    }

    for (i=lower; i<=upper; ++i){
      //get local copy of data Fourier amplitudes
      dataReal = creal(dataPtr->freqData->data->data[i]) / deltaT;
      dataImag = cimag(dataPtr->freqData->data->data[i]) / deltaT;

      //initialize residual as data -- subtract components of model if included
      diffRe = dataReal;
      diffIm = dataImag;

      //subtract GW model from residual
      if(signalFlag){
      /* derive template (involving location/orientation parameters) from given plus/cross waveforms: */
      plainTemplateReal = FplusScaled * creal(dataPtr->freqModelhPlus->data->data[i])  
                          +  FcrossScaled * creal(dataPtr->freqModelhCross->data->data[i]);
      plainTemplateImag = FplusScaled * cimag(dataPtr->freqModelhPlus->data->data[i])  
                          +  FcrossScaled * cimag(dataPtr->freqModelhCross->data->data[i]);

      /* do time-shifting...             */
      /* (also un-do 1/deltaT scaling): */
      templateReal = (plainTemplateReal*re - plainTemplateImag*im) / deltaT;
      templateImag = (plainTemplateReal*im + plainTemplateImag*re) / deltaT;
      signal2noise += TwoDeltaToverN * ( templateReal*templateReal + templateImag*templateImag ) / dataPtr->oneSidedNoisePowerSpectrum->data->data[i];

      /* compute squared difference & 'chi-squared': */
      diffRe -= templateReal;         // Difference in real parts...
      diffIm -= templateImag;         // ...and imaginary parts, and...

      }//end signal subtraction

      //subtract glitch model from residual
      if(glitchFlag)
      {
        /* fourier amplitudes of glitches */
        glitchReal = gsl_matrix_get(glitchFD,ifo,2*i);
        glitchImag = gsl_matrix_get(glitchFD,ifo,2*i+1);

        diffRe -= glitchReal;
        diffIm -= glitchImag;
      }//end glitch subtraction

      //now compute square of residual & rescale for integration
      diffSquared  = diffRe*diffRe + diffIm*diffIm ;  // ...squared difference of the 2 complex figures.
      REAL8 temp = ((TwoDeltaToverN * diffSquared) / dataPtr->oneSidedNoisePowerSpectrum->data->data[i]);

 //fprintf(testout, "%e %e %e %e %e %e\n",
 //        f, dataPtr->oneSidedNoisePowerSpectrum->data->data[i], 
 //        dataPtr->freqData->data->data[i].re, dataPtr->freqData->data->data[i].im,
 //        templateReal, templateImag);
      /* Add noise PSD parameters to the model */
      if(psdFlag)
      {
        for(j=0; j<Nblock; j++)
        {
            if (i >= psdBandsMin_array[j] && i <= psdBandsMax_array[j])
            {
                temp  /= alpha[j];
                temp  += lnalpha[j];
            }
        }
      }

      /*only sum over bins which are outside of excluded regions */
      if(LALInferenceLineSwitch(lineFlag, Nlines, lines_array, widths_array, i))
      {
        chisquared  += temp;
        dataPtr->loglikelihood -= temp;
      }
 
      /* Now update re and im for the next iteration. */
      if(signalFlag){
      newRe = re + re*dre - im*dim;
      newIm = im + re*dim + im*dre;

      re = newRe;
      im = newIm;
<<<<<<< HEAD

=======
      }
>>>>>>> 80cbee0c
    }
    ifo++; //increment IFO counter for noise parameters
    dataPtr->likelihood_counter++;
    dataPtr = dataPtr->next;
    
 //fclose(testout);
  }
  loglikeli = -1.0 * chisquared; // note (again): the log-likelihood is unnormalised!
<<<<<<< HEAD
  LALInferenceClearVariables(&intrinsicParams);
  //printf("%10.10e\n",loglikeli);
=======
  //rejection sample on SNR if using Malmquist prior
  if(LALInferenceCheckVariable(currentParams, "malmquistPrior") && signal2noise < 25.0) loglikeli = -1.0e30;
  if(signalFlag)LALInferenceClearVariables(&intrinsicParams);
>>>>>>> 80cbee0c
  return(loglikeli);
}

/***************************************************************/
/* Student-t (log-) likelihood function                        */
/* as described in Roever/Meyer/Christensen (2011):            */
/*   "Modelling coloured residual noise                        */
/*   in gravitational-wave signal processing."                 */
/*   Classical and Quantum Gravity, 28(1):015010.              */
/*   http://dx.doi.org/10.1088/0264-9381/28/1/015010           */
/*   http://arxiv.org/abs/0804.3853                            */
/* Returns the non-normalised logarithmic likelihood.          */
/* * * * * * * * * * * * * * * * * * * * * * * * * * * * * * * */
/* Required (`currentParams') parameters are:                  */
/*   - "rightascension"  (REAL8, radian, 0 <= RA <= 2pi)       */
/*   - "declination"     (REAL8, radian, -pi/2 <= dec <=pi/2)  */
/*   - "polarisation"    (REAL8, radian, 0 <= psi <= ?)        */
/*   - "distance"        (REAL8, Mpc, > 0)                     */
/*   - "time"            (REAL8, GPS sec.)                     */
/* * * * * * * * * * * * * * * * * * * * * * * * * * * * * * * */
/* This function is essentially the same as the                */
/* "UndecomposedFreqDomainLogLikelihood()" function.           */
/* The additional parameter to be supplied is the (REAL8)      */
/* degrees-of-freedom parameter (nu) for each Ifo.             */
/* The additional "df" argument gives the corresponding        */
/* d.f. parameter for each element of the "*data" list.        */
/* The names of "df" must match the "->name" slot of           */
/* the elements of "data".                                     */
/*                                                             */
/* (TODO: allow for d.f. parameter to vary with frequency,     */
/*        i.e., to be a set of vectors corresponding to        */
/*        frequencies)                                         */
/***************************************************************/

REAL8 LALInferenceFreqDomainStudentTLogLikelihood(LALInferenceVariables *currentParams, LALInferenceIFOData *data, 
                                      LALInferenceTemplateFunction templt)
{
  double Fplus, Fcross;
  double FplusScaled, FcrossScaled;
  double diffRe, diffIm, diffSquared;
  double dataReal, dataImag;
  REAL8 loglikeli;
  REAL8 plainTemplateReal, plainTemplateImag;
  REAL8 templateReal, templateImag;
  int i, lower, upper;
  LALInferenceIFOData *dataPtr;
  double ra, dec, psi, distMpc, gmst,mc;
  double GPSdouble;
  LIGOTimeGPS GPSlal;
  double chisquared;
  double timedelay;  /* time delay b/w iterferometer & geocenter w.r.t. sky location */
  double timeshift;  /* time shift (not necessarily same as above)                   */
  double deltaT, FourDeltaToverN, deltaF, twopit, f, re, im, singleFreqBinTerm;
  double degreesOfFreedom, nu;
  double timeTmp;
  int different;
  LALStatus status;
  memset(&status,0,sizeof(status));
  LALInferenceVariables intrinsicParams;
  
  /* Fill in derived parameters if necessary */
  if(LALInferenceCheckVariable(currentParams,"logdistance")){
    distMpc=exp(*(REAL8 *) LALInferenceGetVariable(currentParams,"logdistance"));
    LALInferenceAddVariable(currentParams,"distance",&distMpc,LALINFERENCE_REAL8_t,LALINFERENCE_PARAM_OUTPUT);
  }

  if(LALInferenceCheckVariable(currentParams,"logmc")){
    mc=exp(*(REAL8 *)LALInferenceGetVariable(currentParams,"logmc"));
    LALInferenceAddVariable(currentParams,"chirpmass",&mc,LALINFERENCE_REAL8_t,LALINFERENCE_PARAM_OUTPUT);
  }
  /* determine source's sky location & orientation parameters: */
  ra        = *(REAL8*) LALInferenceGetVariable(currentParams, "rightascension"); /* radian      */
  dec       = *(REAL8*) LALInferenceGetVariable(currentParams, "declination");    /* radian      */
  psi       = *(REAL8*) LALInferenceGetVariable(currentParams, "polarisation");   /* radian      */
  GPSdouble = *(REAL8*) LALInferenceGetVariable(currentParams, "time");           /* GPS seconds */
  distMpc   = *(REAL8*) LALInferenceGetVariable(currentParams, "distance");       /* Mpc         */

  /* figure out GMST: */
  XLALGPSSetREAL8(&GPSlal, GPSdouble);
  gmst=XLALGreenwichMeanSiderealTime(&GPSlal);

  intrinsicParams = LALInferenceGetInstrinsicParams(currentParams);
  /*  TODO: add pointer to template function here.                                         */
  /*  (otherwise same parameters but different template will lead to no re-computation!!)  */

  chisquared = 0.0;
  /* loop over data (different interferometers): */
  dataPtr = data;

  while (dataPtr != NULL) {
    /* The parameters the Likelihood function can handle by itself    */
    /* (and which shouldn't affect the template function) are         */
    /* sky location (ra, dec), polarisation and signal arrival time.  */
    /* Note that the template function shifts the waveform to so that */
    /* t_c corresponds to the "time" parameter in                     */
    /* IFOdata->modelParams (set, e.g., from the trigger value).      */
    
    /* Reset log-likelihood */
    dataPtr->loglikelihood = 0.0;

    /* Compare parameter values with parameter values corresponding */
    /* to currently stored template; ignore "time" variable:        */
    if (LALInferenceCheckVariable(dataPtr->modelParams, "time")) {
      timeTmp = *(REAL8 *) LALInferenceGetVariable(dataPtr->modelParams, "time");
      LALInferenceRemoveVariable(dataPtr->modelParams, "time");
    }
    else timeTmp = GPSdouble;
    different = LALInferenceCompareVariables(dataPtr->modelParams, &intrinsicParams);
    /* "different" now may also mean that "dataPtr->modelParams" */
    /* wasn't allocated yet (as in the very 1st iteration).      */

    if (different) { /* template needs to be re-computed: */
      LALInferenceCopyVariables(&intrinsicParams, dataPtr->modelParams);
      LALInferenceAddVariable(dataPtr->modelParams, "time", &timeTmp, LALINFERENCE_REAL8_t,LALINFERENCE_PARAM_LINEAR);
      templt(dataPtr);

      if (dataPtr->modelDomain == LAL_SIM_DOMAIN_TIME) {
	/* TD --> FD. */
	LALInferenceExecuteFT(dataPtr);
      }
    }
    else { /* no re-computation necessary. Return back "time" value, do nothing else: */
      LALInferenceAddVariable(dataPtr->modelParams, "time", &timeTmp, LALINFERENCE_REAL8_t,LALINFERENCE_PARAM_LINEAR);
    }

    /* Template is now in dataPtr->freqModelhPlus hCross. */

    /* determine beam pattern response (F_plus and F_cross) for given Ifo: */
    XLALComputeDetAMResponse(&Fplus, &Fcross,
                             (const REAL4(*)[3])dataPtr->detector->response,
			     ra, dec, psi, gmst);
    /* signal arrival time (relative to geocenter); */
    timedelay = XLALTimeDelayFromEarthCenter(dataPtr->detector->location,
                                             ra, dec, &GPSlal);
    /* (negative timedelay means signal arrives earlier at Ifo than at geocenter, etc.)    */
    /* amount by which to time-shift template (not necessarily same as above "timedelay"): */
    timeshift =  (GPSdouble - (*(REAL8*) LALInferenceGetVariable(dataPtr->modelParams, "time"))) + timedelay;

    twopit    = LAL_TWOPI * timeshift;

    /* include distance (overall amplitude) effect in Fplus/Fcross: */
    FplusScaled  = Fplus  / distMpc;
    FcrossScaled = Fcross / distMpc;

    if (LALInferenceCheckVariable(currentParams, "crazyInjectionHLSign") &&
        *((INT4 *)LALInferenceGetVariable(currentParams, "crazyInjectionHLSign"))) {
      if (strstr(dataPtr->name, "H") || strstr(dataPtr->name, "L")) {
        FplusScaled *= -1.0;
        FcrossScaled *= -1.0;
      }
    }

    dataPtr->fPlus = FplusScaled;
    dataPtr->fCross = FcrossScaled;
    dataPtr->timeshift = timeshift;

    /* extract the element from the "df" vector that carries the current Ifo's name: */
    CHAR df_variable_name[64];
    sprintf(df_variable_name,"df_%s",dataPtr->name);
    if(LALInferenceCheckVariable(currentParams,df_variable_name)){
      degreesOfFreedom = *(REAL8*) LALInferenceGetVariable(currentParams,df_variable_name);
    }
    else {
      degreesOfFreedom = dataPtr->STDOF;
    }
    if (!(degreesOfFreedom>0)) {
      XLALPrintError(" ERROR in StudentTLogLikelihood(): degrees-of-freedom parameter must be positive.\n");
      XLAL_ERROR_REAL8(XLAL_EDOM);
    }

    /* determine frequency range & loop over frequency bins: */
    deltaT = dataPtr->timeData->deltaT;
    deltaF = 1.0 / (((double)dataPtr->timeData->data->length) * deltaT);
    lower = (UINT4)ceil(dataPtr->fLow / deltaF);
    upper = (UINT4)floor(dataPtr->fHigh / deltaF);
    FourDeltaToverN = 4.0 * deltaT / ((double) dataPtr->timeData->data->length);
    for (i=lower; i<=upper; ++i){
      /* degrees-of-freedom parameter (nu_j) for this particular frequency bin: */
      nu = degreesOfFreedom;
      /* (for now constant across frequencies)                                  */
      /* derive template (involving location/orientation parameters) from given plus/cross waveforms: */
      plainTemplateReal = FplusScaled * creal(dataPtr->freqModelhPlus->data->data[i])  
                          +  FcrossScaled * creal(dataPtr->freqModelhCross->data->data[i]);
      plainTemplateImag = FplusScaled * cimag(dataPtr->freqModelhPlus->data->data[i])  
                          +  FcrossScaled * cimag(dataPtr->freqModelhCross->data->data[i]);

      /* do time-shifting...            */
      /* (also un-do 1/deltaT scaling): */
      f = ((double) i) * deltaF;
      /* real & imag parts of  exp(-2*pi*i*f*deltaT): */
      re = cos(twopit * f);
      im = - sin(twopit * f);
      templateReal = (plainTemplateReal*re - plainTemplateImag*im) / deltaT;
      templateImag = (plainTemplateReal*im + plainTemplateImag*re) / deltaT;
      dataReal     = creal(dataPtr->freqData->data->data[i]) / deltaT;
      dataImag     = cimag(dataPtr->freqData->data->data[i]) / deltaT;
      /* compute squared difference & 'chi-squared': */
      diffRe       = dataReal - templateReal;         /* Difference in real parts...                     */
      diffIm       = dataImag - templateImag;         /* ...and imaginary parts, and...                  */
      diffSquared  = diffRe*diffRe + diffIm*diffIm ;  /* ...squared difference of the 2 complex figures. */
      singleFreqBinTerm = ((nu+2.0)/2.0) * log(1.0 + (FourDeltaToverN * diffSquared) / (nu * dataPtr->oneSidedNoisePowerSpectrum->data->data[i]));
      chisquared  += singleFreqBinTerm;   /* (This is a sum-of-squares, or chi^2, term in the Gaussian case, not so much in the Student-t case...)  */
      dataPtr->loglikelihood -= singleFreqBinTerm;
    }

    dataPtr = dataPtr->next;
  }
  loglikeli = -1.0 * chisquared; /* note (again): the log-likelihood is unnormalised! */
  LALInferenceClearVariables(&intrinsicParams);  
  return(loglikeli);
}

REAL8 LALInferenceFreqDomainLogLikelihood(LALInferenceVariables *currentParams, LALInferenceIFOData * data, 
                              LALInferenceTemplateFunction templt)
/***************************************************************/
/* (log-) likelihood function.                                 */
/* Returns the non-normalised logarithmic likelihood.          */
/* Slightly slower but cleaner than							   */
/* UndecomposedFreqDomainLogLikelihood().          `		   */
/* * * * * * * * * * * * * * * * * * * * * * * * * * * * * * * */
/* Required (`currentParams') parameters are:                  */
/*   - "rightascension"  (REAL8, radian, 0 <= RA <= 2pi)       */
/*   - "declination"     (REAL8, radian, -pi/2 <= dec <=pi/2)  */
/*   - "polarisation"    (REAL8, radian, 0 <= psi <= ?)        */
/*   - "distance"        (REAL8, Mpc, >0)                      */
/*   - "time"            (REAL8, GPS sec.)                     */
/***************************************************************/
{
  REAL8 loglikeli, totalChiSquared=0.0;
  LALInferenceIFOData *ifoPtr=data;
  COMPLEX16Vector *freqModelResponse=NULL;

  /* loop over data (different interferometers): */
  while (ifoPtr != NULL) {
    ifoPtr->loglikelihood = 0.0;

	if(freqModelResponse==NULL)
		freqModelResponse= XLALCreateCOMPLEX16Vector(ifoPtr->freqData->data->length);
	else
		freqModelResponse= XLALResizeCOMPLEX16Vector(freqModelResponse, ifoPtr->freqData->data->length);
	/*compute the response*/
	LALInferenceComputeFreqDomainResponse(currentParams, ifoPtr, templt, freqModelResponse);
        REAL8 temp = LALInferenceComputeFrequencyDomainOverlap(ifoPtr, ifoPtr->freqData->data, ifoPtr->freqData->data)
          -2.0*LALInferenceComputeFrequencyDomainOverlap(ifoPtr, ifoPtr->freqData->data, freqModelResponse)
          +LALInferenceComputeFrequencyDomainOverlap(ifoPtr, freqModelResponse, freqModelResponse);
	totalChiSquared+=temp;
        ifoPtr->loglikelihood -= 0.5*temp;

    ifoPtr = ifoPtr->next;
  }
  loglikeli = -0.5 * totalChiSquared; // note (again): the log-likelihood is unnormalised!
  XLALDestroyCOMPLEX16Vector(freqModelResponse);
  return(loglikeli);
}

REAL8 LALInferenceChiSquareTest(LALInferenceVariables *currentParams, LALInferenceIFOData * data, LALInferenceTemplateFunction templt)
/***************************************************************/
/* Chi-Square function.                                        */
/* Returns the chi square of a template:                       */
/* chisq= p * sum_i (dx_i)^2, with dx_i  =  <s,h>_i  - <s,h>/p */
/* * * * * * * * * * * * * * * * * * * * * * * * * * * * * * * */
/* Required (`currentParams') parameters are:                  */
/*   - "rightascension"  (REAL8, radian, 0 <= RA <= 2pi)       */
/*   - "declination"     (REAL8, radian, -pi/2 <= dec <=pi/2)  */
/*   - "polarisation"    (REAL8, radian, 0 <= psi <= ?)        */
/*   - "distance"        (REAL8, Mpc, >0)                      */
/*   - "time"            (REAL8, GPS sec.)                     */
/***************************************************************/
{
  REAL8 ChiSquared=0.0, dxp, xp, x, norm, binPower, nextBin;
  REAL8 lowerF, upperF, deltaT, deltaF;
  REAL8 *segnorm;
  INT4  i, chisqPt, imax,  kmax, numBins=0;
  INT4  *chisqBin;
  LALInferenceIFOData *ifoPtr=data;
  COMPLEX16Vector *freqModelResponse=NULL;

  /* Allocate memory for local pointers */
  segnorm=XLALMalloc(sizeof(REAL8) * ifoPtr->freqData->data->length);
  chisqBin=XLALMalloc(sizeof(INT4) * (numBins + 1));

  /* loop over data (different interferometers): */
  while (ifoPtr != NULL) {
    if(freqModelResponse==NULL)
      freqModelResponse= XLALCreateCOMPLEX16Vector(ifoPtr->freqData->data->length);
    else
      freqModelResponse= XLALResizeCOMPLEX16Vector(freqModelResponse, ifoPtr->freqData->data->length);
    /*compute the response*/
    LALInferenceComputeFreqDomainResponse(currentParams, ifoPtr, templt, freqModelResponse);

    deltaT = ifoPtr->timeData->deltaT;
    deltaF = 1.0 / (((REAL8)ifoPtr->timeData->data->length) * deltaT);
    
    /* Store values of fLow and fHigh to use later */
    lowerF = ifoPtr->fLow;
    upperF = ifoPtr->fHigh;
   
    /* Generate bin boundaries */
    numBins = *(INT4*) LALInferenceGetVariable(currentParams, "numbins");
    kmax = floor(ifoPtr->fHigh / deltaF);
    imax = kmax > (INT4) ifoPtr->freqData->data->length-1 ? (INT4) ifoPtr->freqData->data->length-1 : kmax;
    
    memset(segnorm,0,sizeof(REAL8) * ifoPtr->freqData->data->length);
    norm = 0.0;
    
    for (i=1; i < imax; ++i){  	  	  
      norm += ((4.0 * deltaF * (creal(freqModelResponse->data[i])*creal(freqModelResponse->data[i])
              +cimag(freqModelResponse->data[i])*cimag(freqModelResponse->data[i]))) 
              / ifoPtr->oneSidedNoisePowerSpectrum->data->data[i]);
      segnorm[i] = norm;
    }


    memset(chisqBin,0,sizeof(INT4) * (numBins +1));

    binPower = norm / (REAL8) numBins;
    nextBin   = binPower;
    chisqPt   = 0;
    chisqBin[chisqPt++] = 0;

    for ( i = 1; i < imax; ++i )
    {
      if ( segnorm[i] >= nextBin )
      {
        chisqBin[chisqPt++] = i;
        nextBin += binPower;
        if ( chisqPt == numBins ) break;
      }
    }
    chisqBin[16]=imax;
    /* check that we have sucessfully allocated all the bins */
    if ( i == (INT4) ifoPtr->freqData->data->length && chisqPt != numBins )
    {
      /* if we have reaced the end of the template power vec and not
       * */
      /* allocated all the bin boundaries then there is a problem
       * */
      fprintf(stderr,"Error constructing frequency bins\n"); 
    }

    /* the last bin boundary is at can be at Nyquist since   */
    /* qtilde is zero above the ISCO of the current template */

    /* end */
    
    x = LALInferenceComputeFrequencyDomainOverlap(ifoPtr, ifoPtr->freqData->data, freqModelResponse)/(sqrt(norm));
    
    ChiSquared=0.0;
    
    for (i=0; i < numBins; ++i){
      
      ifoPtr->fLow = chisqBin[i] * deltaF;
      ifoPtr->fHigh = chisqBin[i+1] * deltaF;
      
      xp = LALInferenceComputeFrequencyDomainOverlap(ifoPtr, ifoPtr->freqData->data, freqModelResponse)/(sqrt(norm));
      dxp = ((REAL8) numBins) * xp - x;
      ChiSquared += (dxp * dxp);
      
    }
    ChiSquared = ChiSquared / (REAL8) numBins;
    ifoPtr->fLow = lowerF;
    ifoPtr->fHigh = upperF;
    
    printf("Chi-Square for %s\t=\t%f\n",ifoPtr->detector->frDetector.name,ChiSquared);
    
    ifoPtr = ifoPtr->next;
  }
  XLALFree(chisqBin);
  XLALFree(segnorm);
  return(ChiSquared);
}

void LALInferenceComputeFreqDomainResponse(LALInferenceVariables *currentParams, LALInferenceIFOData * dataPtr, 
                              LALInferenceTemplateFunction templt, COMPLEX16Vector *freqWaveform)
/***************************************************************/
/* Frequency-domain single-IFO response computation.           */
/* Computes response for a given template.                     */
/* Will re-compute template only if necessary                  */
/* (i.e., if previous, as stored in data->freqModelhCross,     */
/* was based on different parameters or template function).    */
/* Carries out timeshifting for a given detector               */
/* and projection onto this detector.                          */
/* Result stored in freqResponse, assumed to be correctly      */
/* initialized												   */
/* * * * * * * * * * * * * * * * * * * * * * * * * * * * * * * */
/* Required (`currentParams') parameters are:                  */
/*   - "rightascension"  (REAL8, radian, 0 <= RA <= 2pi)       */
/*   - "declination"     (REAL8, radian, -pi/2 <= dec <=pi/2)  */
/*   - "polarisation"    (REAL8, radian, 0 <= psi <= ?)        */
/*   - "distance"        (REAL8, Mpc, >0)                      */
/*   - "time"            (REAL8, GPS sec.)                     */
/***************************************************************/							  
{

	double ra, dec, psi, distMpc, gmst;
	
	double GPSdouble;
	double timeTmp;
	LIGOTimeGPS GPSlal;
	double timedelay;  /* time delay b/w iterferometer & geocenter w.r.t. sky location */
	double timeshift;  /* time shift (not necessarily same as above)                   */
	double deltaT, deltaF, twopit, f, re, im;

	int different;
	LALInferenceVariables intrinsicParams;
	LALStatus status;
	memset(&status,0,sizeof(status));
	
	double Fplus, Fcross;
	double FplusScaled, FcrossScaled;
	REAL8 plainTemplateReal, plainTemplateImag;
	UINT4 i;
	REAL8 mc;
	/* Fill in derived parameters if necessary */
	if(LALInferenceCheckVariable(currentParams,"logdistance")){
		distMpc=exp(*(REAL8 *) LALInferenceGetVariable(currentParams,"logdistance"));
		LALInferenceAddVariable(currentParams,"distance",&distMpc,LALINFERENCE_REAL8_t,LALINFERENCE_PARAM_OUTPUT);
	}

	if(LALInferenceCheckVariable(currentParams,"logmc")){
		mc=exp(*(REAL8 *)LALInferenceGetVariable(currentParams,"logmc"));
		LALInferenceAddVariable(currentParams,"chirpmass",&mc,LALINFERENCE_REAL8_t,LALINFERENCE_PARAM_OUTPUT);
	}
		
	
	/* determine source's sky location & orientation parameters: */
	ra        = *(REAL8*) LALInferenceGetVariable(currentParams, "rightascension"); /* radian      */
	dec       = *(REAL8*) LALInferenceGetVariable(currentParams, "declination");    /* radian      */
	psi       = *(REAL8*) LALInferenceGetVariable(currentParams, "polarisation");   /* radian      */
	GPSdouble = *(REAL8*) LALInferenceGetVariable(currentParams, "time");           /* GPS seconds */
	distMpc   = *(REAL8*) LALInferenceGetVariable(currentParams, "distance");       /* Mpc         */

		
	/* figure out GMST: */
	XLALGPSSetREAL8(&GPSlal, GPSdouble);
	gmst=XLALGreenwichMeanSiderealTime(&GPSlal);

    intrinsicParams = LALInferenceGetInstrinsicParams(currentParams);

	// TODO: add pointer to template function here.
	// (otherwise same parameters but different template will lead to no re-computation!!)
      
	/* The parameters the response function can handle by itself     */
    /* (and which shouldn't affect the template function) are        */
    /* sky location (ra, dec), polarisation and signal arrival time. */
    /* Note that the template function shifts the waveform to so that*/
	/* t_c corresponds to the "time" parameter in                    */
	/* IFOdata->modelParams (set, e.g., from the trigger value).     */
    
    /* Compare parameter values with parameter values corresponding  */
    /* to currently stored template; ignore "time" variable:         */
    if (LALInferenceCheckVariable(dataPtr->modelParams, "time")) {
      timeTmp = *(REAL8 *) LALInferenceGetVariable(dataPtr->modelParams, "time");
      LALInferenceRemoveVariable(dataPtr->modelParams, "time");
    }
    else timeTmp = GPSdouble;
    different = LALInferenceCompareVariables(dataPtr->modelParams, &intrinsicParams);
    /* "different" now may also mean that "dataPtr->modelParams" */
    /* wasn't allocated yet (as in the very 1st iteration).      */

    if (different) { /* template needs to be re-computed: */
      LALInferenceCopyVariables(&intrinsicParams, dataPtr->modelParams);
      LALInferenceAddVariable(dataPtr->modelParams, "time", &timeTmp, LALINFERENCE_REAL8_t,LALINFERENCE_PARAM_LINEAR);
      templt(dataPtr);

      if (dataPtr->modelDomain == LAL_SIM_DOMAIN_TIME) {
	/* TD --> FD. */
	LALInferenceExecuteFT(dataPtr);
      }
    }
    else { /* no re-computation necessary. Return back "time" value, do nothing else: */
      LALInferenceAddVariable(dataPtr->modelParams, "time", &timeTmp, LALINFERENCE_REAL8_t,LALINFERENCE_PARAM_LINEAR);
    }
    /* Template is now in dataPtr->freqModelhPlus and
       dataPtr->freqModelhCross */

    /* determine beam pattern response (F_plus and F_cross) for given Ifo: */
    XLALComputeDetAMResponse(&Fplus, &Fcross, (const REAL4(*)[3])dataPtr->detector->response,
			     ra, dec, psi, gmst);
		 
    /* signal arrival time (relative to geocenter); */
    timedelay = XLALTimeDelayFromEarthCenter(dataPtr->detector->location,
                                             ra, dec, &GPSlal);
    /* (negative timedelay means signal arrives earlier at Ifo than at geocenter, etc.) */

    /* amount by which to time-shift template (not necessarily same as above "timedelay"): */
    timeshift =  (GPSdouble - (*(REAL8*) LALInferenceGetVariable(dataPtr->modelParams, "time"))) + timedelay;

    twopit    = LAL_TWOPI * timeshift;

    /* include distance (overall amplitude) effect in Fplus/Fcross: */
    FplusScaled  = Fplus  / distMpc;
    FcrossScaled = Fcross / distMpc;
    
    if (LALInferenceCheckVariable(currentParams, "crazyInjectionHLSign") &&
        *((INT4 *)LALInferenceGetVariable(currentParams, "crazyInjectionHLSign"))) {
      if (strstr(dataPtr->name, "H") || strstr(dataPtr->name, "L")) {
        FplusScaled *= -1.0;
        FcrossScaled *= -1.0;
      }
    }

	if(freqWaveform->length!=dataPtr->freqModelhPlus->data->length){
		printf("fW%d data%d\n", freqWaveform->length, dataPtr->freqModelhPlus->data->length);
		printf("Error!  Frequency data vector must be same length as original data!\n");
		exit(1);
	}
	
	deltaT = dataPtr->timeData->deltaT;
    deltaF = 1.0 / (((double)dataPtr->timeData->data->length) * deltaT);

#ifdef DEBUG
FILE* file=fopen("TempSignal.dat", "w");	
#endif
	for(i=0; i<freqWaveform->length; i++){
		/* derive template (involving location/orientation parameters) from given plus/cross waveforms: */
		plainTemplateReal = FplusScaled * creal(dataPtr->freqModelhPlus->data->data[i])  
                          +  FcrossScaled * creal(dataPtr->freqModelhCross->data->data[i]);
		plainTemplateImag = FplusScaled * cimag(dataPtr->freqModelhPlus->data->data[i])  
                          +  FcrossScaled * cimag(dataPtr->freqModelhCross->data->data[i]);

		/* do time-shifting...             */
<<<<<<< HEAD
		/* (also un-do 1/deltaT scaling): */
		f = ((double) i) * deltaF;
		/* real & imag parts of  exp(-2*pi*i*f*deltaT): */
		re = cos(twopit * f);
		im = - sin(twopit * f);

		freqWaveform->data[i]=crect((plainTemplateReal*re - plainTemplateImag*im),(plainTemplateReal*im + plainTemplateImag*re));		

=======
		freqWaveform->data[i] = crect( (plainTemplateReal*re - plainTemplateImag*im), (plainTemplateReal*im + plainTemplateImag*re) );
>>>>>>> 80cbee0c
#ifdef DEBUG
		fprintf(file, "%lg %lg \t %lg\n", f, freqWaveform->data[i].re, freqWaveform->data[i].im);
#endif
	}
#ifdef DEBUG
fclose(file);
#endif
	LALInferenceClearVariables(&intrinsicParams);
}

REAL8 LALInferenceComputeFrequencyDomainOverlap(LALInferenceIFOData * dataPtr,
                                    COMPLEX16Vector * freqData1, 
                                    COMPLEX16Vector * freqData2)
{
  if (dataPtr==NULL || freqData1 ==NULL || freqData2==NULL){
  	XLAL_ERROR_REAL8(XLAL_EFAULT); 
  	}
  	
  int lower, upper, i;
  double deltaT, deltaF;
  
  double overlap=0.0;
  
  /* determine frequency range & loop over frequency bins: */
  deltaT = dataPtr->timeData->deltaT;
  deltaF = 1.0 / (((double)dataPtr->timeData->data->length) * deltaT);
  lower = ceil(dataPtr->fLow / deltaF);
  upper = floor(dataPtr->fHigh / deltaF);
	
  for (i=lower; i<=upper; ++i){  	  	  
    overlap  += ((4.0*deltaF*(creal(freqData1->data[i])*creal(freqData2->data[i])+cimag(freqData1->data[i])*cimag(freqData2->data[i]))) 
                 / dataPtr->oneSidedNoisePowerSpectrum->data->data[i]);
  }

  return overlap;
}

REAL8 LALInferenceNullLogLikelihood(LALInferenceIFOData *data)
/*Identical to FreqDomainNullLogLikelihood                        */
{
	REAL8 loglikeli, totalChiSquared=0.0;
	LALInferenceIFOData *ifoPtr=data;
	
	/* loop over data (different interferometers): */
	while (ifoPtr != NULL) {
          ifoPtr->nullloglikelihood = 0.0;
          REAL8 temp = LALInferenceComputeFrequencyDomainOverlap(ifoPtr, ifoPtr->freqData->data, ifoPtr->freqData->data);
          totalChiSquared+=temp;
          ifoPtr->nullloglikelihood -= 0.5*temp;
		ifoPtr = ifoPtr->next;
	}
	loglikeli = -0.5 * totalChiSquared; // note (again): the log-likelihood is unnormalised!
	return(loglikeli);
}

REAL8 LALInferenceNullLogLikelihoodBestIFO(LALInferenceIFOData *data)
/*Identical to FreqDomainNullLogLikelihood                        */
{
	REAL8 loglikeli, totalChiSquared=0.0;
	LALInferenceIFOData *ifoPtr=data;
	
	/* loop over data (different interferometers): */
	while (ifoPtr != NULL && ifoPtr->skipIFO!=1) {
        printf("doing null logl\n");
          ifoPtr->nullloglikelihood = 0.0;
          REAL8 temp = LALInferenceComputeFrequencyDomainOverlap(ifoPtr, ifoPtr->freqData->data, ifoPtr->freqData->data);
          totalChiSquared+=temp;
          ifoPtr->nullloglikelihood -= 0.5*temp;
		ifoPtr = ifoPtr->next;
	}
	loglikeli = -0.5 * totalChiSquared; // note (again): the log-likelihood is unnormalised!
	return(loglikeli);
}

static void extractDimensionlessVariableVector(LALInferenceVariables *currentParams, REAL8 *x, INT4 mode) {
  REAL8 m1, m2, d, iota, phi, psi, ra, dec, t, a1, a2, theta1, theta2, phi1, phi2;
  
  REAL8 mean[15];
  REAL8 Mc;
  
  memset(x, 0, 15*sizeof(REAL8));
  memset(mean, 0, 15*sizeof(REAL8));

  if (mode==0) {
    mean[0] = 16.0;
    mean[1] = 7.0;
    mean[2] = M_PI/2.0;
    mean[3] = M_PI;
    mean[4] = M_PI/2.0;
    mean[5] = M_PI;
    mean[6] = 0.0;
    mean[7] = 50.0;
    mean[8] = 0.0;
    mean[9] =0.5;
    mean[10]=0.5;
    mean[11]=M_PI/2.0;
    mean[12]=M_PI/2.0;
    mean[13]=M_PI;
    mean[14]=M_PI;
  } else if (mode==1) {
    mean[0] = 16.0;
    mean[1] = 7.0;
    mean[2] = 1.0*M_PI/4.0;
    mean[3] = 1.0*M_PI/2.0;
    mean[4] = 1.0*M_PI/4.0;
    mean[5] = 1.0*M_PI/2.0;
    mean[6] = -M_PI/4.0;
    mean[7] = 25.0;
    mean[8] = -0.03;
    mean[9] =0.2;
    mean[10]=0.2;
    mean[11]=1.0*M_PI/4.0;
    mean[12]=1.0*M_PI/4.0;
    mean[13]=1.0*M_PI/2.0;
    mean[14]=1.0*M_PI/2.0;
  } else if (mode==2) {
    /* set means of second mode to be 8 sigma from first mode */
    mean[0] = 16.0 + 8.*sqrt(CM[0][0]);
    mean[1] = 7.0 + 8.*sqrt(CM[1][1]);
    mean[2] = 1.0*M_PI/4.0 + 8.*sqrt(CM[2][2]);
    mean[3] = 1.0*M_PI/2.0 + 8.*sqrt(CM[3][3]);
    mean[4] = 1.0*M_PI/4.0 + 8.*sqrt(CM[4][4]);
    mean[5] = 1.0*M_PI/2.0 + 8.*sqrt(CM[5][5]);
    mean[6] = -M_PI/4.0 + 8.*sqrt(CM[6][6]);
    mean[7] = 25.0 + 8.*sqrt(CM[7][7]);
    mean[8] = -0.03 + 8.*sqrt(CM[8][8]);
    mean[9] =0.2 + 8.*sqrt(CM[9][9]);
    mean[10]=0.2 + 8.*sqrt(CM[10][10]);
    mean[11]=1.0*M_PI/4.0 + 8.*sqrt(CM[11][11]);
    mean[12]=1.0*M_PI/4.0 + 8.*sqrt(CM[12][12]);
    mean[13]=1.0*M_PI/2.0 + 8.*sqrt(CM[13][13]);
    mean[14]=1.0*M_PI/2.0 + 8.*sqrt(CM[14][14]);
    /* mean[0] = 16.0;
    mean[1] = 7.0;
    mean[2] = 3.0*M_PI/4.0;
    mean[3] = 3.0*M_PI/2.0;
    mean[4] = 3.0*M_PI/4.0;
    mean[5] = 3.0*M_PI/2.0;
    mean[6] = M_PI/4.0;
    mean[7] = 75.0;
    mean[8] = 0.03;
    mean[9] =0.8;
    mean[10]=0.8;
    mean[11]=3.0*M_PI/4.0;
    mean[12]=3.0*M_PI/4.0;
    mean[13]=3.0*M_PI/2.0;
    mean[14]=3.0*M_PI/2.0; */
  } else {
    printf("Error!  Unrecognized mode in analytic likelihood!\n");
    exit(1);
  }


  if (LALInferenceCheckVariable(currentParams,"m1")&&LALInferenceCheckVariable(currentParams,"m2"))
  {
    m1=*(REAL8 *)LALInferenceGetVariable(currentParams,"m1");
    m2=*(REAL8 *)LALInferenceGetVariable(currentParams,"m2");
  }
  else
  {
  	if (LALInferenceCheckVariable(currentParams, "chirpmass")) {
    	Mc = *(REAL8 *)LALInferenceGetVariable(currentParams, "chirpmass");
  	} else if (LALInferenceCheckVariable(currentParams, "logmc")) {
    	Mc = exp(*(REAL8 *)LALInferenceGetVariable(currentParams, "logmc"));
  	} else {
    	fprintf(stderr, "Could not find chirpmass or logmc in LALInferenceCorrelatedAnalyticLogLikelihood (in %s, line %d)\n", 
        	    __FILE__, __LINE__);
    	exit(1);
  	}

  	if (LALInferenceCheckVariable(currentParams, "massratio")) {
    	REAL8 eta = *(REAL8 *)LALInferenceGetVariable(currentParams, "massratio");
    	LALInferenceMcEta2Masses(Mc, eta, &m1, &m2);
  	} else if (LALInferenceCheckVariable(currentParams, "asym_massratio")) {
    	REAL8 q = *(REAL8 *)LALInferenceGetVariable(currentParams, "asym_massratio");
    	LALInferenceMcQ2Masses(Mc, q, &m1, &m2);
  	} else {
    	fprintf(stderr, "Could not find eta or q in LALInferenceCorrelatedAnalyticLogLikelihood (in %s, line %d)\n",
        	    __FILE__, __LINE__);
    	exit(1);
  	}
  }

  if (LALInferenceCheckVariable(currentParams, "distance")) {
    d = *(REAL8 *)LALInferenceGetVariable(currentParams, "distance");
  } else if (LALInferenceCheckVariable(currentParams, "logdistance")) {
    d = exp(*(REAL8 *)LALInferenceGetVariable(currentParams, "logdistance"));
  } else {
    fprintf(stderr, "Could not find distance or log(d) in LALInferenceCorrelatedAnalyticLogLikelihood (in %s, line %d)\n",
            __FILE__, __LINE__);
    exit(1);
  }

  iota = *(REAL8 *)LALInferenceGetVariable(currentParams, "inclination");
  psi = *(REAL8 *)LALInferenceGetVariable(currentParams, "polarisation");
  phi = *(REAL8 *)LALInferenceGetVariable(currentParams, "phase");
  ra = *(REAL8 *)LALInferenceGetVariable(currentParams, "rightascension");
  dec = *(REAL8 *)LALInferenceGetVariable(currentParams, "declination");
  t = *(REAL8 *)LALInferenceGetVariable(currentParams, "time");
  
  if (LALInferenceCheckVariable(currentParams, "a_spin1")) {
    a1 = *(REAL8 *)LALInferenceGetVariable(currentParams, "a_spin1");
  } else {
    a1 = 0.0;
  }

  if (LALInferenceCheckVariable(currentParams, "a_spin2")) {
    a2 = *(REAL8 *)LALInferenceGetVariable(currentParams, "a_spin2");
  } else {
    a2 = 0.0;
  }

  if (LALInferenceCheckVariable(currentParams, "phi_spin1")) {
    phi1 = *(REAL8 *)LALInferenceGetVariable(currentParams, "phi_spin1");
  } else {
    phi1 = 0.0;
  }
  
  if (LALInferenceCheckVariable(currentParams, "phi_spin2")) {
    phi2 = *(REAL8 *)LALInferenceGetVariable(currentParams, "phi_spin2");
  } else {
    phi2 = 0.0;
  }
  
  if (LALInferenceCheckVariable(currentParams, "theta_spin1")) {
    theta1 = *(REAL8 *)LALInferenceGetVariable(currentParams, "theta_spin1");
  } else {
    theta1 = 0.0;
  }

  if (LALInferenceCheckVariable(currentParams, "theta_spin2")) {
    theta2 = *(REAL8 *)LALInferenceGetVariable(currentParams, "theta_spin2");
  } else {
    theta2 = 0.0;
  }

  x[0] = (m1    - mean[0]);
  x[1] = (m2    - mean[1]);
  x[2] = (iota  - mean[2])/(M_PI/20.0);
  x[3] = (phi   - mean[3])/(M_PI/10.0);
  x[4] = (psi   - mean[4])/(M_PI/20.0);
  x[5] = (ra    - mean[5])/(M_PI/10.0);
  x[6] = (dec   - mean[6])/(M_PI/10.0);
  x[7] = (d     - mean[7])/10.0;
  x[8] = (t     - mean[8])/0.1;
  x[9] =(a1     - mean[9])/0.1;
  x[10]=(a2     - mean[10])/0.1;
  x[11]=(theta1 - mean[11])/(M_PI/20.0);
  x[12]=(theta2 - mean[12])/(M_PI/20.0);
  x[13]=(phi1   - mean[13])/(M_PI/10.0);
  x[14]=(phi2   - mean[14])/(M_PI/10.0);
}

REAL8 LALInferenceCorrelatedAnalyticLogLikelihood(LALInferenceVariables *currentParams, 
                                                  LALInferenceIFOData UNUSED *data, 
                                                  LALInferenceTemplateFunction UNUSED template) {
  const INT4 DIM = 15;
  static gsl_matrix *LUCM = NULL;
  static gsl_permutation *LUCMPerm = NULL;
  INT4 mode = 0;
  
  REAL8 x[DIM];
  REAL8 xOrig[DIM];

  gsl_vector_view xView = gsl_vector_view_array(x, DIM);

  extractDimensionlessVariableVector(currentParams, x, mode);

  memcpy(xOrig, x, DIM*sizeof(REAL8));

  if (LUCM==NULL) {
    gsl_matrix_const_view CMView = gsl_matrix_const_view_array(&(CM[0][0]), DIM, DIM);
    int signum;

    LUCM = gsl_matrix_alloc(DIM, DIM);
    LUCMPerm = gsl_permutation_alloc(DIM);

    gsl_matrix_memcpy(LUCM, &(CMView.matrix));

    gsl_linalg_LU_decomp(LUCM, LUCMPerm, &signum);
  }

  gsl_linalg_LU_svx(LUCM, LUCMPerm, &(xView.vector));

  INT4 i;
  REAL8 sum = 0.0;
  for (i = 0; i < DIM; i++) {
    sum += xOrig[i]*x[i];
  }
  return -sum/2.0;
}

REAL8 LALInferenceBimodalCorrelatedAnalyticLogLikelihood(LALInferenceVariables *currentParams,
                                                  LALInferenceIFOData UNUSED *data,
                                                  LALInferenceTemplateFunction UNUSED template) {
  const INT4 DIM = 15;
  const INT4 MODES = 2;
  INT4 i, mode;
  REAL8 sum = 0.0;
  REAL8 a, b;
  static gsl_matrix *LUCM = NULL;
  static gsl_permutation *LUCMPerm = NULL;
  gsl_vector_view xView;

  REAL8 x[DIM];
  REAL8 xOrig[DIM];
  REAL8 exps[MODES];

  if (LUCM==NULL) {
    gsl_matrix_const_view CMView = gsl_matrix_const_view_array(&(CM[0][0]), DIM, DIM);
    int signum;

    LUCM = gsl_matrix_alloc(DIM, DIM);
    LUCMPerm = gsl_permutation_alloc(DIM);

    gsl_matrix_memcpy(LUCM, &(CMView.matrix));

    gsl_linalg_LU_decomp(LUCM, LUCMPerm, &signum);
  }

  for(mode = 1; mode < 3; mode++) {
    xView = gsl_vector_view_array(x, DIM);

    extractDimensionlessVariableVector(currentParams, x, mode);

    memcpy(xOrig, x, DIM*sizeof(REAL8));

    gsl_linalg_LU_svx(LUCM, LUCMPerm, &(xView.vector));

    sum = 0.0;
    for (i = 0; i < DIM; i++) {
      sum += xOrig[i]*x[i];
    }
    exps[mode-1] = -sum/2.0;
  }

  /* Assumes only two modes used from here on out */
  if (exps[0] > exps[1]) {
    a = exps[0];
    b = exps[1];
  } else {
    a = exps[1];
    b = exps[0];
  }

  /* attempt to keep returned values finite */
  return a + log1p(exp(b-a));
}

REAL8 LALInferenceRosenbrockLogLikelihood(LALInferenceVariables *currentParams,
                                          LALInferenceIFOData UNUSED *data,
                                          LALInferenceTemplateFunction UNUSED template) {
  const INT4 DIM = 15;
  REAL8 x[DIM];

  REAL8 sum = 0;
  INT4 mode = 0;
  INT4 i;

  extractDimensionlessVariableVector(currentParams, x, mode);

  for (i = 0; i < DIM-1; i++) {
    REAL8 oneMX = 1.0 - x[i];
    REAL8 dx = x[i+1] - x[i]*x[i];

    sum += oneMX*oneMX + 100.0*dx*dx;
  }

  return -sum;
}

REAL8 LALInferenceUndecomposedFreqDomainLogLikelihood_Burst(LALInferenceVariables *currentParams, LALInferenceIFOData * data, LALInferenceTemplateFunction templt)
/***************************************************************/
/* (log-) likelihood function.                                 */
/* Returns the non-normalised logarithmic likelihood.          */
/* * * * * * * * * * * * * * * * * * * * * * * * * * * * * * * */
/* Required (`currentParams') parameters are:                  */
/*   - "rightascension"  (REAL8, radian, 0 <= RA <= 2pi)       */
/*   - "declination"     (REAL8, radian, -pi/2 <= dec <=pi/2)  */
/*   - "polarisation"    (REAL8, radian, 0 <= psi <= ?)        */
/*   - "q"        (REAL8, q, >0)                      */
/*   - "time"            (REAL8, GPS sec.)                     */
/*   - "f0"            (REAL8, Hz.)                     */
/*   - "hrss"            (REAL8, strain.)                     */
/*   - "time"            (REAL8, GPS sec.)                     */

/***************************************************************/
{  
  //static int timeDomainWarning = 0;
  double Fplus, Fcross;
  double FplusScaled, FcrossScaled;
  double diffRe, diffIm, diffSquared;
  double dataReal, dataImag;
  REAL8 loglikeli;
  REAL8 plainTemplateReal, plainTemplateImag;
  REAL8 templateReal, templateImag;
  int i, lower, upper;
  LALInferenceIFOData *dataPtr;
  double ra, dec, psi,hrss;
  //,q,hrss,f0,delta_t,eccentricity,polar_angle;
  double GPSdouble,gmst;
  LIGOTimeGPS GPSlal;
  double chisquared;
  double timedelay;  /* time delay b/w iterferometer & geocenter w.r.t. sky location */
  double timeshift;  /* time shift (not necessarily same as above)                   */
  double deltaT, TwoDeltaToverN, deltaF, twopit, re, im, dre, dim, newRe, newIm;
  double timeTmp;
  int different;
  LALStatus status;
  memset(&status,0,sizeof(status));
  LALInferenceVariables intrinsicParams;
<<<<<<< HEAD
 // double norm=0;
=======
  logDistFlag=LALInferenceCheckVariable(currentParams, "logdistance");
  if(LALInferenceCheckVariable(currentParams,"logmc")){
    mc=exp(*(REAL8 *)LALInferenceGetVariable(currentParams,"logmc"));
    LALInferenceAddVariable(currentParams,"chirpmass",&mc,LALINFERENCE_REAL8_t,LALINFERENCE_PARAM_OUTPUT);
  }
  
  if(LALInferenceCheckVariable(currentParams,"LAL_AMPORDER") && LALInferenceCheckVariable(currentParams,"LAL_APPROXIMANT"))
  {
    INT4 apprx=*(INT4 *)LALInferenceGetVariable(currentParams,"LAL_APPROXIMANT");
    /* This is only valid at Newtonian amp order for most templates, and at all orders for
     * the F-domain templates listed here. This will need to be updated if the F-domain phase
     * handling changes. */
    if(!( (*(INT4 *)LALInferenceGetVariable(currentParams,"LAL_AMPORDER") == LAL_PNORDER_NEWTONIAN) \
      || (apprx == TaylorF2 || apprx==TaylorF2RedSpin || apprx==TaylorF2RedSpinTidal || 
          apprx==SpinTaylorF2 || apprx==IMRPhenomA || apprx==IMRPhenomB || apprx==IMRPhenomC || apprx==IMRPhenomP) ))
    {
      XLALPrintError("Error: Cannot use non-Newtonian amplitude order and analytically marginalise over phase!\n");
      exit(1);
    }
  }
  
>>>>>>> 80cbee0c
  /* determine source's sky location & orientation parameters: */
  ra        = *(REAL8*) LALInferenceGetVariable(currentParams, "rightascension"); // radian      
  dec       = *(REAL8*) LALInferenceGetVariable(currentParams, "declination");    // radian      
  psi       = *(REAL8*) LALInferenceGetVariable(currentParams, "polarisation");   // radian      
  GPSdouble = *(REAL8*) LALInferenceGetVariable(currentParams, "time");           // GPS seconds 
 
  /* figure out GMST: */
  //XLALINT8NSToGPS(&GPSlal, floor(1e9 * GPSdouble + 0.5));
  XLALGPSSetREAL8(&GPSlal, GPSdouble);
  //UandA.units    = MST_RAD;
  //UandA.accuracy = LALLEAPSEC_LOOSE;
  //LALGPStoGMST1(&status, &gmst, &GPSlal, &UandA);
  gmst=XLALGreenwichMeanSiderealTime(&GPSlal);
  intrinsicParams.head      = NULL;
  intrinsicParams.dimension = 0;
  LALInferenceCopyVariables(currentParams, &intrinsicParams);
  LALInferenceRemoveVariable(&intrinsicParams, "rightascension");
  LALInferenceRemoveVariable(&intrinsicParams, "declination");
  LALInferenceRemoveVariable(&intrinsicParams, "polarisation");
  LALInferenceRemoveVariable(&intrinsicParams, "time");
  if (LALInferenceCheckVariable(&intrinsicParams,"loghrss"))
  LALInferenceRemoveVariable(&intrinsicParams, "loghrss");
	else
    LALInferenceRemoveVariable(&intrinsicParams, "hrss");

			LALInferenceRemoveVariable(&intrinsicParams, "distance");
  /* Remove likelihood and prior params from intrinsicParams before equality with currentParams is done */
   if (LALInferenceCheckVariable(&intrinsicParams,"deltalogL"))
  LALInferenceRemoveVariable(&intrinsicParams, "deltalogL");
    if (LALInferenceCheckVariable(&intrinsicParams,"logL"))
  LALInferenceRemoveVariable(&intrinsicParams, "logL");
    if (LALInferenceCheckVariable(&intrinsicParams,"deltaloglV1"))
  LALInferenceRemoveVariable(&intrinsicParams, "deltaloglV1");
    if (LALInferenceCheckVariable(&intrinsicParams,"deltaloglL1"))
  LALInferenceRemoveVariable(&intrinsicParams, "deltaloglL1");
    if (LALInferenceCheckVariable(&intrinsicParams,"deltaloglH1"))
  LALInferenceRemoveVariable(&intrinsicParams, "deltaloglH1");
      if (LALInferenceCheckVariable(&intrinsicParams,"logw"))
  LALInferenceRemoveVariable(&intrinsicParams, "logw");
        if (LALInferenceCheckVariable(&intrinsicParams,"logPrior"))
  LALInferenceRemoveVariable(&intrinsicParams, "logPrior");
  
  // TODO: add pointer to template function here.
  // (otherwise same parameters but different template will lead to no re-computation!!)

  chisquared = 0.0;
  /* loop over data (different interferometers): */
  dataPtr = data;
REAL8 net_snr=0.0,ifo_snr=0.0;
REAL8 wnorm=1.0;
  while (dataPtr != NULL) {
    if (dataPtr->modelDomain == LAL_SIM_DOMAIN_FREQUENCY){
       wnorm=sqrt(dataPtr->window->sumofsquares/dataPtr->window->data->length);
     }
    ifo_snr=0.0;
    /* The parameters the Likelihood function can handle by itself   */
    /* (and which shouldn't affect the template function) are        */
    /* sky location (ra, dec), polarisation and signal arrival time. */
    /* Note that the template function shifts the waveform to so that*/
	/* t_c corresponds to the "time" parameter in                    */
	/* IFOdata->modelParams (set, e.g., from the trigger value).     */
    
    /* Reset log-likelihood */
    dataPtr->loglikelihood = 0.0;

    /* Compare parameter values with parameter values corresponding  */
    /* to currently stored template; ignore "time" variable:         */
    if (LALInferenceCheckVariable(dataPtr->modelParams, "time")) {
      timeTmp = *(REAL8 *) LALInferenceGetVariable(dataPtr->modelParams, "time");
      LALInferenceRemoveVariable(dataPtr->modelParams, "time");
    }
    else timeTmp = GPSdouble;
    different = LALInferenceCompareVariables(dataPtr->modelParams, &intrinsicParams);
    /* "different" now may also mean that "dataPtr->modelParams" */
    /* wasn't allocated yet (as in the very 1st iteration).      */

    if (different) { /* template needs to be re-computed: */
      LALInferenceCopyVariables(&intrinsicParams, dataPtr->modelParams);
      LALInferenceAddVariable(dataPtr->modelParams, "time", &timeTmp, LALINFERENCE_REAL8_t,LALINFERENCE_PARAM_LINEAR);

      templt(dataPtr);
      dataPtr->template_counter++;
      if(XLALGetBaseErrno()==XLAL_FAILURE) /* Template generation failed in a known way, set -Inf likelihood */
          return(-DBL_MAX);

          if (dataPtr->modelDomain == LAL_SIM_DOMAIN_TIME) {
    //	if (!timeDomainWarning) {
//	  timeDomainWarning = 1;
//	  fprintf(stderr, "WARNING: using time domain template with frequency domain likelihood (in %s, line %d)\n", __FILE__, __LINE__);
//	} 
        LALInferenceExecuteFT(dataPtr);
       // norm=sqrt(dataPtr->window->data->length/dataPtr->window->sumofsquares);
        /* note that the dataPtr->modelParams "time" element may have changed here!! */
        /* (during "template()" computation)  */
      }
    }
    else { /* no re-computation necessary. Return back "time" value, do nothing else: */
      LALInferenceAddVariable(dataPtr->modelParams, "time", &timeTmp, LALINFERENCE_REAL8_t,LALINFERENCE_PARAM_LINEAR);
    }

    /*-- Template is now in dataPtr->freqModelhPlus and dataPtr->freqModelhCross. --*/
    /*-- (Either freshly computed or inherited.)                            --*/

    /* determine beam pattern response (F_plus and F_cross) for given Ifo: */
    XLALComputeDetAMResponse(&Fplus, &Fcross,
                             (const REAL4(*)[3]) dataPtr->detector->response,
			     ra, dec, psi, gmst);
    /* signal arrival time (relative to geocenter); */
    timedelay = XLALTimeDelayFromEarthCenter(dataPtr->detector->location,
                                             ra, dec, &GPSlal);
    /* (negative timedelay means signal arrives earlier at Ifo than at geocenter, etc.) */
    /* amount by which to time-shift template (not necessarily same as above "timedelay"): */
    timeshift =  (GPSdouble - (*(REAL8*) LALInferenceGetVariable(dataPtr->modelParams, "time"))) + timedelay;
  //timeshift = timedelay;
    twopit    = LAL_TWOPI * timeshift;
    
    /* multiply by hrss (the template was calculated at hrss=1) effect in Fplus/Fcross: */
    if (LALInferenceCheckVariable(currentParams, "loghrss")) 
      hrss = exp(*(REAL8 *) LALInferenceGetVariable(currentParams, "loghrss"));
    else
      hrss = (*(REAL8 *) LALInferenceGetVariable(currentParams, "hrss"));

    
    FplusScaled  = Fplus *hrss ;
    FcrossScaled = Fcross*hrss ;
    if (LALInferenceCheckVariable(currentParams, "crazyInjectionHLSign") &&
        *((INT4 *)LALInferenceGetVariable(currentParams, "crazyInjectionHLSign"))) {
      if (strstr(dataPtr->name, "H") || strstr(dataPtr->name, "L")) {
        FplusScaled *= -1.0;
        FcrossScaled *= -1.0;
      }
    }

    dataPtr->fPlus = FplusScaled;
    dataPtr->fCross = FcrossScaled;
    dataPtr->timeshift = timeshift;
    
    /* determine frequency range & loop over frequency bins: */
    deltaT = dataPtr->timeData->deltaT;
    deltaF = 1.0 / (((double)dataPtr->timeData->data->length) * deltaT);
    //printf("deltaF %g, Nt %d, deltaT %g\n", deltaF, dataPtr->timeData->data->length, dataPtr->timeData->deltaT);
    lower = (UINT4)ceil(dataPtr->fLow / deltaF);
    upper = (UINT4)floor(dataPtr->fHigh / deltaF);
    TwoDeltaToverN = 2.0 * deltaT / ((double) dataPtr->timeData->data->length);
    
    /* Employ a trick here for avoiding cos(...) and sin(...) in time
       shifting.  We need to multiply each template frequency bin by
       exp(-J*twopit*deltaF*i) = exp(-J*twopit*deltaF*(i-1)) +
       exp(-J*twopit*deltaF*(i-1))*(exp(-J*twopit*deltaF) - 1) .  This
       recurrance relation has the advantage that the error growth is
       O(sqrt(N)) for N repetitions. */
   // printf("time %lf psi %lf ra %lf dec %lf hrss %e Q %lf f %lf\n",(REAL8)GPSlal.gpsSeconds,psi,ra,dec,hrss,* (REAL8*) LALInferenceGetVariable(currentParams, "Q"),* (REAL8*) LALInferenceGetVariable(currentParams, "frequency"));
    /* Values for the first iteration: */
    re = cos(twopit*deltaF*lower);
    im = -sin(twopit*deltaF*lower);

    /* Incremental values, using cos(theta) - 1 = -2*sin(theta/2)^2 */
    dim = -sin(twopit*deltaF);
    dre = -2.0*sin(0.5*twopit*deltaF)*sin(0.5*twopit*deltaF);
    
    //char fname[500];
    // sprintf(fname,"%s_template.dat",dataPtr->name);
    //FILE *testout=fopen(fname,"w");
    for (i=lower; i<=upper; ++i){
      /* derive template (involving location/orientation parameters) from given plus/cross waveforms: */
      plainTemplateReal = FplusScaled * creal(dataPtr->freqModelhPlus->data->data[i])  
                          +  FcrossScaled * creal(dataPtr->freqModelhCross->data->data[i]);
      plainTemplateImag = FplusScaled * cimag(dataPtr->freqModelhPlus->data->data[i])  
                          +  FcrossScaled * cimag(dataPtr->freqModelhCross->data->data[i]);

      /* do time-shifting...             */
      /* (also un-do 1/deltaT scaling): */
      templateReal = (plainTemplateReal*re - plainTemplateImag*im) / deltaT/wnorm;//FIXME remove norm?
      templateImag = (plainTemplateReal*im + plainTemplateImag*re) / deltaT/wnorm; //FIXME remove norm?
      dataReal     = creal(dataPtr->freqData->data->data[i]) / deltaT;
      dataImag     = cimag(dataPtr->freqData->data->data[i]) / deltaT;
      /* compute squared difference & 'chi-squared': */
      diffRe       = dataReal - templateReal;         // Difference in real parts...
      diffIm       = dataImag - templateImag;         // ...and imaginary parts, and...
      diffSquared  = diffRe*diffRe + diffIm*diffIm ;  // ...squared difference of the 2 complex figures.
      REAL8 temp = ((TwoDeltaToverN * diffSquared) / dataPtr->oneSidedNoisePowerSpectrum->data->data[i]);
      ifo_snr+=TwoDeltaToverN*(templateReal*templateReal+templateImag*templateImag)/ dataPtr->oneSidedNoisePowerSpectrum->data->data[i];
      //fprintf(testout,"%10.10e %10.10e %10.10e \n",i*deltaF,deltaT*templateReal,deltaT*templateImag);
      chisquared  += temp;
      dataPtr->loglikelihood -= temp;
        /* Now update re and im for the next iteration. */
      newRe = re + re*dre - im*dim;
      newIm = im + re*dim + im*dre;

      re = newRe;
      im = newIm;
    }
    dataPtr->likelihood_counter++;
    dataPtr = dataPtr->next;
    net_snr+=4.0*ifo_snr;
    //fclose(testout);
  }
 
  net_snr=sqrt(net_snr);
  //{
  //    printf("logl %10.10e \n",-1.0 * chisquared);
 // printf("Q %10.2e f %10.2e hrss %10.2e time %10.10f eccentricity %10.10e polangle %10.10e norm %f \n",q,f0,hrss,GPSdouble,eccentricity,polar_angle,norm);
//}
  
  loglikeli = -1.0 * chisquared; // note (again): the log-likelihood is unnormalised!
  LALInferenceClearVariables(&intrinsicParams);
 //printf("%.10e \n",loglikeli);
//  exit(1);
  return(loglikeli);
}

REAL8 LALInferenceUndecomposedFreqDomainLogLikelihood_BestIFO(LALInferenceVariables *currentParams, LALInferenceIFOData * data,LALInferenceTemplateFunction templt)
/***************************************************************/
/* (log-) likelihood function.                                 */
/* Returns the non-normalised logarithmic likelihood.          */
/* * * * * * * * * * * * * * * * * * * * * * * * * * * * * * * */
/* Required (`currentParams') parameters are:                  */
/*   - "rightascension"  (REAL8, radian, 0 <= RA <= 2pi)       */
/*   - "declination"     (REAL8, radian, -pi/2 <= dec <=pi/2)  */
/*   - "polarisation"    (REAL8, radian, 0 <= psi <= ?)        */
/*   - "q"        (REAL8, q, >0)                      */
/*   - "time"            (REAL8, GPS sec.)                     */
/*   - "f0"            (REAL8, Hz.)                     */
/*   - "hrss"            (REAL8, strain.)                     */
/*   - "time"            (REAL8, GPS sec.)                     */

/***************************************************************/
{
  //static int timeDomainWarning = 0;
  (void) templt;
  double Fplus, Fcross, FplusBest, FcrossBest;
  double FplusScaled, FcrossScaled;
  double diffRe, diffIm, diffSquared;
  double dataReal, dataImag;
  REAL8 loglikeli;
  REAL8 plainTemplateReal, plainTemplateImag;
  REAL8 templateReal, templateImag;
  int i, lower, upper;
  LALInferenceIFOData *dataPtr;
  double ra, dec, psi;
  //,q,hrss,f0,delta_t,eccentricity,polar_angle;
  double GPSdouble,gmst;
  LIGOTimeGPS GPSlal;
  double chisquared;
  double timedelay;  /* time delay b/w iterferometer & geocenter w.r.t. sky location */
  double timeshift;  /* time shift (not necessarily same as above)                   */
  double deltaT, TwoDeltaToverN, deltaF, twopit, f, re, im;
  //double timeTmp;
  //double atan_shift;
  double ci=0.0,iota;
  //int different;
  LALStatus status;
  memset(&status,0,sizeof(status));
  //LALInferenceVariables intrinsicParams;
 // double norm=0;
  /* determine source's sky location & orientation parameters: */
  ra        = *(REAL8*) LALInferenceGetVariable(currentParams, "rightascension"); // radian      
  dec       = *(REAL8*) LALInferenceGetVariable(currentParams, "declination");    // radian      
  psi       = *(REAL8*) LALInferenceGetVariable(currentParams, "polarisation");   // radian      
  GPSdouble = *(REAL8*) LALInferenceGetVariable(currentParams, "time");           // GPS seconds 
  if (LALInferenceCheckVariable(currentParams, "inclination")){
    iota= *(REAL8*) LALInferenceGetVariable(currentParams, "inclination");
    ci=cos(iota);
    }   
  XLALGPSSetREAL8(&GPSlal, GPSdouble);
  gmst=XLALGreenwichMeanSiderealTime(&GPSlal);
  //intrinsicParams.head      = NULL;
  //intrinsicParams.dimension = 0;
  //LALInferenceCopyVariables(currentParams, &intrinsicParams);
  //LALInferenceRemoveVariable(&intrinsicParams, "rightascension");
  //LALInferenceRemoveVariable(&intrinsicParams, "declination");
  //LALInferenceRemoveVariable(&intrinsicParams, "polarisation");
  //LALInferenceRemoveVariable(&intrinsicParams, "time");

  // TODO: add pointer to template function here.
  // (otherwise same parameters but different template will lead to no re-computation!!)

  chisquared = 0.0;
  /* loop over data (different interferometers): */
  dataPtr = data;
    REAL8 net_snr=0.0,ifo_snr=0.0;
    UINT4 kappa=0;
  if (dataPtr->skipIFO==1) dataPtr=dataPtr->next;
  //while (dataPtr != NULL && dataPtr->skipIFO!=1) {
   while (dataPtr != NULL) {
   
     // printf("doing logL for ifo %s\n",dataPtr->name);
    ifo_snr=0.0;
    /* The parameters the Likelihood function can handle by itself   */
    /* (and which shouldn't affect the template function) are        */
    /* sky location (ra, dec), polarisation and signal arrival time. */
    /* Note that the template function shifts the waveform to so that*/
	/* t_c corresponds to the "time" parameter in                    */
	/* IFOdata->modelParams (set, e.g., from the trigger value).     */
    
    /* Reset log-likelihood */
    dataPtr->loglikelihood = 0.0;

  
    //timeTmp = dataPtr->injtime; 
	//LALInferenceAddVariable(dataPtr->modelParams, "time", &timeTmp, LALINFERENCE_REAL8_t,LALINFERENCE_PARAM_LINEAR);
    
    /*-- Template is now in dataPtr->freqModelhPlus and dataPtr->freqModelhCross. --*/
    /*-- (Either freshly computed or inherited.)                            --*/

    /* determine beam pattern response (F_plus and F_cross) for given Ifo: */
    XLALComputeDetAMResponse(&Fplus, &Fcross,
                             (const REAL4(*)[3]) dataPtr->detector->response,
			     ra, dec, psi, gmst);
    XLALComputeDetAMResponse(&FplusBest, &FcrossBest,
                             (const REAL4(*)[3]) dataPtr->BestIFO->detector->response,
			     ra, dec, psi, gmst);           
    /* signal arrival time (relative to geocenter); */
    timedelay = XLALTimeDelayFromEarthCenter(dataPtr->detector->location,
                                             ra, dec, &GPSlal);
    REAL8 best_timedelay;
     best_timedelay = XLALTimeDelayFromEarthCenter(dataPtr->BestIFO->detector->location,
                                             ra, dec, &GPSlal);
    /* (negative timedelay means signal arrives earlier at Ifo than at geocenter, etc.) */
    /* amount by which to time-shift template (not necessarily same as above "timedelay"): */
    //timeshift =  (GPSdouble - (*(REAL8*) LALInferenceGetVariable(dataPtr->modelParams, "time"))-best_timedelay) + timedelay;
    
     //printf("IFO %s besttd %lf this td %lf diff %lf\n",dataPtr->name,best_timedelay,timedelay,best_timedelay-timedelay);
  timeshift = GPSdouble-dataPtr->injtime+timedelay-best_timedelay;
    twopit    = LAL_TWOPI * timeshift;
//printf("Template's time %10.5lf time %10.5lf epoch=%10.5lf\n", GPSdouble,(*(REAL8*) LALInferenceGetVariable(dataPtr->modelParams, "time")),XLALGPSGetREAL8(&(dataPtr->freqData->epoch))    );
    /* include distance (overall amplitude) effect in Fplus/Fcross: */
    FplusScaled  = Fplus  ;
    FcrossScaled = Fcross ;
    dataPtr->fPlus = FplusScaled;
    dataPtr->fCross = FcrossScaled;
    dataPtr->timeshift = timeshift;
    
    REAL8 atan_shift=atan2(-FcrossScaled*ci,FplusScaled*(ci*ci+1.0)/2.0);//Salvo: Remember to use differet cosiota here if not pinned!!!
//    printf("atan %lf ci %10.10e \n",atan_timeshift,ci  );
    REAL8 best_atan_shift=atan2(-FcrossBest*ci,FplusBest*(ci*ci+1.0)/2.0);
    REAL8 mu, best_mu;
    
    mu=sqrt(FplusScaled*FplusScaled*(0.5*(1.0+ci*ci))*(0.5*(1.0+ci*ci)) +FcrossScaled * FcrossScaled*ci*ci);
    best_mu=sqrt(FplusBest*FplusBest*(0.5*(1.0+ci*ci))*(0.5*(1.0+ci*ci))+FcrossBest*FcrossBest*ci*ci);
    //REAL8 best_amp, best_pha;
    
    /* determine frequency range & loop over frequency bins: */
    deltaT = dataPtr->timeData->deltaT;
    deltaF = 1.0 / (((double)dataPtr->timeData->data->length) * deltaT);
    lower = (UINT4)ceil(dataPtr->fLow / deltaF);
    upper = (UINT4)floor(dataPtr->fHigh / deltaF);
    TwoDeltaToverN = 2.0 * deltaT / ((double) dataPtr->timeData->data->length);
    
  //  printf("seg start in like %lf\n", (*(REAL8*) LALInferenceGetVariable(data->modelParams, "time")));
  //   FILE * testout = fopen("cippa.txt","w");
  
  /*remove time shift from best ifo 
   for (i=lower; i<=upper; ++i){
        f = ((double) i) * deltaF;
       
      re = cos(-LAL_TWOPI*best_timedelay * f-best_atan_shift);
      im = -sin(-LAL_TWOPI*best_timedelay  *f-best_atan_shift);
       dataPtr->BestIFO->TemplateFromInjection->data->data[i].re=dataPtr->BestIFO->TemplateFromInjection->data->data[i].re*re-dataPtr->BestIFO->TemplateFromInjection->data->data[i].im*im;
       dataPtr->BestIFO->TemplateFromInjection->data->data[i].im=dataPtr->BestIFO->TemplateFromInjection->data->data[i].re*im+dataPtr->BestIFO->TemplateFromInjection->data->data[i].im*re;
       }*/
  REAL8 tmp_re,tmp_im;
    for (i=lower; i<=upper; ++i){
      /* derive template (involving location/orientation parameters) from given plus/cross waveforms: */
            f = ((double) i) * deltaF;

      /*best_amp=sqrt(dataPtr->BestIFO->TemplateFromInjection->data->data[i].re*  dataPtr->BestIFO->TemplateFromInjection->data->data[i].re+ dataPtr->BestIFO->TemplateFromInjection->data->data[i].im*dataPtr->BestIFO->TemplateFromInjection->data->data[i].im);
      best_pha=atan2(dataPtr->BestIFO->TemplateFromInjection->data->data[i].im,dataPtr->BestIFO->TemplateFromInjection->data->data[i].re);
      
      plainTemplateReal=mu/best_mu*best_amp*cos(best_pha+atan_shift-best_atan_shift);
      plainTemplateImag=mu/best_mu*best_amp*sin(best_pha+atan_shift-best_atan_shift);
*/


       // re = cos(-LAL_TWOPI*((GPSdouble - (*(REAL8*) LALInferenceGetVariable(dataPtr->modelParams, "time")))+best_timedelay) * f-best_atan_shift);
     // im = sin(-LAL_TWOPI*((GPSdouble - (*(REAL8*) LALInferenceGetVariable(dataPtr->modelParams, "time")))+best_timedelay)  *f-best_atan_shift);
    //    re = cos(-LAL_TWOPI*best_timedelay* f-best_atan_shift);
     // im = sin(  -LAL_TWOPI*best_timedelay*f-best_atan_shift);
     re = cos(-best_atan_shift);
     im = sin(-best_atan_shift);
      tmp_re= creal(dataPtr->BestIFO->TemplateFromInjection->data->data[i])*re-cimag(dataPtr->BestIFO->TemplateFromInjection->data->data[i])*im;
       tmp_im=creal(dataPtr->BestIFO->TemplateFromInjection->data->data[i])*im+cimag(dataPtr->BestIFO->TemplateFromInjection->data->data[i])*re;

      plainTemplateReal = mu/best_mu*tmp_re;
      plainTemplateImag =mu/best_mu*tmp_im;

      /* do time-shifting...             */
      /* (also un-do 1/deltaT scaling): */
      f = ((double) i) * deltaF;
      /* real & imag parts of  exp(-2*pi*i*f*deltaT): */
      re = cos(twopit * f- atan_shift);
      im = - sin(twopit *f- atan_shift);
      
        
      templateReal = (plainTemplateReal*re - plainTemplateImag*im) / deltaT; //salvo remove norm?
      templateImag = (plainTemplateReal*im + plainTemplateImag*re) / deltaT; //salvo remove norm?
      dataReal     = creal(dataPtr->freqData->data->data[i]) / deltaT;
      dataImag     = cimag(dataPtr->freqData->data->data[i]) / deltaT;
      /* compute squared difference & 'chi-squared': */
      diffRe       = dataReal - templateReal;         // Difference in real parts...
      diffIm       = dataImag - templateImag;         // ...and imaginary parts, and...
      diffSquared  = diffRe*diffRe + diffIm*diffIm ;  // ...squared difference of the 2 complex figures.
      REAL8 temp = ((TwoDeltaToverN * diffSquared) / dataPtr->oneSidedNoisePowerSpectrum->data->data[i]);
      ifo_snr+=TwoDeltaToverN*(templateReal*templateReal+templateImag*templateImag)/ dataPtr->oneSidedNoisePowerSpectrum->data->data[i];
      chisquared  += temp;
      dataPtr->loglikelihood -= temp;
 //fprintf(testout, "%e %e %e %e %e\n",f, dataPtr->freqData->data->data[i].re, dataPtr->freqData->data->data[i].im,    templateReal, templateImag);
    }
    dataPtr = dataPtr->next;
    net_snr+=4.0*ifo_snr;
   // if(sqrt(ifo_snr)>1000.0)
    //printf("too large single IFOSNR %lf \n",sqrt(ifo_snr));
// fclose(testout);
 kappa++;
  }
  net_snr=sqrt(net_snr);
 // if (net_snr>=99991)
  {
 //     printf("net_snr %10.10e \n",net_snr);
 // printf("Q %10.2e f %10.2e hrss %10.2e time %10.10f eccentricity %10.10e polangle %10.10e norm %f \n",q,f0,hrss,GPSdouble,eccentricity,polar_angle,norm);
}
  loglikeli = -1.0 * chisquared; // note (again): the log-likelihood is unnormalised!
  //LALInferenceDestroyVariables(&intrinsicParams);
 // printf("got %10.10e\n",loglikeli);
  return(loglikeli);
}


REAL8 LALInferenceMarginalisedPhaseLogLikelihood_HMNS(LALInferenceVariables *currentParams, LALInferenceIFOData * data,LALInferenceTemplateFunction templt)
    /***************************************************************/
    /* (log-) likelihood function.                                 */
    /* Returns the non-normalised logarithmic likelihood.          */
    /* Analytically marginalised over phase and distance           */
    /* Attaches output variables for (h|h), (d|d) and (d|h^*)      */
    /* At a distance of 1 Mpc for phi_0=0                          */
    /* * * * * * * * * * * * * * * * * * * * * * * * * * * * * * * */
    /* Required (`currentParams') parameters are:                  */
    /*   - "rightascension"  (REAL8, radian, 0 <= RA <= 2pi)       */
    /*   - "declination"     (REAL8, radian, -pi/2 <= dec <=pi/2)  */
    /*   - "polarisation"    (REAL8, radian, 0 <= psi <= ?)        */
    /*   - "time"            (REAL8, GPS sec.)                     */
    /***************************************************************/
{

    //static int timeDomainWarning = 0;
    double Fplus, Fcross;
    double FplusScaled, FcrossScaled;
    double dataReal, dataImag;
    REAL8 loglikeli=0.0;
    REAL8 plainTemplateReal, plainTemplateImag;
    REAL8 templateReal, templateImag;
    int i, lower, upper;
    LALInferenceIFOData *dataPtr;
    /* XXX: setting distMpc=1.0 in case it's not used */
    double ra, dec, psi, gmst;
    double GPSdouble;
    LIGOTimeGPS GPSlal;
    double timedelay;  /* time delay b/w iterferometer & geocenter w.r.t. sky location */
    double timeshift;  /* time shift (not necessarily same as above)                   */
    double deltaT, TwoDeltaToverN, deltaF, twopit, re, im, dre, dim, newRe, newIm;
    double timeTmp;
    int different;

    LALStatus status;
    memset(&status,0,sizeof(status));
    LALInferenceVariables intrinsicParams;

    /* determine source's sky location & orientation parameters: */
    ra        = *(REAL8*) LALInferenceGetVariable(currentParams, "rightascension"); /* radian      */
    dec       = *(REAL8*) LALInferenceGetVariable(currentParams, "declination");    /* radian      */
    psi       = *(REAL8*) LALInferenceGetVariable(currentParams, "polarisation");   /* radian      */
    GPSdouble = *(REAL8*) LALInferenceGetVariable(currentParams, "time");           /* GPS seconds */

    REAL8 phi0=0.0;

    /* figure out GMST: */
    XLALGPSSetREAL8(&GPSlal, GPSdouble);
    gmst=XLALGreenwichMeanSiderealTime(&GPSlal);

    /* Create parameter set to pass to the template function */
    intrinsicParams.head      = NULL;
    intrinsicParams.dimension = 0;
    LALInferenceCopyVariables(currentParams, &intrinsicParams);

    LALInferenceRemoveVariable(&intrinsicParams, "rightascension");
    LALInferenceRemoveVariable(&intrinsicParams, "declination");
    LALInferenceRemoveVariable(&intrinsicParams, "polarisation");
    LALInferenceRemoveVariable(&intrinsicParams, "time");
    LALInferenceRemoveVariable(&intrinsicParams, "phase");
    LALInferenceAddVariable(&intrinsicParams, "phase",&phi0,LALINFERENCE_REAL8_t,LALINFERENCE_PARAM_OUTPUT);

    // TODO: add pointer to template function here.
    // (otherwise same parameters but different template will lead to no re-computation!!)

    /* loop over data (different interferometers): */
    dataPtr = data;
    REAL8 S=0.,D=0.,R=0., Rre=0., Rim=0.;
    /* Need to compute S=h*h/S_h, D=d*d/S_h, R=h*d/S_h^2 */
    while (dataPtr != NULL) {
        /* The parameters the Likelihood function can handle by itself   */
        /* (and which shouldn't affect the template function) are        */
        /* sky location (ra, dec), polarisation and signal arrival time. */
        /* Note that the template function shifts the waveform to so that*/
        /* t_c corresponds to the "time" parameter in                    */
        /* IFOdata->modelParams (set, e.g., from the trigger value).     */

        /* Reset log-likelihood */
        dataPtr->loglikelihood = 0.0;

        /* Compare parameter values with parameter values corresponding  */
        /* to currently stored template; ignore "time" variable:         */
        if (LALInferenceCheckVariable(dataPtr->modelParams, "time")) {
            timeTmp = *(REAL8 *) LALInferenceGetVariable(dataPtr->modelParams, "time");
            LALInferenceRemoveVariable(dataPtr->modelParams, "time");
        }
        else timeTmp = GPSdouble;
        different = LALInferenceCompareVariables(dataPtr->modelParams, &intrinsicParams);
        /* "different" now may also mean that "dataPtr->modelParams" */
        /* wasn't allocated yet (as in the very 1st iteration).      */

        if (different) { /* template needs to be re-computed: */
            LALInferenceCopyVariables(&intrinsicParams, dataPtr->modelParams);
            LALInferenceAddVariable(dataPtr->modelParams, "time", &timeTmp, LALINFERENCE_REAL8_t,LALINFERENCE_PARAM_LINEAR);
            templt(dataPtr);
            if(XLALGetBaseErrno()==XLAL_FAILURE) /* Template generation failed in a known way, set -Inf likelihood */
                return(-DBL_MAX);

            if (dataPtr->modelDomain == LAL_SIM_DOMAIN_TIME) {
                LALInferenceExecuteFT(dataPtr);
                /* note that the dataPtr->modelParams "time" element may have changed here!! */
                /* (during "template()" computation)  */
            }
        }
        else { /* no re-computation necessary. Return back "time" value, do nothing else: */
            LALInferenceAddVariable(dataPtr->modelParams, "time", &timeTmp, LALINFERENCE_REAL8_t,LALINFERENCE_PARAM_LINEAR);
        }

        /*-- Template is now in dataPtr->freqModelhPlus and dataPtr->freqModelhCross. --*/
        /*-- (Either freshly computed or inherited.)                            --*/

        /* determine beam pattern response (F_plus and F_cross) for given Ifo: */
        XLALComputeDetAMResponse(&Fplus, &Fcross,
                (const REAL4(*)[3]) dataPtr->detector->response,
                ra, dec, psi, gmst);
        /* signal arrival time (relative to geocenter); */
        timedelay = XLALTimeDelayFromEarthCenter(dataPtr->detector->location,
                ra, dec, &GPSlal);
        /* (negative timedelay means signal arrives earlier at Ifo than at geocenter, etc.) */
        /* amount by which to time-shift template (not necessarily same as above "timedelay"): */
        timeshift =  (GPSdouble - (*(REAL8*) LALInferenceGetVariable(dataPtr->modelParams, "time"))) + timedelay;
        twopit    = LAL_TWOPI * timeshift;

        /* Allow for inclusion of distance (overall amplitude) effect in Fplus/Fcross: */
        FplusScaled  = Fplus;
        FcrossScaled = Fcross;

        dataPtr->fPlus = FplusScaled;
        dataPtr->fCross = FcrossScaled;
        dataPtr->timeshift = timeshift;

        /* determine frequency range & loop over frequency bins: */
        deltaT = dataPtr->timeData->deltaT;
        deltaF = 1.0 / (((double)dataPtr->timeData->data->length) * deltaT);
        lower = (UINT4)ceil(dataPtr->fLow / deltaF);
        upper = (UINT4)floor(dataPtr->fHigh / deltaF);
        TwoDeltaToverN = 2.0 * deltaT / ((double) dataPtr->timeData->data->length);

        /* Employ a trick here for avoiding cos(...) and sin(...) in time
         *       shifting.  We need to multiply each template frequency bin by
         *       exp(-J*twopit*deltaF*i) = exp(-J*twopit*deltaF*(i-1)) +
         *       exp(-J*twopit*deltaF*(i-1))*(exp(-J*twopit*deltaF) - 1) .  This
         *       recurrance relation has the advantage that the error growth is
         *       O(sqrt(N)) for N repetitions. */

        /* Values for the first iteration: */
        re = cos(twopit*deltaF*lower);
        im = -sin(twopit*deltaF*lower);

        /* Incremental values, using cos(theta) - 1 = -2*sin(theta/2)^2 */
        dim = -sin(twopit*deltaF);
        dre = -2.0*sin(0.5*twopit*deltaF)*sin(0.5*twopit*deltaF);

        for (i=lower; i<=upper; ++i){
            /* derive template (involving location/orientation parameters) from given plus/cross waveforms: */
            plainTemplateReal = FplusScaled * creal(dataPtr->freqModelhPlus->data->data[i]) 
                +  FcrossScaled * creal(dataPtr->freqModelhCross->data->data[i]);
            plainTemplateImag = FplusScaled * cimag(dataPtr->freqModelhPlus->data->data[i]) 
                +  FcrossScaled * cimag(dataPtr->freqModelhCross->data->data[i]);
            /* do time-shifting...             */
            /* (also un-do 1/deltaT scaling): */
            templateReal = (plainTemplateReal*re - plainTemplateImag*im) / deltaT;
            templateImag = (plainTemplateReal*im + plainTemplateImag*re) / deltaT;
            dataReal     = creal(dataPtr->freqData->data->data[i]) / deltaT;
            dataImag     = cimag(dataPtr->freqData->data->data[i])/ deltaT;

            REAL8 S_h = dataPtr->oneSidedNoisePowerSpectrum->data->data[i];

            S+=TwoDeltaToverN*((templateReal*templateReal)+(templateImag*templateImag)) / S_h;
            D+=TwoDeltaToverN*(dataReal*dataReal + dataImag*dataImag)/S_h;
            REAL8 dhstarRe=dataReal*templateReal+dataImag*templateImag; /* (-i^2=1) */
            REAL8 dhstarIm=dataImag*templateReal-dataReal*templateImag;

            Rre+=TwoDeltaToverN*dhstarRe/S_h;
            Rim+=TwoDeltaToverN*dhstarIm/S_h;

            /* Now update re and im for the next iteration. */
            newRe = re + re*dre - im*dim;
            newIm = im + re*dim + im*dre;

            re = newRe;
            im = newIm;
        }
        //printf("D: %.3e, S: %.3e, R: %.3e\n",D,S,R);
        dataPtr = dataPtr->next;
    }
    R=2.0*sqrt(Rre*Rre+Rim*Rim);
    gsl_sf_result result;
    REAL8 I0x=0.0;
    if(GSL_SUCCESS==gsl_sf_bessel_I0_scaled_e(R, &result))
    {
        I0x=result.val;
    }
    else printf("ERROR: Cannot calculate I0(%lf)\n",R);
    /* This is marginalised over phase only for now */
    REAL8 thislogL=-(S+D) + log(I0x) + R ;
    loglikeli=thislogL;
    LALInferenceClearVariables(&intrinsicParams);
    return(loglikeli);
}

REAL8 LALInferenceExtraPowerLogLikelihood(LALInferenceVariables *currentParams, LALInferenceIFOData * data,LALInferenceTemplateFunction templt)
/***************************************************************/
/* (log-) likelihood function.                                 */
/* Returns the non-normalised logarithmic likelihood.          */
/* Analytically marginalised over phase and distance           */
/* Attaches output variables for (h|h), (d|d) and (d|h^*)      */
/* At a distance of 1 Mpc for phi_0=0                          */
/* * * * * * * * * * * * * * * * * * * * * * * * * * * * * * * */
/* Required (`currentParams') parameters are:                  */
/*   - "rightascension"  (REAL8, radian, 0 <= RA <= 2pi)       */
/*   - "declination"     (REAL8, radian, -pi/2 <= dec <=pi/2)  */
/*   - "polarisation"    (REAL8, radian, 0 <= psi <= ?)        */
/*   - "time"            (REAL8, GPS sec.)                     */
/***************************************************************/
{
  //static int timeDomainWarning = 0;
  double Fplus, Fcross;
  double FplusScaled, FcrossScaled;
  double dataReal, dataImag;
  REAL8 loglikeli=0.0;
  REAL8 plainTemplateReal, plainTemplateImag;
  REAL8 templateReal, templateImag;
  int i, lower, upper;
  LALInferenceIFOData *dataPtr;
  /* XXX: setting distMpc=1.0 in case it's not used */
  //double ra, dec, psi, distMpc, gmst;
  double ra, dec, psi, amplitude=1.0, distMpc=1.0, gmst;
  double GPSdouble;
  LIGOTimeGPS GPSlal;
  double timedelay;  /* time delay b/w iterferometer & geocenter w.r.t. sky location */
  double timeshift;  /* time shift (not necessarily same as above)                   */
  double deltaT, TwoDeltaToverN, deltaF, twopit, re, im, dre, dim, newRe, newIm;
  double timeTmp;
  double mc;
  int different;
  int logDistFlag=0;
  
  LALStatus status;
  memset(&status,0,sizeof(status));
  LALInferenceVariables intrinsicParams;
  logDistFlag=LALInferenceCheckVariable(currentParams, "logdistance");
  if(LALInferenceCheckVariable(currentParams,"logmc")){
    mc=exp(*(REAL8 *)LALInferenceGetVariable(currentParams,"logmc"));
    LALInferenceAddVariable(currentParams,"chirpmass",&mc,LALINFERENCE_REAL8_t,LALINFERENCE_PARAM_OUTPUT);
  }
  
  /* determine source's sky location & orientation parameters: */
  ra        = *(REAL8*) LALInferenceGetVariable(currentParams, "rightascension"); /* radian      */
  dec       = *(REAL8*) LALInferenceGetVariable(currentParams, "declination");    /* radian      */
  psi       = *(REAL8*) LALInferenceGetVariable(currentParams, "polarisation");   /* radian      */
  GPSdouble = *(REAL8*) LALInferenceGetVariable(currentParams, "time");           /* GPS seconds */

  /* XXX: Burst hack to check for existence of 'distance'
   * parameters before trying to find their value */
	if(LALInferenceCheckVariable(currentParams,"distance") || LALInferenceCheckVariable(currentParams,"logdistance")){
		if(logDistFlag)
			distMpc = exp(*(REAL8*)LALInferenceGetVariable(currentParams,"logdistance"));
		else
			distMpc   = *(REAL8*) LALInferenceGetVariable(currentParams, "distance");       /* Mpc         */
	}
	if(LALInferenceCheckVariable(currentParams,"logamp")){
            amplitude   = exp(*(REAL8*) LALInferenceGetVariable(currentParams, "logamp"));
	}
  
  REAL8 phi0=0.0;

    /* figure out GMST: */
  XLALGPSSetREAL8(&GPSlal, GPSdouble);
  gmst=XLALGreenwichMeanSiderealTime(&GPSlal);
  
  /* Create parameter set to pass to the template function */
  intrinsicParams.head      = NULL;
  intrinsicParams.dimension = 0;
  LALInferenceCopyVariables(currentParams, &intrinsicParams);
  if(logDistFlag)
    LALInferenceRemoveVariable(&intrinsicParams, "logdistance");
  else
    LALInferenceRemoveVariable(&intrinsicParams, "distance");
  LALInferenceRemoveVariable(&intrinsicParams, "rightascension");
  LALInferenceRemoveVariable(&intrinsicParams, "declination");
  LALInferenceRemoveVariable(&intrinsicParams, "polarisation");
  LALInferenceRemoveVariable(&intrinsicParams, "time");
  LALInferenceRemoveVariable(&intrinsicParams, "phase");
  LALInferenceAddVariable(&intrinsicParams, "phase",&phi0,LALINFERENCE_REAL8_t,LALINFERENCE_PARAM_OUTPUT);
  //LALInferenceAddVariable(&intrinsicParams, "distance", &distMpc, LALINFERENCE_REAL8_t, LALINFERENCE_PARAM_OUTPUT);

  // TODO: add pointer to template function here.
    // (otherwise same parameters but different template will lead to no re-computation!!)
    

  /* Add an extra power burst with PSD slope f^-7/3, an amplitude powerburst_amp
  and upper termination frequency powerburst_fhigh */
  REAL8 burstamp=exp(*(REAL8 *)LALInferenceGetVariable(currentParams,"powerburst_logamp"));
  REAL8 burstfreq=*(REAL8 *)LALInferenceGetVariable(currentParams,"powerburst_fhigh");


    /* loop over data (different interferometers): */
    dataPtr = data;
    REAL8 S=0.,D=0.,R=0., Rre=0., Rim=0.;
    /* Need to compute S=h*h/S_h, D=d*d/S_h, R=h*d/S_h^2 */
    while (dataPtr != NULL) {
      /* The parameters the Likelihood function can handle by itself   */
      /* (and which shouldn't affect the template function) are        */
      /* sky location (ra, dec), polarisation and signal arrival time. */
      /* Note that the template function shifts the waveform to so that*/
      /* t_c corresponds to the "time" parameter in                    */
      /* IFOdata->modelParams (set, e.g., from the trigger value).     */
      
      /* Reset log-likelihood */
      dataPtr->loglikelihood = 0.0;
      
      /* Compare parameter values with parameter values corresponding  */
      /* to currently stored template; ignore "time" variable:         */
      if (LALInferenceCheckVariable(dataPtr->modelParams, "time")) {
	timeTmp = *(REAL8 *) LALInferenceGetVariable(dataPtr->modelParams, "time");
	LALInferenceRemoveVariable(dataPtr->modelParams, "time");
      }
      else timeTmp = GPSdouble;
      different = LALInferenceCompareVariables(dataPtr->modelParams, &intrinsicParams);
      /* "different" now may also mean that "dataPtr->modelParams" */
      /* wasn't allocated yet (as in the very 1st iteration).      */
      
      if (different) { /* template needs to be re-computed: */
	LALInferenceCopyVariables(&intrinsicParams, dataPtr->modelParams);
	LALInferenceAddVariable(dataPtr->modelParams, "time", &timeTmp, LALINFERENCE_REAL8_t,LALINFERENCE_PARAM_LINEAR);
	templt(dataPtr);
	if(XLALGetBaseErrno()==XLAL_FAILURE) /* Template generation failed in a known way, set -Inf likelihood */
	  return(-DBL_MAX);
	
	if (dataPtr->modelDomain == LAL_SIM_DOMAIN_TIME) {
	  //	if (!timeDomainWarning) {
	  //	  timeDomainWarning = 1;
	  //	  fprintf(stderr, "WARNING: using time domain template with frequency domain likelihood (in %s, line %d)\n", __FILE__, __LINE__);
	  //	}
	  LALInferenceExecuteFT(dataPtr);
	  /* note that the dataPtr->modelParams "time" element may have changed here!! */
	  /* (during "template()" computation)  */
	}
    }
    else { /* no re-computation necessary. Return back "time" value, do nothing else: */
      LALInferenceAddVariable(dataPtr->modelParams, "time", &timeTmp, LALINFERENCE_REAL8_t,LALINFERENCE_PARAM_LINEAR);
    }
    
    /*-- Template is now in dataPtr->freqModelhPlus and dataPtr->freqModelhCross. --*/
    /*-- (Either freshly computed or inherited.)                            --*/
    
    /* determine beam pattern response (F_plus and F_cross) for given Ifo: */
    XLALComputeDetAMResponse(&Fplus, &Fcross,
			   (const REAL4(*)[3]) dataPtr->detector->response,
			    ra, dec, psi, gmst);
    /* signal arrival time (relative to geocenter); */
    timedelay = XLALTimeDelayFromEarthCenter(dataPtr->detector->location,
					    ra, dec, &GPSlal);
    /* (negative timedelay means signal arrives earlier at Ifo than at geocenter, etc.) */
    /* amount by which to time-shift template (not necessarily same as above "timedelay"): */
    timeshift =  (GPSdouble - (*(REAL8*) LALInferenceGetVariable(dataPtr->modelParams, "time"))) + timedelay;
    twopit    = LAL_TWOPI * timeshift;
    
    /* include distance (overall amplitude) effect in Fplus/Fcross: */
    FplusScaled  = Fplus  * amplitude / distMpc;
    FcrossScaled = Fcross * amplitude / distMpc;
    
    /* Check for wrong calibration sign */
    if (LALInferenceCheckVariable(currentParams, "crazyInjectionHLSign") &&
      *((INT4 *)LALInferenceGetVariable(currentParams, "crazyInjectionHLSign"))) {
	if (strstr(dataPtr->name, "H") || strstr(dataPtr->name, "L")) {
	  FplusScaled *= -1.0;
	  FcrossScaled *= -1.0;
      }
    }

dataPtr->fPlus = FplusScaled;
dataPtr->fCross = FcrossScaled;
dataPtr->timeshift = timeshift;

//FILE *testout=fopen("test_likeliLAL.txt","w");
//fprintf(testout, "f PSD dataRe dataIm signalRe signalIm\n");
/* determine frequency range & loop over frequency bins: */
deltaT = dataPtr->timeData->deltaT;
deltaF = 1.0 / (((double)dataPtr->timeData->data->length) * deltaT);
// printf("deltaF %g, Nt %d, deltaT %g\n", deltaF, dataPtr->timeData->data->length, dataPtr->timeData->deltaT);
lower = (UINT4)ceil(dataPtr->fLow / deltaF);
upper = (UINT4)floor(dataPtr->fHigh / deltaF);
TwoDeltaToverN = 2.0 * deltaT / ((double) dataPtr->timeData->data->length);

/* Employ a trick here for avoiding cos(...) and sin(...) in time
*       shifting.  We need to multiply each template frequency bin by
*       exp(-J*twopit*deltaF*i) = exp(-J*twopit*deltaF*(i-1)) +
*       exp(-J*twopit*deltaF*(i-1))*(exp(-J*twopit*deltaF) - 1) .  This
*       recurrance relation has the advantage that the error growth is
*       O(sqrt(N)) for N repetitions. */

/* Values for the first iteration: */
re = cos(twopit*deltaF*lower);
im = -sin(twopit*deltaF*lower);

/* Incremental values, using cos(theta) - 1 = -2*sin(theta/2)^2 */
dim = -sin(twopit*deltaF);
dre = -2.0*sin(0.5*twopit*deltaF)*sin(0.5*twopit*deltaF);

for (i=lower; i<=upper; ++i){
  /* derive template (involving location/orientation parameters) from given plus/cross waveforms: */
  plainTemplateReal = FplusScaled * creal(dataPtr->freqModelhPlus->data->data[i])  
  +  FcrossScaled * creal(dataPtr->freqModelhCross->data->data[i]);
  plainTemplateImag = FplusScaled * cimag(dataPtr->freqModelhPlus->data->data[i])
  +  FcrossScaled * cimag(dataPtr->freqModelhCross->data->data[i]);
  /* do time-shifting...             */
  /* (also un-do 1/deltaT scaling): */
  templateReal = (plainTemplateReal*re - plainTemplateImag*im) / deltaT;
  templateImag = (plainTemplateReal*im + plainTemplateImag*re) / deltaT;
  dataReal     = creal(dataPtr->freqData->data->data[i]) / deltaT;
  dataImag     = cimag(dataPtr->freqData->data->data[i])/ deltaT;
  
  REAL8 f=i*deltaF;

  REAL8 S_h = dataPtr->oneSidedNoisePowerSpectrum->data->data[i];
  
  if (f < burstfreq)
  {
    REAL8 fsq=f*f;
    REAL8 f4=fsq*fsq;
    REAL8 f7=f4*fsq*f;
    REAL8 f7by3=cbrt(f7);
    S_h += burstamp*burstamp / f7by3 ;
  }

  
  S+=TwoDeltaToverN*((templateReal*templateReal)+(templateImag*templateImag)) / S_h;
  D+=TwoDeltaToverN*(dataReal*dataReal + dataImag*dataImag)/S_h;
  REAL8 dhstarRe=dataReal*templateReal+dataImag*templateImag; /* (-i^2=1) */
  REAL8 dhstarIm=dataImag*templateReal-dataReal*templateImag;
  //REAL8 dhstar2=dhstarRe*dhstarRe + dhstarIm*dhstarIm;

  Rre+=TwoDeltaToverN*dhstarRe/S_h;
  Rim+=TwoDeltaToverN*dhstarIm/S_h;

  //R+=TwoDeltaToverN*(dataReal*dataReal+dataImag*dataImag)*(templateReal*templateReal+templateImag*templateImag)/S_h;

  //R+= sqrt(TwoDeltaToverN*TwoDeltaToverN*dhstar2 / (S_h*S_h));
  
  /* Now update re and im for the next iteration. */
  newRe = re + re*dre - im*dim;
  newIm = im + re*dim + im*dre;
  
  re = newRe;
  im = newIm;
}
//printf("D: %.3e, S: %.3e, R: %.3e\n",D,S,R);
dataPtr = dataPtr->next;
}
//LALInferenceAddVariable(currentParams,"D",&D,LALINFERENCE_REAL8_t,LALINFERENCE_PARAM_OUTPUT);
//LALInferenceAddVariable(currentParams,"S",&S,LALINFERENCE_REAL8_t,LALINFERENCE_PARAM_OUTPUT);
//LALInferenceAddVariable(currentParams,"R",&R,LALINFERENCE_REAL8_t,LALINFERENCE_PARAM_OUTPUT);
R=2.0*sqrt(Rre*Rre+Rim*Rim);
gsl_sf_result result;
REAL8 I0x=0.0;
if(GSL_SUCCESS==gsl_sf_bessel_I0_scaled_e(R, &result))
{
    I0x=result.val;
}
else printf("ERROR: Cannot calculate I0(%lf)\n",R);
/* This is marginalised over phase only for now */
REAL8 thislogL=-(S+D) + log(I0x) + R ;
//printf("%lf\n",logadd(0,R));
//REAL8 thislogL=log(0.5)-(S+D)+logadd(0.0,R);
//fclose(testout);
loglikeli=thislogL;
LALInferenceClearVariables(&intrinsicParams);
return(loglikeli);
}

REAL8 LALInferenceMarginalisedPhaseLogLikelihood_RD(LALInferenceVariables *currentParams, LALInferenceIFOData * data,LALInferenceTemplateFunction templt)
/***************************************************************/
/* (log-) likelihood function.                                 */
/* Returns the non-normalised logarithmic likelihood.          */
/* Analytically marginalised over phase and distance           */
/* Attaches output variables for (h|h), (d|d) and (d|h^*)      */
/* At a distance of 1 Mpc for phi_0=0                          */
/* * * * * * * * * * * * * * * * * * * * * * * * * * * * * * * */
/* Required (`currentParams') parameters are:                  */
/*   - "rightascension"  (REAL8, radian, 0 <= RA <= 2pi)       */
/*   - "declination"     (REAL8, radian, -pi/2 <= dec <=pi/2)  */
/*   - "polarisation"    (REAL8, radian, 0 <= psi <= ?)        */
/*   - "time"            (REAL8, GPS sec.)                     */
/***************************************************************/
{
	
  //static int timeDomainWarning = 0;
  double Fplus, Fcross;
  double FplusScaled, FcrossScaled;
  double dataReal, dataImag;
  REAL8 loglikeli=0.0;
  REAL8 plainTemplateReal, plainTemplateImag;
  REAL8 templateReal, templateImag;
  int i, lower, upper;
  LALInferenceIFOData *dataPtr;
  /* XXX: setting distMpc=1.0 in case it's not used */
  //double ra, dec, psi, distMpc, gmst;
  double ra, dec, psi, gmst;
  double amplitude=1.0, distMpc=1.0;
  //double hrss, frequency, Q;
  double GPSdouble;
  LIGOTimeGPS GPSlal;
  double timedelay;  /* time delay b/w iterferometer & geocenter w.r.t. sky location */
  double timeshift;  /* time shift (not necessarily same as above)                   */
  double deltaT, TwoDeltaToverN, deltaF, twopit, re, im, dre, dim, newRe, newIm;
  double timeTmp;
  double mc;
  int different;
  int logDistFlag=0;
  
  LALStatus status;
  memset(&status,0,sizeof(status));
  LALInferenceVariables intrinsicParams;
  logDistFlag=LALInferenceCheckVariable(currentParams, "logdistance");
  if(LALInferenceCheckVariable(currentParams,"logmc")){
    mc=exp(*(REAL8 *)LALInferenceGetVariable(currentParams,"logmc"));
    LALInferenceAddVariable(currentParams,"chirpmass",&mc,LALINFERENCE_REAL8_t,LALINFERENCE_PARAM_OUTPUT);
  }
  
  /* determine source's sky location & orientation parameters: */
  ra        = *(REAL8*) LALInferenceGetVariable(currentParams, "rightascension"); /* radian      */
  dec       = *(REAL8*) LALInferenceGetVariable(currentParams, "declination");    /* radian      */
  psi       = *(REAL8*) LALInferenceGetVariable(currentParams, "polarisation");   /* radian      */
  GPSdouble = *(REAL8*) LALInferenceGetVariable(currentParams, "time");           /* GPS seconds */

  /* XXX: Burst hack to check for existence of 'distance'
   * parameters before trying to find their value */
	if(LALInferenceCheckVariable(currentParams,"distance") || LALInferenceCheckVariable(currentParams,"logdistance")){
		if(logDistFlag)
			distMpc = exp(*(REAL8*)LALInferenceGetVariable(currentParams,"logdistance"));
		else
			distMpc   = *(REAL8*) LALInferenceGetVariable(currentParams, "distance");       /* Mpc         */
	}

//if(LALInferenceCheckVariable(currentParams,"loghrss")){
//        hrss = exp(*(REAL8*) LALInferenceGetVariable(currentParams, "loghrss"));
//        /* Now compute the peak amplitude from hrss, quality and frequency */
//        frequency = *(REAL8*) LALInferenceGetVariable(currentParams, "frequency");
//        Q = *(REAL8*) LALInferenceGetVariable(currentParams, "Q");
//        amplitude = 2.0*hrss*sqrt(LAL_SQRT2*LAL_PI*frequency/Q);
//}
  
  REAL8 phi0=0.0;
  
    /* figure out GMST: */
  XLALGPSSetREAL8(&GPSlal, GPSdouble);
  gmst=XLALGreenwichMeanSiderealTime(&GPSlal);
  
  /* Create parameter set to pass to the template function */
  intrinsicParams.head      = NULL;
  intrinsicParams.dimension = 0;
  LALInferenceCopyVariables(currentParams, &intrinsicParams);
  if(LALInferenceCheckVariable(currentParams,"distance") || LALInferenceCheckVariable(currentParams,"logdistance")){
      if(logDistFlag)
          LALInferenceRemoveVariable(&intrinsicParams, "logdistance");
      else
          LALInferenceRemoveVariable(&intrinsicParams, "distance");
  }
  LALInferenceRemoveVariable(&intrinsicParams, "rightascension");
  LALInferenceRemoveVariable(&intrinsicParams, "declination");
  LALInferenceRemoveVariable(&intrinsicParams, "polarisation");
  LALInferenceRemoveVariable(&intrinsicParams, "time");
  LALInferenceRemoveVariable(&intrinsicParams, "phase");
  LALInferenceAddVariable(&intrinsicParams, "phase",&phi0,LALINFERENCE_REAL8_t,LALINFERENCE_PARAM_OUTPUT);
  //LALInferenceAddVariable(&intrinsicParams, "distance", &distMpc, LALINFERENCE_REAL8_t, LALINFERENCE_PARAM_OUTPUT);

  // TODO: add pointer to template function here.
    // (otherwise same parameters but different template will lead to no re-computation!!)
    
    /* loop over data (different interferometers): */
    dataPtr = data;
    REAL8 S=0.,D=0.,R=0., Rre=0., Rim=0.;
    /* Need to compute S=h*h/S_h, D=d*d/S_h, R=h*d/S_h^2 */
    while (dataPtr != NULL) {
      /* The parameters the Likelihood function can handle by itself   */
      /* (and which shouldn't affect the template function) are        */
      /* sky location (ra, dec), polarisation and signal arrival time. */
      /* Note that the template function shifts the waveform to so that*/
      /* t_c corresponds to the "time" parameter in                    */
      /* IFOdata->modelParams (set, e.g., from the trigger value).     */
      
      /* Reset log-likelihood */
      dataPtr->loglikelihood = 0.0;
      
      /* Compare parameter values with parameter values corresponding  */
      /* to currently stored template; ignore "time" variable:         */
      if (LALInferenceCheckVariable(dataPtr->modelParams, "time")) {
	timeTmp = *(REAL8 *) LALInferenceGetVariable(dataPtr->modelParams, "time");
	LALInferenceRemoveVariable(dataPtr->modelParams, "time");
      }
      else timeTmp = GPSdouble;
      different = LALInferenceCompareVariables(dataPtr->modelParams, &intrinsicParams);
      /* "different" now may also mean that "dataPtr->modelParams" */
      /* wasn't allocated yet (as in the very 1st iteration).      */
      
      if (different) { /* template needs to be re-computed: */
	LALInferenceCopyVariables(&intrinsicParams, dataPtr->modelParams);
	LALInferenceAddVariable(dataPtr->modelParams, "time", &timeTmp, LALINFERENCE_REAL8_t,LALINFERENCE_PARAM_LINEAR);
	templt(dataPtr);
	if(XLALGetBaseErrno()==XLAL_FAILURE) /* Template generation failed in a known way, set -Inf likelihood */
	  return(-DBL_MAX);
	
	if (dataPtr->modelDomain == LAL_SIM_DOMAIN_TIME) {
	  //	if (!timeDomainWarning) {
	  //	  timeDomainWarning = 1;
	  //	  fprintf(stderr, "WARNING: using time domain template with frequency domain likelihood (in %s, line %d)\n", __FILE__, __LINE__);
	  //	}
	  LALInferenceExecuteFT(dataPtr);
	  /* note that the dataPtr->modelParams "time" element may have changed here!! */
	  /* (during "template()" computation)  */
	}
    }
    else { /* no re-computation necessary. Return back "time" value, do nothing else: */
      LALInferenceAddVariable(dataPtr->modelParams, "time", &timeTmp, LALINFERENCE_REAL8_t,LALINFERENCE_PARAM_LINEAR);
    }
    
    /*-- Template is now in dataPtr->freqModelhPlus and dataPtr->freqModelhCross. --*/
    /*-- (Either freshly computed or inherited.)                            --*/
    
    /* determine beam pattern response (F_plus and F_cross) for given Ifo: */
    XLALComputeDetAMResponse(&Fplus, &Fcross,
			    (const REAL4(*)[3]) dataPtr->detector->response,
			    ra, dec, psi, gmst);
    /* signal arrival time (relative to geocenter); */
    timedelay = XLALTimeDelayFromEarthCenter(dataPtr->detector->location,
					    ra, dec, &GPSlal);
    /* (negative timedelay means signal arrives earlier at Ifo than at geocenter, etc.) */
    /* amount by which to time-shift template (not necessarily same as above "timedelay"): */
    timeshift =  (GPSdouble - (*(REAL8*) LALInferenceGetVariable(dataPtr->modelParams, "time"))) + timedelay;
    twopit    = LAL_TWOPI * timeshift;
    
    /* include distance (overall amplitude) effect in Fplus/Fcross: */
    FplusScaled  = amplitude * Fplus  / (distMpc);
    FcrossScaled = amplitude * Fcross / (distMpc);
    
    /* Check for wrong calibration sign */
    if (LALInferenceCheckVariable(currentParams, "crazyInjectionHLSign") &&
      *((INT4 *)LALInferenceGetVariable(currentParams, "crazyInjectionHLSign"))) {
	if (strstr(dataPtr->name, "H") || strstr(dataPtr->name, "L")) {
	  FplusScaled *= -1.0;
	  FcrossScaled *= -1.0;
      }
    }

dataPtr->fPlus = FplusScaled;
dataPtr->fCross = FcrossScaled;
dataPtr->timeshift = timeshift;

//FILE *testout=fopen("test_likeliLAL.txt","w");
//fprintf(testout, "f PSD dataRe dataIm signalRe signalIm\n");
/* determine frequency range & loop over frequency bins: */
deltaT = dataPtr->timeData->deltaT;
deltaF = 1.0 / (((double)dataPtr->timeData->data->length) * deltaT);
// printf("deltaF %g, Nt %d, deltaT %g\n", deltaF, dataPtr->timeData->data->length, dataPtr->timeData->deltaT);
lower = (UINT4)ceil(dataPtr->fLow / deltaF);
upper = (UINT4)floor(dataPtr->fHigh / deltaF);
TwoDeltaToverN = 2.0 * deltaT / ((double) dataPtr->timeData->data->length);

/* Employ a trick here for avoiding cos(...) and sin(...) in time
*       shifting.  We need to multiply each template frequency bin by
*       exp(-J*twopit*deltaF*i) = exp(-J*twopit*deltaF*(i-1)) +
*       exp(-J*twopit*deltaF*(i-1))*(exp(-J*twopit*deltaF) - 1) .  This
*       recurrance relation has the advantage that the error growth is
*       O(sqrt(N)) for N repetitions. */

/* Values for the first iteration: */
re = cos(twopit*deltaF*lower);
im = -sin(twopit*deltaF*lower);

/* Incremental values, using cos(theta) - 1 = -2*sin(theta/2)^2 */
dim = -sin(twopit*deltaF);
dre = -2.0*sin(0.5*twopit*deltaF)*sin(0.5*twopit*deltaF);

for (i=lower; i<=upper; ++i){
  /* derive template (involving location/orientation parameters) from given plus/cross waveforms: */
  plainTemplateReal = FplusScaled * creal(dataPtr->freqModelhPlus->data->data[i]) 
  +  FcrossScaled * creal(dataPtr->freqModelhCross->data->data[i]);
  plainTemplateImag = FplusScaled * cimag(dataPtr->freqModelhPlus->data->data[i]) 
  +  FcrossScaled * cimag(dataPtr->freqModelhCross->data->data[i]);
  /* do time-shifting...             */
  /* (also un-do 1/deltaT scaling): */
  templateReal = (plainTemplateReal*re - plainTemplateImag*im) / deltaT;
  templateImag = (plainTemplateReal*im + plainTemplateImag*re) / deltaT;
  dataReal     = creal(dataPtr->freqData->data->data[i]) / deltaT;
  dataImag     = cimag(dataPtr->freqData->data->data[i])/ deltaT;
  
  REAL8 S_h = dataPtr->oneSidedNoisePowerSpectrum->data->data[i];
  
  S+=TwoDeltaToverN*((templateReal*templateReal)+(templateImag*templateImag)) / S_h;
  D+=TwoDeltaToverN*(dataReal*dataReal + dataImag*dataImag)/S_h;
// printf("\n%e %e\n",dataReal,templateReal);
// printf("%e %e\n",dataImag,templateImag);
  REAL8 dhstarRe=dataReal*templateReal+dataImag*templateImag; /* (-i^2=1) */
  REAL8 dhstarIm=dataImag*templateReal-dataReal*templateImag;
  //REAL8 dhstar2=dhstarRe*dhstarRe + dhstarIm*dhstarIm;

  Rre+=TwoDeltaToverN*dhstarRe/S_h;
  Rim+=TwoDeltaToverN*dhstarIm/S_h;

  //R+=TwoDeltaToverN*(dataReal*dataReal+dataImag*dataImag)*(templateReal*templateReal+templateImag*templateImag)/S_h;

  //R+= sqrt(TwoDeltaToverN*TwoDeltaToverN*dhstar2 / (S_h*S_h));
  
  /* Now update re and im for the next iteration. */
  newRe = re + re*dre - im*dim;
  newIm = im + re*dim + im*dre;
  
  re = newRe;
  im = newIm;
}
//printf("D: %.3e, S: %.3e, R: %.3e\n",D,S,R);
dataPtr = dataPtr->next;
}
//LALInferenceAddVariable(currentParams,"D",&D,LALINFERENCE_REAL8_t,LALINFERENCE_PARAM_OUTPUT);
//LALInferenceAddVariable(currentParams,"S",&S,LALINFERENCE_REAL8_t,LALINFERENCE_PARAM_OUTPUT);
//LALInferenceAddVariable(currentParams,"R",&R,LALINFERENCE_REAL8_t,LALINFERENCE_PARAM_OUTPUT);
R=2.0*sqrt(Rre*Rre+Rim*Rim);
gsl_sf_result result;
REAL8 I0x=0.0;
if(GSL_SUCCESS==gsl_sf_bessel_I0_scaled_e(R, &result))
{
    I0x=result.val;
}
else printf("ERROR: Cannot calculate I0(%lf)\n",R);
/* This is marginalised over phase only for now */
REAL8 thislogL=-(S+D) + log(I0x) + R ;
//printf("%lf\n",logadd(0,R));
//REAL8 thislogL=log(0.5)-(S+D)+logadd(0.0,R);
//fclose(testout);
loglikeli=thislogL;
LALInferenceClearVariables(&intrinsicParams);
return(loglikeli);
}

REAL8 LALInferenceUndecomposedFreqDomainLogLikelihood_RD(LALInferenceVariables *currentParams, LALInferenceIFOData * data,                               LALInferenceTemplateFunction templt)
/***************************************************************/
/* (log-) likelihood function.                                 */
/* Returns the non-normalised logarithmic likelihood.          */
/* * * * * * * * * * * * * * * * * * * * * * * * * * * * * * * */
/* Required (`currentParams') parameters are:                  */
/*   - "rightascension"  (REAL8, radian, 0 <= RA <= 2pi)       */
/*   - "declination"     (REAL8, radian, -pi/2 <= dec <=pi/2)  */
/*   - "polarisation"    (REAL8, radian, 0 <= psi <= ?)        */
/*   - "q"        (REAL8, q, >0)                      */
/*   - "time"            (REAL8, GPS sec.)                     */
/*   - "f0"            (REAL8, Hz.)                     */
/*   - "hrss"            (REAL8, strain.)                     */
/*   - "time"            (REAL8, GPS sec.)                     */

/***************************************************************/
{
  //static int timeDomainWarning = 0;
  double Fplus, Fcross;
  double FplusScaled, FcrossScaled;
  double diffRe, diffIm, diffSquared;
  double dataReal, dataImag;
  REAL8 loglikeli;
  REAL8 plainTemplateReal, plainTemplateImag;
  REAL8 templateReal, templateImag;
  int i, lower, upper;
  LALInferenceIFOData *dataPtr;
  double ra, dec, psi;
  double GPSdouble,gmst;
  double amplitude=1.0;
  LIGOTimeGPS GPSlal;
  double chisquared;
  double timedelay;  /* time delay b/w iterferometer & geocenter w.r.t. sky location */
  double timeshift;  /* time shift (not necessarily same as above)                   */
  double deltaT, TwoDeltaToverN, deltaF, twopit, f, re, im;
  double timeTmp;
  int different;
  LALStatus status;
  memset(&status,0,sizeof(status));
  LALInferenceVariables intrinsicParams;
 // double norm=0;
  /* determine source's sky location & orientation parameters: */
  ra        = *(REAL8*) LALInferenceGetVariable(currentParams, "rightascension"); // radian      
  dec       = *(REAL8*) LALInferenceGetVariable(currentParams, "declination");    // radian      
  psi       = *(REAL8*) LALInferenceGetVariable(currentParams, "polarisation");   // radian      
  GPSdouble = *(REAL8*) LALInferenceGetVariable(currentParams, "time");           // GPS seconds 
    if(LALInferenceCheckVariable(currentParams,"logamp")){
            amplitude   = exp(*(REAL8*) LALInferenceGetVariable(currentParams, "logamp"));
	}
  
  /* figure out GMST: */
  //XLALINT8NSToGPS(&GPSlal, floor(1e9 * GPSdouble + 0.5));
  XLALGPSSetREAL8(&GPSlal, GPSdouble);
  //UandA.units    = MST_RAD;
  //UandA.accuracy = LALLEAPSEC_LOOSE;
  //LALGPStoGMST1(&status, &gmst, &GPSlal, &UandA);
  gmst=XLALGreenwichMeanSiderealTime(&GPSlal);
  intrinsicParams.head      = NULL;
  intrinsicParams.dimension = 0;
  LALInferenceCopyVariables(currentParams, &intrinsicParams);
  LALInferenceRemoveVariable(&intrinsicParams, "rightascension");
  LALInferenceRemoveVariable(&intrinsicParams, "declination");
  LALInferenceRemoveVariable(&intrinsicParams, "polarisation");
  LALInferenceRemoveVariable(&intrinsicParams, "time");

  // TODO: add pointer to template function here.
  // (otherwise same parameters but different template will lead to no re-computation!!)

  chisquared = 0.0;
  /* loop over data (different interferometers): */
  dataPtr = data;
REAL8 net_snr=0.0,ifo_snr=0.0;

  while (dataPtr != NULL) {
    ifo_snr=0.0;
    /* The parameters the Likelihood function can handle by itself   */
    /* (and which shouldn't affect the template function) are        */
    /* sky location (ra, dec), polarisation and signal arrival time. */
    /* Note that the template function shifts the waveform to so that*/
	/* t_c corresponds to the "time" parameter in                    */
	/* IFOdata->modelParams (set, e.g., from the trigger value).     */
    
    /* Reset log-likelihood */
    dataPtr->loglikelihood = 0.0;

    /* Compare parameter values with parameter values corresponding  */
    /* to currently stored template; ignore "time" variable:         */
    if (LALInferenceCheckVariable(dataPtr->modelParams, "time")) {
      timeTmp = *(REAL8 *) LALInferenceGetVariable(dataPtr->modelParams, "time");
      LALInferenceRemoveVariable(dataPtr->modelParams, "time");
    }
    else timeTmp = GPSdouble;
    different = LALInferenceCompareVariables(dataPtr->modelParams, &intrinsicParams);
    /* "different" now may also mean that "dataPtr->modelParams" */
    /* wasn't allocated yet (as in the very 1st iteration).      */

    if (different) { /* template needs to be re-computed: */
      //  printf("IM RECALCULATING THE TEMPLATE!\n");

      LALInferenceCopyVariables(&intrinsicParams, dataPtr->modelParams);
      LALInferenceAddVariable(dataPtr->modelParams, "time", &timeTmp, LALINFERENCE_REAL8_t,LALINFERENCE_PARAM_LINEAR);
      //LALInferenceAddVariable(dataPtr->modelParams, "polarisation", &psi, LALINFERENCE_REAL8_t,LALINFERENCE_PARAM_LINEAR);

      templt(dataPtr);
      if(XLALGetBaseErrno()==XLAL_FAILURE) /* Template generation failed in a known way, set -Inf likelihood */
          return(-DBL_MAX);

          if (dataPtr->modelDomain == LAL_SIM_DOMAIN_TIME) {
    //	if (!timeDomainWarning) {
//	  timeDomainWarning = 1;
//	  fprintf(stderr, "WARNING: using time domain template with frequency domain likelihood (in %s, line %d)\n", __FILE__, __LINE__);
//	} 
//printf("Im doing the FFT in likelihood burst\n");
        LALInferenceExecuteFT(dataPtr);
       // norm=sqrt(dataPtr->window->data->length/dataPtr->window->sumofsquares);
        /* note that the dataPtr->modelParams "time" element may have changed here!! */
        /* (during "template()" computation)  */
      }
    }
    else { /* no re-computation necessary. Return back "time" value, do nothing else: */
      LALInferenceAddVariable(dataPtr->modelParams, "time", &timeTmp, LALINFERENCE_REAL8_t,LALINFERENCE_PARAM_LINEAR);
    }

    /*-- Template is now in dataPtr->freqModelhPlus and dataPtr->freqModelhCross. --*/
    /*-- (Either freshly computed or inherited.)                            --*/

    /* determine beam pattern response (F_plus and F_cross) for given Ifo: */
    XLALComputeDetAMResponse(&Fplus, &Fcross,
                             (const REAL4(*)[3]) dataPtr->detector->response,
			     ra, dec, psi, gmst);
    /* signal arrival time (relative to geocenter); */
    timedelay = XLALTimeDelayFromEarthCenter(dataPtr->detector->location,
                                             ra, dec, &GPSlal);
    /* (negative timedelay means signal arrives earlier at Ifo than at geocenter, etc.) */
    /* amount by which to time-shift template (not necessarily same as above "timedelay"): */
    timeshift =  (GPSdouble - (*(REAL8*) LALInferenceGetVariable(dataPtr->modelParams, "time"))) + timedelay;
  //timeshift = timedelay;
    twopit    = LAL_TWOPI * timeshift;

    /* include distance (overall amplitude) effect in Fplus/Fcross: */
    FplusScaled  = amplitude * Fplus;
    FcrossScaled = amplitude * Fcross;
    dataPtr->fPlus = FplusScaled;
    dataPtr->fCross = FcrossScaled;
    dataPtr->timeshift = timeshift;

 //sprintf(fname,"%s_template.dat",dataPtr->name);
 //FILE *testout=fopen(fname,"w");
/*
 for(i=0;i<(INT4) dataPtr->timeModelhPlus->data->length;i++){
     fprintf(testout,"%10.10e %10.10e %5.5f\n",(REAL8) i*dataPtr->timeData->deltaT, Fplus*dataPtr->timeModelhPlus->data->data[i]+Fcross*dataPtr->timeModelhCross->data->data[i],timeshift);
 }
 fclose(testout);*/
 //fprintf(testout, "f PSD dataRe dataIm signalRe signalIm\n");
    /* determine frequency range & loop over frequency bins: */
    deltaT = dataPtr->timeData->deltaT;
    deltaF = 1.0 / (((double)dataPtr->timeData->data->length) * deltaT);
    // printf("deltaF %g, Nt %d, deltaT %g\n", deltaF, dataPtr->timeData->data->length, dataPtr->timeData->deltaT);
    lower = (UINT4)ceil(dataPtr->fLow / deltaF);
    upper = (UINT4)floor(dataPtr->fHigh / deltaF);
    TwoDeltaToverN = 2.0 * deltaT / ((double) dataPtr->timeData->data->length);
    for (i=lower; i<=upper; ++i){
      /* derive template (involving location/orientation parameters) from given plus/cross waveforms: */
      plainTemplateReal = FplusScaled * creal(dataPtr->freqModelhPlus->data->data[i])  
                          +  FcrossScaled * creal(dataPtr->freqModelhCross->data->data[i]);
      plainTemplateImag = FplusScaled * cimag(dataPtr->freqModelhPlus->data->data[i]) 
                          +  FcrossScaled * cimag(dataPtr->freqModelhCross->data->data[i]);

      /* do time-shifting...             */
      /* (also un-do 1/deltaT scaling): */
      f = ((double) i) * deltaF;
      /* real & imag parts of  exp(-2*pi*i*f*deltaT): */
      re = cos(twopit * f);
      im = - sin(twopit * f);
      templateReal = (plainTemplateReal*re - plainTemplateImag*im) / deltaT; //salvo remove norm?
      templateImag = (plainTemplateReal*im + plainTemplateImag*re) / deltaT; //salvo remove norm?
      dataReal     = creal(dataPtr->freqData->data->data[i]) / deltaT;
      dataImag     = cimag(dataPtr->freqData->data->data[i]) / deltaT;
      /* compute squared difference & 'chi-squared': */
      diffRe       = dataReal - templateReal;         // Difference in real parts...
      diffIm       = dataImag - templateImag;         // ...and imaginary parts, and...
      diffSquared  = diffRe*diffRe + diffIm*diffIm ;  // ...squared difference of the 2 complex figures.
      REAL8 temp = ((TwoDeltaToverN * diffSquared) / dataPtr->oneSidedNoisePowerSpectrum->data->data[i]);
      ifo_snr+=TwoDeltaToverN*(templateReal*templateReal+templateImag*templateImag)/ dataPtr->oneSidedNoisePowerSpectrum->data->data[i];
      chisquared  += temp;
      dataPtr->loglikelihood -= temp;
 //fprintf(testout, "%e %e %e %e %e %e\n",     f, dataPtr->oneSidedNoisePowerSpectrum->data->data[i],          dataPtr->freqData->data->data[i].re, dataPtr->freqData->data->data[i].im,      templateReal, templateImag);
    }
    dataPtr = dataPtr->next;
    net_snr+=4.0*ifo_snr;
 //fclose(testout);
  }
  //exit(1);
  net_snr=sqrt(net_snr);
  //{
    //  printf("logl %10.10e \n",-1.0 * chisquared);
 // printf("Q %10.2e f %10.2e hrss %10.2e time %10.10f eccentricity %10.10e polangle %10.10e norm %f \n",q,f0,hrss,GPSdouble,eccentricity,polar_angle,norm);
//}
  
  loglikeli = -1.0 * chisquared; // note (again): the log-likelihood is unnormalised!
  LALInferenceClearVariables(&intrinsicParams);
  return(loglikeli);
}

REAL8 LALInferenceMarginalisedPhaseLogLikelihood(LALInferenceVariables *currentParams, LALInferenceIFOData * data,LALInferenceTemplateFunction templt)
/***************************************************************/
/* (log-) likelihood function.                                 */
/* Returns the non-normalised logarithmic likelihood.          */
/* Analytically marginalised over phase and distance           */
/* See LIGO-T1300326 for details                               */
/* At a distance of 1 Mpc for phi_0=0                          */
/* * * * * * * * * * * * * * * * * * * * * * * * * * * * * * * */
/* Required (`currentParams') parameters are:                  */
/*   - "rightascension"  (REAL8, radian, 0 <= RA <= 2pi)       */
/*   - "declination"     (REAL8, radian, -pi/2 <= dec <=pi/2)  */
/*   - "polarisation"    (REAL8, radian, 0 <= psi <= ?)        */
/*   - "time"            (REAL8, GPS sec.)                     */
/***************************************************************/
{
  double Fplus, Fcross;
  double FplusScaled, FcrossScaled;
  double dataReal, dataImag;
  REAL8 loglikeli=0.0;
  REAL8 plainTemplateReal, plainTemplateImag;
  REAL8 templateReal, templateImag;
  int i, lower, upper;
  LALInferenceIFOData *dataPtr;
  double ra, dec, psi, distMpc, gmst;
  double GPSdouble;
  LIGOTimeGPS GPSlal;
  double timedelay;  /* time delay b/w iterferometer & geocenter w.r.t. sky location */
  double timeshift;  /* time shift (not necessarily same as above)                   */
  double deltaT, TwoDeltaToverN, deltaF, twopit, re, im, dre, dim, newRe, newIm;
  double timeTmp;
  double mc;
  int different;
  int logDistFlag=0;
  //noise model meta parameters
  gsl_matrix *lines   = NULL;//pointer to matrix holding line centroids
  gsl_matrix *widths  = NULL;//pointer to matrix holding line widths
  gsl_matrix *nparams = NULL;//pointer to matrix holding noise parameters
  
  gsl_matrix *psdBandsMin  = NULL;//pointer to matrix holding min frequencies for psd model
  gsl_matrix *psdBandsMax = NULL;//pointer to matrix holding max frequencies for psd model
  
  int Nblock = 1;            //number of frequency blocks per IFO
  int Nlines = 1;            //number of lines to be removed
  int psdFlag = 0;           //flag for including psd fitting
  int lineFlag = 0;          //flag for excluding lines from integration
  
  //line removal parameters
  if(LALInferenceCheckVariable(currentParams, "removeLinesFlag"))
    lineFlag = *((INT4 *)LALInferenceGetVariable(currentParams, "removeLinesFlag"));
  if(lineFlag)
  {
    //Add line matrices to variable lists
    lines  = *(gsl_matrix **)LALInferenceGetVariable(currentParams, "line_center");
    widths = *(gsl_matrix **)LALInferenceGetVariable(currentParams, "line_width");
    Nlines = (int)lines->size2;
  }
  int lines_array[Nlines];
  int widths_array[Nlines];
  
  //check if psd parameters are included in the model
  if(LALInferenceCheckVariable(currentParams, "psdScaleFlag"))
    psdFlag = *((INT4 *)LALInferenceGetVariable(currentParams, "psdScaleFlag"));
  if(psdFlag)
  {
    //if so, store current noise parameters in easily accessible matrix
    nparams = *((gsl_matrix **)LALInferenceGetVariable(currentParams, "psdscale"));
    Nblock = (int)nparams->size2;
    
    psdBandsMin = *((gsl_matrix **)LALInferenceGetVariable(currentParams, "psdBandsMin"));
    psdBandsMax = *((gsl_matrix **)LALInferenceGetVariable(currentParams, "psdBandsMax"));
    
  }
  double alpha[Nblock];
  double lnalpha[Nblock];
  
  double psdBandsMin_array[Nblock];
  double psdBandsMax_array[Nblock];
  
  LALStatus status;
  memset(&status,0,sizeof(status));
  LALInferenceVariables intrinsicParams;
  logDistFlag=LALInferenceCheckVariable(currentParams, "logdistance");
  if(LALInferenceCheckVariable(currentParams,"logmc")){
    mc=exp(*(REAL8 *)LALInferenceGetVariable(currentParams,"logmc"));
    LALInferenceAddVariable(currentParams,"chirpmass",&mc,LALINFERENCE_REAL8_t,LALINFERENCE_PARAM_OUTPUT);
  }
  
  if(LALInferenceCheckVariable(currentParams,"LAL_AMPORDER") && LALInferenceCheckVariable(currentParams,"LAL_APPROXIMANT"))
  {
    INT4 apprx=*(INT4 *)LALInferenceGetVariable(currentParams,"LAL_APPROXIMANT");
    /* This is only valid at Newtonian amp order for most templates, and at all orders for
     * the F-domain templates listed here. This will need to be updated if the F-domain phase
     * handling changes. */
    if(!( (*(INT4 *)LALInferenceGetVariable(currentParams,"LAL_AMPORDER") == LAL_PNORDER_NEWTONIAN) \
      || (apprx == TaylorF2 || apprx==TaylorF2RedSpin || apprx==TaylorF2RedSpinTidal || 
          apprx==SpinTaylorF2 || apprx==IMRPhenomA || apprx==IMRPhenomB || apprx==IMRPhenomC) ))
    {
      XLALPrintError("Error: Cannot use non-Newtonian amplitude order and analytically marginalise over phase!\n");
      exit(1);
    }
  }
  
  /* determine source's sky location & orientation parameters: */
  ra        = *(REAL8*) LALInferenceGetVariable(currentParams, "rightascension"); /* radian      */
  dec       = *(REAL8*) LALInferenceGetVariable(currentParams, "declination");    /* radian      */
  psi       = *(REAL8*) LALInferenceGetVariable(currentParams, "polarisation");   /* radian      */
  GPSdouble = *(REAL8*) LALInferenceGetVariable(currentParams, "time");           /* GPS seconds */
  
  if(logDistFlag)
    distMpc = exp(*(REAL8*)LALInferenceGetVariable(currentParams,"logdistance"));
  else
    distMpc   = *(REAL8*) LALInferenceGetVariable(currentParams, "distance");       /* Mpc         */
  
  REAL8 phi0=0.0;
  
  /* figure out GMST: */
  XLALGPSSetREAL8(&GPSlal, GPSdouble);
  gmst=XLALGreenwichMeanSiderealTime(&GPSlal);
  
  /* Create parameter set to pass to the template function */
  intrinsicParams = LALInferenceGetInstrinsicParams(currentParams);
  LALInferenceAddVariable(&intrinsicParams, "phase",&phi0,LALINFERENCE_REAL8_t,LALINFERENCE_PARAM_OUTPUT);
  
  // TODO: add pointer to template function here.
  // (otherwise same parameters but different template will lead to no re-computation!!)
  
  /* loop over data (different interferometers): */
  dataPtr = data;
  UINT4 ifo=0;
  
  REAL8 S=0.,D=0.,R=0., Rre=0., Rim=0.;
  /* Need to compute S=h*h/S_h, D=d*d/S_h, R=h*d/S_h^2 */
  while (dataPtr != NULL) {
    /* The parameters the Likelihood function can handle by itself   */
    /* (and which shouldn't affect the template function) are        */
    /* sky location (ra, dec), polarisation and signal arrival time. */
    /* Note that the template function shifts the waveform to so that*/
    /* t_c corresponds to the "time" parameter in                    */
    /* IFOdata->modelParams (set, e.g., from the trigger value).     */
    
    /* Reset log-likelihood */
    dataPtr->loglikelihood = 0.0;
    
    /* Compare parameter values with parameter values corresponding  */
    /* to currently stored template; ignore "time" variable:         */
    if (LALInferenceCheckVariable(dataPtr->modelParams, "time")) {
      timeTmp = *(REAL8 *) LALInferenceGetVariable(dataPtr->modelParams, "time");
      LALInferenceRemoveVariable(dataPtr->modelParams, "time");
    }
    else timeTmp = GPSdouble;
    different = LALInferenceCompareVariables(dataPtr->modelParams, &intrinsicParams);
    /* "different" now may also mean that "dataPtr->modelParams" */
    /* wasn't allocated yet (as in the very 1st iteration).      */
    
    if (different) { /* template needs to be re-computed: */
      LALInferenceCopyVariables(&intrinsicParams, dataPtr->modelParams);
      LALInferenceAddVariable(dataPtr->modelParams, "time", &timeTmp, LALINFERENCE_REAL8_t,LALINFERENCE_PARAM_LINEAR);
      templt(dataPtr);
      if(XLALGetBaseErrno()==XLAL_FAILURE) /* Template generation failed in a known way, set -Inf likelihood */
        return(-DBL_MAX);
      
      if (dataPtr->modelDomain == LAL_SIM_DOMAIN_TIME) {
        LALInferenceExecuteFT(dataPtr);
        /* note that the dataPtr->modelParams "time" element may have changed here!! */
        /* (during "template()" computation)  */
      }
    }
    else { /* no re-computation necessary. Return back "time" value, do nothing else: */
      LALInferenceAddVariable(dataPtr->modelParams, "time", &timeTmp, LALINFERENCE_REAL8_t,LALINFERENCE_PARAM_LINEAR);
    }
    
    /*-- Template is now in dataPtr->freqModelhPlus and dataPtr->freqModelhCross. --*/
    /*-- (Either freshly computed or inherited.)                            --*/
    
    /* determine beam pattern response (F_plus and F_cross) for given Ifo: */
    XLALComputeDetAMResponse(&Fplus, &Fcross,
                             (const REAL4(*)[3])dataPtr->detector->response,
                             ra, dec, psi, gmst);
    /* signal arrival time (relative to geocenter); */
    timedelay = XLALTimeDelayFromEarthCenter(dataPtr->detector->location,
                                             ra, dec, &GPSlal);
    /* (negative timedelay means signal arrives earlier at Ifo than at geocenter, etc.) */
    /* amount by which to time-shift template (not necessarily same as above "timedelay"): */
    timeshift =  (GPSdouble - (*(REAL8*) LALInferenceGetVariable(dataPtr->modelParams, "time"))) + timedelay;
    twopit    = LAL_TWOPI * timeshift;
    
    /* include distance (overall amplitude) effect in Fplus/Fcross: */
    FplusScaled  = Fplus  / distMpc;
    FcrossScaled = Fcross / distMpc;
    
    /* Check for wrong calibration sign */
    if (LALInferenceCheckVariable(currentParams, "crazyInjectionHLSign") &&
        *((INT4 *)LALInferenceGetVariable(currentParams, "crazyInjectionHLSign"))) {
      if (strstr(dataPtr->name, "H") || strstr(dataPtr->name, "L")) {
        FplusScaled *= -1.0;
        FcrossScaled *= -1.0;
      }
    }
    
    dataPtr->fPlus = FplusScaled;
    dataPtr->fCross = FcrossScaled;
    dataPtr->timeshift = timeshift;
    

    //Set up noise PSD meta parameters
    for(i=0; i<Nblock; i++)
    {
      if(psdFlag)
      {
	alpha[i]   = gsl_matrix_get(nparams,ifo,i);
	lnalpha[i] = log(alpha[i]);
	
	psdBandsMin_array[i] = gsl_matrix_get(psdBandsMin,ifo,i);
	psdBandsMax_array[i] = gsl_matrix_get(psdBandsMax,ifo,i);
	
      }
      else
      {
	alpha[i]=1.0;
	lnalpha[i]=0.0;
      }
    }
    
    //Set up psd line arrays
    for(INT4 j=0;j<Nlines;j++)
    {
      if(lineFlag)
      {
	
	//find range of fourier fourier bins which are excluded from integration
	lines_array[j]  = (int)gsl_matrix_get(lines,ifo,j);
	widths_array[j] = (int)gsl_matrix_get(widths,ifo,j);
      }
      else
      {
	lines_array[j]=0;
	widths_array[j]=0;
      }
    }
    /* determine frequency range & loop over frequency bins: */
    deltaT = dataPtr->timeData->deltaT;
    deltaF = 1.0 / (((double)dataPtr->timeData->data->length) * deltaT);
    lower = (UINT4)ceil(dataPtr->fLow / deltaF);
    upper = (UINT4)floor(dataPtr->fHigh / deltaF);
    TwoDeltaToverN = 2.0 * deltaT / ((double) dataPtr->timeData->data->length);
    
    /* Employ a trick here for avoiding cos(...) and sin(...) in time
     *       shifting.  We need to multiply each template frequency bin by
     *       exp(-J*twopit*deltaF*i) = exp(-J*twopit*deltaF*(i-1)) +
     *       exp(-J*twopit*deltaF*(i-1))*(exp(-J*twopit*deltaF) - 1) .  This
     *       recurrance relation has the advantage that the error growth is
     *       O(sqrt(N)) for N repetitions. */
    
    /* Values for the first iteration: */
    re = cos(twopit*deltaF*lower);
    im = -sin(twopit*deltaF*lower);
    
    /* Incremental values, using cos(theta) - 1 = -2*sin(theta/2)^2 */
    dim = -sin(twopit*deltaF);
    dre = -2.0*sin(0.5*twopit*deltaF)*sin(0.5*twopit*deltaF);
    /* Loop over freq domain */
    for (i=lower; i<=upper; ++i){

    /*only sum over bins which are outside of excluded regions */
    if(LALInferenceLineSwitch(lineFlag, Nlines, lines_array, widths_array, i))
    {
	
	/* derive template (involving location/orientation parameters) from given plus/cross waveforms: */
	plainTemplateReal = FplusScaled * creal(dataPtr->freqModelhPlus->data->data[i])
	+  FcrossScaled * creal(dataPtr->freqModelhCross->data->data[i]);
	plainTemplateImag = FplusScaled * cimag(dataPtr->freqModelhPlus->data->data[i])
	+  FcrossScaled * cimag(dataPtr->freqModelhCross->data->data[i]);
	/* do time-shifting...             */
	/* (also un-do 1/deltaT scaling): */
	templateReal = (plainTemplateReal*re - plainTemplateImag*im) / deltaT;
	templateImag = (plainTemplateReal*im + plainTemplateImag*re) / deltaT;
	dataReal     = creal(dataPtr->freqData->data->data[i]) / deltaT;
	dataImag     = cimag(dataPtr->freqData->data->data[i]) / deltaT;
	
	REAL8 S_h = dataPtr->oneSidedNoisePowerSpectrum->data->data[i];
	S+=TwoDeltaToverN*((templateReal*templateReal)+(templateImag*templateImag)) / S_h;
	D+=TwoDeltaToverN*(dataReal*dataReal + dataImag*dataImag)/S_h;
	REAL8 dhstarRe=dataReal*templateReal+dataImag*templateImag; /* (-i^2=1) */
	REAL8 dhstarIm=dataImag*templateReal-dataReal*templateImag;
	Rre+=TwoDeltaToverN*dhstarRe/S_h;
	Rim+=TwoDeltaToverN*dhstarIm/S_h;
	/* Add noise PSD parameters to the model */
	if(psdFlag)
	{
	  for(INT4 j=0; j<Nblock; j++)
	  {
	    if (i >= psdBandsMin_array[j] && i <= psdBandsMax_array[j])
	    {
	      S /= alpha[j];
	      S += lnalpha[j];
	      D /=alpha[j];
	      D+= lnalpha[j];
	      Rre /= alpha[j];
	      Rre += lnalpha[j];
	      Rim /= alpha[j];
	      Rim += lnalpha[j];
	    }
	  }
	}
      }

      /* Now update re and im for the next iteration. */
      newRe = re + re*dre - im*dim;
      newIm = im + re*dim + im*dre;
      
      re = newRe;
      im = newIm;
    }
    dataPtr = dataPtr->next;
  }
  R=2.0*sqrt(Rre*Rre+Rim*Rim);
  gsl_sf_result result;
  REAL8 I0x=0.0;
  if(GSL_SUCCESS==gsl_sf_bessel_I0_scaled_e(R, &result))
  {
    I0x=result.val;
  }
  else printf("ERROR: Cannot calculate I0(%lf)\n",R);
  /* This is marginalised over phase only for now */
  REAL8 thislogL=-(S+D) + log(I0x) + R ;
  loglikeli=thislogL;
  LALInferenceClearVariables(&intrinsicParams);
  return(loglikeli);
}
<<<<<<< HEAD
=======

static double logaddexp(double x, double y) {
  if (x == -INFINITY && y == -INFINITY) {
    /* 0 + 0 == 0 */
    return -INFINITY;
  } else if (x > y) {
    return x + log1p(exp(y-x));
  } else {
    return y + log1p(exp(x-y));
  }
}

static double log_quadratic_integral_log(double h, double lx0, double lx1, double lx2) {
  double a = (lx0 - 2.0*lx1 + lx2)/(2.0*h*h);
  double b = -(3.0*lx0 - 4.0*lx1 + lx2)/(2.0*h);
  double c = lx0;

  if (lx0 == lx1 && lx1 == lx2) return log(2.0) + log(h) + lx0;

  if (a > 0.0) {
    if (b + 2.0*a*h > 0.0) {
      double log_norm = c - 0.5*log(a) + 2.0*h*(b + 2.0*a*h);
      double other_term = gsl_sf_dawson((b+4.0*a*h)/(2.0*sqrt(a))) - exp(-2.0*h*(b+2.0*a*h))*gsl_sf_dawson(b/(2.0*sqrt(a)));
      return log_norm + log(other_term);
    } else {
      double log_norm = c - 0.5*log(a);
      double other_term = exp(2.0*h*(b + 2.0*a*h))*gsl_sf_dawson((b + 4.0*a*h)/(2.0*sqrt(a))) - gsl_sf_dawson(b/(2.0*sqrt(a)));
      return log_norm + log(other_term);
    }
  } else if (a < 0.0) {
    double A = -a;
    return c + b*b/(4.0*A) + log(sqrt(M_PI/A)/2.0) + log(gsl_sf_erf(b/(2.0*sqrt(A))) + gsl_sf_erf((4.0*A*h-b)/(2.0*sqrt(A))));
  } else {
    if (b > 0) {
      return c - log(b) + 2.0*b*h + log(1.0 - exp(-2.0*b*h));
    } else {
      double B = -b;
      return c - log(B) + log1p(-exp(-2.0*B*h));
    }
  }
}

/** Integrate interpolated log, returns the mean index in *imax if it is not a NULL pointer
 * Stores the mean index in *imean (can be fractional)
 */
static double integrate_interpolated_log(double h, double *log_ys, size_t n, double *imean, size_t *imax) {
  size_t i;
  double log_integral = -INFINITY;
  double max=-INFINITY;
  size_t imax_l=0;
  double log_imean_l=-INFINITY;
  double thislogL;

  for (i = 0; i < n-2; i++) {
    double l0, l1, l2;

    l0 = log_ys[i];
    l1 = log_ys[i+1];
    l2 = log_ys[i+2];
    
    thislogL=log_quadratic_integral_log(h, l0, l1, l2);
    if (thislogL>max)
    {
        max=thislogL;
        imax_l=i;
    }
    log_imean_l=logaddexp(log_imean_l, log((double)i)+thislogL);

    log_integral = logaddexp(log_integral, thislogL);

  }
  thislogL = log_quadratic_integral_log(h, log_ys[n-2], log_ys[n-1], log_ys[0]);
  log_integral = logaddexp(log_integral, thislogL);
  if (thislogL>max)
  {
      max=thislogL;
      imax_l=i;
  }
  log_imean_l=logaddexp(log_imean_l, log((double)i)+thislogL);

  log_integral-=log(2.0);

  log_imean_l-=log_integral+log(2.0);
  if(imean) *imean=exp(log_imean_l);
  if(imax) *imax=imax_l;

  return log_integral;
}
REAL8 LALInferenceMarginalisedTimeLogLikelihood(LALInferenceVariables *currentParams, LALInferenceIFOData * data, 
                              LALInferenceTemplateFunction templt)
/***************************************************************/
/* (log-) likelihood function.                                 */
/* Returns the non-normalised logarithmic likelihood.          */
/* Analytically marginalised over time                         */
/* * * * * * * * * * * * * * * * * * * * * * * * * * * * * * * */
/* Required (`currentParams') parameters are:                  */
/*   - "rightascension"  (REAL8, radian, 0 <= RA <= 2pi)       */
/*   - "declination"     (REAL8, radian, -pi/2 <= dec <=pi/2)  */
/*   - "polarisation"    (REAL8, radian, 0 <= psi <= ?)        */
/***************************************************************/
{
  double Fplus, Fcross;
  double FplusScaled, FcrossScaled;
  double dataReal, dataImag;
  double glitchReal=0.0, glitchImag=0.0;
  REAL8 templateReal, templateImag, plainTemplateReal, plainTemplateImag;
  UINT4 i, j, lower, upper, ifo;
  LALInferenceIFOData *dataPtr;
  double ra, dec, psi, distMpc, gmst;
  LIGOTimeGPS GPSlal;
  double chisquared;
  double signal2noise = 0.0; //For Malmquist prior
  double loglike;
  double deltaT=0.0, TwoDeltaToverN, deltaF;
  double timedelay, timeshift, twopitimeshift;
  int different;
	double mc;
	UINT4 logDistFlag=0;
  LALStatus status;
  memset(&status,0,sizeof(status));
  LALInferenceVariables intrinsicParams;
  int margphi;

  if(data==NULL) {XLAL_ERROR_REAL8(XLAL_EINVAL,"ERROR: Encountered NULL data pointer in likelihood\n");}

  //noise model meta parameters
  gsl_matrix *lines   = NULL;//pointer to matrix holding line centroids
  gsl_matrix *widths  = NULL;//pointer to matrix holding line widths
  gsl_matrix *nparams = NULL;//pointer to matrix holding noise parameters

  gsl_matrix *psdBandsMin  = NULL;//pointer to matrix holding min frequencies for psd model
  gsl_matrix *psdBandsMax = NULL;//pointer to matrix holding max frequencies for psd model

  //pointers to morlet wavelet parameters
  gsl_matrix *glitchFD=NULL;

  //initialize various noise-model constants
  UINT4 Nblock = 1;            //number of frequency blocks per IFO
  UINT4 Nlines = 1;            //number of lines to be removed
  UINT4 psdFlag = 0;           //flag for including psd fitting
  UINT4 lineFlag = 0;          //flag for excluding lines from integration
  UINT4 glitchFlag = 0;   //flag for including glitch model

  //line removal parameters
  if(LALInferenceCheckVariable(currentParams, "removeLinesFlag"))
    lineFlag = *((INT4 *)LALInferenceGetVariable(currentParams, "removeLinesFlag"));
  if(lineFlag)
  {
    //Add line matrices to variable lists
    lines  = *(gsl_matrix **)LALInferenceGetVariable(currentParams, "line_center");
    widths = *(gsl_matrix **)LALInferenceGetVariable(currentParams, "line_width");
    Nlines = (int)lines->size2;
  }
  int lines_array[Nlines];
  int widths_array[Nlines];

  //check if psd parameters are included in the model
  if(LALInferenceCheckVariable(currentParams, "psdScaleFlag"))
    psdFlag = *((INT4 *)LALInferenceGetVariable(currentParams, "psdScaleFlag"));
  if(psdFlag)
  {
    //if so, store current noise parameters in easily accessible matrix
    nparams = *((gsl_matrix **)LALInferenceGetVariable(currentParams, "psdscale"));
    Nblock = (int)nparams->size2;

    psdBandsMin = *((gsl_matrix **)LALInferenceGetVariable(currentParams, "psdBandsMin"));
    psdBandsMax = *((gsl_matrix **)LALInferenceGetVariable(currentParams, "psdBandsMax"));

  }
  double alpha[Nblock];
  double lnalpha[Nblock];

  double psdBandsMin_array[Nblock];
  double psdBandsMax_array[Nblock];

  if (LALInferenceCheckVariable(currentParams, "margtimephi")) {
    margphi = *(INT4 *)LALInferenceGetVariable(currentParams, "margtimephi");
  } else {
    margphi = 0;
  }

  //check if glitch model is being used
  glitchFlag = 0;
  if(LALInferenceCheckVariable(currentParams,"glitchFitFlag"))
    glitchFlag = *((INT4 *)LALInferenceGetVariable(currentParams, "glitchFitFlag"));
  if(glitchFlag)
    glitchFD = *((gsl_matrix **)LALInferenceGetVariable(currentParams, "morlet_FD"));

  logDistFlag=LALInferenceCheckVariable(currentParams, "logdistance");
  if(LALInferenceCheckVariable(currentParams,"logmc")){
    mc=exp(*(REAL8 *)LALInferenceGetVariable(currentParams,"logmc"));
    LALInferenceAddVariable(currentParams,"chirpmass",&mc,LALINFERENCE_REAL8_t,LALINFERENCE_PARAM_OUTPUT);
  }

  /* determine source's sky location & orientation parameters: */
  ra        = *(REAL8*) LALInferenceGetVariable(currentParams, "rightascension"); /* radian      */
  dec       = *(REAL8*) LALInferenceGetVariable(currentParams, "declination");    /* radian      */
  psi       = *(REAL8*) LALInferenceGetVariable(currentParams, "polarisation");   /* radian      */
  if(logDistFlag)
    distMpc = exp(*(REAL8*)LALInferenceGetVariable(currentParams,"logdistance"));
  else
    distMpc = *(REAL8*) LALInferenceGetVariable(currentParams, "distance");       /* Mpc         */

  /* loop over data (different interferometers): */
  dataPtr = data;

  /* Setup times to integrate over */
  UINT4 freq_length = dataPtr->freqData->data->length;
  UINT4 time_length = 2*(freq_length-1);

  /* Desired tc == final sample in the buffer. */
  REAL8 desired_tc = XLALGPSGetREAL8(&(dataPtr->freqData->epoch)) + (time_length-1)*deltaT;

  COMPLEX16Vector * dh_S_tilde = XLALCreateCOMPLEX16Vector(freq_length);
  COMPLEX16Vector * dh_S_tilde_im = NULL;
  REAL8Vector * dh_S = XLALCreateREAL8Vector(time_length);
  REAL8Vector * dh_S_im = NULL;

  if (margphi) {
    dh_S_tilde_im = XLALCreateCOMPLEX16Vector(freq_length);
    dh_S_im = XLALCreateREAL8Vector(time_length);
    if (dh_S_tilde_im == NULL || dh_S_im == NULL) {
      XLAL_ERROR_REAL8(XLAL_ENOMEM, "Out of memory in LALInferenceMarginalisedTimeLogLikelihood.");
    }
    for (i = 0; i < freq_length; i++) {
      dh_S_tilde_im->data[i] = 0.0;
    }
  }

  if (dh_S_tilde ==NULL || dh_S == NULL)
    XLAL_ERROR_REAL8(XLAL_ENOMEM, "Out of memory in LALInferenceMarginalisedTimeLogLikelihood.");

  for (i = 0; i < freq_length; i++) {
    dh_S_tilde->data[i] = 0.0;
  }

  /* Calculate gmst at upper bound of prior for antenna pattern calculation */
  XLALGPSSetREAL8(&GPSlal, desired_tc);
  gmst=XLALGreenwichMeanSiderealTime(&GPSlal);

  intrinsicParams = LALInferenceGetInstrinsicParams(currentParams);

  loglike = 0.0;

  ifo=0;

  while (dataPtr != NULL) {
    REAL8 reshift, imshift, dreshift, dimshift, newReshift, newImshift;

    /* The parameters the Likelihood function can handle by itself   */
    /* (and which shouldn't affect the template function) are        */
    /* sky location (ra, dec), polarisation and signal arrival time. */
    /* Note that the template function shifts the waveform to so that*/
	/* t_c corresponds to the "time" parameter in                    */
	/* IFOdata->modelParams (set, e.g., from the trigger value).     */
    
    /* Reset log-likelihood.  Marginalization over time ruins the
       relationship that log(L) = sum_i log(L_i), so just set detector
       log(L) to 0.0 */
    dataPtr->loglikelihood = 0.0;
    chisquared = 0.0;

    /* "different" now may also mean that "dataPtr->modelParams" */
    /* wasn't allocated yet (as in the very 1st iteration).      */
    different = LALInferenceCompareVariables(dataPtr->modelParams, &intrinsicParams);

    if (different) { /* template needs to be re-computed: */
      LALInferenceCopyVariables(&intrinsicParams, dataPtr->modelParams);
      LALInferenceAddVariable(dataPtr->modelParams, "time", &desired_tc, LALINFERENCE_REAL8_t,LALINFERENCE_PARAM_LINEAR);
      if (margphi) {
	double pi2 = M_PI / 2.0;
	LALInferenceAddVariable(dataPtr->modelParams, "phase", &pi2, LALINFERENCE_REAL8_t, LALINFERENCE_PARAM_LINEAR);
      }
      templt(dataPtr);
      if(XLALGetBaseErrno()==XLAL_FAILURE) /* Template generation failed in a known way, set -Inf likelihood */
          return(-DBL_MAX);

      if (dataPtr->modelDomain == LAL_SIM_DOMAIN_TIME) {
        /* TD --> FD. */
        LALInferenceExecuteFT(dataPtr);
      }
    }

    /* Template is now in dataPtr->timeFreqModelhPlus and hCross */

    /* Time between arrival at geocenter and arrival at detector */
    timedelay = XLALTimeDelayFromEarthCenter(dataPtr->detector->location,
                                             ra, dec, &GPSlal);
    timeshift = desired_tc - *(REAL8 *)LALInferenceGetVariable(dataPtr->modelParams, "time") + timedelay;
    twopitimeshift = 2.0*M_PI*timeshift;

    /* determine beam pattern response (F_plus and F_cross) for given Ifo: */
    XLALComputeDetAMResponse(&Fplus, &Fcross, (const REAL4(*)[3])dataPtr->detector->response, ra, dec, psi, gmst);

    /* include distance (overall amplitude) effect in Fplus/Fcross: */
    FplusScaled  = Fplus  / distMpc;
    FcrossScaled = Fcross / distMpc;

    if (LALInferenceCheckVariable(currentParams, "crazyInjectionHLSign") &&
        *((INT4 *)LALInferenceGetVariable(currentParams, "crazyInjectionHLSign"))) {
      if (strstr(dataPtr->name, "H") || strstr(dataPtr->name, "L")) {
        FplusScaled *= -1.0;
        FcrossScaled *= -1.0;
      }
    }

    dataPtr->fPlus = FplusScaled;
    dataPtr->fCross = FcrossScaled;

    /* determine frequency range & loop over frequency bins: */
    deltaT = dataPtr->timeData->deltaT;
    deltaF = 1.0 / (((double)dataPtr->timeData->data->length) * deltaT);
    lower = (UINT4)ceil(dataPtr->fLow / deltaF);
    upper = (UINT4)floor(dataPtr->fHigh / deltaF);
    TwoDeltaToverN = 2.0 * deltaT / ((double) dataPtr->timeData->data->length);
    
    /* Employ a trick here for avoiding cos(...) and sin(...) in time
       shifting.  We need to multiply each template frequency bin by
       exp(-J*twopit*deltaF*i) = exp(-J*twopit*deltaF*(i-1)) +
       exp(-J*twopit*deltaF*(i-1))*(exp(-J*twopit*deltaF) - 1) .  This
       recurrance relation has the advantage that the error growth is
       O(sqrt(N)) for N repetitions. */
    
    /* Values for the first iteration: */
    reshift = cos(twopitimeshift*deltaF*lower);
    imshift = -sin(twopitimeshift*deltaF*lower);

    /* Incremental values, using cos(theta) - 1 = -2*sin(theta/2)^2 */
    dimshift = -sin(twopitimeshift*deltaF);
    dreshift = -2.0*sin(0.5*twopitimeshift*deltaF)*sin(0.5*twopitimeshift*deltaF);

    //Set up noise PSD meta parameters
    for(i=0; i<Nblock; i++)
    {
      if(psdFlag)
      {
        alpha[i]   = gsl_matrix_get(nparams,ifo,i);
        lnalpha[i] = log(alpha[i]);

        psdBandsMin_array[i] = gsl_matrix_get(psdBandsMin,ifo,i);
        psdBandsMax_array[i] = gsl_matrix_get(psdBandsMax,ifo,i);
      }
      else
      {
        alpha[i]=1.0;
        lnalpha[i]=0.0;
      }
    }

    //Set up psd line arrays
    for(j=0;j<Nlines;j++)
    {
      if(lineFlag)
      {
        //find range of fourier fourier bins which are excluded from integration
        lines_array[j]  = (int)gsl_matrix_get(lines,ifo,j);
        widths_array[j] = (int)gsl_matrix_get(widths,ifo,j);
      }
      else
      {
        lines_array[j]=0;
        widths_array[j]=0;
      }
    }

    for (i=lower; i<=upper; ++i){
      if(LALInferenceLineSwitch(lineFlag, Nlines, lines_array, widths_array, i)) {
          REAL8 alph=0.0, lnalph=0.0;

          if (psdFlag) {
              for (j=0; j<Nblock; j++) {
                if (i >= psdBandsMin_array[j] && i <= psdBandsMax_array[j]) {
                    alph = alpha[j];
                    lnalph = lnalpha[j];
                }
              }
          } else {
              alph = 1.;
              lnalph = 0.;
          }

          plainTemplateReal = FplusScaled * creal(dataPtr->freqModelhPlus->data->data[i])  
	    +  FcrossScaled * creal(dataPtr->freqModelhCross->data->data[i]);
          plainTemplateImag = FplusScaled * cimag(dataPtr->freqModelhPlus->data->data[i])  
                              +  FcrossScaled * cimag(dataPtr->freqModelhCross->data->data[i]);

          plainTemplateReal /= deltaT;
          plainTemplateImag /= deltaT;

	  templateReal = reshift*plainTemplateReal - imshift*plainTemplateImag;
	  templateImag = imshift*plainTemplateReal + reshift*plainTemplateImag;

        signal2noise += TwoDeltaToverN * ( templateReal*templateReal + templateImag*templateImag ) / dataPtr->oneSidedNoisePowerSpectrum->data->data[i];

          dataReal     = creal(dataPtr->freqData->data->data[i]) / deltaT;
          dataImag     = cimag(dataPtr->freqData->data->data[i]) / deltaT;

          REAL8 dh_S_real, dh_S_imag;

        /* subtract glitch model from residual */
        if(glitchFlag)
        {
          /* fourier amplitudes of glitches */
          glitchReal = gsl_matrix_get(glitchFD,ifo,2*i);
          glitchImag = gsl_matrix_get(glitchFD,ifo,2*i+1);

          dataReal -= glitchReal;
          dataImag -= glitchImag;
        }//end glitch subtraction

	  /* Terms in conj(d)*h */
          dh_S_real = dataReal * templateReal + dataImag * templateImag;
          dh_S_imag = dataReal * templateImag - dataImag * templateReal;

	  /* Note: the "-" signs on the imaginary components below are
	     to get the sign of time correct when we inverse FFT back
	     to the time-domain. */
	  if (margphi) {
	    /* dh_S_tilde stores the Fourier array of d^* h / S(f) */
	    dh_S_tilde->data[i] = crect( creal(dh_S_tilde->data[i]) + dh_S_real * TwoDeltaToverN / (alph * dataPtr->oneSidedNoisePowerSpectrum->data->data[i]),
					 cimag(dh_S_tilde->data[i]) - dh_S_imag * TwoDeltaToverN / (alph * dataPtr->oneSidedNoisePowerSpectrum->data->data[i]));

	    /* dh_S_tilde_im stores the Fourier array of d^* (ih) / S(f) */
	    dh_S_tilde_im->data[i] = crect( creal(dh_S_tilde_im->data[i]) + dh_S_imag * TwoDeltaToverN / (alph * dataPtr->oneSidedNoisePowerSpectrum->data->data[i]),
					    cimag(dh_S_tilde_im->data[i]) + dh_S_real * TwoDeltaToverN / (alph * dataPtr->oneSidedNoisePowerSpectrum->data->data[i]));
	  } else {
	    dh_S_tilde->data[i] = crect( creal(dh_S_tilde->data[i]) + ( dh_S_real * TwoDeltaToverN / (alph * dataPtr->oneSidedNoisePowerSpectrum->data->data[i]) ), cimag(dh_S_tilde->data[i]) );
	    dh_S_tilde->data[i] = crect( creal(dh_S_tilde->data[i]), cimag(dh_S_tilde->data[i]) - ( dh_S_imag * TwoDeltaToverN / (alph * dataPtr->oneSidedNoisePowerSpectrum->data->data[i]) ) );
	  }

          chisquared += 2.0 * TwoDeltaToverN * (templateReal*templateReal + templateImag*templateImag 
                                                + dataReal*dataReal + dataImag*dataImag)
                        / (alph * dataPtr->oneSidedNoisePowerSpectrum->data->data[i]);
          chisquared += lnalph;

      }

      newReshift = reshift + reshift*dreshift - imshift*dimshift;
      newImshift = imshift + reshift*dimshift + imshift*dreshift;

      reshift = newReshift;
      imshift = newImshift;
    }

    loglike -= 0.5 * chisquared;

    ifo++; //increment IFO counter for noise parameters
    dataPtr = dataPtr->next;
  }

  /* LALSuite only performs complex->real reverse-FFTs. */
  dh_S_tilde->data[0] = crect( creal(dh_S_tilde->data[0]), 0. );
  XLALREAL8ReverseFFT(dh_S, dh_S_tilde, data->freqToTimeFFTPlan);

  if (margphi) {
    dh_S_tilde_im->data[0] = crect( creal(dh_S_tilde_im->data[0]), 0.0 );
    XLALREAL8ReverseFFT(dh_S_im, dh_S_tilde_im, data->freqToTimeFFTPlan);
  }


  REAL8 time_low,time_high;
  LALInferenceGetMinMaxPrior(currentParams,"time",&time_low,&time_high);
  REAL8 t0 = XLALGPSGetREAL8(&(data->freqData->epoch));
  UINT4 istart = (UINT4)round((time_low - t0)/deltaT);
  UINT4 iend = (UINT4)round((time_high - t0)/deltaT);
  UINT4 n = iend - istart;
  if (margphi) {
    /* We've got the real and imaginary parts of the FFT in the two
       arrays.  Now combine them into one Bessel function. */
    for (i = istart; i < iend; i++) {

      double x = sqrt(dh_S->data[i]*dh_S->data[i] + dh_S_im->data[i]*dh_S_im->data[i]);
      dh_S->data[i] = log(gsl_sf_bessel_I0_scaled(x)) + fabs(x);
    }
  }     
  size_t imax;
  REAL8 imean;
  loglike += integrate_interpolated_log(deltaT, dh_S->data + istart, n, &imean, &imax) - log(n*deltaT);

  //rejection sample on SNR if using Malmquist prior
  if(LALInferenceCheckVariable(currentParams, "malmquistPrior") && signal2noise < 25.0) loglike = -1.0e30;

  XLALDestroyCOMPLEX16Vector(dh_S_tilde);
  XLALDestroyREAL8Vector(dh_S);
  if (margphi) {
    XLALDestroyCOMPLEX16Vector(dh_S_tilde_im);
    XLALDestroyREAL8Vector(dh_S_im);
  }
  REAL8 max_time=t0+((REAL8) imax + istart)*deltaT;
  REAL8 mean_time=t0+(imean+(double)istart)*deltaT;
  LALInferenceAddVariable(currentParams,"time_maxl",&max_time,LALINFERENCE_REAL8_t,LALINFERENCE_PARAM_OUTPUT);
  LALInferenceAddVariable(currentParams,"time_mean",&mean_time,LALINFERENCE_REAL8_t,LALINFERENCE_PARAM_OUTPUT);

  LALInferenceClearVariables(&intrinsicParams);
  return(loglike);
}
>>>>>>> 80cbee0c
<|MERGE_RESOLUTION|>--- conflicted
+++ resolved
@@ -21,10 +21,7 @@
  *  MA  02111-1307  USA
  */
 
-<<<<<<< HEAD
-=======
 #include <complex.h>
->>>>>>> 80cbee0c
 #include <lal/LALInferenceLikelihood.h>
 #include <lal/LALInferencePrior.h>
 #include <lal/LALInference.h>
@@ -96,7 +93,6 @@
     LALInferenceAddVariable(runState->algorithmParams,"logZnoise",&noiseZ,LALINFERENCE_REAL8_t,LALINFERENCE_PARAM_FIXED);
     fprintf(stdout,"Student-t Noise evidence %lf\n",noiseZ);
 
-<<<<<<< HEAD
    } else if (LALInferenceGetProcParamVal(commandLine, "--noiseonly")) {
     fprintf(stderr, "Using noise-only likelihood.\n");
     runState->likelihood=&LALInferenceNoiseOnlyLogLikelihood;
@@ -122,11 +118,6 @@
    } else if (LALInferenceGetProcParamVal(commandLine, "--margphi")) {
     fprintf(stderr, "Using marginalised phase likelihood.\n");
     runState->likelihood=&LALInferenceMarginalisedPhaseLogLikelihood;
-   }else {
-=======
-   } else if (LALInferenceGetProcParamVal(commandLine, "--margphi")) {
-    fprintf(stderr, "Using marginalised phase likelihood.\n");
-    runState->likelihood=&LALInferenceMarginalisedPhaseLogLikelihood;
    } else if (LALInferenceGetProcParamVal(commandLine, "--margtime")) {
     fprintf(stderr, "Using marginalised time likelihood.\n");
     runState->likelihood=&LALInferenceMarginalisedTimeLogLikelihood;
@@ -136,7 +127,6 @@
      runState->likelihood=&LALInferenceMarginalisedTimeLogLikelihood;
      LALInferenceAddVariable(runState->currentParams, "margtimephi", &margphi, LALINFERENCE_UINT4_t,LALINFERENCE_PARAM_FIXED);
    } else {
->>>>>>> 80cbee0c
     runState->likelihood=&LALInferenceUndecomposedFreqDomainLogLikelihood;
    }
 
@@ -236,7 +226,6 @@
   return 0.0;
 }
 
-<<<<<<< HEAD
 REAL8 LALInferenceNoiseOnlyLogLikelihood(LALInferenceVariables *currentParams, LALInferenceIFOData *data, LALInferenceTemplateFunction UNUSED template)
 /***************************************************************/
 /* (log-) likelihood function.                                 */
@@ -401,10 +390,6 @@
 }
 
 REAL8 LALInferenceUndecomposedFreqDomainLogLikelihood(LALInferenceVariables *currentParams, LALInferenceIFOData * data,       LALInferenceTemplateFunction templt)
-=======
-REAL8 LALInferenceUndecomposedFreqDomainLogLikelihood(LALInferenceVariables *currentParams, LALInferenceIFOData * data, 
-                              LALInferenceTemplateFunction templt)
->>>>>>> 80cbee0c
 /***************************************************************/
 /* (log-) likelihood function.                                 */
 /* Returns the non-normalised logarithmic likelihood.          */
@@ -421,11 +406,7 @@
   double FplusScaled=0.0, FcrossScaled=0.0;
   double diffRe, diffIm, diffSquared;
   double dataReal, dataImag;
-<<<<<<< HEAD
-  double dre, dim,newRe,newIm;
-=======
   double glitchReal=0.0, glitchImag=0.0;
->>>>>>> 80cbee0c
   REAL8 loglikeli;
   REAL8 plainTemplateReal, plainTemplateImag;
   REAL8 templateReal=0.0, templateImag=0.0;
@@ -437,13 +418,8 @@
   double chisquared;
   double signal2noise=0.0;
   double timedelay;  /* time delay b/w iterferometer & geocenter w.r.t. sky location */
-<<<<<<< HEAD
   double timeshift;  /* time shift (not necessarily same as above)                   */
-  double deltaT, TwoDeltaToverN, deltaF, twopit,re, im;
-=======
-  double timeshift=0;  /* time shift (not necessarily same as above)                   */
   double deltaT, TwoDeltaToverN, deltaF, twopit=0.0, re, im, dre, dim, newRe, newIm;
->>>>>>> 80cbee0c
   double timeTmp;
   int different;
 	double mc;
@@ -769,11 +745,7 @@
 
       re = newRe;
       im = newIm;
-<<<<<<< HEAD
-
-=======
-      }
->>>>>>> 80cbee0c
+      }
     }
     ifo++; //increment IFO counter for noise parameters
     dataPtr->likelihood_counter++;
@@ -782,14 +754,9 @@
  //fclose(testout);
   }
   loglikeli = -1.0 * chisquared; // note (again): the log-likelihood is unnormalised!
-<<<<<<< HEAD
-  LALInferenceClearVariables(&intrinsicParams);
-  //printf("%10.10e\n",loglikeli);
-=======
   //rejection sample on SNR if using Malmquist prior
   if(LALInferenceCheckVariable(currentParams, "malmquistPrior") && signal2noise < 25.0) loglikeli = -1.0e30;
   if(signalFlag)LALInferenceClearVariables(&intrinsicParams);
->>>>>>> 80cbee0c
   return(loglikeli);
 }
 
@@ -1312,7 +1279,6 @@
                           +  FcrossScaled * cimag(dataPtr->freqModelhCross->data->data[i]);
 
 		/* do time-shifting...             */
-<<<<<<< HEAD
 		/* (also un-do 1/deltaT scaling): */
 		f = ((double) i) * deltaF;
 		/* real & imag parts of  exp(-2*pi*i*f*deltaT): */
@@ -1320,10 +1286,6 @@
 		im = - sin(twopit * f);
 
 		freqWaveform->data[i]=crect((plainTemplateReal*re - plainTemplateImag*im),(plainTemplateReal*im + plainTemplateImag*re));		
-
-=======
-		freqWaveform->data[i] = crect( (plainTemplateReal*re - plainTemplateImag*im), (plainTemplateReal*im + plainTemplateImag*re) );
->>>>>>> 80cbee0c
 #ifdef DEBUG
 		fprintf(file, "%lg %lg \t %lg\n", f, freqWaveform->data[i].re, freqWaveform->data[i].im);
 #endif
@@ -1735,9 +1697,7 @@
   LALStatus status;
   memset(&status,0,sizeof(status));
   LALInferenceVariables intrinsicParams;
-<<<<<<< HEAD
- // double norm=0;
-=======
+
   logDistFlag=LALInferenceCheckVariable(currentParams, "logdistance");
   if(LALInferenceCheckVariable(currentParams,"logmc")){
     mc=exp(*(REAL8 *)LALInferenceGetVariable(currentParams,"logmc"));
@@ -1759,7 +1719,6 @@
     }
   }
   
->>>>>>> 80cbee0c
   /* determine source's sky location & orientation parameters: */
   ra        = *(REAL8*) LALInferenceGetVariable(currentParams, "rightascension"); // radian      
   dec       = *(REAL8*) LALInferenceGetVariable(currentParams, "declination");    // radian      
@@ -1845,12 +1804,12 @@
       if(XLALGetBaseErrno()==XLAL_FAILURE) /* Template generation failed in a known way, set -Inf likelihood */
           return(-DBL_MAX);
 
-          if (dataPtr->modelDomain == LAL_SIM_DOMAIN_TIME) {
-    //	if (!timeDomainWarning) {
-//	  timeDomainWarning = 1;
-//	  fprintf(stderr, "WARNING: using time domain template with frequency domain likelihood (in %s, line %d)\n", __FILE__, __LINE__);
-//	} 
-        LALInferenceExecuteFT(dataPtr);
+        if (dataPtr->modelDomain == LAL_SIM_DOMAIN_TIME) {
+        //	if (!timeDomainWarning) {
+        //	  timeDomainWarning = 1;
+        //	  fprintf(stderr, "WARNING: using time domain template with frequency domain likelihood (in %s, line %d)\n", __FILE__, __LINE__);
+        //	} 
+          LALInferenceExecuteFT(dataPtr);
        // norm=sqrt(dataPtr->window->data->length/dataPtr->window->sumofsquares);
         /* note that the dataPtr->modelParams "time" element may have changed here!! */
         /* (during "template()" computation)  */
@@ -3458,8 +3417,6 @@
   LALInferenceClearVariables(&intrinsicParams);
   return(loglikeli);
 }
-<<<<<<< HEAD
-=======
 
 static double logaddexp(double x, double y) {
   if (x == -INFINITY && y == -INFINITY) {
@@ -3548,6 +3505,7 @@
 
   return log_integral;
 }
+
 REAL8 LALInferenceMarginalisedTimeLogLikelihood(LALInferenceVariables *currentParams, LALInferenceIFOData * data, 
                               LALInferenceTemplateFunction templt)
 /***************************************************************/
@@ -3955,5 +3913,4 @@
 
   LALInferenceClearVariables(&intrinsicParams);
   return(loglike);
-}
->>>>>>> 80cbee0c
+}