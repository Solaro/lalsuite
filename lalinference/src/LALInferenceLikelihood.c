--- conflicted
+++ resolved
@@ -108,8 +108,8 @@
      fprintf(stderr, "Using marginalised in time and phase likelihood.\n");
      runState->likelihood=&LALInferenceMarginalisedTimeLogLikelihood;
      LALInferenceAddVariable(runState->currentParams, "margtimephi", &margphi, LALINFERENCE_UINT4_t,LALINFERENCE_PARAM_FIXED);
-<<<<<<< HEAD
-   }*/ else if(ppt){
+   }*/ 
+    else if(ppt){
      if(!strcmp("SineGaussian",ppt->value) || !strcmp("SineGaussianF",ppt->value)|| !strcmp("Gaussian",ppt->value)|| !strcmp("GaussianF",ppt->value) || !strcmp("DampedSinusoid",ppt->value)|| !strcmp("DampedSinusoidF",ppt->value) ){
         if(LALInferenceGetProcParamVal(commandLine,"--margphi") && !strcmp("SineGaussianF",ppt->value)){
            runState->likelihood=&LALInferenceMarginalisedPhaseLogLikelihood_Burst;
@@ -144,13 +144,10 @@
       else if(LALInferenceGetProcParamVal(commandLine,"--powerburst"))
         runState->likelihood=&LALInferenceExtraPowerLogLikelihood;
    } 
-    else {
-=======
-   } else if (LALInferenceGetProcParamVal(commandLine, "--roq")) {
+    else if (LALInferenceGetProcParamVal(commandLine, "--roq")) {
      fprintf(stderr, "Using ROQ likelihood.\n");
      runState->likelihood=&LALInferenceROQLogLikelihood;
    } else {
->>>>>>> 7fa06d74
     runState->likelihood=&LALInferenceUndecomposedFreqDomainLogLikelihood;
    }
 
@@ -194,13 +191,8 @@
 
 
 const char *non_intrinsic_params[] = {"rightascension", "declination", "polarisation", "time",
-<<<<<<< HEAD
                                 "deltaLogL", "logL", "deltaloglH1", "deltaloglL1", "deltaloglV1","logw",
                                 "logw", "logPrior", "distance", "logdistance","hrss","loghrss", NULL};
-=======
-                                "deltaLogL", "logL", "deltaloglH1", "deltaloglL1", "deltaloglV1",
-                                "logw", "logPrior", NULL};
->>>>>>> 7fa06d74
 
 LALInferenceVariables LALInferenceGetInstrinsicParams(LALInferenceVariables *currentParams)
 /***************************************************************/
@@ -273,9 +265,6 @@
   return 0.0;
 }
 
-<<<<<<< HEAD
-REAL8 LALInferenceUndecomposedFreqDomainLogLikelihood(LALInferenceVariables *currentParams, LALInferenceIFOData * data,       LALInferenceTemplateFunction templt)
-=======
 REAL8 LALInferenceROQLogLikelihood(LALInferenceVariables *currentParams, LALInferenceIFOData * data, 
                               LALInferenceTemplateFunction templt)
 {
@@ -464,9 +453,10 @@
   return(loglikeli);
 }
 
+
+
 REAL8 LALInferenceUndecomposedFreqDomainLogLikelihood(LALInferenceVariables *currentParams, LALInferenceIFOData * data, 
                               LALInferenceTemplateFunction templt)
->>>>>>> 7fa06d74
 /***************************************************************/
 /* (log-) likelihood function.                                 */
 /* Returns the non-normalised logarithmic likelihood.          */
@@ -493,7 +483,7 @@
   double chisquared;
   double signal2noise=0.0;
   double timedelay;  /* time delay b/w iterferometer & geocenter w.r.t. sky location */
-  double timeshift;  /* time shift (not necessarily same as above)                   */
+  double timeshift=0;  /* time shift (not necessarily same as above)                   */
   double deltaT, TwoDeltaToverN, deltaF, twopit=0.0, re, im, dre, dim, newRe, newIm;
   double timeTmp;
   double mc;
@@ -610,61 +600,6 @@
     dataPtr->loglikelihood = 0.0;
 
     if(signalFlag){
-<<<<<<< HEAD
-    /* Compare parameter values with parameter values corresponding  */
-    /* to currently stored template; ignore "time" variable:         */
-    if (LALInferenceCheckVariable(dataPtr->modelParams, "time")) {
-      timeTmp = *(REAL8 *) LALInferenceGetVariable(dataPtr->modelParams, "time");
-      LALInferenceRemoveVariable(dataPtr->modelParams, "time");
-    }
-    else timeTmp = GPSdouble;
-
-    /* "different" now may also mean that "dataPtr->modelParams" */
-    /* wasn't allocated yet (as in the very 1st iteration).      */
-    different = LALInferenceCompareVariables(dataPtr->modelParams, &intrinsicParams);
-
-    if (different) { /* template needs to be re-computed: */
-      LALInferenceCopyVariables(&intrinsicParams, dataPtr->modelParams);
-      LALInferenceAddVariable(dataPtr->modelParams, "time", &timeTmp, LALINFERENCE_REAL8_t,LALINFERENCE_PARAM_LINEAR);
-      templt(dataPtr);
-      dataPtr->template_counter++;
-      if(XLALGetBaseErrno()==XLAL_FAILURE) /* Template generation failed in a known way, set -Inf likelihood */
-          return(-DBL_MAX);
-
-      if (dataPtr->modelDomain == LAL_SIM_DOMAIN_TIME) {
-        /* TD --> FD. */
-        LALInferenceExecuteFT(dataPtr);
-      }
-    }
-    else { /* no re-computation necessary. Return back "time" value, do nothing else: */
-      LALInferenceAddVariable(dataPtr->modelParams, "time", &timeTmp, LALINFERENCE_REAL8_t,LALINFERENCE_PARAM_LINEAR);
-    }
-
-    /* Template is now in dataPtr->timeFreqModelhPlus and hCross */
-
-    /* determine beam pattern response (F_plus and F_cross) for given Ifo: */
-    XLALComputeDetAMResponse(&Fplus, &Fcross, (const REAL4(*)[3])dataPtr->detector->response, ra, dec, psi, gmst);
-
-    /* signal arrival time (relative to geocenter); */
-    timedelay = XLALTimeDelayFromEarthCenter(dataPtr->detector->location, ra, dec, &GPSlal);
-    /* (negative timedelay means signal arrives earlier at Ifo than at geocenter, etc.) */
-    /* amount by which to time-shift template (not necessarily same as above "timedelay"): */
-    timeshift =  (GPSdouble - (*(REAL8*) LALInferenceGetVariable(dataPtr->modelParams, "time"))) + timedelay;
-
-    twopit    = LAL_TWOPI * timeshift;
-
-    /* include distance (overall amplitude) effect in Fplus/Fcross: */
-    FplusScaled  = Fplus  / distMpc;
-    FcrossScaled = Fcross / distMpc;
-
-    if (LALInferenceCheckVariable(currentParams, "crazyInjectionHLSign") &&
-        *((INT4 *)LALInferenceGetVariable(currentParams, "crazyInjectionHLSign"))) {
-      if (strstr(dataPtr->name, "H") || strstr(dataPtr->name, "L")) {
-        FplusScaled *= -1.0;
-        FcrossScaled *= -1.0;
-      }
-    }
-=======
       
         /* Check to see if this buffer has already been filled with the signal.
            Different dataPtrs can share the same signal buffer to avoid repeated
@@ -712,7 +647,6 @@
             Fcross *= -1.0;
           }
         }
->>>>>>> 7fa06d74
 
         dataPtr->fPlus = Fplus;
         dataPtr->fCross = Fcross;
@@ -763,6 +697,7 @@
         lnalpha[i]=0.0;
       }
     }
+
     //Set up psd line arrays
     for(j=0;j<Nlines;j++)
     {
@@ -824,10 +759,6 @@
       diffSquared  = diffRe*diffRe + diffIm*diffIm ;  // ...squared difference of the 2 complex figures.
       REAL8 temp = ((TwoDeltaToverN * diffSquared) / dataPtr->oneSidedNoisePowerSpectrum->data->data[i]);
 
- //fprintf(testout, "%e %e %e %e %e %e\n",
- //        f, dataPtr->oneSidedNoisePowerSpectrum->data->data[i], 
- //        dataPtr->freqData->data->data[i].re, dataPtr->freqData->data->data[i].im,
- //        templateReal, templateImag);
       /* Add noise PSD parameters to the model */
       if(psdFlag)
       {
@@ -859,14 +790,12 @@
     }
     dataPtr->currentSNR = sqrt(signal2noise);
     ifo++; //increment IFO counter for noise parameters
-    dataPtr->likelihood_counter++;
     dataPtr = dataPtr->next;
-    
- //fclose(testout);
   }
   loglikeli = -1.0 * chisquared; // note (again): the log-likelihood is unnormalised!
   return(loglikeli);
 }
+
 
 /***************************************************************/
 /* Student-t (log-) likelihood function                        */
@@ -1735,7 +1664,10 @@
   return -sum;
 }
 
-REAL8 LALInferenceUndecomposedFreqDomainLogLikelihood_Burst(LALInferenceVariables *currentParams, LALInferenceIFOData * data, LALInferenceTemplateFunction templt)
+
+
+REAL8 LALInferenceUndecomposedFreqDomainLogLikelihood_Burst(LALInferenceVariables *currentParams, LALInferenceIFOData * data, 
+                              LALInferenceTemplateFunction templt)
 /***************************************************************/
 /* (log-) likelihood function.                                 */
 /* Returns the non-normalised logarithmic likelihood.          */
@@ -1744,69 +1676,56 @@
 /*   - "rightascension"  (REAL8, radian, 0 <= RA <= 2pi)       */
 /*   - "declination"     (REAL8, radian, -pi/2 <= dec <=pi/2)  */
 /*   - "polarisation"    (REAL8, radian, 0 <= psi <= ?)        */
-/*   - "q"        (REAL8, q, >0)                      */
 /*   - "time"            (REAL8, GPS sec.)                     */
-/*   - "f0"            (REAL8, Hz.)                     */
-/*   - "hrss"            (REAL8, strain.)                     */
-/*   - "time"            (REAL8, GPS sec.)                     */
-
 /***************************************************************/
-{  
-  //static int timeDomainWarning = 0;
+{
   double Fplus, Fcross;
-<<<<<<< HEAD
-  double FplusScaled, FcrossScaled;
   double diffRe, diffIm, diffSquared;
-=======
->>>>>>> 7fa06d74
   double dataReal, dataImag;
+  double glitchReal=0.0, glitchImag=0.0;
   REAL8 loglikeli;
   REAL8 plainTemplateReal, plainTemplateImag;
-  REAL8 templateReal, templateImag;
-  int i, lower, upper;
+  REAL8 templateReal=0.0, templateImag=0.0;
+  int i, j, lower, upper, ifo;
   LALInferenceIFOData *dataPtr;
-<<<<<<< HEAD
-  double ra, dec, psi,hrss;
-  //,q,hrss,f0,delta_t,eccentricity,polar_angle;
-  double GPSdouble,gmst;
-=======
-  double ra, dec, psi, gmst;
-  double GPSdouble;
->>>>>>> 7fa06d74
+  double ra=0.0, dec=0.0, psi=0.0, gmst=0.0;
+  double GPSdouble=0.0;
   LIGOTimeGPS GPSlal;
   double chisquared;
+  double signal2noise=0.0;
   double timedelay;  /* time delay b/w iterferometer & geocenter w.r.t. sky location */
-  double timeshift;  /* time shift (not necessarily same as above)                   */
-  double deltaT, TwoDeltaToverN, deltaF, twopit, re, im, dre, dim, newRe, newIm;
+  double timeshift=0;  /* time shift (not necessarily same as above)                   */
+  double deltaT, TwoDeltaToverN, deltaF, twopit=0.0, re, im, dre, dim, newRe, newIm;
   double timeTmp;
-<<<<<<< HEAD
-  int different;
+  double mc;
   LALStatus status;
   memset(&status,0,sizeof(status));
-  LALInferenceVariables intrinsicParams;
-  REAL8 mc;
-  
-=======
-  double mc;
+
+  if(data==NULL) {XLAL_ERROR_REAL8(XLAL_EINVAL,"ERROR: Encountered NULL data pointer in likelihood\n");}
+
   int Nifos=0;
   for(dataPtr=data;dataPtr;dataPtr=dataPtr->next) Nifos++;
   void **generatedFreqModels=alloca((1+Nifos)*sizeof(void *));
   for(i=0;i<=Nifos;i++) generatedFreqModels[i]=NULL;
-
   
   //noise model meta parameters
   gsl_matrix *lines   = NULL;//pointer to matrix holding line centroids
   gsl_matrix *widths  = NULL;//pointer to matrix holding line widths
   gsl_matrix *nparams = NULL;//pointer to matrix holding noise parameters
-  
+
   gsl_matrix *psdBandsMin  = NULL;//pointer to matrix holding min frequencies for psd model
   gsl_matrix *psdBandsMax = NULL;//pointer to matrix holding max frequencies for psd model
-  
+
+  //different formats for storing glitch model for DWT, FFT, and integration
+  gsl_matrix *glitchFD=NULL;
+
   int Nblock = 1;            //number of frequency blocks per IFO
   int Nlines = 1;            //number of lines to be removed
   int psdFlag = 0;           //flag for including psd fitting
   int lineFlag = 0;          //flag for excluding lines from integration
-  
+  int glitchFlag = 0;   //flag for including glitch model
+  int signalFlag = 1;   //flag for including signal model
+
   //line removal parameters
   if(LALInferenceCheckVariable(currentParams, "removeLinesFlag"))
     lineFlag = *((INT4 *)LALInferenceGetVariable(currentParams, "removeLinesFlag"));
@@ -1819,8 +1738,9 @@
   }
   int lines_array[Nlines];
   int widths_array[Nlines];
-  
+
   //check if psd parameters are included in the model
+  psdFlag = 0;
   if(LALInferenceCheckVariable(currentParams, "psdScaleFlag"))
     psdFlag = *((INT4 *)LALInferenceGetVariable(currentParams, "psdScaleFlag"));
   if(psdFlag)
@@ -1828,117 +1748,58 @@
     //if so, store current noise parameters in easily accessible matrix
     nparams = *((gsl_matrix **)LALInferenceGetVariable(currentParams, "psdscale"));
     Nblock = (int)nparams->size2;
-    
+
     psdBandsMin = *((gsl_matrix **)LALInferenceGetVariable(currentParams, "psdBandsMin"));
     psdBandsMax = *((gsl_matrix **)LALInferenceGetVariable(currentParams, "psdBandsMax"));
-    
+
   }
   double alpha[Nblock];
   double lnalpha[Nblock];
-  
+
   double psdBandsMin_array[Nblock];
   double psdBandsMax_array[Nblock];
-  
-  LALStatus status;
-  memset(&status,0,sizeof(status));
-
-  if(LALInferenceCheckVariable(currentParams, "logdistance")){
-    REAL8 distMpc = exp(*(REAL8*)LALInferenceGetVariable(currentParams,"logdistance"));
-    LALInferenceAddVariable(currentParams,"distance",&distMpc,LALINFERENCE_REAL8_t,LALINFERENCE_PARAM_OUTPUT);
-  }
-
->>>>>>> 7fa06d74
-  if(LALInferenceCheckVariable(currentParams,"logmc")){
-    mc=exp(*(REAL8 *)LALInferenceGetVariable(currentParams,"logmc"));
-    LALInferenceAddVariable(currentParams,"chirpmass",&mc,LALINFERENCE_REAL8_t,LALINFERENCE_PARAM_OUTPUT);
-  }
-  
-  if(LALInferenceCheckVariable(currentParams,"LAL_AMPORDER") && LALInferenceCheckVariable(currentParams,"LAL_APPROXIMANT"))
+
+  //check if glitch model is being used
+  glitchFlag = 0;
+  if(LALInferenceCheckVariable(currentParams,"glitchFitFlag"))
+    glitchFlag = *((INT4 *)LALInferenceGetVariable(currentParams, "glitchFitFlag"));
+  if(glitchFlag)
+    glitchFD = *((gsl_matrix **)LALInferenceGetVariable(currentParams, "morlet_FD"));
+
+  //check if signal model is being used
+  signalFlag=1;
+  if(LALInferenceCheckVariable(currentParams, "signalModelFlag"))
+    signalFlag = *((INT4 *)LALInferenceGetVariable(currentParams, "signalModelFlag"));
+
+  if(signalFlag)
   {
-    INT4 apprx=*(INT4 *)LALInferenceGetVariable(currentParams,"LAL_APPROXIMANT");
-    /* This is only valid at Newtonian amp order for most templates, and at all orders for
-     * the F-domain templates listed here. This will need to be updated if the F-domain phase
-     * handling changes. */
-    if(!( (*(INT4 *)LALInferenceGetVariable(currentParams,"LAL_AMPORDER") == LAL_PNORDER_NEWTONIAN) \
-      || (apprx == TaylorF2 || apprx==TaylorF2RedSpin || apprx==TaylorF2RedSpinTidal || 
-          apprx==SpinTaylorF2 || apprx==IMRPhenomA || apprx==IMRPhenomB || apprx==IMRPhenomC )))
-    {
-      XLALPrintError("Error: Cannot use non-Newtonian amplitude order and analytically marginalise over phase!\n");
-      exit(1);
-    }
-  }
-  
-  /* determine source's sky location & orientation parameters: */
-<<<<<<< HEAD
-  ra        = *(REAL8*) LALInferenceGetVariable(currentParams, "rightascension"); // radian      
-  dec       = *(REAL8*) LALInferenceGetVariable(currentParams, "declination");    // radian      
-  psi       = *(REAL8*) LALInferenceGetVariable(currentParams, "polarisation");   // radian      
-  GPSdouble = *(REAL8*) LALInferenceGetVariable(currentParams, "time");           // GPS seconds 
- 
-=======
-  ra        = *(REAL8*) LALInferenceGetVariable(currentParams, "rightascension"); /* radian      */
-  dec       = *(REAL8*) LALInferenceGetVariable(currentParams, "declination");    /* radian      */
-  psi       = *(REAL8*) LALInferenceGetVariable(currentParams, "polarisation");   /* radian      */
-  GPSdouble = *(REAL8*) LALInferenceGetVariable(currentParams, "time");           /* GPS seconds */
-  
-  REAL8 phi0=0.0;
-  
->>>>>>> 7fa06d74
-  /* figure out GMST: */
-  //XLALINT8NSToGPS(&GPSlal, floor(1e9 * GPSdouble + 0.5));
-  XLALGPSSetREAL8(&GPSlal, GPSdouble);
-  //UandA.units    = MST_RAD;
-  //UandA.accuracy = LALLEAPSEC_LOOSE;
-  //LALGPStoGMST1(&status, &gmst, &GPSlal, &UandA);
-  gmst=XLALGreenwichMeanSiderealTime(&GPSlal);
-<<<<<<< HEAD
-  intrinsicParams.head      = NULL;
-  intrinsicParams.dimension = 0;
-  LALInferenceCopyVariables(currentParams, &intrinsicParams);
-  LALInferenceRemoveVariable(&intrinsicParams, "rightascension");
-  LALInferenceRemoveVariable(&intrinsicParams, "declination");
-  LALInferenceRemoveVariable(&intrinsicParams, "polarisation");
-  LALInferenceRemoveVariable(&intrinsicParams, "time");
-  if (LALInferenceCheckVariable(&intrinsicParams,"loghrss"))
-  LALInferenceRemoveVariable(&intrinsicParams, "loghrss");
-	else
-    LALInferenceRemoveVariable(&intrinsicParams, "hrss");
-
-			LALInferenceRemoveVariable(&intrinsicParams, "distance");
-  /* Remove likelihood and prior params from intrinsicParams before equality with currentParams is done */
-   if (LALInferenceCheckVariable(&intrinsicParams,"deltalogL"))
-  LALInferenceRemoveVariable(&intrinsicParams, "deltalogL");
-    if (LALInferenceCheckVariable(&intrinsicParams,"logL"))
-  LALInferenceRemoveVariable(&intrinsicParams, "logL");
-    if (LALInferenceCheckVariable(&intrinsicParams,"deltaloglV1"))
-  LALInferenceRemoveVariable(&intrinsicParams, "deltaloglV1");
-    if (LALInferenceCheckVariable(&intrinsicParams,"deltaloglL1"))
-  LALInferenceRemoveVariable(&intrinsicParams, "deltaloglL1");
-    if (LALInferenceCheckVariable(&intrinsicParams,"deltaloglH1"))
-  LALInferenceRemoveVariable(&intrinsicParams, "deltaloglH1");
-      if (LALInferenceCheckVariable(&intrinsicParams,"logw"))
-  LALInferenceRemoveVariable(&intrinsicParams, "logw");
-        if (LALInferenceCheckVariable(&intrinsicParams,"logPrior"))
-  LALInferenceRemoveVariable(&intrinsicParams, "logPrior");
-  
-  // TODO: add pointer to template function here.
-  // (otherwise same parameters but different template will lead to no re-computation!!)
+    if(LALInferenceCheckVariable(currentParams, "logdistance")){
+      REAL8 distMpc = exp(*(REAL8*)LALInferenceGetVariable(currentParams,"logdistance"));
+      LALInferenceAddVariable(currentParams,"distance",&distMpc,LALINFERENCE_REAL8_t,LALINFERENCE_PARAM_OUTPUT);
+    }
+
+    if(LALInferenceCheckVariable(currentParams,"logmc")){
+      mc=exp(*(REAL8 *)LALInferenceGetVariable(currentParams,"logmc"));
+      LALInferenceAddVariable(currentParams,"chirpmass",&mc,LALINFERENCE_REAL8_t,LALINFERENCE_PARAM_OUTPUT);
+    }
+
+    /* determine source's sky location & orientation parameters: */
+    ra        = *(REAL8*) LALInferenceGetVariable(currentParams, "rightascension"); /* radian      */
+    dec       = *(REAL8*) LALInferenceGetVariable(currentParams, "declination");    /* radian      */
+    psi       = *(REAL8*) LALInferenceGetVariable(currentParams, "polarisation");   /* radian      */
+    GPSdouble = *(REAL8*) LALInferenceGetVariable(currentParams, "time");           /* GPS seconds */
+
+    /* figure out GMST: */
+    XLALGPSSetREAL8(&GPSlal, GPSdouble);
+    gmst=XLALGreenwichMeanSiderealTime(&GPSlal);
+  }
 
   chisquared = 0.0;
-=======
-  
-  LALInferenceAddVariable(currentParams, "phase",&phi0,LALINFERENCE_REAL8_t,LALINFERENCE_PARAM_OUTPUT);
-  
->>>>>>> 7fa06d74
   /* loop over data (different interferometers): */
   dataPtr = data;
-REAL8 net_snr=0.0,ifo_snr=0.0;
-REAL8 wnorm=1.0;
+  ifo=0;
+
   while (dataPtr != NULL) {
-    if (dataPtr->modelDomain == LAL_SIM_DOMAIN_FREQUENCY){
-       wnorm=sqrt(dataPtr->window->sumofsquares/dataPtr->window->data->length);
-     }
-    ifo_snr=0.0;
     /* The parameters the Likelihood function can handle by itself   */
     /* (and which shouldn't affect the template function) are        */
     /* sky location (ra, dec), polarisation and signal arrival time. */
@@ -1948,133 +1809,79 @@
     
     /* Reset log-likelihood */
     dataPtr->loglikelihood = 0.0;
-<<<<<<< HEAD
-
-    /* Compare parameter values with parameter values corresponding  */
-    /* to currently stored template; ignore "time" variable:         */
-    if (LALInferenceCheckVariable(dataPtr->modelParams, "time")) {
-      timeTmp = *(REAL8 *) LALInferenceGetVariable(dataPtr->modelParams, "time");
-      LALInferenceRemoveVariable(dataPtr->modelParams, "time");
-    }
-    else timeTmp = GPSdouble;
-    different = LALInferenceCompareVariables(dataPtr->modelParams, &intrinsicParams);
-    /* "different" now may also mean that "dataPtr->modelParams" */
-    /* wasn't allocated yet (as in the very 1st iteration).      */
-
-    if (different) { /* template needs to be re-computed: */
-      LALInferenceCopyVariables(&intrinsicParams, dataPtr->modelParams);
-      LALInferenceAddVariable(dataPtr->modelParams, "time", &timeTmp, LALINFERENCE_REAL8_t,LALINFERENCE_PARAM_LINEAR);
-
-      templt(dataPtr);
-      dataPtr->template_counter++;
-      if(XLALGetBaseErrno()==XLAL_FAILURE) /* Template generation failed in a known way, set -Inf likelihood */
-          return(-DBL_MAX);
-
-        if (dataPtr->modelDomain == LAL_SIM_DOMAIN_TIME) {
-        //	if (!timeDomainWarning) {
-        //	  timeDomainWarning = 1;
-        //	  fprintf(stderr, "WARNING: using time domain template with frequency domain likelihood (in %s, line %d)\n", __FILE__, __LINE__);
-        //	} 
-          LALInferenceExecuteFT(dataPtr);
-       // norm=sqrt(dataPtr->window->data->length/dataPtr->window->sumofsquares);
-        /* note that the dataPtr->modelParams "time" element may have changed here!! */
-        /* (during "template()" computation)  */
-      }
-    }
-    else { /* no re-computation necessary. Return back "time" value, do nothing else: */
-      LALInferenceAddVariable(dataPtr->modelParams, "time", &timeTmp, LALINFERENCE_REAL8_t,LALINFERENCE_PARAM_LINEAR);
-    }
-=======
-    
-    
-    /* Check to see if this buffer has already been filled with the signal.
-     Different dataPtrs can share the same signal buffer to avoid repeated
-     calls to template */
-    if(!checkItemAndAdd((void *)(dataPtr->freqModelhPlus), generatedFreqModels))
-    {
-			/* Compare parameter values with parameter values corresponding  */
-			/* to currently stored template; ignore "time" variable:         */
-			if (LALInferenceCheckVariable(dataPtr->modelParams, "time")) {
-					timeTmp = *(REAL8 *) LALInferenceGetVariable(dataPtr->modelParams, "time");
-					LALInferenceRemoveVariable(dataPtr->modelParams, "time");
-			}
-			else timeTmp = GPSdouble;
-
-			LALInferenceCopyVariables(currentParams, dataPtr->modelParams);
-			LALInferenceAddVariable(dataPtr->modelParams, "time", &timeTmp, LALINFERENCE_REAL8_t,LALINFERENCE_PARAM_LINEAR);
-			templt(dataPtr);
-			if(XLALGetBaseErrno()==XLAL_FAILURE) /* Template generation failed in a known way, set -Inf likelihood */
-					return(-DBL_MAX);
-
-			if (dataPtr->modelDomain == LAL_SIM_DOMAIN_TIME) {
-					/* TD --> FD. */
-					LALInferenceExecuteFT(dataPtr);
-			}
-	}
->>>>>>> 7fa06d74
-
-    /*-- Template is now in dataPtr->freqModelhPlus and dataPtr->freqModelhCross. --*/
-    /*-- (Either freshly computed or inherited.)                            --*/
-
-    /* determine beam pattern response (F_plus and F_cross) for given Ifo: */
-    XLALComputeDetAMResponse(&Fplus, &Fcross,
-                             (const REAL4(*)[3]) dataPtr->detector->response,
-			     ra, dec, psi, gmst);
-    /* signal arrival time (relative to geocenter); */
-    timedelay = XLALTimeDelayFromEarthCenter(dataPtr->detector->location,
-                                             ra, dec, &GPSlal);
-    /* (negative timedelay means signal arrives earlier at Ifo than at geocenter, etc.) */
-    /* amount by which to time-shift template (not necessarily same as above "timedelay"): */
-    timeshift =  (GPSdouble - (*(REAL8*) LALInferenceGetVariable(dataPtr->modelParams, "time"))) + timedelay;
-  //timeshift = timedelay;
-    twopit    = LAL_TWOPI * timeshift;
-    
-<<<<<<< HEAD
-    /* multiply by hrss (the template was calculated at hrss=1) effect in Fplus/Fcross: */
-    if (LALInferenceCheckVariable(currentParams, "loghrss")) 
-      hrss = exp(*(REAL8 *) LALInferenceGetVariable(currentParams, "loghrss"));
-    else
-      hrss = (*(REAL8 *) LALInferenceGetVariable(currentParams, "hrss"));
-
-    
-    FplusScaled  = Fplus *hrss ;
-    FcrossScaled = Fcross*hrss ;
-=======
-    /* Check for wrong calibration sign */
->>>>>>> 7fa06d74
-    if (LALInferenceCheckVariable(currentParams, "crazyInjectionHLSign") &&
-        *((INT4 *)LALInferenceGetVariable(currentParams, "crazyInjectionHLSign"))) {
-      if (strstr(dataPtr->name, "H") || strstr(dataPtr->name, "L")) {
-        Fplus *= -1.0;
-        Fcross *= -1.0;
-      }
-    }
-<<<<<<< HEAD
-
-    dataPtr->fPlus = FplusScaled;
-    dataPtr->fCross = FcrossScaled;
-=======
-    
-    dataPtr->fPlus = Fplus;
-    dataPtr->fCross = Fcross;
->>>>>>> 7fa06d74
-    dataPtr->timeshift = timeshift;
-    
+
+    if(signalFlag){
+      
+        /* Check to see if this buffer has already been filled with the signal.
+           Different dataPtrs can share the same signal buffer to avoid repeated
+           calls to template */
+        if(!checkItemAndAdd((void *)(dataPtr->freqModelhPlus), generatedFreqModels))
+		{
+				/* Compare parameter values with parameter values corresponding  */
+				/* to currently stored template; ignore "time" variable:         */
+				if (LALInferenceCheckVariable(dataPtr->modelParams, "time")) {
+						timeTmp = *(REAL8 *) LALInferenceGetVariable(dataPtr->modelParams, "time");
+						LALInferenceRemoveVariable(dataPtr->modelParams, "time");
+				}
+				else timeTmp = GPSdouble;
+
+				LALInferenceCopyVariables(currentParams, dataPtr->modelParams);
+				LALInferenceAddVariable(dataPtr->modelParams, "time", &timeTmp, LALINFERENCE_REAL8_t,LALINFERENCE_PARAM_LINEAR);
+
+				templt(dataPtr);
+				if(XLALGetBaseErrno()==XLAL_FAILURE) /* Template generation failed in a known way, set -Inf likelihood */
+						return(-DBL_MAX);
+
+				if (dataPtr->modelDomain == LAL_SIM_DOMAIN_TIME) {
+						/* TD --> FD. */
+						LALInferenceExecuteFT(dataPtr);
+				}
+		}
+
+        /* Template is now in dataPtr->timeFreqModelhPlus and hCross */
+
+        /* determine beam pattern response (F_plus and F_cross) for given Ifo: */
+        XLALComputeDetAMResponse(&Fplus, &Fcross, (const REAL4(*)[3])dataPtr->detector->response, ra, dec, psi, gmst);
+
+        /* signal arrival time (relative to geocenter); */
+        timedelay = XLALTimeDelayFromEarthCenter(dataPtr->detector->location, ra, dec, &GPSlal);
+        /* (negative timedelay means signal arrives earlier at Ifo than at geocenter, etc.) */
+        /* amount by which to time-shift template (not necessarily same as above "timedelay"): */
+        timeshift =  (GPSdouble - (*(REAL8*) LALInferenceGetVariable(dataPtr->modelParams, "time"))) + timedelay;
+
+        twopit    = LAL_TWOPI * timeshift;
+
+        if (LALInferenceCheckVariable(currentParams, "crazyInjectionHLSign") &&
+            *((INT4 *)LALInferenceGetVariable(currentParams, "crazyInjectionHLSign"))) {
+          if (strstr(dataPtr->name, "H") || strstr(dataPtr->name, "L")) {
+            Fplus *= -1.0;
+            Fcross *= -1.0;
+          }
+        }
+
+        dataPtr->fPlus = Fplus;
+        dataPtr->fCross = Fcross;
+        dataPtr->timeshift = timeshift;
+    }//end signalFlag condition
+
     /* determine frequency range & loop over frequency bins: */
     deltaT = dataPtr->timeData->deltaT;
     deltaF = 1.0 / (((double)dataPtr->timeData->data->length) * deltaT);
-    //printf("deltaF %g, Nt %d, deltaT %g\n", deltaF, dataPtr->timeData->data->length, dataPtr->timeData->deltaT);
     lower = (UINT4)ceil(dataPtr->fLow / deltaF);
     upper = (UINT4)floor(dataPtr->fHigh / deltaF);
     TwoDeltaToverN = 2.0 * deltaT / ((double) dataPtr->timeData->data->length);
-    
+
+    re=im=0.0;
+    dre=dim=0.0;
+    newRe=newIm=0.0;
+    if(signalFlag){
     /* Employ a trick here for avoiding cos(...) and sin(...) in time
        shifting.  We need to multiply each template frequency bin by
        exp(-J*twopit*deltaF*i) = exp(-J*twopit*deltaF*(i-1)) +
        exp(-J*twopit*deltaF*(i-1))*(exp(-J*twopit*deltaF) - 1) .  This
        recurrance relation has the advantage that the error growth is
        O(sqrt(N)) for N repetitions. */
-   // printf("time %lf psi %lf ra %lf dec %lf hrss %e Q %lf f %lf\n",(REAL8)GPSlal.gpsSeconds,psi,ra,dec,hrss,* (REAL8*) LALInferenceGetVariable(currentParams, "Q"),* (REAL8*) LALInferenceGetVariable(currentParams, "frequency"));
+    
     /* Values for the first iteration: */
     re = cos(twopit*deltaF*lower);
     im = -sin(twopit*deltaF*lower);
@@ -2082,273 +1889,123 @@
     /* Incremental values, using cos(theta) - 1 = -2*sin(theta/2)^2 */
     dim = -sin(twopit*deltaF);
     dre = -2.0*sin(0.5*twopit*deltaF)*sin(0.5*twopit*deltaF);
-    
-    //char fname[500];
-    // sprintf(fname,"%s_template.dat",dataPtr->name);
-    //FILE *testout=fopen(fname,"w");
+    }//end signalFlag
+
+    //Set up noise PSD meta parameters
+    for(i=0; i<Nblock; i++)
+    {
+      if(psdFlag)
+      {
+        alpha[i]   = gsl_matrix_get(nparams,ifo,i);
+        lnalpha[i] = log(alpha[i]);
+
+        psdBandsMin_array[i] = gsl_matrix_get(psdBandsMin,ifo,i);
+        psdBandsMax_array[i] = gsl_matrix_get(psdBandsMax,ifo,i);
+      }
+      else
+      {
+        alpha[i]=1.0;
+        lnalpha[i]=0.0;
+      }
+    }
+
+    //Set up psd line arrays
+    for(j=0;j<Nlines;j++)
+    {
+      if(lineFlag)
+      {
+        //find range of fourier fourier bins which are excluded from integration
+        lines_array[j]  = (int)gsl_matrix_get(lines,ifo,j);
+        widths_array[j] = (int)gsl_matrix_get(widths,ifo,j);
+      }
+      else
+      {
+        lines_array[j]=0;
+        widths_array[j]=0;
+      }
+    }
+
+    signal2noise = 0.0;
     for (i=lower; i<=upper; ++i){
+      //get local copy of data Fourier amplitudes
+      dataReal = creal(dataPtr->freqData->data->data[i]) / deltaT;
+      dataImag = cimag(dataPtr->freqData->data->data[i]) / deltaT;
+
+      //initialize residual as data -- subtract components of model if included
+      diffRe = dataReal;
+      diffIm = dataImag;
+
+      //subtract GW model from residual
+      if(signalFlag){
       /* derive template (involving location/orientation parameters) from given plus/cross waveforms: */
-      plainTemplateReal = FplusScaled * creal(dataPtr->freqModelhPlus->data->data[i])  
-                          +  FcrossScaled * creal(dataPtr->freqModelhCross->data->data[i]);
-      plainTemplateImag = FplusScaled * cimag(dataPtr->freqModelhPlus->data->data[i])  
-                          +  FcrossScaled * cimag(dataPtr->freqModelhCross->data->data[i]);
-
-<<<<<<< HEAD
+      plainTemplateReal = Fplus * creal(dataPtr->freqModelhPlus->data->data[i])  
+                          +  Fcross * creal(dataPtr->freqModelhCross->data->data[i]);
+      plainTemplateImag = Fplus * cimag(dataPtr->freqModelhPlus->data->data[i])  
+                          +  Fcross * cimag(dataPtr->freqModelhCross->data->data[i]);
+
       /* do time-shifting...             */
       /* (also un-do 1/deltaT scaling): */
-      templateReal = (plainTemplateReal*re - plainTemplateImag*im) / deltaT/wnorm;//FIXME remove norm?
-      templateImag = (plainTemplateReal*im + plainTemplateImag*re) / deltaT/wnorm; //FIXME remove norm?
-      dataReal     = creal(dataPtr->freqData->data->data[i]) / deltaT;
-      dataImag     = cimag(dataPtr->freqData->data->data[i]) / deltaT;
+      templateReal = (plainTemplateReal*re - plainTemplateImag*im) / deltaT;
+      templateImag = (plainTemplateReal*im + plainTemplateImag*re) / deltaT;
+      signal2noise += 2.0 * TwoDeltaToverN * ( templateReal*templateReal + templateImag*templateImag ) / dataPtr->oneSidedNoisePowerSpectrum->data->data[i];
+
       /* compute squared difference & 'chi-squared': */
-      diffRe       = dataReal - templateReal;         // Difference in real parts...
-      diffIm       = dataImag - templateImag;         // ...and imaginary parts, and...
+      diffRe -= templateReal;         // Difference in real parts...
+      diffIm -= templateImag;         // ...and imaginary parts, and...
+
+      }//end signal subtraction
+
+      //subtract glitch model from residual
+      if(glitchFlag)
+      {
+        /* fourier amplitudes of glitches */
+        glitchReal = gsl_matrix_get(glitchFD,ifo,2*i);
+        glitchImag = gsl_matrix_get(glitchFD,ifo,2*i+1);
+
+        diffRe -= glitchReal;
+        diffIm -= glitchImag;
+      }//end glitch subtraction
+
+      //now compute square of residual & rescale for integration
       diffSquared  = diffRe*diffRe + diffIm*diffIm ;  // ...squared difference of the 2 complex figures.
       REAL8 temp = ((TwoDeltaToverN * diffSquared) / dataPtr->oneSidedNoisePowerSpectrum->data->data[i]);
-      ifo_snr+=TwoDeltaToverN*(templateReal*templateReal+templateImag*templateImag)/ dataPtr->oneSidedNoisePowerSpectrum->data->data[i];
-      //fprintf(testout,"%10.10e %10.10e %10.10e \n",i*deltaF,deltaT*templateReal,deltaT*templateImag);
-      chisquared  += temp;
-      dataPtr->loglikelihood -= temp;
-        /* Now update re and im for the next iteration. */
+
+      /* Add noise PSD parameters to the model */
+      if(psdFlag)
+      {
+        for(j=0; j<Nblock; j++)
+        {
+            if (i >= psdBandsMin_array[j] && i <= psdBandsMax_array[j])
+            {
+                temp  /= alpha[j];
+                temp  += lnalpha[j];
+            }
+        }
+      }
+
+      /*only sum over bins which are outside of excluded regions */
+      if(LALInferenceLineSwitch(lineFlag, Nlines, lines_array, widths_array, i))
+      {
+        chisquared  += temp;
+        dataPtr->loglikelihood -= temp;
+      }
+ 
+      /* Now update re and im for the next iteration. */
+      if(signalFlag){
       newRe = re + re*dre - im*dim;
       newIm = im + re*dim + im*dre;
 
       re = newRe;
       im = newIm;
-    }
-    dataPtr->likelihood_counter++;
+      }
+    }
+    dataPtr->currentSNR = sqrt(signal2noise);
+    ifo++; //increment IFO counter for noise parameters
     dataPtr = dataPtr->next;
-    net_snr+=4.0*ifo_snr;
-    //fclose(testout);
-  }
- 
-  net_snr=sqrt(net_snr);
-  //{
-  //    printf("logl %10.10e \n",-1.0 * chisquared);
- // printf("Q %10.2e f %10.2e hrss %10.2e time %10.10f eccentricity %10.10e polangle %10.10e norm %f \n",q,f0,hrss,GPSdouble,eccentricity,polar_angle,norm);
-//}
-  
+  }
   loglikeli = -1.0 * chisquared; // note (again): the log-likelihood is unnormalised!
-  LALInferenceClearVariables(&intrinsicParams);
- //printf("%.10e \n",loglikeli);
-//  exit(1);
   return(loglikeli);
 }
-
-REAL8 LALInferenceUndecomposedFreqDomainLogLikelihood_BestIFO(LALInferenceVariables *currentParams, LALInferenceIFOData * data,LALInferenceTemplateFunction templt)
-/***************************************************************/
-/* (log-) likelihood function.                                 */
-/* Returns the non-normalised logarithmic likelihood.          */
-/* * * * * * * * * * * * * * * * * * * * * * * * * * * * * * * */
-/* Required (`currentParams') parameters are:                  */
-/*   - "rightascension"  (REAL8, radian, 0 <= RA <= 2pi)       */
-/*   - "declination"     (REAL8, radian, -pi/2 <= dec <=pi/2)  */
-/*   - "polarisation"    (REAL8, radian, 0 <= psi <= ?)        */
-/*   - "q"        (REAL8, q, >0)                      */
-/*   - "time"            (REAL8, GPS sec.)                     */
-/*   - "f0"            (REAL8, Hz.)                     */
-/*   - "hrss"            (REAL8, strain.)                     */
-/*   - "time"            (REAL8, GPS sec.)                     */
-
-/***************************************************************/
-{
-  //static int timeDomainWarning = 0;
-  (void) templt;
-  double Fplus, Fcross, FplusBest, FcrossBest;
-  double FplusScaled, FcrossScaled;
-  double diffRe, diffIm, diffSquared;
-  double dataReal, dataImag;
-  REAL8 loglikeli;
-  REAL8 plainTemplateReal, plainTemplateImag;
-  REAL8 templateReal, templateImag;
-  int i, lower, upper;
-  LALInferenceIFOData *dataPtr;
-  double ra, dec, psi;
-  //,q,hrss,f0,delta_t,eccentricity,polar_angle;
-  double GPSdouble,gmst;
-  LIGOTimeGPS GPSlal;
-  double chisquared;
-  double timedelay;  /* time delay b/w iterferometer & geocenter w.r.t. sky location */
-  double timeshift;  /* time shift (not necessarily same as above)                   */
-  double deltaT, TwoDeltaToverN, deltaF, twopit, f, re, im;
-  //double timeTmp;
-  //double atan_shift;
-  double ci=0.0,iota;
-  //int different;
-  LALStatus status;
-  memset(&status,0,sizeof(status));
-  //LALInferenceVariables intrinsicParams;
- // double norm=0;
-  /* determine source's sky location & orientation parameters: */
-  ra        = *(REAL8*) LALInferenceGetVariable(currentParams, "rightascension"); // radian      
-  dec       = *(REAL8*) LALInferenceGetVariable(currentParams, "declination");    // radian      
-  psi       = *(REAL8*) LALInferenceGetVariable(currentParams, "polarisation");   // radian      
-  GPSdouble = *(REAL8*) LALInferenceGetVariable(currentParams, "time");           // GPS seconds 
-  if (LALInferenceCheckVariable(currentParams, "inclination")){
-    iota= *(REAL8*) LALInferenceGetVariable(currentParams, "inclination");
-    ci=cos(iota);
-    }   
-  XLALGPSSetREAL8(&GPSlal, GPSdouble);
-  gmst=XLALGreenwichMeanSiderealTime(&GPSlal);
-  //intrinsicParams.head      = NULL;
-  //intrinsicParams.dimension = 0;
-  //LALInferenceCopyVariables(currentParams, &intrinsicParams);
-  //LALInferenceRemoveVariable(&intrinsicParams, "rightascension");
-  //LALInferenceRemoveVariable(&intrinsicParams, "declination");
-  //LALInferenceRemoveVariable(&intrinsicParams, "polarisation");
-  //LALInferenceRemoveVariable(&intrinsicParams, "time");
-
-  // TODO: add pointer to template function here.
-  // (otherwise same parameters but different template will lead to no re-computation!!)
-
-  chisquared = 0.0;
-  /* loop over data (different interferometers): */
-  dataPtr = data;
-    UINT4 kappa=0;
-  if (dataPtr->skipIFO==1) dataPtr=dataPtr->next;
-  //while (dataPtr != NULL && dataPtr->skipIFO!=1) {
-   while (dataPtr != NULL) {
-   
-     // printf("doing logL for ifo %s\n",dataPtr->name);
-    /* The parameters the Likelihood function can handle by itself   */
-    /* (and which shouldn't affect the template function) are        */
-    /* sky location (ra, dec), polarisation and signal arrival time. */
-    /* Note that the template function shifts the waveform to so that*/
-	/* t_c corresponds to the "time" parameter in                    */
-	/* IFOdata->modelParams (set, e.g., from the trigger value).     */
-    
-    /* Reset log-likelihood */
-    dataPtr->loglikelihood = 0.0;
-
-  
-    //timeTmp = dataPtr->injtime; 
-	//LALInferenceAddVariable(dataPtr->modelParams, "time", &timeTmp, LALINFERENCE_REAL8_t,LALINFERENCE_PARAM_LINEAR);
-    
-    /*-- Template is now in dataPtr->freqModelhPlus and dataPtr->freqModelhCross. --*/
-    /*-- (Either freshly computed or inherited.)                            --*/
-
-    /* determine beam pattern response (F_plus and F_cross) for given Ifo: */
-    XLALComputeDetAMResponse(&Fplus, &Fcross,
-                             (const REAL4(*)[3]) dataPtr->detector->response,
-			     ra, dec, psi, gmst);
-    XLALComputeDetAMResponse(&FplusBest, &FcrossBest,
-                             (const REAL4(*)[3]) dataPtr->BestIFO->detector->response,
-			     ra, dec, psi, gmst);           
-    /* signal arrival time (relative to geocenter); */
-    timedelay = XLALTimeDelayFromEarthCenter(dataPtr->detector->location,
-                                             ra, dec, &GPSlal);
-    REAL8 best_timedelay;
-     best_timedelay = XLALTimeDelayFromEarthCenter(dataPtr->BestIFO->detector->location,
-                                             ra, dec, &GPSlal);
-    /* (negative timedelay means signal arrives earlier at Ifo than at geocenter, etc.) */
-    /* amount by which to time-shift template (not necessarily same as above "timedelay"): */
-    //timeshift =  (GPSdouble - (*(REAL8*) LALInferenceGetVariable(dataPtr->modelParams, "time"))-best_timedelay) + timedelay;
-    
-     //printf("IFO %s besttd %lf this td %lf diff %lf\n",dataPtr->name,best_timedelay,timedelay,best_timedelay-timedelay);
-  timeshift = GPSdouble-dataPtr->injtime+timedelay-best_timedelay;
-    twopit    = LAL_TWOPI * timeshift;
-//printf("Template's time %10.5lf time %10.5lf epoch=%10.5lf\n", GPSdouble,(*(REAL8*) LALInferenceGetVariable(dataPtr->modelParams, "time")),XLALGPSGetREAL8(&(dataPtr->freqData->epoch))    );
-    /* include distance (overall amplitude) effect in Fplus/Fcross: */
-    FplusScaled  = Fplus  ;
-    FcrossScaled = Fcross ;
-    dataPtr->fPlus = FplusScaled;
-    dataPtr->fCross = FcrossScaled;
-    dataPtr->timeshift = timeshift;
-    
-    REAL8 atan_shift=atan2(-FcrossScaled*ci,FplusScaled*(ci*ci+1.0)/2.0);//Salvo: Remember to use differet cosiota here if not pinned!!!
-//    printf("atan %lf ci %10.10e \n",atan_timeshift,ci  );
-    REAL8 best_atan_shift=atan2(-FcrossBest*ci,FplusBest*(ci*ci+1.0)/2.0);
-    REAL8 mu, best_mu;
-    
-    mu=sqrt(FplusScaled*FplusScaled*(0.5*(1.0+ci*ci))*(0.5*(1.0+ci*ci)) +FcrossScaled * FcrossScaled*ci*ci);
-    best_mu=sqrt(FplusBest*FplusBest*(0.5*(1.0+ci*ci))*(0.5*(1.0+ci*ci))+FcrossBest*FcrossBest*ci*ci);
-    //REAL8 best_amp, best_pha;
-    
-    /* determine frequency range & loop over frequency bins: */
-    deltaT = dataPtr->timeData->deltaT;
-    deltaF = 1.0 / (((double)dataPtr->timeData->data->length) * deltaT);
-    lower = (UINT4)ceil(dataPtr->fLow / deltaF);
-    upper = (UINT4)floor(dataPtr->fHigh / deltaF);
-    TwoDeltaToverN = 2.0 * deltaT / ((double) dataPtr->timeData->data->length);
-    
-  //  printf("seg start in like %lf\n", (*(REAL8*) LALInferenceGetVariable(data->modelParams, "time")));
-  //   FILE * testout = fopen("cippa.txt","w");
-  
-  /*remove time shift from best ifo 
-   for (i=lower; i<=upper; ++i){
-        f = ((double) i) * deltaF;
-       
-      re = cos(-LAL_TWOPI*best_timedelay * f-best_atan_shift);
-      im = -sin(-LAL_TWOPI*best_timedelay  *f-best_atan_shift);
-       dataPtr->BestIFO->TemplateFromInjection->data->data[i].re=dataPtr->BestIFO->TemplateFromInjection->data->data[i].re*re-dataPtr->BestIFO->TemplateFromInjection->data->data[i].im*im;
-       dataPtr->BestIFO->TemplateFromInjection->data->data[i].im=dataPtr->BestIFO->TemplateFromInjection->data->data[i].re*im+dataPtr->BestIFO->TemplateFromInjection->data->data[i].im*re;
-       }*/
-  REAL8 tmp_re,tmp_im;
-    for (i=lower; i<=upper; ++i){
-      /* derive template (involving location/orientation parameters) from given plus/cross waveforms: */
-            f = ((double) i) * deltaF;
-
-      /*best_amp=sqrt(dataPtr->BestIFO->TemplateFromInjection->data->data[i].re*  dataPtr->BestIFO->TemplateFromInjection->data->data[i].re+ dataPtr->BestIFO->TemplateFromInjection->data->data[i].im*dataPtr->BestIFO->TemplateFromInjection->data->data[i].im);
-      best_pha=atan2(dataPtr->BestIFO->TemplateFromInjection->data->data[i].im,dataPtr->BestIFO->TemplateFromInjection->data->data[i].re);
-      
-      plainTemplateReal=mu/best_mu*best_amp*cos(best_pha+atan_shift-best_atan_shift);
-      plainTemplateImag=mu/best_mu*best_amp*sin(best_pha+atan_shift-best_atan_shift);
-*/
-
-
-       // re = cos(-LAL_TWOPI*((GPSdouble - (*(REAL8*) LALInferenceGetVariable(dataPtr->modelParams, "time")))+best_timedelay) * f-best_atan_shift);
-     // im = sin(-LAL_TWOPI*((GPSdouble - (*(REAL8*) LALInferenceGetVariable(dataPtr->modelParams, "time")))+best_timedelay)  *f-best_atan_shift);
-    //    re = cos(-LAL_TWOPI*best_timedelay* f-best_atan_shift);
-     // im = sin(  -LAL_TWOPI*best_timedelay*f-best_atan_shift);
-     re = cos(-best_atan_shift);
-     im = sin(-best_atan_shift);
-      tmp_re= creal(dataPtr->BestIFO->TemplateFromInjection->data->data[i])*re-cimag(dataPtr->BestIFO->TemplateFromInjection->data->data[i])*im;
-       tmp_im=creal(dataPtr->BestIFO->TemplateFromInjection->data->data[i])*im+cimag(dataPtr->BestIFO->TemplateFromInjection->data->data[i])*re;
-
-      plainTemplateReal = mu/best_mu*tmp_re;
-      plainTemplateImag =mu/best_mu*tmp_im;
-
-      /* do time-shifting...             */
-      /* (also un-do 1/deltaT scaling): */
-      f = ((double) i) * deltaF;
-      /* real & imag parts of  exp(-2*pi*i*f*deltaT): */
-      re = cos(twopit * f- atan_shift);
-      im = - sin(twopit *f- atan_shift);
-      
-        
-      templateReal = (plainTemplateReal*re - plainTemplateImag*im) / deltaT; //salvo remove norm?
-      templateImag = (plainTemplateReal*im + plainTemplateImag*re) / deltaT; //salvo remove norm?
-      dataReal     = creal(dataPtr->freqData->data->data[i]) / deltaT;
-      dataImag     = cimag(dataPtr->freqData->data->data[i]) / deltaT;
-      /* compute squared difference & 'chi-squared': */
-      diffRe       = dataReal - templateReal;         // Difference in real parts...
-      diffIm       = dataImag - templateImag;         // ...and imaginary parts, and...
-      diffSquared  = diffRe*diffRe + diffIm*diffIm ;  // ...squared difference of the 2 complex figures.
-      REAL8 temp = ((TwoDeltaToverN * diffSquared) / dataPtr->oneSidedNoisePowerSpectrum->data->data[i]);
-      //ifo_snr+=TwoDeltaToverN*(templateReal*templateReal+templateImag*templateImag)/ dataPtr->oneSidedNoisePowerSpectrum->data->data[i];
-      chisquared  += temp;
-      dataPtr->loglikelihood -= temp;
- //fprintf(testout, "%e %e %e %e %e\n",f, dataPtr->freqData->data->data[i].re, dataPtr->freqData->data->data[i].im,    templateReal, templateImag);
-    }
-    dataPtr = dataPtr->next;
-    //net_snr+=4.0*ifo_snr;
-   // if(sqrt(ifo_snr)>1000.0)
-    //printf("too large single IFOSNR %lf \n",sqrt(ifo_snr));
-// fclose(testout);
- kappa++;
-  }
-  //net_snr=sqrt(net_snr);
- // if (net_snr>=99991)
-  {
- //     printf("net_snr %10.10e \n",net_snr);
- // printf("Q %10.2e f %10.2e hrss %10.2e time %10.10f eccentricity %10.10e polangle %10.10e norm %f \n",q,f0,hrss,GPSdouble,eccentricity,polar_angle,norm);
-}
-  loglikeli = -1.0 * chisquared; // note (again): the log-likelihood is unnormalised!
-  //LALInferenceDestroyVariables(&intrinsicParams);
- // printf("got %10.10e\n",loglikeli);
-  return(loglikeli);
-}
-
 
 REAL8 LALInferenceMarginalisedPhaseLogLikelihood_HMNS(LALInferenceVariables *currentParams, LALInferenceIFOData * data,LALInferenceTemplateFunction templt)
     /***************************************************************/
@@ -3291,346 +2948,6 @@
   return(loglikeli);
 }
 
-REAL8 LALInferenceMarginalisedPhaseLogLikelihood(LALInferenceVariables *currentParams, LALInferenceIFOData * data,LALInferenceTemplateFunction templt)
-/***************************************************************/
-/* (log-) likelihood function.                                 */
-/* Returns the non-normalised logarithmic likelihood.          */
-/* Analytically marginalised over phase and distance           */
-/* See LIGO-T1300326 for details                               */
-/* At a distance of 1 Mpc for phi_0=0                          */
-/* * * * * * * * * * * * * * * * * * * * * * * * * * * * * * * */
-/* Required (`currentParams') parameters are:                  */
-/*   - "rightascension"  (REAL8, radian, 0 <= RA <= 2pi)       */
-/*   - "declination"     (REAL8, radian, -pi/2 <= dec <=pi/2)  */
-/*   - "polarisation"    (REAL8, radian, 0 <= psi <= ?)        */
-/*   - "time"            (REAL8, GPS sec.)                     */
-/***************************************************************/
-{
-  double Fplus, Fcross;
-  double FplusScaled, FcrossScaled;
-  double dataReal, dataImag;
-  REAL8 loglikeli=0.0;
-  REAL8 plainTemplateReal, plainTemplateImag;
-  REAL8 templateReal, templateImag;
-  int i, lower, upper;
-  LALInferenceIFOData *dataPtr;
-  double ra, dec, psi, distMpc, gmst;
-  double GPSdouble;
-  LIGOTimeGPS GPSlal;
-  double timedelay;  /* time delay b/w iterferometer & geocenter w.r.t. sky location */
-  double timeshift;  /* time shift (not necessarily same as above)                   */
-  double deltaT, TwoDeltaToverN, deltaF, twopit, re, im, dre, dim, newRe, newIm;
-  double timeTmp;
-  double mc;
-  int different;
-  int logDistFlag=0;
-  //noise model meta parameters
-  gsl_matrix *lines   = NULL;//pointer to matrix holding line centroids
-  gsl_matrix *widths  = NULL;//pointer to matrix holding line widths
-  gsl_matrix *nparams = NULL;//pointer to matrix holding noise parameters
-  
-  gsl_matrix *psdBandsMin  = NULL;//pointer to matrix holding min frequencies for psd model
-  gsl_matrix *psdBandsMax = NULL;//pointer to matrix holding max frequencies for psd model
-  
-  int Nblock = 1;            //number of frequency blocks per IFO
-  int Nlines = 1;            //number of lines to be removed
-  int psdFlag = 0;           //flag for including psd fitting
-  int lineFlag = 0;          //flag for excluding lines from integration
-  
-  //line removal parameters
-  if(LALInferenceCheckVariable(currentParams, "removeLinesFlag"))
-    lineFlag = *((INT4 *)LALInferenceGetVariable(currentParams, "removeLinesFlag"));
-  if(lineFlag)
-  {
-    //Add line matrices to variable lists
-    lines  = *(gsl_matrix **)LALInferenceGetVariable(currentParams, "line_center");
-    widths = *(gsl_matrix **)LALInferenceGetVariable(currentParams, "line_width");
-    Nlines = (int)lines->size2;
-  }
-  int lines_array[Nlines];
-  int widths_array[Nlines];
-  
-  //check if psd parameters are included in the model
-  if(LALInferenceCheckVariable(currentParams, "psdScaleFlag"))
-    psdFlag = *((INT4 *)LALInferenceGetVariable(currentParams, "psdScaleFlag"));
-  if(psdFlag)
-  {
-    //if so, store current noise parameters in easily accessible matrix
-    nparams = *((gsl_matrix **)LALInferenceGetVariable(currentParams, "psdscale"));
-    Nblock = (int)nparams->size2;
-    
-    psdBandsMin = *((gsl_matrix **)LALInferenceGetVariable(currentParams, "psdBandsMin"));
-    psdBandsMax = *((gsl_matrix **)LALInferenceGetVariable(currentParams, "psdBandsMax"));
-    
-  }
-  double alpha[Nblock];
-  double lnalpha[Nblock];
-  
-  double psdBandsMin_array[Nblock];
-  double psdBandsMax_array[Nblock];
-  
-  LALStatus status;
-  memset(&status,0,sizeof(status));
-  LALInferenceVariables intrinsicParams;
-  logDistFlag=LALInferenceCheckVariable(currentParams, "logdistance");
-  if(LALInferenceCheckVariable(currentParams,"logmc")){
-    mc=exp(*(REAL8 *)LALInferenceGetVariable(currentParams,"logmc"));
-    LALInferenceAddVariable(currentParams,"chirpmass",&mc,LALINFERENCE_REAL8_t,LALINFERENCE_PARAM_OUTPUT);
-  }
-  
-  if(LALInferenceCheckVariable(currentParams,"LAL_AMPORDER") && LALInferenceCheckVariable(currentParams,"LAL_APPROXIMANT"))
-  {
-    INT4 apprx=*(INT4 *)LALInferenceGetVariable(currentParams,"LAL_APPROXIMANT");
-    /* This is only valid at Newtonian amp order for most templates, and at all orders for
-     * the F-domain templates listed here. This will need to be updated if the F-domain phase
-     * handling changes. */
-    if(!( (*(INT4 *)LALInferenceGetVariable(currentParams,"LAL_AMPORDER") == LAL_PNORDER_NEWTONIAN) \
-      || (apprx == TaylorF2 || apprx==TaylorF2RedSpin || apprx==TaylorF2RedSpinTidal || 
-          apprx==SpinTaylorF2 || apprx==IMRPhenomA || apprx==IMRPhenomB || apprx==IMRPhenomC) ))
-    {
-      XLALPrintError("Error: Cannot use non-Newtonian amplitude order and analytically marginalise over phase!\n");
-      exit(1);
-    }
-  }
-  
-  /* determine source's sky location & orientation parameters: */
-  ra        = *(REAL8*) LALInferenceGetVariable(currentParams, "rightascension"); /* radian      */
-  dec       = *(REAL8*) LALInferenceGetVariable(currentParams, "declination");    /* radian      */
-  psi       = *(REAL8*) LALInferenceGetVariable(currentParams, "polarisation");   /* radian      */
-  GPSdouble = *(REAL8*) LALInferenceGetVariable(currentParams, "time");           /* GPS seconds */
-  
-  if(logDistFlag)
-    distMpc = exp(*(REAL8*)LALInferenceGetVariable(currentParams,"logdistance"));
-  else
-    distMpc   = *(REAL8*) LALInferenceGetVariable(currentParams, "distance");       /* Mpc         */
-  
-  REAL8 phi0=0.0;
-  
-  /* figure out GMST: */
-  XLALGPSSetREAL8(&GPSlal, GPSdouble);
-  gmst=XLALGreenwichMeanSiderealTime(&GPSlal);
-  
-  /* Create parameter set to pass to the template function */
-  intrinsicParams = LALInferenceGetInstrinsicParams(currentParams);
-  LALInferenceAddVariable(&intrinsicParams, "phase",&phi0,LALINFERENCE_REAL8_t,LALINFERENCE_PARAM_OUTPUT);
-  
-  // TODO: add pointer to template function here.
-  // (otherwise same parameters but different template will lead to no re-computation!!)
-  
-  /* loop over data (different interferometers): */
-  dataPtr = data;
-  UINT4 ifo=0;
-  
-  REAL8 S=0.,D=0.,R=0., Rre=0., Rim=0.;
-  /* Need to compute S=h*h/S_h, D=d*d/S_h, R=h*d/S_h^2 */
-  while (dataPtr != NULL) {
-    /* The parameters the Likelihood function can handle by itself   */
-    /* (and which shouldn't affect the template function) are        */
-    /* sky location (ra, dec), polarisation and signal arrival time. */
-    /* Note that the template function shifts the waveform to so that*/
-    /* t_c corresponds to the "time" parameter in                    */
-    /* IFOdata->modelParams (set, e.g., from the trigger value).     */
-    
-    /* Reset log-likelihood */
-    dataPtr->loglikelihood = 0.0;
-    
-    /* Compare parameter values with parameter values corresponding  */
-    /* to currently stored template; ignore "time" variable:         */
-    if (LALInferenceCheckVariable(dataPtr->modelParams, "time")) {
-      timeTmp = *(REAL8 *) LALInferenceGetVariable(dataPtr->modelParams, "time");
-      LALInferenceRemoveVariable(dataPtr->modelParams, "time");
-    }
-    else timeTmp = GPSdouble;
-    different = LALInferenceCompareVariables(dataPtr->modelParams, &intrinsicParams);
-    /* "different" now may also mean that "dataPtr->modelParams" */
-    /* wasn't allocated yet (as in the very 1st iteration).      */
-    
-    if (different) { /* template needs to be re-computed: */
-      LALInferenceCopyVariables(&intrinsicParams, dataPtr->modelParams);
-      LALInferenceAddVariable(dataPtr->modelParams, "time", &timeTmp, LALINFERENCE_REAL8_t,LALINFERENCE_PARAM_LINEAR);
-      templt(dataPtr);
-      if(XLALGetBaseErrno()==XLAL_FAILURE) /* Template generation failed in a known way, set -Inf likelihood */
-        return(-DBL_MAX);
-      
-      if (dataPtr->modelDomain == LAL_SIM_DOMAIN_TIME) {
-        LALInferenceExecuteFT(dataPtr);
-        /* note that the dataPtr->modelParams "time" element may have changed here!! */
-        /* (during "template()" computation)  */
-      }
-    }
-    else { /* no re-computation necessary. Return back "time" value, do nothing else: */
-      LALInferenceAddVariable(dataPtr->modelParams, "time", &timeTmp, LALINFERENCE_REAL8_t,LALINFERENCE_PARAM_LINEAR);
-    }
-    
-    /*-- Template is now in dataPtr->freqModelhPlus and dataPtr->freqModelhCross. --*/
-    /*-- (Either freshly computed or inherited.)                            --*/
-    
-    /* determine beam pattern response (F_plus and F_cross) for given Ifo: */
-    XLALComputeDetAMResponse(&Fplus, &Fcross,
-                             (const REAL4(*)[3])dataPtr->detector->response,
-                             ra, dec, psi, gmst);
-    /* signal arrival time (relative to geocenter); */
-    timedelay = XLALTimeDelayFromEarthCenter(dataPtr->detector->location,
-                                             ra, dec, &GPSlal);
-    /* (negative timedelay means signal arrives earlier at Ifo than at geocenter, etc.) */
-    /* amount by which to time-shift template (not necessarily same as above "timedelay"): */
-    timeshift =  (GPSdouble - (*(REAL8*) LALInferenceGetVariable(dataPtr->modelParams, "time"))) + timedelay;
-    twopit    = LAL_TWOPI * timeshift;
-    
-    /* include distance (overall amplitude) effect in Fplus/Fcross: */
-    FplusScaled  = Fplus  / distMpc;
-    FcrossScaled = Fcross / distMpc;
-    
-    /* Check for wrong calibration sign */
-    if (LALInferenceCheckVariable(currentParams, "crazyInjectionHLSign") &&
-        *((INT4 *)LALInferenceGetVariable(currentParams, "crazyInjectionHLSign"))) {
-      if (strstr(dataPtr->name, "H") || strstr(dataPtr->name, "L")) {
-        FplusScaled *= -1.0;
-        FcrossScaled *= -1.0;
-      }
-    }
-    
-    dataPtr->fPlus = FplusScaled;
-    dataPtr->fCross = FcrossScaled;
-    dataPtr->timeshift = timeshift;
-    
-
-    //Set up noise PSD meta parameters
-    for(i=0; i<Nblock; i++)
-    {
-      if(psdFlag)
-      {
-	alpha[i]   = gsl_matrix_get(nparams,ifo,i);
-	lnalpha[i] = log(alpha[i]);
-	
-	psdBandsMin_array[i] = gsl_matrix_get(psdBandsMin,ifo,i);
-	psdBandsMax_array[i] = gsl_matrix_get(psdBandsMax,ifo,i);
-	
-      }
-      else
-      {
-	alpha[i]=1.0;
-	lnalpha[i]=0.0;
-      }
-    }
-    
-    //Set up psd line arrays
-    for(INT4 j=0;j<Nlines;j++)
-    {
-      if(lineFlag)
-      {
-	
-	//find range of fourier fourier bins which are excluded from integration
-	lines_array[j]  = (int)gsl_matrix_get(lines,ifo,j);
-	widths_array[j] = (int)gsl_matrix_get(widths,ifo,j);
-      }
-      else
-      {
-	lines_array[j]=0;
-	widths_array[j]=0;
-      }
-    }
-    /* determine frequency range & loop over frequency bins: */
-    deltaT = dataPtr->timeData->deltaT;
-    deltaF = 1.0 / (((double)dataPtr->timeData->data->length) * deltaT);
-    lower = (UINT4)ceil(dataPtr->fLow / deltaF);
-    upper = (UINT4)floor(dataPtr->fHigh / deltaF);
-    TwoDeltaToverN = 2.0 * deltaT / ((double) dataPtr->timeData->data->length);
-    
-    /* Employ a trick here for avoiding cos(...) and sin(...) in time
-     *       shifting.  We need to multiply each template frequency bin by
-     *       exp(-J*twopit*deltaF*i) = exp(-J*twopit*deltaF*(i-1)) +
-     *       exp(-J*twopit*deltaF*(i-1))*(exp(-J*twopit*deltaF) - 1) .  This
-     *       recurrance relation has the advantage that the error growth is
-     *       O(sqrt(N)) for N repetitions. */
-    
-    /* Values for the first iteration: */
-    re = cos(twopit*deltaF*lower);
-    im = -sin(twopit*deltaF*lower);
-    
-    /* Incremental values, using cos(theta) - 1 = -2*sin(theta/2)^2 */
-    dim = -sin(twopit*deltaF);
-    dre = -2.0*sin(0.5*twopit*deltaF)*sin(0.5*twopit*deltaF);
-    /* Loop over freq domain */
-    for (i=lower; i<=upper; ++i){
-
-=======
->>>>>>> 7fa06d74
-    /*only sum over bins which are outside of excluded regions */
-    if(LALInferenceLineSwitch(lineFlag, Nlines, lines_array, widths_array, i))
-    {
-	
-	/* derive template (involving location/orientation parameters) from given plus/cross waveforms: */
-<<<<<<< HEAD
-	plainTemplateReal = FplusScaled * creal(dataPtr->freqModelhPlus->data->data[i])
-	+  FcrossScaled * creal(dataPtr->freqModelhCross->data->data[i]);
-	plainTemplateImag = FplusScaled * cimag(dataPtr->freqModelhPlus->data->data[i])
-	+  FcrossScaled * cimag(dataPtr->freqModelhCross->data->data[i]);
-=======
-	plainTemplateReal = Fplus * creal(dataPtr->freqModelhPlus->data->data[i])
-	+  Fcross * creal(dataPtr->freqModelhCross->data->data[i]);
-	plainTemplateImag = Fplus * cimag(dataPtr->freqModelhPlus->data->data[i])
-	+  Fcross * cimag(dataPtr->freqModelhCross->data->data[i]);
->>>>>>> 7fa06d74
-	/* do time-shifting...             */
-	/* (also un-do 1/deltaT scaling): */
-	templateReal = (plainTemplateReal*re - plainTemplateImag*im) / deltaT;
-	templateImag = (plainTemplateReal*im + plainTemplateImag*re) / deltaT;
-	dataReal     = creal(dataPtr->freqData->data->data[i]) / deltaT;
-	dataImag     = cimag(dataPtr->freqData->data->data[i]) / deltaT;
-	
-	REAL8 S_h = dataPtr->oneSidedNoisePowerSpectrum->data->data[i];
-	S+=TwoDeltaToverN*((templateReal*templateReal)+(templateImag*templateImag)) / S_h;
-	D+=TwoDeltaToverN*(dataReal*dataReal + dataImag*dataImag)/S_h;
-<<<<<<< HEAD
-	REAL8 dhstarRe=dataReal*templateReal+dataImag*templateImag; /* (-i^2=1) */
-	REAL8 dhstarIm=dataImag*templateReal-dataReal*templateImag;
-	Rre+=TwoDeltaToverN*dhstarRe/S_h;
-	Rim+=TwoDeltaToverN*dhstarIm/S_h;
-	/* Add noise PSD parameters to the model */
-	if(psdFlag)
-	{
-	  for(INT4 j=0; j<Nblock; j++)
-	  {
-	    if (i >= psdBandsMin_array[j] && i <= psdBandsMax_array[j])
-	    {
-	      S /= alpha[j];
-	      S += lnalpha[j];
-	      D /=alpha[j];
-	      D+= lnalpha[j];
-	      Rre /= alpha[j];
-	      Rre += lnalpha[j];
-	      Rim /= alpha[j];
-	      Rim += lnalpha[j];
-	    }
-	  }
-	}
-      }
-
-      /* Now update re and im for the next iteration. */
-      newRe = re + re*dre - im*dim;
-      newIm = im + re*dim + im*dre;
-      
-      re = newRe;
-      im = newIm;
-    }
-    dataPtr = dataPtr->next;
-  }
-  R=2.0*sqrt(Rre*Rre+Rim*Rim);
-  gsl_sf_result result;
-  REAL8 I0x=0.0;
-  if(GSL_SUCCESS==gsl_sf_bessel_I0_scaled_e(R, &result))
-  {
-    I0x=result.val;
-  }
-  else printf("ERROR: Cannot calculate I0(%lf)\n",R);
-  /* This is marginalised over phase only for now */
-  REAL8 thislogL=-(S+D) + log(I0x) + R ;
-  loglikeli=thislogL;
-  LALInferenceClearVariables(&intrinsicParams);
-  return(loglikeli);
-}
-
 static double logaddexp(double x, double y) {
   if (x == -INFINITY && y == -INFINITY) {
     /* 0 + 0 == 0 */
@@ -4128,324 +3445,6 @@
   return(loglike);
 }
 
-REAL8 LALInferenceMarginalisedPhaseLogLikelihood_Burst(LALInferenceVariables *currentParams, LALInferenceIFOData * data,LALInferenceTemplateFunction templt)
-/***************************************************************/
-/* (log-) likelihood function.                                 */
-/* Returns the non-normalised logarithmic likelihood.          */
-/* Analytically marginalised over phase and distance           */
-/* See LIGO-T1300326 for details                               */
-/* At a distance of 1 Mpc for phi_0=0                          */
-/* * * * * * * * * * * * * * * * * * * * * * * * * * * * * * * */
-/* Required (`currentParams') parameters are:                  */
-/*   - "rightascension"  (REAL8, radian, 0 <= RA <= 2pi)       */
-/*   - "declination"     (REAL8, radian, -pi/2 <= dec <=pi/2)  */
-/*   - "polarisation"    (REAL8, radian, 0 <= psi <= ?)        */
-/*   - "time"            (REAL8, GPS sec.)                     */
-/***************************************************************/
-{
-  double Fplus, Fcross;
-  double FplusScaled, FcrossScaled;
-  double dataReal, dataImag;
-  REAL8 loglikeli=0.0;
-  REAL8 plainTemplateReal, plainTemplateImag;
-  REAL8 templateReal, templateImag;
-  int i, lower, upper;
-  LALInferenceIFOData *dataPtr;
-  double ra, dec, psi, hrss, gmst;
-  double GPSdouble;
-  LIGOTimeGPS GPSlal;
-  double timedelay;  /* time delay b/w iterferometer & geocenter w.r.t. sky location */
-  double timeshift;  /* time shift (not necessarily same as above)                   */
-  double deltaT, TwoDeltaToverN, deltaF, twopit, re, im, dre, dim, newRe, newIm;
-  double timeTmp;
-  int different;
-  //noise model meta parameters
-  gsl_matrix *lines   = NULL;//pointer to matrix holding line centroids
-  gsl_matrix *widths  = NULL;//pointer to matrix holding line widths
-  gsl_matrix *nparams = NULL;//pointer to matrix holding noise parameters
-  
-  gsl_matrix *psdBandsMin  = NULL;//pointer to matrix holding min frequencies for psd model
-  gsl_matrix *psdBandsMax = NULL;//pointer to matrix holding max frequencies for psd model
-  
-  int Nblock = 1;            //number of frequency blocks per IFO
-  int Nlines = 1;            //number of lines to be removed
-  int psdFlag = 0;           //flag for including psd fitting
-  int lineFlag = 0;          //flag for excluding lines from integration
-  
-  //line removal parameters
-  if(LALInferenceCheckVariable(currentParams, "removeLinesFlag"))
-    lineFlag = *((INT4 *)LALInferenceGetVariable(currentParams, "removeLinesFlag"));
-  if(lineFlag)
-  {
-    //Add line matrices to variable lists
-    lines  = *(gsl_matrix **)LALInferenceGetVariable(currentParams, "line_center");
-    widths = *(gsl_matrix **)LALInferenceGetVariable(currentParams, "line_width");
-    Nlines = (int)lines->size2;
-  }
-  int lines_array[Nlines];
-  int widths_array[Nlines];
-  
-  //check if psd parameters are included in the model
-  if(LALInferenceCheckVariable(currentParams, "psdScaleFlag"))
-    psdFlag = *((INT4 *)LALInferenceGetVariable(currentParams, "psdScaleFlag"));
-  if(psdFlag)
-  {
-    //if so, store current noise parameters in easily accessible matrix
-    nparams = *((gsl_matrix **)LALInferenceGetVariable(currentParams, "psdscale"));
-    Nblock = (int)nparams->size2;
-    
-    psdBandsMin = *((gsl_matrix **)LALInferenceGetVariable(currentParams, "psdBandsMin"));
-    psdBandsMax = *((gsl_matrix **)LALInferenceGetVariable(currentParams, "psdBandsMax"));
-    
-  }
-  double alpha[Nblock];
-  double lnalpha[Nblock];
-  
-  double psdBandsMin_array[Nblock];
-  double psdBandsMax_array[Nblock];
-  
-  LALStatus status;
-  memset(&status,0,sizeof(status));
-  LALInferenceVariables intrinsicParams;
-  
-  /* determine source's sky location & orientation parameters: */
-  ra        = *(REAL8*) LALInferenceGetVariable(currentParams, "rightascension"); /* radian      */
-  dec       = *(REAL8*) LALInferenceGetVariable(currentParams, "declination");    /* radian      */
-  psi       = *(REAL8*) LALInferenceGetVariable(currentParams, "polarisation");   /* radian      */
-  GPSdouble = *(REAL8*) LALInferenceGetVariable(currentParams, "time");           /* GPS seconds */
-  
-  REAL8 phi0=0.0;
-  
-  /* figure out GMST: */
-  XLALGPSSetREAL8(&GPSlal, GPSdouble);
-  gmst=XLALGreenwichMeanSiderealTime(&GPSlal);
-  
-  /* Create parameter set to pass to the template function */
-  intrinsicParams = LALInferenceGetInstrinsicParams(currentParams);
-  LALInferenceAddVariable(&intrinsicParams, "phase",&phi0,LALINFERENCE_REAL8_t,LALINFERENCE_PARAM_OUTPUT);
-  
-  // TODO: add pointer to template function here.
-  // (otherwise same parameters but different template will lead to no re-computation!!)
-  
-  /* loop over data (different interferometers): */
-  dataPtr = data;
-  UINT4 ifo=0;
-  REAL8 wnorm=1.0;
-  REAL8 S=0.,D=0.,R=0., Rre=0., Rim=0.;
-  
-  /* Need to compute S=h*h/S_h, D=d*d/S_h, R=h*d/S_h^2 */
-  while (dataPtr != NULL) {
-    
-    if (dataPtr->modelDomain == LAL_SIM_DOMAIN_FREQUENCY){
-       wnorm=sqrt(dataPtr->window->sumofsquares/dataPtr->window->data->length);
-    }
-    /* The parameters the Likelihood function can handle by itself   */
-    /* (and which shouldn't affect the template function) are        */
-    /* sky location (ra, dec), polarisation and signal arrival time. */
-    /* Note that the template function shifts the waveform to so that*/
-    /* t_c corresponds to the "time" parameter in                    */
-    /* IFOdata->modelParams (set, e.g., from the trigger value).     */
-    
-    /* Reset log-likelihood */
-    dataPtr->loglikelihood = 0.0;
-    
-    /* Compare parameter values with parameter values corresponding  */
-    /* to currently stored template; ignore "time" variable:         */
-    if (LALInferenceCheckVariable(dataPtr->modelParams, "time")) {
-      timeTmp = *(REAL8 *) LALInferenceGetVariable(dataPtr->modelParams, "time");
-      LALInferenceRemoveVariable(dataPtr->modelParams, "time");
-    }
-    else timeTmp = GPSdouble;
-    different = LALInferenceCompareVariables(dataPtr->modelParams, &intrinsicParams);
-    /* "different" now may also mean that "dataPtr->modelParams" */
-    /* wasn't allocated yet (as in the very 1st iteration).      */
-    
-    if (different) { /* template needs to be re-computed: */
-      LALInferenceCopyVariables(&intrinsicParams, dataPtr->modelParams);
-      LALInferenceAddVariable(dataPtr->modelParams, "time", &timeTmp, LALINFERENCE_REAL8_t,LALINFERENCE_PARAM_LINEAR);
-      templt(dataPtr);
-      if(XLALGetBaseErrno()==XLAL_FAILURE) /* Template generation failed in a known way, set -Inf likelihood */
-        return(-DBL_MAX);
-      
-      if (dataPtr->modelDomain == LAL_SIM_DOMAIN_TIME) {
-        LALInferenceExecuteFT(dataPtr);
-        /* note that the dataPtr->modelParams "time" element may have changed here!! */
-        /* (during "template()" computation)  */
-      }
-    }
-    else { /* no re-computation necessary. Return back "time" value, do nothing else: */
-      LALInferenceAddVariable(dataPtr->modelParams, "time", &timeTmp, LALINFERENCE_REAL8_t,LALINFERENCE_PARAM_LINEAR);
-    }
-    
-    /*-- Template is now in dataPtr->freqModelhPlus and dataPtr->freqModelhCross. --*/
-    /*-- (Either freshly computed or inherited.)                            --*/
-    
-    /* determine beam pattern response (F_plus and F_cross) for given Ifo: */
-    XLALComputeDetAMResponse(&Fplus, &Fcross,
-                             (const REAL4(*)[3])dataPtr->detector->response,
-                             ra, dec, psi, gmst);
-    /* signal arrival time (relative to geocenter); */
-    timedelay = XLALTimeDelayFromEarthCenter(dataPtr->detector->location,
-                                             ra, dec, &GPSlal);
-    /* (negative timedelay means signal arrives earlier at Ifo than at geocenter, etc.) */
-    /* amount by which to time-shift template (not necessarily same as above "timedelay"): */
-    timeshift =  (GPSdouble - (*(REAL8*) LALInferenceGetVariable(dataPtr->modelParams, "time"))) + timedelay;
-    twopit    = LAL_TWOPI * timeshift;
-    
-    /* multiply by hrss (the template was calculated at hrss=1) effect in Fplus/Fcross: */
-    if (LALInferenceCheckVariable(currentParams, "loghrss")) 
-      hrss = exp(*(REAL8 *) LALInferenceGetVariable(currentParams, "loghrss"));
-    else
-      hrss = (*(REAL8 *) LALInferenceGetVariable(currentParams, "hrss"));
-
-    
-    FplusScaled  = Fplus *hrss ;
-    FcrossScaled = Fcross*hrss ;
-    
-    /* Check for wrong calibration sign */
-    if (LALInferenceCheckVariable(currentParams, "crazyInjectionHLSign") &&
-        *((INT4 *)LALInferenceGetVariable(currentParams, "crazyInjectionHLSign"))) {
-      if (strstr(dataPtr->name, "H") || strstr(dataPtr->name, "L")) {
-        FplusScaled *= -1.0;
-        FcrossScaled *= -1.0;
-      }
-    }
-    
-    dataPtr->fPlus = FplusScaled;
-    dataPtr->fCross = FcrossScaled;
-    dataPtr->timeshift = timeshift;
-    
-
-    //Set up noise PSD meta parameters
-    for(i=0; i<Nblock; i++)
-    {
-      if(psdFlag)
-      {
-	alpha[i]   = gsl_matrix_get(nparams,ifo,i);
-	lnalpha[i] = log(alpha[i]);
-	
-	psdBandsMin_array[i] = gsl_matrix_get(psdBandsMin,ifo,i);
-	psdBandsMax_array[i] = gsl_matrix_get(psdBandsMax,ifo,i);
-	
-      }
-      else
-      {
-	alpha[i]=1.0;
-	lnalpha[i]=0.0;
-      }
-    }
-    
-    //Set up psd line arrays
-    for(INT4 j=0;j<Nlines;j++)
-    {
-      if(lineFlag)
-      {
-	
-	//find range of fourier fourier bins which are excluded from integration
-	lines_array[j]  = (int)gsl_matrix_get(lines,ifo,j);
-	widths_array[j] = (int)gsl_matrix_get(widths,ifo,j);
-      }
-      else
-      {
-	lines_array[j]=0;
-	widths_array[j]=0;
-      }
-    }
-    /* determine frequency range & loop over frequency bins: */
-    deltaT = dataPtr->timeData->deltaT;
-    deltaF = 1.0 / (((double)dataPtr->timeData->data->length) * deltaT);
-    lower = (UINT4)ceil(dataPtr->fLow / deltaF);
-    upper = (UINT4)floor(dataPtr->fHigh / deltaF);
-    TwoDeltaToverN = 2.0 * deltaT / ((double) dataPtr->timeData->data->length);
-    
-    /* Employ a trick here for avoiding cos(...) and sin(...) in time
-     *       shifting.  We need to multiply each template frequency bin by
-     *       exp(-J*twopit*deltaF*i) = exp(-J*twopit*deltaF*(i-1)) +
-     *       exp(-J*twopit*deltaF*(i-1))*(exp(-J*twopit*deltaF) - 1) .  This
-     *       recurrance relation has the advantage that the error growth is
-     *       O(sqrt(N)) for N repetitions. */
-    
-    /* Values for the first iteration: */
-    re = cos(twopit*deltaF*lower);
-    im = -sin(twopit*deltaF*lower);
-    
-    /* Incremental values, using cos(theta) - 1 = -2*sin(theta/2)^2 */
-    dim = -sin(twopit*deltaF);
-    dre = -2.0*sin(0.5*twopit*deltaF)*sin(0.5*twopit*deltaF);
-    /* Loop over freq domain */
-    for (i=lower; i<=upper; ++i){
-
-    /*only sum over bins which are outside of excluded regions */
-    if(LALInferenceLineSwitch(lineFlag, Nlines, lines_array, widths_array, i))
-    {
-	
-	/* derive template (involving location/orientation parameters) from given plus/cross waveforms: */
-	plainTemplateReal = FplusScaled * creal(dataPtr->freqModelhPlus->data->data[i])
-	+  FcrossScaled * creal(dataPtr->freqModelhCross->data->data[i]);
-	plainTemplateImag = FplusScaled * cimag(dataPtr->freqModelhPlus->data->data[i])
-	+  FcrossScaled * cimag(dataPtr->freqModelhCross->data->data[i]);
-	/* do time-shifting...             */
-	/* (also un-do 1/deltaT scaling): */
-	templateReal = (plainTemplateReal*re - plainTemplateImag*im) / deltaT/wnorm;
-	templateImag = (plainTemplateReal*im + plainTemplateImag*re) / deltaT/wnorm;
-	dataReal     = creal(dataPtr->freqData->data->data[i]) / deltaT;
-	dataImag     = cimag(dataPtr->freqData->data->data[i]) / deltaT;
-	
-	REAL8 S_h = dataPtr->oneSidedNoisePowerSpectrum->data->data[i];
-	S+=TwoDeltaToverN*((templateReal*templateReal)+(templateImag*templateImag)) / S_h;
-	D+=TwoDeltaToverN*(dataReal*dataReal + dataImag*dataImag)/S_h;
-=======
->>>>>>> 7fa06d74
-	REAL8 dhstarRe=dataReal*templateReal+dataImag*templateImag; /* (-i^2=1) */
-	REAL8 dhstarIm=dataImag*templateReal-dataReal*templateImag;
-	Rre+=TwoDeltaToverN*dhstarRe/S_h;
-	Rim+=TwoDeltaToverN*dhstarIm/S_h;
-	/* Add noise PSD parameters to the model */
-	if(psdFlag)
-	{
-	  for(INT4 j=0; j<Nblock; j++)
-	  {
-	    if (i >= psdBandsMin_array[j] && i <= psdBandsMax_array[j])
-	    {
-	      S /= alpha[j];
-	      S += lnalpha[j];
-	      D /=alpha[j];
-	      D+= lnalpha[j];
-	      Rre /= alpha[j];
-	      Rre += lnalpha[j];
-	      Rim /= alpha[j];
-	      Rim += lnalpha[j];
-	    }
-	  }
-	}
-      }
-
-      /* Now update re and im for the next iteration. */
-      newRe = re + re*dre - im*dim;
-      newIm = im + re*dim + im*dre;
-      
-      re = newRe;
-      im = newIm;
-    }
-    dataPtr = dataPtr->next;
-  }
-  R=2.0*sqrt(Rre*Rre+Rim*Rim);
-  gsl_sf_result result;
-  REAL8 I0x=0.0;
-  if(GSL_SUCCESS==gsl_sf_bessel_I0_scaled_e(R, &result))
-  {
-    I0x=result.val;
-  }
-  else printf("ERROR: Cannot calculate I0(%lf)\n",R);
-  /* This is marginalised over phase only for now */
-  REAL8 thislogL=-(S+D) + log(I0x) + R ;
-  loglikeli=thislogL;
-  return(loglikeli);
-}
-
-<<<<<<< HEAD
-REAL8 LALInferenceMarginalisedTimeLogLikelihood_Burst(LALInferenceVariables *currentParams, LALInferenceIFOData * data, 
-=======
 /** Integrate interpolated log, returns the mean index in *imax if it
  * is not a NULL pointer.  Stores the mean index in *imean (can be
  * fractional).
@@ -4497,468 +3496,6 @@
 
   return log_integral;
 }
-
-REAL8 LALInferenceMarginalisedTimeLogLikelihood(LALInferenceVariables *currentParams, LALInferenceIFOData * data, 
->>>>>>> 7fa06d74
-                              LALInferenceTemplateFunction templt)
-/***************************************************************/
-/* (log-) likelihood function.                                 */
-/* Returns the non-normalised logarithmic likelihood.          */
-/* Analytically marginalised over time                         */
-/* * * * * * * * * * * * * * * * * * * * * * * * * * * * * * * */
-/* Required (`currentParams') parameters are:                  */
-/*   - "rightascension"  (REAL8, radian, 0 <= RA <= 2pi)       */
-/*   - "declination"     (REAL8, radian, -pi/2 <= dec <=pi/2)  */
-/*   - "polarisation"    (REAL8, radian, 0 <= psi <= ?)        */
-/***************************************************************/
-{
-  double Fplus, Fcross;
-  double dataReal, dataImag;
-  double glitchReal=0.0, glitchImag=0.0;
-  REAL8 templateReal, templateImag, plainTemplateReal, plainTemplateImag;
-  UINT4 i, j, lower, upper, ifo;
-  LALInferenceIFOData *dataPtr;
-<<<<<<< HEAD
-  double ra, dec, psi, gmst,hrss;
-=======
-  double ra, dec, psi, gmst;
->>>>>>> 7fa06d74
-  LIGOTimeGPS GPSlal;
-  double chisquared;
-  double signal2noise = 0.0;
-  double loglike;
-  double deltaT=0.0, TwoDeltaToverN, deltaF;
-  double timedelay, timeshift, twopitimeshift;
-<<<<<<< HEAD
-
-=======
-	double mc;
->>>>>>> 7fa06d74
-  LALStatus status;
-  memset(&status,0,sizeof(status));
-  int margphi;
-  
-
-  if(data==NULL) {XLAL_ERROR_REAL8(XLAL_EINVAL,"ERROR: Encountered NULL data pointer in likelihood\n");}
-
-  UINT4 Nifos=0;
-  for(dataPtr=data;dataPtr;dataPtr=dataPtr->next) Nifos++;
-  void **generatedFreqModels=alloca((1+Nifos)*sizeof(void *));
-  for(i=0;i<=Nifos;i++) generatedFreqModels[i]=NULL;
-
-  
-  //noise model meta parameters
-  gsl_matrix *lines   = NULL;//pointer to matrix holding line centroids
-  gsl_matrix *widths  = NULL;//pointer to matrix holding line widths
-  gsl_matrix *nparams = NULL;//pointer to matrix holding noise parameters
-
-  gsl_matrix *psdBandsMin  = NULL;//pointer to matrix holding min frequencies for psd model
-  gsl_matrix *psdBandsMax = NULL;//pointer to matrix holding max frequencies for psd model
-
-  //pointers to morlet wavelet parameters
-  gsl_matrix *glitchFD=NULL;
-
-  //initialize various noise-model constants
-  UINT4 Nblock = 1;            //number of frequency blocks per IFO
-  UINT4 Nlines = 1;            //number of lines to be removed
-  UINT4 psdFlag = 0;           //flag for including psd fitting
-  UINT4 lineFlag = 0;          //flag for excluding lines from integration
-  UINT4 glitchFlag = 0;   //flag for including glitch model
-
-  //line removal parameters
-  if(LALInferenceCheckVariable(currentParams, "removeLinesFlag"))
-    lineFlag = *((INT4 *)LALInferenceGetVariable(currentParams, "removeLinesFlag"));
-  if(lineFlag)
-  {
-    //Add line matrices to variable lists
-    lines  = *(gsl_matrix **)LALInferenceGetVariable(currentParams, "line_center");
-    widths = *(gsl_matrix **)LALInferenceGetVariable(currentParams, "line_width");
-    Nlines = (int)lines->size2;
-  }
-  int lines_array[Nlines];
-  int widths_array[Nlines];
-
-  //check if psd parameters are included in the model
-  if(LALInferenceCheckVariable(currentParams, "psdScaleFlag"))
-    psdFlag = *((INT4 *)LALInferenceGetVariable(currentParams, "psdScaleFlag"));
-  if(psdFlag)
-  {
-    //if so, store current noise parameters in easily accessible matrix
-    nparams = *((gsl_matrix **)LALInferenceGetVariable(currentParams, "psdscale"));
-    Nblock = (int)nparams->size2;
-
-    psdBandsMin = *((gsl_matrix **)LALInferenceGetVariable(currentParams, "psdBandsMin"));
-    psdBandsMax = *((gsl_matrix **)LALInferenceGetVariable(currentParams, "psdBandsMax"));
-
-  }
-  double alpha[Nblock];
-  double lnalpha[Nblock];
-
-  double psdBandsMin_array[Nblock];
-  double psdBandsMax_array[Nblock];
-
-  if (LALInferenceCheckVariable(currentParams, "margtimephi")) {
-    margphi = *(INT4 *)LALInferenceGetVariable(currentParams, "margtimephi");
-  } else {
-    margphi = 0;
-  }
-
-  //check if glitch model is being used
-  glitchFlag = 0;
-  if(LALInferenceCheckVariable(currentParams,"glitchFitFlag"))
-    glitchFlag = *((INT4 *)LALInferenceGetVariable(currentParams, "glitchFitFlag"));
-  if(glitchFlag)
-    glitchFD = *((gsl_matrix **)LALInferenceGetVariable(currentParams, "morlet_FD"));
-
-<<<<<<< HEAD
-=======
-  if(LALInferenceCheckVariable(currentParams, "logdistance")){
-    REAL8 distMpc = exp(*(REAL8*)LALInferenceGetVariable(currentParams,"logdistance"));
-    LALInferenceAddVariable(currentParams,"distance",&distMpc,LALINFERENCE_REAL8_t,LALINFERENCE_PARAM_OUTPUT);
-  }
-
-  if(LALInferenceCheckVariable(currentParams,"logmc")){
-    mc=exp(*(REAL8 *)LALInferenceGetVariable(currentParams,"logmc"));
-    LALInferenceAddVariable(currentParams,"chirpmass",&mc,LALINFERENCE_REAL8_t,LALINFERENCE_PARAM_OUTPUT);
-  }
-
->>>>>>> 7fa06d74
-  /* determine source's sky location & orientation parameters: */
-  ra        = *(REAL8*) LALInferenceGetVariable(currentParams, "rightascension"); /* radian      */
-  dec       = *(REAL8*) LALInferenceGetVariable(currentParams, "declination");    /* radian      */
-  psi       = *(REAL8*) LALInferenceGetVariable(currentParams, "polarisation");   /* radian      */
-
-  /* loop over data (different interferometers): */
-  dataPtr = data;
-
-  /* Setup times to integrate over */
-  UINT4 freq_length = dataPtr->freqData->data->length;
-  UINT4 time_length = 2*(freq_length-1);
-
-  /* Desired tc == final sample in the buffer. */
-  deltaT = dataPtr->timeData->deltaT;
-  REAL8 epoch = XLALGPSGetREAL8(&(dataPtr->freqData->epoch));
-  REAL8 desired_tc = epoch + (time_length-1)*deltaT - 2.0;
-
-  COMPLEX16Vector * dh_S_tilde = XLALCreateCOMPLEX16Vector(freq_length);
-  COMPLEX16Vector * dh_S_tilde_im = NULL;
-  REAL8Vector * dh_S = XLALCreateREAL8Vector(time_length);
-  REAL8Vector * dh_S_im = NULL;
-
-  if (margphi) {
-    dh_S_tilde_im = XLALCreateCOMPLEX16Vector(freq_length);
-    dh_S_im = XLALCreateREAL8Vector(time_length);
-    if (dh_S_tilde_im == NULL || dh_S_im == NULL) {
-      XLAL_ERROR_REAL8(XLAL_ENOMEM, "Out of memory in LALInferenceMarginalisedTimeLogLikelihood_Burst.");
-    }
-    for (i = 0; i < freq_length; i++) {
-      dh_S_tilde_im->data[i] = 0.0;
-    }
-  }
-
-  if (dh_S_tilde ==NULL || dh_S == NULL)
-    XLAL_ERROR_REAL8(XLAL_ENOMEM, "Out of memory in LALInferenceMarginalisedTimeLogLikelihood_Burst.");
-
-  for (i = 0; i < freq_length; i++) {
-    dh_S_tilde->data[i] = 0.0;
-  }
-
-  /* Calculate gmst at upper bound of prior for antenna pattern calculation */
-  XLALGPSSetREAL8(&GPSlal, desired_tc);
-  gmst=XLALGreenwichMeanSiderealTime(&GPSlal);
-
-  loglike = 0.0;
-
-  ifo=0;
-  REAL8 wnorm=1.0;
-  
-  while (dataPtr != NULL) {
-    
-    if (dataPtr->modelDomain == LAL_SIM_DOMAIN_FREQUENCY){
-       wnorm=sqrt(dataPtr->window->sumofsquares/dataPtr->window->data->length);
-     }
-     
-    REAL8 reshift, imshift, dreshift, dimshift, newReshift, newImshift;
-
-    /* The parameters the Likelihood function can handle by itself   */
-    /* (and which shouldn't affect the template function) are        */
-    /* sky location (ra, dec), polarisation and signal arrival time. */
-    /* Note that the template function shifts the waveform to so that*/
-	/* t_c corresponds to the "time" parameter in                    */
-	/* IFOdata->modelParams (set, e.g., from the trigger value).     */
-    
-    /* Reset log-likelihood.  Marginalization over time ruins the
-       relationship that log(L) = sum_i log(L_i), so just set detector
-       log(L) to 0.0 */
-    dataPtr->loglikelihood = 0.0;
-    chisquared = 0.0;
-
-<<<<<<< HEAD
-    LALInferenceCopyVariables(currentParams, dataPtr->modelParams);
-    LALInferenceAddVariable(dataPtr->modelParams, "time", &desired_tc, LALINFERENCE_REAL8_t,LALINFERENCE_PARAM_LINEAR);
-    if (margphi) {
-        double pi2 = M_PI / 2.0;
-        LALInferenceAddVariable(dataPtr->modelParams, "phase", &pi2, LALINFERENCE_REAL8_t, LALINFERENCE_PARAM_LINEAR);
-    }
-    templt(dataPtr);
-    if(XLALGetBaseErrno()==XLAL_FAILURE) /* Template generation failed in a known way, set -Inf likelihood */
-        return(-DBL_MAX);
-
-    if (dataPtr->modelDomain == LAL_SIM_DOMAIN_TIME) {
-        /* TD --> FD. */
-        LALInferenceExecuteFT(dataPtr);
-    }
-=======
-    
-    /* Check to see if this buffer has already been filled with the signal.
-     Different dataPtrs can share the same signal buffer to avoid repeated
-     calls to template */
-    if(!checkItemAndAdd((void *)(dataPtr->freqModelhPlus), generatedFreqModels))
-	{
-			LALInferenceCopyVariables(currentParams, dataPtr->modelParams);
-			LALInferenceAddVariable(dataPtr->modelParams, "time", &desired_tc, LALINFERENCE_REAL8_t,LALINFERENCE_PARAM_LINEAR);
-			if (margphi) {
-					double pi2 = M_PI / 2.0;
-					LALInferenceAddVariable(dataPtr->modelParams, "phase", &pi2, LALINFERENCE_REAL8_t, LALINFERENCE_PARAM_LINEAR);
-			}
-			templt(dataPtr);
-			if(XLALGetBaseErrno()==XLAL_FAILURE) /* Template generation failed in a known way, set -Inf likelihood */
-					return(-DBL_MAX);
-
-			if (dataPtr->modelDomain == LAL_SIM_DOMAIN_TIME) {
-					/* TD --> FD. */
-					LALInferenceExecuteFT(dataPtr);
-			}
-	}
->>>>>>> 7fa06d74
-
-    /* Template is now in dataPtr->timeFreqModelhPlus and hCross */
-
-    /* Time between arrival at geocenter and arrival at detector */
-    timedelay = XLALTimeDelayFromEarthCenter(dataPtr->detector->location,
-                                             ra, dec, &GPSlal);
-
-    /* We want to shift (in freq domain) the template so that it has
-       t_C = epoch.  Then the zeroth sample of the IFFTed likelihood
-       series corresponds to t_C = epoch, the first sample to t_C =
-       epoch + dt, etc */
-    timeshift = epoch - *(REAL8 *)LALInferenceGetVariable(dataPtr->modelParams, "time") + timedelay;
-    twopitimeshift = 2.0*M_PI*timeshift;
-
-    /* determine beam pattern response (F_plus and F_cross) for given Ifo: */
-    XLALComputeDetAMResponse(&Fplus, &Fcross, (const REAL4(*)[3])dataPtr->detector->response, ra, dec, psi, gmst);
-
-    if (LALInferenceCheckVariable(currentParams, "crazyInjectionHLSign") &&
-        *((INT4 *)LALInferenceGetVariable(currentParams, "crazyInjectionHLSign"))) {
-      if (strstr(dataPtr->name, "H") || strstr(dataPtr->name, "L")) {
-        Fplus *= -1.0;
-        Fcross *= -1.0;
-      }
-    }
-
-<<<<<<< HEAD
-    /* multiply by hrss (the template was calculated at hrss=1) effect in Fplus/Fcross: */
-    if (LALInferenceCheckVariable(currentParams, "loghrss")) 
-      hrss = exp(*(REAL8 *) LALInferenceGetVariable(currentParams, "loghrss"));
-    else
-      hrss = (*(REAL8 *) LALInferenceGetVariable(currentParams, "hrss"));
-
-    
-    Fplus*=hrss ;
-    Fcross*=hrss ;
-    
-=======
->>>>>>> 7fa06d74
-    dataPtr->fPlus = Fplus;
-    dataPtr->fCross = Fcross;
-
-    /* determine frequency range & loop over frequency bins: */
-    deltaF = 1.0 / (((double)dataPtr->timeData->data->length) * deltaT);
-    lower = (UINT4)ceil(dataPtr->fLow / deltaF);
-    upper = (UINT4)floor(dataPtr->fHigh / deltaF);
-    TwoDeltaToverN = 2.0 * deltaT / ((double) dataPtr->timeData->data->length);
-    
-    /* Employ a trick here for avoiding cos(...) and sin(...) in time
-       shifting.  We need to multiply each template frequency bin by
-       exp(-J*twopit*deltaF*i) = exp(-J*twopit*deltaF*(i-1)) +
-       exp(-J*twopit*deltaF*(i-1))*(exp(-J*twopit*deltaF) - 1) .  This
-       recurrance relation has the advantage that the error growth is
-       O(sqrt(N)) for N repetitions. */
-    
-    /* Values for the first iteration: */
-    reshift = cos(twopitimeshift*deltaF*lower);
-    imshift = -sin(twopitimeshift*deltaF*lower);
-
-    /* Incremental values, using cos(theta) - 1 = -2*sin(theta/2)^2 */
-    dimshift = -sin(twopitimeshift*deltaF);
-    dreshift = -2.0*sin(0.5*twopitimeshift*deltaF)*sin(0.5*twopitimeshift*deltaF);
-
-    //Set up noise PSD meta parameters
-    for(i=0; i<Nblock; i++)
-    {
-      if(psdFlag)
-      {
-        alpha[i]   = gsl_matrix_get(nparams,ifo,i);
-        lnalpha[i] = log(alpha[i]);
-
-        psdBandsMin_array[i] = gsl_matrix_get(psdBandsMin,ifo,i);
-        psdBandsMax_array[i] = gsl_matrix_get(psdBandsMax,ifo,i);
-      }
-      else
-      {
-        alpha[i]=1.0;
-        lnalpha[i]=0.0;
-      }
-    }
-
-    //Set up psd line arrays
-    for(j=0;j<Nlines;j++)
-    {
-      if(lineFlag)
-      {
-        //find range of fourier fourier bins which are excluded from integration
-        lines_array[j]  = (int)gsl_matrix_get(lines,ifo,j);
-        widths_array[j] = (int)gsl_matrix_get(widths,ifo,j);
-      }
-      else
-      {
-        lines_array[j]=0;
-        widths_array[j]=0;
-      }
-    }
-
-    signal2noise = 0.0;
-    for (i=lower; i<=upper; ++i){
-      if(LALInferenceLineSwitch(lineFlag, Nlines, lines_array, widths_array, i)) {
-          REAL8 alph=0.0, lnalph=0.0;
-
-          if (psdFlag) {
-              for (j=0; j<Nblock; j++) {
-                if (i >= psdBandsMin_array[j] && i <= psdBandsMax_array[j]) {
-                    alph = alpha[j];
-                    lnalph = lnalpha[j];
-                }
-              }
-          } else {
-              alph = 1.;
-              lnalph = 0.;
-          }
-
-          plainTemplateReal = Fplus * creal(dataPtr->freqModelhPlus->data->data[i])  
-	    +  Fcross * creal(dataPtr->freqModelhCross->data->data[i]);
-          plainTemplateImag = Fplus * cimag(dataPtr->freqModelhPlus->data->data[i])  
-                              +  Fcross * cimag(dataPtr->freqModelhCross->data->data[i]);
-
-          plainTemplateReal /= (deltaT*wnorm);
-          plainTemplateImag /= (deltaT*wnorm);
-
-	  templateReal = reshift*plainTemplateReal - imshift*plainTemplateImag;
-	  templateImag = imshift*plainTemplateReal + reshift*plainTemplateImag;
-
-        signal2noise += 2.0 * TwoDeltaToverN * ( templateReal*templateReal + templateImag*templateImag ) / dataPtr->oneSidedNoisePowerSpectrum->data->data[i];
-
-          dataReal     = creal(dataPtr->freqData->data->data[i]) / deltaT;
-          dataImag     = cimag(dataPtr->freqData->data->data[i]) / deltaT;
-
-          REAL8 dh_S_real, dh_S_imag;
-
-        /* subtract glitch model from residual */
-        if(glitchFlag)
-        {
-          /* fourier amplitudes of glitches */
-          glitchReal = gsl_matrix_get(glitchFD,ifo,2*i);
-          glitchImag = gsl_matrix_get(glitchFD,ifo,2*i+1);
-
-          dataReal -= glitchReal;
-          dataImag -= glitchImag;
-        }//end glitch subtraction
-
-	  /* Terms in conj(d)*h */
-          dh_S_real = dataReal * templateReal + dataImag * templateImag;
-          dh_S_imag = dataReal * templateImag - dataImag * templateReal;
-
-	  /* Note: the "-" signs on the imaginary components below are
-	     to get the sign of time correct when we inverse FFT back
-	     to the time-domain. */
-	  if (margphi) {
-	    /* dh_S_tilde stores the Fourier array of d^* h / S(f) */
-	    dh_S_tilde->data[i] = crect( creal(dh_S_tilde->data[i]) + dh_S_real * TwoDeltaToverN / (alph * dataPtr->oneSidedNoisePowerSpectrum->data->data[i]),
-					 cimag(dh_S_tilde->data[i]) - dh_S_imag * TwoDeltaToverN / (alph * dataPtr->oneSidedNoisePowerSpectrum->data->data[i]));
-
-	    /* dh_S_tilde_im stores the Fourier array of d^* (ih) / S(f) */
-	    dh_S_tilde_im->data[i] = crect( creal(dh_S_tilde_im->data[i]) + dh_S_imag * TwoDeltaToverN / (alph * dataPtr->oneSidedNoisePowerSpectrum->data->data[i]),
-					    cimag(dh_S_tilde_im->data[i]) + dh_S_real * TwoDeltaToverN / (alph * dataPtr->oneSidedNoisePowerSpectrum->data->data[i]));
-	  } else {
-	    dh_S_tilde->data[i] = crect( creal(dh_S_tilde->data[i]) + ( dh_S_real * TwoDeltaToverN / (alph * dataPtr->oneSidedNoisePowerSpectrum->data->data[i]) ), cimag(dh_S_tilde->data[i]) );
-	    dh_S_tilde->data[i] = crect( creal(dh_S_tilde->data[i]), cimag(dh_S_tilde->data[i]) - ( dh_S_imag * TwoDeltaToverN / (alph * dataPtr->oneSidedNoisePowerSpectrum->data->data[i]) ) );
-	  }
-
-          chisquared += 2.0 * TwoDeltaToverN * (templateReal*templateReal + templateImag*templateImag 
-                                                + dataReal*dataReal + dataImag*dataImag)
-                        / (alph * dataPtr->oneSidedNoisePowerSpectrum->data->data[i]);
-          chisquared += lnalph;
-
-      }
-
-      newReshift = reshift + reshift*dreshift - imshift*dimshift;
-      newImshift = imshift + reshift*dimshift + imshift*dreshift;
-
-      reshift = newReshift;
-      imshift = newImshift;
-    }
-
-    loglike -= 0.5 * chisquared;
-    dataPtr->currentSNR = sqrt(signal2noise);
-
-    ifo++; //increment IFO counter for noise parameters
-    dataPtr = dataPtr->next;
-  }
-
-  /* LALSuite only performs complex->real reverse-FFTs. */
-  dh_S_tilde->data[0] = crect( creal(dh_S_tilde->data[0]), 0. );
-  XLALREAL8ReverseFFT(dh_S, dh_S_tilde, data->freqToTimeFFTPlan);
-
-  if (margphi) {
-    dh_S_tilde_im->data[0] = crect( creal(dh_S_tilde_im->data[0]), 0.0 );
-    XLALREAL8ReverseFFT(dh_S_im, dh_S_tilde_im, data->freqToTimeFFTPlan);
-  }
-
-
-  REAL8 time_low,time_high;
-  LALInferenceGetMinMaxPrior(currentParams,"time",&time_low,&time_high);
-  REAL8 t0 = XLALGPSGetREAL8(&(data->freqData->epoch));
-  UINT4 istart = (UINT4)round((time_low - t0)/deltaT);
-  UINT4 iend = (UINT4)round((time_high - t0)/deltaT);
-  UINT4 n = iend - istart;
-  if (margphi) {
-    /* We've got the real and imaginary parts of the FFT in the two
-       arrays.  Now combine them into one Bessel function. */
-    for (i = istart; i < iend; i++) {
-
-      double x = sqrt(dh_S->data[i]*dh_S->data[i] + dh_S_im->data[i]*dh_S_im->data[i]);
-      dh_S->data[i] = log(gsl_sf_bessel_I0_scaled(x)) + fabs(x);
-    }
-  }     
-  size_t imax;
-  REAL8 imean;
-  loglike += integrate_interpolated_log(deltaT, dh_S->data + istart, n, &imean, &imax) - log(n*deltaT);
-
-  XLALDestroyCOMPLEX16Vector(dh_S_tilde);
-  XLALDestroyREAL8Vector(dh_S);
-  if (margphi) {
-    XLALDestroyCOMPLEX16Vector(dh_S_tilde_im);
-    XLALDestroyREAL8Vector(dh_S_im);
-  }
-  REAL8 max_time=t0+((REAL8) imax + istart)*deltaT;
-  REAL8 mean_time=t0+(imean+(double)istart)*deltaT;
-  LALInferenceAddVariable(currentParams,"time_maxl",&max_time,LALINFERENCE_REAL8_t,LALINFERENCE_PARAM_OUTPUT);
-  LALInferenceAddVariable(currentParams,"time_mean",&mean_time,LALINFERENCE_REAL8_t,LALINFERENCE_PARAM_OUTPUT);
-
-  return(loglike);
-<<<<<<< HEAD
-=======
-}
-
 
 void LALInferenceNetworkSNR(LALInferenceVariables *currentParams, LALInferenceIFOData * data, 
                               LALInferenceTemplateFunction templt, REAL8 *SNRs)
@@ -5115,5 +3652,4 @@
     ifo++; //increment IFO counter for noise parameters
     dataPtr = dataPtr->next;
   }
->>>>>>> 7fa06d74
 }