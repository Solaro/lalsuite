--- conflicted
+++ resolved
@@ -1,10 +1,6 @@
 # lalsuite_build.m4 - top level build macros
 #
-<<<<<<< HEAD
-# serial 20
-=======
-# serial 21
->>>>>>> 612019cc
+# serial 22
 
 AC_DEFUN([LALSUITE_USE_LIBTOOL],
 [## $0: Generate a libtool script for use in configure tests
