/*
*  Copyright (C) 2007 Stas Babak, David Churches, Duncan Brown, Jolien Creighton, B.S. Sathyaprakash, Anand Sengupta, Thomas Cokelaer
*
*  This program is free software; you can redistribute it and/or modify
*  it under the terms of the GNU General Public License as published by
*  the Free Software Foundation; either version 2 of the License, or
*  (at your option) any later version.
*
*  This program is distributed in the hope that it will be useful,
*  but WITHOUT ANY WARRANTY; without even the implied warranty of
*  MERCHANTABILITY or FITNESS FOR A PARTICULAR PURPOSE.  See the
*  GNU General Public License for more details.
*
*  You should have received a copy of the GNU General Public License
*  along with with program; see the file COPYING. If not, write to the
*  Free Software Foundation, Inc., 59 Temple Place, Suite 330, Boston,
*  MA  02111-1307  USA
*/

/* <lalVerbatim file="LALNoiseModelsHV">

Author: Sathyaprakash, B.S.
$Id$

</lalVerbatim> */

/* <lalLaTeX>

   \section{Header \texttt{LALNoiseModels.h}}
   \label{s:LALNoiseModels.h}

   Header file for model noise generation codes.

   \subsection*{Synopsis}
   \begin{verbatim}
#include <lal/LALNoiseModels.h>
\end{verbatim}

\noindent This header file covers routines that are used in
synthetic background noise  expected in various
detectors and signals with random parameters in background noise.


</lalLaTeX> */

#ifndef _LALNOISEMODELS_H
#define _LALNOISEMODELS_H

#include <math.h>
#include <stdio.h>
#include <stdlib.h>
#include <lal/LALStdlib.h>
#include <lal/LALConstants.h>
#include <lal/LALInspiral.h>
#include <lal/RealFFT.h>

#ifdef  __cplusplus
extern "C" {
#endif

    NRCSID( LALNOISEMODELSH, "$Id$" );

    /* <lalLaTeX>

       \subsection*{Error codes}

       </lalLaTeX>  */

    /* <lalErrTable> */

#define LALNOISEMODELSH_ENULL 1
#define LALNOISEMODELSH_EMEM 2
#define LALNOISEMODELSH_ECHOICE 4
#define LALNOISEMODELSH_EDIV0 8
#define LALNOISEMODELSH_ESIZE 16
#define LALNOISEMODELSH_MSGENULL "Arguments contained an unexpected null pointer"
#define LALNOISEMODELSH_MSGEMEM "Memory allocation error"
#define LALNOISEMODELSH_MSGECHOICE "Invalid choice for an input parameter"
#define LALNOISEMODELSH_MSGEDIV0 "Division by zero"
#define LALNOISEMODELSH_MSGESIZE "Invalid input size"

    /* </lalErrTable> */

    /* <lalLaTeX>

       \section*{Structures}
       \input{LALNoiseModelsHS}
       </lalLaTeX>  */

    /*  <lalVerbatim file="LALNoiseModelsHS"> */

    typedef enum
    {
        geo,
        ligo,
        tama,
        virgo
    }
    Detector;

    /*  </lalVerbatim>  */

    /*  <lalLaTeX>
        \idx[Type]{Detector}
        </lalLaTeX>  */

    /*  <lalVerbatim file="LALNoiseModelsHS"> */
    typedef struct
            tagInspiralWaveCorrelateIn
            {
                REAL8        df;
                REAL8        fCutoff;
                REAL8        samplingRate;
                REAL4Vector  signal1;
                REAL4Vector  signal2;
                REAL8Vector  psd;
                RealFFTPlan *revp;
            }
    InspiralWaveCorrelateIn;
    /* </lalVerbatim>  */

    /*  <lalLaTeX>
        \idx[Type]{InspiralWaveCorrelateIn}
        </lalLaTeX>  */

    /*  <lalVerbatim file="LALNoiseModelsHS"> */
    typedef struct
            tagAddVectorsIn
            {
                REAL4Vector *v1;
                REAL4Vector *v2;
                REAL8       a1;
                REAL8       a2;
            }
    AddVectorsIn;
    /*  </lalVerbatim>  */

    /*  <lalLaTeX>
        \idx[Type]{AddVectorsIn}
        </lalLaTeX>  */


    /*=================================================*/
    typedef struct tagDiscoverInspiralEventsIn
    {
        UINT4            currentGPSTime;
        INT4             nBegin, nEnd;
        INT4             chisqBins;
        REAL8            Threshold, ClusterThreshold;
        REAL8            dynRangeScalingFac;
        REAL4Vector      signal;
        REAL8Vector      psd;
        InspiralTemplate param;
        RealFFTPlan      *fwdp;
        RealFFTPlan      *revp;
        UINT2            displayCorrelationStats;
        UINT2            displayCorrelation;
    }
    DiscoverInspiralEventsIn;

    typedef struct tagDiscoverInspiralEventsList
    {
        UINT4               bin;
        INT4                endTime, endTimeNS, impulseTime, impulseTimeNS, chisqDOF;
        REAL8               amplitude, effDistance, effD8, phase, snr;
        REAL8               cmax1, cmax2, sigmasq;
        REAL8               chisq, chisq1, chisq2;
        REAL8               t0, t3, m1, m2;
    }
    DiscoverInspiralEventsList;

    typedef struct tagInspiralChisqInput
    {

        INT4                          chisqBins;
        REAL4Vector                   filter1, filter2;
        REAL4Vector                   rho1, rho2;
        REAL8                         flso;
        DiscoverInspiralEventsIn      *findEventsIn;
    }
    InspiralChisqInput;

    typedef struct tagInspiralChisqOutput
    {
        REAL8         *chisqZERO;
        REAL8         *chisqPIbyTWO;
        REAL8         *chisq;
    }
    InspiralChisqOutput;

    typedef struct tagInvSpecTruncationParams
    {
        INT4              n;
        REAL8             df;
        RealFFTPlan       *fwdp;
        RealFFTPlan       *revp;
        REAL8             psdTruncTime;
        UINT2             ifDebug;
    }
    InvSpecTruncationParams;

    /*===============================================================*/

    /*  <lalVerbatim file="LALNoiseModelsHS"> */
    typedef struct
            tagRandomInspiralSignalIn
            {
                INT4 useed;       /* Seed for the random number generator */
                INT4 type;        /* Type of signal required to be generated */

                REAL8 mMin;       /* smallest component mass allowed */
                REAL8 mMax;       /* largest component mass allowed */
                /* OR */
                REAL8 MMax;       /* largest total mass allowed */
                REAL8 MMin;       /* largest total mass allowed */
                REAL8 SignalAmp;  /* amplitude of the signal (relevant only when type=2) */
                REAL8 NoiseAmp;   /* amplitude of noise (relevant only when type=2) */
                REAL8 etaMin;     /* smallest value of the symmetric mass ratio */
                InspiralTemplate
                        param;      /* parameter stuct; user to specify certain params. */
                REAL8Vector psd;  /* power spectral density used for coloring the noise */
                RealFFTPlan *fwdp;/* pre-computed fftw plan for forward fftw */

                /* Chirp times are needed only if param.massChoice is t02 or t03 */
                REAL8 t0Min;      /* smallest Newtonian chirp time */
                REAL8 t0Max;      /* largest Newtonian chirp time */
                REAL8 tnMin;      /* smallest 1, 1.5 PN chirp time */
                REAL8 tnMax;      /* largest 1, 1.5 PN chirp time  */
                /* min/max values of BCV parameters*/
                REAL8 psi0Min;      /* smallest Newtonian psi-parameter */
                REAL8 psi0Max;      /* largest Newtonian psi-parameter */
                REAL8 psi3Min;      /* smallest 1.5 PN psi-parameter */
                REAL8 psi3Max;      /* largest 1.5 PN psi-parameter */

                INT4  coalescenceTime ;/* bin in which is maximum of the chirp (coalescence time)*/

                /* These are for spin Taylor waveforms */
                REAL8 minDistance, maxDistance;
                REAL8 spin1min, spin1max, spin2min, spin2max;
                REAL8 theta0min, theta0max, phi0min, phi0max;
                REAL8 polarisationAngleMin, polarisationAngleMax;
                REAL8 sourceThetaMin, sourceThetaMax, sourcePhiMin, sourcePhiMax;
                REAL8 inclinationMin, inclinationMax;
<<<<<<< HEAD

                InspiralApplyTaper taperSignal;
            }  
=======
            }
>>>>>>> 3d5444f5
    RandomInspiralSignalIn;
    /*  </lalVerbatim>  */

    /*  <lalLaTeX>
        \idx[Type]{RandomInspiralSignalIn}
        </lalLaTeX>  */

    /*  <lalVerbatim file="LALNoiseModelsHS"> */
    typedef struct
            tagInspiralWaveOverlapIn
            {
                INT4             nBegin;
                INT4             nEnd;
                REAL4Vector      signal;
                REAL8Vector      psd;
                InspiralTemplate param;
                RealFFTPlan      *fwdp;
                RealFFTPlan      *revp;
                UINT2            ifExtOutput;       /* A flag which takes values 0 or 1 to denote
                                                       if an extended output consisting of filter
                                                       and xcorr vectors need to be filled out in
                                                       the call to LALInspiralWaveOverlap ( )
                                                    */
               UINT2             ifCorrelationOutput;/* a flag to fill the xcorr1 and xcorr2 outputs*/
            }
    InspiralWaveOverlapIn;
    /*  </lalVerbatim>  */

    /*  <lalLaTeX>
        \idx[Type]{InspiralwaveOverlapIn}
        </lalLaTeX>  */

    /*  <lalVerbatim file="LALNoiseModelsHS"> */
    typedef struct
            tagInspiralWaveOverlapOut
            {
                REAL8        max, phase, alpha;
                INT4         bin;                /* bin at which max occurs */
                REAL4Vector  *filter1, *filter2; /* zero and pi/2 phase templates */
                REAL4Vector  *xcorr1, *xcorr2;   /* cross correlation against filter 1/2 */
            }
    InspiralWaveOverlapOut;
    /*  </lalVerbatim>  */

    /*  <lalLaTeX>
        \idx[Type]{InspiralWaveOverlapOut}
        </lalLaTeX>  */


    /*  <lalVerbatim file="LALNoiseModelsHS"> */
    typedef struct
            tagInspiralFindEventsIn
            {
                UINT4            currentGPSTime;
                INT4             nBegin;
                INT4             nEnd;
                REAL8            Threshold;
                REAL8            ClusterThreshold;
                REAL4Vector      signal;
                REAL8Vector      psd;
                InspiralTemplate param;
                RealFFTPlan      *fwdp;
                RealFFTPlan      *revp;
                UINT2            displayData;
                UINT2            displayPSD;
                UINT2            displayTemplates;
                UINT2            displayCorrelation;
                UINT2            displayCorrelationStats;
            }
    InspiralFindEventsIn;
    /*  </lalVerbatim>  */

    /*  <lalLaTeX>
        \index{\texttt{InspiralFindEventsIn}}
        </lalLaTeX>  */

    /*  <lalVerbatim file="LALNoiseModelsHS"> */
    typedef struct
            tagInspiralEventsList
            {
                UINT4            bin;

                INT4             endTime;
                INT4             endTimeNS;
                INT4             impulseTime;
                INT4             impulseTimeNS;
                INT4             chisqDOF;

                REAL8            amplitude;
                REAL8            effDistance;
                REAL8            phase;
                REAL8            snr;
                REAL8            sigmasq;
                REAL8            chisq;

                InspiralTemplate param;
            }
    InspiralEventsList;
    /*  </lalVerbatim>  */

    /*  <lalLaTeX>
        \index{\texttt{InspiralEventsList}}
        </lalLaTeX>  */


    /*  <lalVerbatim file="LALInspiralWaveNormaliseLSOHS"> */
    typedef struct
            tagInspiralWaveNormaliseIn
            {
                REAL8        df;
                REAL8        fCutoff;
                REAL8        samplingRate;
                REAL8Vector *psd;
            }
    InspiralWaveNormaliseIn;
    /*  </lalVerbatim>  */

    /*  <lalVerbatim file="LALNoiseModelsHS"> */
    typedef struct
            tagStatsREAL4VectorOut
            {
                REAL8 mean;
                REAL8 var;
                REAL8 stddev;
                REAL8 min;
                REAL8 max;
            }
    StatsREAL4VectorOut;
    /*  </lalVerbatim>  */



    /*  <lalVerbatim file="LALNoiseModelsHS"> */
    typedef struct
            tagInspiralChisqDataVec
            {
                REAL4Vector *SNRIntegrand;
                REAL8Vector *psd;
            }
    InspiralChisqDataVec;
    /*  </lalVerbatim>  */

    /*  <lalVerbatim file="LALNoiseModelsHS"> */
    typedef struct
            tagInspiralChisqParams
            {
                INT4 nBins;   /* number of chi-squared bins to use */

                REAL8 totalMass;
                REAL8 fLower;
                REAL8 deltaT; /* sampling interval */
            }
    InspiralChisqParams;
    /*  </lalVerbatim>  */


    /*  <lalVerbatim file="LALNoiseModelsHS"> */
    typedef struct
            tagInspiralSNRIntegrandParams
            {
                INT4  lag;    /* the value of the lag which produced the largest correlation */

                REAL8 phase;  /* phase of the correlation where the max occurs */
                REAL8 deltaT; /* sampling interval */
            }
    InspiralSNRIntegrandParams;
    /*  </lalVerbatim>  */

    /*  <lalLaTeX>
        \index{\texttt{StatsREAL4VectorOut}}
        </lalLaTeX>  */



    /*  <lalLaTeX>
        \vfill{\footnotesize\input{LALNoiseModelsHV}}
        </lalLaTeX>  */

    /* Function prototypes */

    /* <lalLaTeX>
       \newpage\input{LALNoiseSpectralDensityC}
       </lalLaTeX>  */

    void
            LALNoiseSpectralDensity
            (
             LALStatus   *status,
             REAL8Vector *psd,
             void        (*NoisePsd)(LALStatus *status, REAL8 *shf, REAL8 f),
             REAL8       f
            );

    /* <lalLaTeX>
       \newpage\input{LALInspiralWaveCorrelateC}
       </lalLaTeX>  */

    void
            LALInspiralWaveCorrelate
            (
             LALStatus   *status,
             REAL4Vector *output,
             InspiralWaveCorrelateIn in
            );

    /* <lalLaTeX>
       \newpage\input{LALInspiralWaveNormaliseC}
       </lalLaTeX>  */

    void
            LALInspiralWaveNormalise
            (
             LALStatus   *status,
             REAL4Vector *dh,
             REAL8       *norm,
             REAL8Vector psd
            );

    /* <lalLaTeX>
       \newpage\input{LALInspiralWaveNormaliseLSOC}
       </lalLaTeX>  */

    void
            LALInspiralWaveNormaliseLSO
            (
             LALStatus               *status,
             REAL4Vector             *filter,
             REAL8                   *norm,
             InspiralWaveNormaliseIn *in
            );

    /* <lalLaTeX>
       \newpage\input{LALEGOPsdC}
       </lalLaTeX>  */

    void
            LALEGOPsd
            (
             LALStatus *status,
             REAL8     *shf,
             REAL8     x
            );


    /* <lalLaTeX>
       \newpage\input{LALGEOPsdC}
       </lalLaTeX>  */

    void
            LALGEOPsd
            (
             LALStatus *status,
             REAL8     *shf,
             REAL8     x
            );

    /* <lalLaTeX>
       \newpage\input{LALAdvLIGOPsdC}
       </lalLaTeX>  */

    void
            LALAdvLIGOPsd
            (
             LALStatus *status,
             REAL8     *shf,
             REAL8     x
            );

    REAL8
            XLALLIGOIPsd
            (
             REAL8     f
            );

    void
            LALLIGOIPsd
            (
             LALStatus *status,
             REAL8     *shf,
             REAL8     x
            );

    /* <lalLaTeX>
       \newpage\input{LALTAMAPsdC}
       </lalLaTeX>  */

    void
            LALTAMAPsd
            (
             LALStatus *status,
             REAL8     *shf,
             REAL8     x
            );

    /* <lalLaTeX>
       \newpage\input{LALVIRGOPsdC}
       </lalLaTeX>  */

    void
            LALVIRGOPsd
            (
             LALStatus *status,
             REAL8     *shf,
             REAL8     x
            );


    /* <lalLaTeX>
       \newpage\input{LALRandomInspiralSignalC}
       </lalLaTeX>  */

    void
            LALRandomInspiralSignal
            (
             LALStatus *status,
             REAL4Vector *signalvec,
             RandomInspiralSignalIn *randIn
            );

    /* <lalLaTeX>
       \newpage\input{LALRandomInspiralSignalTimeDomain
       </lalLaTeX>  */

    void 
            LALRandomInspiralSignalTimeDomain
            (
             LALStatus *status, 
             REAL4Vector *signalvec,
             RandomInspiralSignalIn *randIn
            );

    /* <lalLaTeX>
       \newpage\input{LALColoredNoiseC}
       </lalLaTeX>  */

    void
            LALColoredNoise
            (
             LALStatus   *status,
             REAL4Vector *noisy,
             REAL8Vector psd
            );

    /* <lalLaTeX>
       \newpage\input{LALAddVectorsC}
       </lalLaTeX>  */

    void
            LALAddVectors
            (
             LALStatus *status,
             REAL4Vector *vector,
             AddVectorsIn in);

    /* <lalLaTeX>
       \newpage\input{LALInspiralWaveOverlapC}
       </lalLaTeX>  */

    void
            LALInspiralWaveOverlap
            (
             LALStatus               *status,
             REAL4Vector             *output,
             InspiralWaveOverlapOut  *overlapout,
             InspiralWaveOverlapIn   *overlapin
            );

    void LALInspiralGetOrthoNormalFilter(REAL4Vector *filter2, REAL4Vector *filter1);

    /* <lalLaTeX>
       \newpage\input{LALInspiralFindEventsC}
       </lalLaTeX>  */

    void
            LALInspiralFindEvents
            (
             LALStatus   *status,
             INT4  *nEvents,
             InspiralEventsList   **findeventsout,
             InspiralFindEventsIn *findeventsin
            );


    /* <lalLaTeX>
     * \newpage\input{LALInspiralFindLoudestEventC}
     * </lalLaTeX>  */

    void
            LALInspiralFindLoudestEvent
            (
             LALStatus            *status,
             INT4                 *nEvents,
             InspiralEventsList   *eventlist,
             InspiralFindEventsIn *findeventsin
            );

    /* <lalLaTeX>
       \newpage\input{LALInspiralFindEventsClusterC}
       </lalLaTeX>  */

    void
            LALInspiralFindEventsCluster
            (
             LALStatus            *status,
             INT4                 *nEvents,
             InspiralEventsList   **findeventsout,
             InspiralFindEventsIn *findeventsin
            );

    /* <lalLaTeX>
       \newpage\input{LALStatsREAL4VectorC}
       </lalLaTeX>  */

    void
            LALStatsREAL4Vector
            (
             LALStatus *status,
             StatsREAL4VectorOut *out,
             REAL4Vector *vector
            );


    /* <lalLaTeX>
       \newpage\input{LALInspiralComputeChisqC}
       </lalLaTeX>  */

    void
            LALInspiralComputeChisq
            (
             LALStatus *status,
             REAL4 *chisq,
             InspiralChisqDataVec *input,
             InspiralChisqParams *params
            );


    /* <lalLaTeX>
       \newpage\input{LALInspiralComputeSNRIntegrandC}
       </lalLaTeX>  */

    void
            LALInspiralComputeSNRIntegrand
            (
             LALStatus *status,
             REAL4Vector *output,
             InspiralWaveCorrelateIn corrin,
             InspiralSNRIntegrandParams *params
            );


    /*=========================================*/
    void LALDiscoverInspiralEvents
            (
             LALStatus                     *status,
             INT4                          *nEvents,
             DiscoverInspiralEventsList    **eventlist,
             DiscoverInspiralEventsIn      *findeventsin
            );

    void LALEstimateEffectiveDistance
            (
             LALStatus          *status,
             InspiralTemplate    param,
             REAL8               df,
             REAL8Vector        *psd,
             REAL8               lal_nm_snr,
             REAL8              *effDistance
            );

    void LALEvaluateInspiralChisqTest
            (
             LALStatus             *status,
             InspiralChisqOutput   *chisqOut,
             InspiralChisqInput    *chisqIn
            );

    void LALTruncateInvSpectrum
            (
             LALStatus               *status,
             REAL8Vector             *inputVec,
             InvSpecTruncationParams *params
            );

    /*==============================================*/
 void GenerateTimeDomainWaveformForInjection (
        LALStatus              *status,
        REAL4Vector            *buff,
        InspiralTemplate       *params
        );

    /* <lalLaTeX>
       \newpage\input{FilterTestC}
       </lalLaTeX> */

    /* <lalLaTeX>
       \newpage\input{RandomInspiralSignalTestC}
       </lalLaTeX> */

    /* <lalLaTeX>
       \newpage\input{NoisePSDTestC}
       </lalLaTeX> */

#ifdef  __cplusplus
}
#endif

#endif /* _LALNOISEMODELS_H */<|MERGE_RESOLUTION|>--- conflicted
+++ resolved
@@ -241,13 +241,9 @@
                 REAL8 polarisationAngleMin, polarisationAngleMax;
                 REAL8 sourceThetaMin, sourceThetaMax, sourcePhiMin, sourcePhiMax;
                 REAL8 inclinationMin, inclinationMax;
-<<<<<<< HEAD
 
                 InspiralApplyTaper taperSignal;
             }  
-=======
-            }
->>>>>>> 3d5444f5
     RandomInspiralSignalIn;
     /*  </lalVerbatim>  */
 
