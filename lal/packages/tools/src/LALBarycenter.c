--- conflicted
+++ resolved
@@ -1113,12 +1113,6 @@
 } /* XLALBarycenter() */
 
 /** \author Curt Cutler, Miroslav Shaltev, R Prix
-<<<<<<< HEAD
- * \brief Speed optimized version of XLALBarycenterOpt(),
- * should be fully equivalent except for the additional buffer argument.
- * The buffer is allowed to be NULL (= no buffering), otherwise it will be
- * used to keep sky-specific and detector-specific values if they can be re-used.
-=======
  * \brief Speed optimized version of XLALBarycenter(),
  * should be fully equivalent except for the additional buffer argument.
  * The 'buffer' is used to keep sky-specific and detector-specific values that can can potentially be re-used
@@ -1127,27 +1121,19 @@
  * NOTE: The 'buffer' argument is a pointer to a buffer-pointer, which is allowed to be buffer==NULL (=> no buffering),
  * otherwise a given non-NULL (*buffer) is re-used, or if (*buffer==NULL) we create a new one and return in (*buffer).
  *
->>>>>>> 5a7c2f5a
  */
 int
 XLALBarycenterOpt ( EmissionTime *emit, 		/**< [out] emission-time information */
                     const BarycenterInput *baryinput, 	/**< [in] info about detector and source-location */
                     const EarthState *earth, 		/**< [in] earth-state (from LALBarycenterEarth()) */
-<<<<<<< HEAD
-                    BarycenterBuffer *buffer		/**< [in/out] internal buffer for speed optimization */
-=======
                     BarycenterBuffer **buffer		/**< [in/out] internal buffer for speed optimization */
->>>>>>> 5a7c2f5a
                     )
 {
   /* ---------- check input sanity ---------- */
   XLAL_CHECK ( emit != NULL, XLAL_EINVAL, "Invalid input: emit == NULL");
   XLAL_CHECK ( baryinput != NULL, XLAL_EINVAL, "Invalid input: baryinput == NULL");
   XLAL_CHECK ( earth != NULL, XLAL_EINVAL, "Invalid input: earth == NULL");
-<<<<<<< HEAD
   XLAL_CHECK ( buffer != NULL, XLAL_EINVAL, "Invalid input: buffer == NULL");
-=======
->>>>>>> 5a7c2f5a
 
   // physical constants used by Curt (slightly different from LAL's Constants, but kept for binary-equivalence with XLALBarycenter()
   const REAL8 OMEGA = 7.29211510e-5;  /* ang. vel. of Earth (rad/sec)*/
@@ -1166,18 +1152,6 @@
 
   REAL8 sinAlpha, cosAlpha, sinDelta, cosDelta;
   REAL8 n[3]; /*unit vector pointing from SSB to the source, in J2000 Cartesian coords, 0=x,1=y,2=z */
-<<<<<<< HEAD
-  // use buffered sky-quantities if same sky-position as stored in buffer
-  if ( (alpha == buffer->alpha) && (delta == buffer->delta ) )
-    {
-      sinDelta = buffer->fixed_sky.sinDelta;
-      cosDelta = buffer->fixed_sky.cosDelta;
-      sinAlpha = buffer->fixed_sky.sinAlpha;
-      cosAlpha = buffer->fixed_sky.cosAlpha;
-      n[0] = buffer->fixed_sky.n[0];
-      n[1] = buffer->fixed_sky.n[1];
-      n[2] = buffer->fixed_sky.n[2];
-=======
 
   // ---------- handle buffering of recurring computed quantities
   // 3 possible scenarios:
@@ -1202,7 +1176,6 @@
       n[0] = myBuffer->fixed_sky.n[0];
       n[1] = myBuffer->fixed_sky.n[1];
       n[2] = myBuffer->fixed_sky.n[2];
->>>>>>> 5a7c2f5a
     }
   else // not buffered, recompute sky-dependent quantities
     {
@@ -1219,19 +1192,6 @@
       n[1] = cosDelta * sinAlpha;
       n[2] = sinDelta;
 
-<<<<<<< HEAD
-      // ... and store them in the buffer
-      buffer->alpha 		 = alpha;
-      buffer->delta 		 = delta;
-      buffer->fixed_sky.sinDelta = sinDelta;
-      buffer->fixed_sky.cosDelta = cosDelta;
-      buffer->fixed_sky.sinAlpha = sinAlpha;
-      buffer->fixed_sky.cosAlpha = cosAlpha;
-      buffer->fixed_sky.n[0] 	 = n[0];
-      buffer->fixed_sky.n[1] 	 = n[1];
-      buffer->fixed_sky.n[2] 	 = n[2];
-
-=======
       // ... and store them in the myBuffer
       myBuffer->alpha 		 = alpha;
       myBuffer->delta 		 = delta;
@@ -1243,7 +1203,6 @@
       myBuffer->fixed_sky.n[1] 	 = n[1];
       myBuffer->fixed_sky.n[2] 	 = n[2];
       myBuffer->active = 1;
->>>>>>> 5a7c2f5a
     } // if not re-using sky-buffered quantities
 
   // ---------- detector site-position dependent quantities: compute or re-use from buffer is applicable
@@ -1252,18 +1211,6 @@
   REAL8 sinLat, cosLat;
   REAL8 rd_sinLat, rd_cosLat;	// shortcuts for 'rd * sin(latitude)' and 'rd * cos(latitude)' respectively
 
-<<<<<<< HEAD
-  // use buffered site-quantities if same site as stored in buffer
-  if ( memcmp ( &baryinput->site, &buffer->site, sizeof(buffer->site) ) == 0 )
-    {
-      rd	= buffer->fixed_site.rd;
-      longitude	= buffer->fixed_site.longitude;
-      latitude	= buffer->fixed_site.latitude;
-      sinLat	= buffer->fixed_site.sinLat;
-      cosLat	= buffer->fixed_site.cosLat;
-      rd_sinLat	= buffer->fixed_site.rd_sinLat;
-      rd_cosLat	= buffer->fixed_site.rd_cosLat;
-=======
   // use buffered site-quantities if same site as stored in myBuffer
   if ( myBuffer->active && (memcmp ( &baryinput->site, &myBuffer->site, sizeof(myBuffer->site) ) == 0) )
     {
@@ -1274,7 +1221,6 @@
       cosLat	= myBuffer->fixed_site.cosLat;
       rd_sinLat	= myBuffer->fixed_site.rd_sinLat;
       rd_cosLat	= myBuffer->fixed_site.rd_cosLat;
->>>>>>> 5a7c2f5a
     }
   else
     {
@@ -1293,18 +1239,6 @@
       rd_sinLat = rd * sinLat;
       rd_cosLat = rd * cosLat;
 
-<<<<<<< HEAD
-      // ... and store them in the buffer
-      memcpy ( &buffer->site, &baryinput->site , sizeof(buffer->site) );
-      buffer->fixed_site.rd 		= rd;
-      buffer->fixed_site.longitude 	= longitude;
-      buffer->fixed_site.latitude 	= latitude;
-      buffer->fixed_site.sinLat 	= sinLat;
-      buffer->fixed_site.cosLat 	= cosLat;
-      buffer->fixed_site.rd_sinLat 	= rd_sinLat;
-      buffer->fixed_site.rd_cosLat 	= rd_cosLat;
-
-=======
       // ... and store them in the myBuffer
       memcpy ( &myBuffer->site, &baryinput->site , sizeof(myBuffer->site) );
       myBuffer->fixed_site.rd 		= rd;
@@ -1315,7 +1249,6 @@
       myBuffer->fixed_site.rd_sinLat 	= rd_sinLat;
       myBuffer->fixed_site.rd_cosLat 	= rd_cosLat;
       myBuffer->active = 1;
->>>>>>> 5a7c2f5a
     } // if not re-using site-buffered quantities
 
   /*---------------------------------------------------------------------
@@ -1323,13 +1256,6 @@
    * We extrapolate from a table produced using JPL DE405 ephemeris.
    *---------------------------------------------------------------------
    */
-<<<<<<< HEAD
-  REAL8 roemer = 0, droemer = 0;  /*Roemer delay and its time derivative*/
-  for ( UINT4 j = 0; j < 3; j++ )
-    {
-      roemer  += n[j] * earth->posNow[j];
-      droemer += n[j] * earth->velNow[j];
-=======
   /*Roemer delay and its time derivative*/
   emit->roemer = 0;
   emit->droemer = 0;
@@ -1350,7 +1276,6 @@
         obsTerm += obsEarth[j] * earth->velNow[j];
 
       obsTerm /= (1.0-IFTE_LC)*(REAL8)IFTE_K;
->>>>>>> 5a7c2f5a
     }
 
   /*---------------------------------------------------------------------
@@ -1381,13 +1306,8 @@
   REAL8 rd_NdotD = rd_sinLat * sinDeltaCurt + rd_cosLat * ( cosGastZA * cosDeltaCosAlphaMinusZA + sinGastZA * cosDeltaSinAlphaMinusZA );
 
   /* delay from center-of-Earth to detector (sec), and its time deriv */
-<<<<<<< HEAD
-  REAL8 erot = rd_NdotD;
-  REAL8 derot = OMEGA * rd_cosLat * ( - sinGastZA * cosDeltaCosAlphaMinusZA + cosGastZA * cosDeltaSinAlphaMinusZA );
-=======
   emit->erot = rd_NdotD;
   emit->derot = OMEGA * rd_cosLat * ( - sinGastZA * cosDeltaCosAlphaMinusZA + cosGastZA * cosDeltaSinAlphaMinusZA );
->>>>>>> 5a7c2f5a
 
   /*--------------------------------------------------------------------------
    * Now adding approx nutation (= short-period,forced motion, by definition).
@@ -1417,13 +1337,8 @@
 
   REAL8 rd_NdotDNut = rd_sinLat * delZNut + rd_cosLat * cosGastLong * delXNut + rd_cosLat * sinGastLong * delYNut;
 
-<<<<<<< HEAD
-  erot += rd_NdotDNut;
-  derot += OMEGA * ( - rd_cosLat * sinGastLong * delXNut + rd_cosLat * cosGastLong * delYNut );
-=======
   emit->erot += rd_NdotDNut;
   emit->derot += OMEGA * ( - rd_cosLat * sinGastLong * delXNut + rd_cosLat * cosGastLong * delYNut );
->>>>>>> 5a7c2f5a
 
   /* Note erot has a periodic piece (P=one day) AND a constant piece,
      since z-component (parallel to North pole) of vector from
@@ -1440,10 +1355,6 @@
    * Causes errors of order 10^{-4}sec * 4 * 10^{-5} = 4*10^{-9} sec
    *--------------------------------------------------------------------
    */
-<<<<<<< HEAD
-  REAL8 shapiro, dshapiro; /* Shapiro delay due to Sun, and its time deriv. */
-=======
->>>>>>> 5a7c2f5a
   REAL8 rsun = 2.322; /*radius of sun in sec */
   REAL8 seDotN  = earth->se[2] * sinDelta + ( earth->se[0]  * cosAlpha + earth->se[1] * sinAlpha ) * cosDelta;
   REAL8 dseDotN = earth->dse[2]* sinDelta + ( earth->dse[0] * cosAlpha + earth->dse[1] * sinAlpha ) * cosDelta;
@@ -1454,15 +1365,6 @@
   /* if gw travels thru interior of Sun*/
   if ( ( b < rsun ) && ( seDotN < 0 ) )
     {
-<<<<<<< HEAD
-      shapiro  = 9.852e-6 * log ( (LAL_AU_SI/LAL_C_SI) / ( seDotN + sqrt ( rsun*rsun + seDotN*seDotN ) ) ) + 19.704e-6 * ( 1.0 - b / rsun );
-      dshapiro = - 19.704e-6 * db / rsun;
-    }
-  else /* else the usual expression*/
-    {
-      shapiro  =  9.852e-6 * log( (LAL_AU_SI/LAL_C_SI) / ( earth->rse + seDotN ) );
-      dshapiro = -9.852e-6 * ( earth->drse + dseDotN ) / ( earth->rse + seDotN );
-=======
       emit->shapiro  = 9.852e-6 * log ( (LAL_AU_SI/LAL_C_SI) / ( seDotN + sqrt ( rsun*rsun + seDotN*seDotN ) ) ) + 19.704e-6 * ( 1.0 - b / rsun );
       emit->dshapiro = - 19.704e-6 * db / rsun;
     }
@@ -1470,7 +1372,6 @@
     {
       emit->shapiro  =  9.852e-6 * log( (LAL_AU_SI/LAL_C_SI) / ( earth->rse + seDotN ) );
       emit->dshapiro = -9.852e-6 * ( earth->drse + dseDotN ) / ( earth->rse + seDotN );
->>>>>>> 5a7c2f5a
     }
 
   /*--------------------------------------------------------------------
@@ -1490,13 +1391,8 @@
           r2  += earth->posNow[j] * earth->posNow[j];
           dr2 += 2.0 * earth->posNow[j] * earth->velNow[j];
         }
-<<<<<<< HEAD
-      finiteDistCorr  = - 0.5 * ( r2 - roemer * roemer ) * baryinput->dInv;
-      dfiniteDistCorr = - ( 0.5 * dr2 - roemer * droemer ) * baryinput->dInv;
-=======
       finiteDistCorr  = - 0.5 * ( r2 - emit->roemer * emit->roemer ) * baryinput->dInv;
       dfiniteDistCorr = - ( 0.5 * dr2 - emit->roemer * emit->droemer ) * baryinput->dInv;
->>>>>>> 5a7c2f5a
     }
   else
     {
@@ -1511,14 +1407,8 @@
    * emit->deltaT = emit.te - tgps.
    * -----------------------------------------------------------------------
    */
-<<<<<<< HEAD
-  emit->deltaT = roemer + erot + earth->einstein - shapiro + finiteDistCorr;
-
-  emit->tDot = 1.0 + droemer + derot + earth->deinstein - dshapiro + dfiniteDistCorr;
-=======
   emit->deltaT = emit->roemer + emit->erot + earth->einstein - emit->shapiro + finiteDistCorr + obsTerm;
   emit->tDot = 1.0 + emit->droemer + emit->derot + earth->deinstein - emit->dshapiro + dfiniteDistCorr;
->>>>>>> 5a7c2f5a
 
   INT4 deltaTint = floor ( emit->deltaT );
 
@@ -1552,8 +1442,6 @@
   emit->rDetector[2] += rd_sinLat;
   /*no change to emit->vDetector[2] = component along spin axis, if ignore prec. and nutation */
 
-<<<<<<< HEAD
-=======
   // finish buffer handling
   // *) if user passed a pointer to NULL, return our internal buffer
   if ( buffer && (*buffer == NULL ) )
@@ -1562,7 +1450,6 @@
   if ( buffer == NULL )
     XLALFree ( myBuffer );
 
->>>>>>> 5a7c2f5a
   return XLAL_SUCCESS;
 
 } /* XLALBarycenterOpt() */
